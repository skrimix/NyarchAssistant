--- conflicted
+++ resolved
@@ -7,7 +7,6 @@
     name: "Flatpak"
     runs-on: ubuntu-latest
     container:
-<<<<<<< HEAD
       image: ghcr.io/flathub-infra/flatpak-github-actions:gnome-48
       options: --privileged
     steps:
@@ -17,16 +16,6 @@
       - name: Flatpak build
         uses: flatpak/flatpak-github-actions/flatpak-builder@v6
         with:
-          bundle: newelle.flatpak
-          manifest-path: io.github.qwersyk.Newelle.json
-=======
-      image: bilelmoussaoui/flatpak-github-actions:gnome-46
-      options: --privileged
-    steps:
-      - uses: actions/checkout@v4
-      - uses: flatpak/flatpak-github-actions/flatpak-builder@v6
-        with:
-          bundle: nyarchassistant.flatpak
+          bundle: nyarchlinux.flatpak
           manifest-path: moe.nyarchlinux.assistant.json
->>>>>>> 0ed01da6
           cache-key: flatpak-builder-${{ github.sha }}