--- conflicted
+++ resolved
@@ -1,14 +1,6 @@
-<<<<<<< HEAD
-(
-	find src -type f -name "*.py" -exec grep -lE '_\(|N\(_' {} \;
-	find data -type f \( -name "*.xml" -o -name "*.in" \)
-) >po/POTFILES
-xgettext -o po/newelle.pot $(cat po/POTFILES)
-=======
 fd -t f -e py src | xargs rg -l "_\(|N\(_" >po/POTFILES
 fd -t f '.*\.xml$|.*\.in$' data >>po/POTFILES
 xgettext -o po/nyarchassistant.pot $(cat po/POTFILES)
->>>>>>> 0ed01da6
 cd po
 for file in $(fd -e po); do
 	msgmerge -U "$file" nyarchassistant.pot
