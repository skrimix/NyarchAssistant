--- conflicted
+++ resolved
@@ -85,11 +85,10 @@
 	      <key name="custom-prompts" type="s">
 	        <default>"{}"</default>
         </key>
-<<<<<<< HEAD
+
         <key name="external-terminal" type="s">
           <default>"gnome-terminal -- bash -c {0}"</default>
         </key>
-=======
         <key name="translator" type="s">
           <default>"GoogleTranslate"</default>
         </key>
@@ -108,7 +107,5 @@
         <key name="smart-prompt-on" type="b">
           <default>true</default>
         </key>
-
->>>>>>> e2c90404
 	</schema>
 </schemalist>