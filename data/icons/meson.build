application_id = 'io.github.qwersyk.Newelle'

scalable_dir = join_paths('hicolor', 'scalable', 'apps')
install_data(
  join_paths(scalable_dir, ('@0@.svg').format(application_id)),
  install_dir: join_paths(get_option('datadir'), 'icons', scalable_dir)
)

symbolic_dir = join_paths('hicolor', 'symbolic', 'apps')
install_data(
  join_paths(symbolic_dir, ('@0@-symbolic.svg').format(application_id)),
  install_dir: join_paths(get_option('datadir'), 'icons', symbolic_dir)
)

symbolic_dir = join_paths(get_option('datadir'), 'icons/hicolor/symbolic/apps')
install_data (
    'internet-symbolic.svg',
    install_dir: symbolic_dir
)
install_data (
    'warning-outline-symbolic.svg',
    install_dir: symbolic_dir
)
install_data (
    'star-filled-rounded-symbolic.svg',
    install_dir: symbolic_dir
)
install_data (
    'update-symbolic.svg',
    install_dir: symbolic_dir
)
install_data (
    'search-folder-symbolic.svg',
    install_dir: symbolic_dir
)
install_data (
  'right-large-symbolic.svg',
  install_dir: symbolic_dir
)
install_data (
  'left-large-symbolic.svg',
  install_dir: symbolic_dir
)
install_data (
<<<<<<< HEAD
  'gnome-terminal-symbolic.svg',
  install_dir: symbolic_dir
=======
    'avatar-symbolic.svg',
    install_dir: symbolic_dir
>>>>>>> e2c90404
)<|MERGE_RESOLUTION|>--- conflicted
+++ resolved
@@ -42,11 +42,10 @@
   install_dir: symbolic_dir
 )
 install_data (
-<<<<<<< HEAD
   'gnome-terminal-symbolic.svg',
   install_dir: symbolic_dir
-=======
+)
+install_data (
     'avatar-symbolic.svg',
     install_dir: symbolic_dir
->>>>>>> e2c90404
 )