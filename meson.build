<<<<<<< HEAD
project('newelle',
          version: '0.4.1',
=======
project('nyarchassistant',
          version: '0.4.4',
>>>>>>> 4ed8ffd9
    meson_version: '>= 0.62.0',
  default_options: [ 'warning_level=2', 'werror=false', ],
)

i18n = import('i18n')
gnome = import('gnome')



subdir('data')
subdir('src')
subdir('po')

gnome.post_install(
     glib_compile_schemas: true,
    gtk_update_icon_cache: true,
  update_desktop_database: true,
)<|MERGE_RESOLUTION|>--- conflicted
+++ resolved
@@ -1,10 +1,5 @@
-<<<<<<< HEAD
-project('newelle',
-          version: '0.4.1',
-=======
 project('nyarchassistant',
-          version: '0.4.4',
->>>>>>> 4ed8ffd9
+          version: '0.4.5',
     meson_version: '>= 0.62.0',
   default_options: [ 'warning_level=2', 'werror=false', ],
 )
