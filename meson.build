<<<<<<< HEAD
project('newelle',
=======
project('nyarchassistant',
>>>>>>> 66a276e3
          version: '0.6.0',
    meson_version: '>= 0.62.0',
  default_options: [ 'warning_level=2', 'werror=false', ],
)

i18n = import('i18n')
gnome = import('gnome')



subdir('data')
subdir('src')
subdir('po')

gnome.post_install(
     glib_compile_schemas: true,
    gtk_update_icon_cache: true,
  update_desktop_database: true,
)<|MERGE_RESOLUTION|>--- conflicted
+++ resolved
@@ -1,8 +1,4 @@
-<<<<<<< HEAD
-project('newelle',
-=======
 project('nyarchassistant',
->>>>>>> 66a276e3
           version: '0.6.0',
     meson_version: '>= 0.62.0',
   default_options: [ 'warning_level=2', 'werror=false', ],
