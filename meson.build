<<<<<<< HEAD
project('newelle',
          version: '0.8.1',
=======
project('nyarchassistant',
          version: '0.7.1',
>>>>>>> e7f98e6e
    meson_version: '>= 0.62.0',
  default_options: [ 'warning_level=2', 'werror=false', ],
)

i18n = import('i18n')
gnome = import('gnome')



subdir('data')
subdir('src')
subdir('po')

gnome.post_install(
     glib_compile_schemas: true,
    gtk_update_icon_cache: true,
  update_desktop_database: true,
)<|MERGE_RESOLUTION|>--- conflicted
+++ resolved
@@ -1,10 +1,5 @@
-<<<<<<< HEAD
-project('newelle',
+project('nyarchassistant',
           version: '0.8.1',
-=======
-project('nyarchassistant',
-          version: '0.7.1',
->>>>>>> e7f98e6e
     meson_version: '>= 0.62.0',
   default_options: [ 'warning_level=2', 'werror=false', ],
 )
