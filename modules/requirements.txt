requests
pillow
<<<<<<< HEAD
=======
requests-toolbelt
curl_cffi
gpt4all
>>>>>>> 423f0519
gtts
expandvars
pyaudio
speechrecognition
openai
<<<<<<< HEAD
pygame
tiktoken
newspaper3k
lxml
lxml_html_clean
pylatexenc
matplotlib
gpt4all # Optional
=======
voicevox-client
livepng
wordllama
edge-tts
scikit-learn
pygame
>>>>>>> 423f0519
<|MERGE_RESOLUTION|>--- conflicted
+++ resolved
@@ -1,17 +1,16 @@
 requests
 pillow
-<<<<<<< HEAD
-=======
 requests-toolbelt
-curl_cffi
-gpt4all
->>>>>>> 423f0519
-gtts
+gtts #optional
 expandvars
 pyaudio
 speechrecognition
 openai
-<<<<<<< HEAD
+voicevox-client
+livepng
+wordllama
+edge-tts
+scikit-learn
 pygame
 tiktoken
 newspaper3k
@@ -19,12 +18,4 @@
 lxml_html_clean
 pylatexenc
 matplotlib
-gpt4all # Optional
-=======
-voicevox-client
-livepng
-wordllama
-edge-tts
-scikit-learn
-pygame
->>>>>>> 423f0519
+gpt4all # Optional