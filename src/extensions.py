import importlib 
import os 
import json 
import shutil
import sys
from gi.repository import Gtk

<<<<<<< HEAD
from .handlers import Handler
=======
from .avatar import AvatarHandler
from .constants import AVAILABLE_AVATARS, AVAILABLE_SMART_PROMPTS, AVAILABLE_TRANSLATORS
from .smart_prompt import SmartPromptHandler
from .translator import TranslatorHandler

from .handler import Handler
>>>>>>> 66a276e3

from .handlers.llm import LLMHandler
from .handlers.stt import STTHandler
from .handlers.tts import TTSHandler


class NewelleExtension(Handler):
    """The base class for all extensions"""
    
    # Name and ID of the extension
    # Name and ID must be less than 50 characters
    name = "Demo Extension"
    id = "demoextension"

    def __init__(self, pip_path : str, extension_path: str, settings):
        """
        Initialize the extension. No resource consuming action should be done on initialization

        Args:
            settings (): Gio application settings
            pip_path: path to the pip directory 
            extension_path: path to the extension cache directory 
        """
        self.pip_path = pip_path
        self.path = self.pip_path
        self.extension_path = extension_path
        self.settings = settings
        self.key = self.id
        self.schema_key = "extensions-settings"
        pass

    def get_llm_handlers(self) -> list[dict]:
        """
        Returns the list of LLM handlers

        Returns: 
            list: list of LLM handlers in this format
            {
                "key": "key of the handler",
                "title": "title of the handler",
                "description": "description of the handler",
                "class": LLMHanlder - The class of the handler,
            } 
        """
        return [] 

    def get_tts_handlers(self) -> list[dict]:
        """
        Returns the list of TTS handlers

        Returns: 
            list: list of TTS handlers in this format
            {
                "key": "key of the handler",
                "title": "title of the handler",
                "description": "description of the handler",
                "class": TTSHandler - The class of the handler,
            }
            
        """
        return [] 

    def get_stt_handlers(self) -> list[dict]:
        """
        Returns the list of STT handlers

        Returns:
            list: list of STT handlers in this format
            {
                "key": "key of the handler",
                "title": "title of the handler",
                "description": "description of the handler",
                "class": STTHandler - The class of the handler,
            }
        """
        return [] 

    def get_translators_handlers(self) -> list[dict]:
        """
        Returns the list of Translators handlers

        Returns:
            list: list of Translators handlers in this format
            {
                "key": "key of the handler",
                "title": "title of the handler",
                "description": "description of the handler",
                "class": TranslatorHandler - The class of the handler,
            }
        """
        return [] 

    def get_avatar_handlers(self) -> list[dict]:
        """
        Returns the list of Avatar handlers

        Returns:
            list: list of Avatar handlers in this format
            {
                "key": "key of the handler",
                "title": "title of the handler",
                "description": "description of the handler",
                "class": AvatarHandler - The class of the handler,
            }
        """
        return [] 

    def get_smart_prompts_handlers(self) -> list[dict]:
        """
        Returns the list of Smart Prompts handlers

        Returns:
            list: list of Smart Prompts handlers in this format
            {
                "key": "key of the handler",
                "title": "title of the handler",
                "description": "description of the handler",
                "class": SmartPromptsHandler - The class of the handler,
            }
        """
        return []

    def get_additional_prompts(self) -> list:
        """
        Returns the list of additional prompts

        Returns:
            list: list of additional prompts in this format
            {
                "key": "key of the prompt",
                "setting_name": "name of the settings that gets toggled",
                "title": "Title of the prompt to be shown in settings",
                "description": "Description of the prompt to be shown in settings",
                "editable": bool, If the user can edit the prompt
                "show_in_settings": bool If the prompt should be shown in the settings,
                "default": bool, default value of the setting
                "text": "Default Text of the prompt"
            }            
        """
        return []

    def get_replace_codeblocks_langs(self) -> list:
        """Get the list of codeblock langs that the extension handles and replaces

        Returns:
            list: list of codeblock langs that the extension handles and replaces 
        """
        return []

    def get_gtk_widget(self, codeblock: str, lang: str) -> Gtk.Widget | None: 
        """
        Returns the GTK widget to be shown in the chat, optional

        Args:
            codeblock: str: text in the codeblock generated by the llm
            lang: str: language of the codeblock

        Returns:
            Gtk.Widget: widget to be shown in the chat or None if not provided 
        """
        return None

    def get_answer(self, codeblock: str, lang: str) -> str | None:
        """
        Returns the answer to the codeblock

        Args:
            codeblock: str: text in the codeblock generated by the llm 
            lang: str: language of the codeblock 

        Returns:
            str: answer to the codeblock (will be given to the llm) or None if not provided
        """
        return None

class ExtensionLoader:
    """
    Class that loads the extensions

    Attributes: 
        extension_dir: directory where the extensions files are located 
        pip: path to the pip directory 
        extension_cache: path to the extension cache directory 
        settings: Gio application settings 
        extensions: list of extensions 
        disabled_extensions: list of disabled extensions 
        codeblocks: list of codeblocks and their corresponding extensions 
        filemap: map from extension id to file name 
    """
    def __init__(self, extension_dir, project_dir=None, pip_path="", extension_cache="", settings=None):
        self.extension_dir = extension_dir
        if project_dir is not None:
            self.project_dir = project_dir
        else:
            self.project_dir = os.path.dirname(os.path.abspath(__file__))
        self.pip = pip_path
        self.extension_cache = extension_cache
        self.settings = settings
    
        if self.settings is None:
            self.extensions_settings = {}
        else:
            self.extensions_settings = json.loads(self.settings.get_string("extensions-settings"))

        self.extensions : list[NewelleExtension] = []
        self.extensionsmap : dict[str, NewelleExtension] = {}
        self.disabled_extensions : list[NewelleExtension] = []
        self.codeblocks : dict[str, NewelleExtension] = {}
        self.filemap : dict[str, str] = {}

    def get_extensions(self) -> list[NewelleExtension]:
        return self.extensions

    def load_extensions(self):
        """Load extensions from the extension directory"""
        sys.path.insert(0, self.project_dir)
        for file in os.listdir(self.extension_dir):
            if file.endswith(".py"):
                try: 
                    spec = importlib.util.spec_from_file_location("nyarchassistant.name", os.path.join(self.extension_dir, file))
                    module = importlib.util.module_from_spec(spec)
                    spec.loader.exec_module(module)

                    for class_name, class_obj in module.__dict__.items():
                        if isinstance(class_obj, type) and issubclass(class_obj, NewelleExtension) and class_obj != NewelleExtension:
                            extension = class_obj(self.pip, self.extension_cache, self.settings)
                            # Create entry in settings
                            if extension.id not in self.extensions_settings:
                                self.extensions_settings[extension.id] = {}
                                self.save_settings()

                            # Save properties about enabled and codeblocks
                            if extension.id in self.extensions_settings and ("disabled" not in self.extensions_settings[extension.id] or not self.extensions_settings[extension.id]["disabled"]):
                                for lang in extension.get_replace_codeblocks_langs():
                                    if lang not in self.codeblocks:
                                        self.codeblocks[lang] = extension
                            else:
                                self.disabled_extensions.append(extension)
                            self.extensions.append(extension)
                            self.filemap[extension.id] = file
                            self.extensionsmap[extension.id] = extension
                            break
                except Exception as e:
                    print("Error loding file: ", file, e)
            
        sys.path.remove(self.project_dir)

    def add_handlers(self, AVAILABLE_LLMS, AVAILABLE_TTS, AVAILABLE_STT):
        """Add the handlers of each extension to the available handlers

        Args:
            AVAILABLE_LLMS (): list of available llms 
            AVAILABLE_TTS (): list of available tts
            AVAILABLE_STT (): list of available stt
        """
        for extension in self.extensions:
            if extension in self.disabled_extensions:
                continue
            handlers = extension.get_llm_handlers()
            for handler in handlers:
                AVAILABLE_LLMS[handler["key"]] = handler
            handlers = extension.get_tts_handlers()
            for handler in handlers:
                AVAILABLE_TTS[handler["key"]] = handler
            handlers = extension.get_stt_handlers()
            for handler in handlers:
                AVAILABLE_STT[handler["key"]] = handler
            handler = extension.get_translators_handlers()
            for h in handler:
                AVAILABLE_TRANSLATORS[h["key"]] = h
            handler = extension.get_smart_prompts_handlers()
            for h in handler:
                AVAILABLE_SMART_PROMPTS[h["key"]] = h
            handler = extension.get_avatar_handlers()
            for h in handler:
                AVAILABLE_AVATARS[h["key"]] = h


    def add_prompts(self, PROMPTS, AVAILABLE_PROMPTS):
        """Add the prompts of each extension to the available prompts

        Args:
            PROMPTS (): the prompts texts list 
            AVAILABLE_PROMPTS (): the available prompts list 
        """
        for extension in self.extensions:
            if extension in self.disabled_extensions:
                continue
            prompts = extension.get_additional_prompts()
            for prompt in prompts:
                if prompt not in AVAILABLE_PROMPTS:
                    AVAILABLE_PROMPTS.append(prompt)
                PROMPTS[prompt["key"]] = prompt["text"]

    def remove_handlers(self, extension, AVAILABLE_LLMS, AVAILABLE_TTS, AVAILABLE_STT):
        """Remove handlers of an extension

        Args:
            AVAILABLE_LLMS (): list of available llms 
            AVAILABLE_TTS (): list of available tts
            AVAILABLE_STT (): list of available stt
        """
        handlers = extension.get_llm_handlers()
        for handler in handlers:
            AVAILABLE_LLMS.pop(handler["key"])
        handlers = extension.get_tts_handlers()
        for handler in handlers:
            AVAILABLE_TTS.pop(handler["key"])
        handlers = extension.get_stt_handlers()
        for handler in handlers:
            AVAILABLE_STT.pop(handler["key"])

    def remove_prompts(self, extension, PROMPTS, AVAILABLE_PROMPTS):
        """Remove prompts of an extension

        Args:
            PROMPTS (): the prompts texts list 
            AVAILABLE_PROMPTS (): the available prompts list 
        """
        prompts = extension.get_additional_prompts()
        for prompt in prompts:
            if prompt in AVAILABLE_PROMPTS:
                AVAILABLE_PROMPTS.remove(prompt)
            PROMPTS.pop(prompt["key"])

    def remove_extension(self, extension : NewelleExtension | str):
        """
        Remove an extension - deletes the file

        Args:
            extension: the extension to remove 
        """
        if not isinstance(extension, str):
            extension = extension.id
        os.remove(os.path.join(self.extension_dir, self.filemap[extension]))

    def add_extension(self, file_path : str):
        """
        Add an extension - copies the file

        Args:
            file_path: the path of the file to copy 
        """
        print(self.extension_dir)
        os.makedirs(os.path.join(self.extension_cache, os.path.basename(file_path)), exist_ok=True)
        print(file_path)
        shutil.copyfile(file_path, os.path.join(self.extension_dir, os.path.basename(file_path)))

    def get_extension_by_id(self, id: str) -> NewelleExtension | None:
        """
        Get an extension by its id

        Args:
            id: the id of the extension 

        Returns:
            NewelleExtension | None: the extension or None if not found 
        """
        if id in self.extensionsmap:
            return self.extensionsmap[id]
        return None

    def enable(self, extension : NewelleExtension | str):
        """
        Enable an extension

        Args:
            extension: the extension to enable 
        """
        if not isinstance(extension, str):
            extension = extension.id
        if self.get_extension_by_id(extension) in self.disabled_extensions:
            self.disabled_extensions.remove(self.get_extension_by_id(extension))
        self.extensions_settings[extension]["disabled"] = False
        self.save_settings()

    def disable(self, extension : NewelleExtension | str): 
        """
        Disable an extension

        Args:
            extension: the extension to disable 
        """
        if not isinstance(extension, str):
            extension = extension.id
        self.extensions_settings[extension]["disabled"] = True
        self.disabled_extensions.append(self.get_extension_by_id(extension))
        self.save_settings()

    def save_settings(self):
        """Save the extensions settings"""
        if self.settings is None:
            return
        self.settings.set_string("extensions-settings", json.dumps(self.extensions_settings))
    
    def check_validity(self, extension : NewelleExtension):
        """
        Check if the extension is valid

        Args:
            extension: the extension to check 

        Returns:
            bool: True if valid, False otherwise 
        """
        if not hasattr(extension, "id") or not hasattr(extension, "name") or len(extension.id) > 50 or len(extension.name) > 50 or extension.id == NewelleExtension.id or extension.name == NewelleExtension.name:
            print("Error: invalid extension, missing id or name")
            return False
        for h in extension.get_llm_handlers():
            if not self.check_handler(h, LLMHandler):
                return False
        for h in extension.get_tts_handlers():
            if not self.check_handler(h, TTSHandler):
                return False
        for h in extension.get_stt_handlers():
            if not self.check_handler(h, STTHandler):
                return False
        for h in extension.get_avatar_handlers():
            if not self.check_handler(h, AvatarHandler):
                return False
        for h in extension.get_smart_prompts_handlers():
            if not self.check_handler(h, SmartPromptHandler):
                return False
        for h in extension.get_translators_handlers():
            if not self.check_handler(h, TranslatorHandler):
                return False


        for p in extension.get_additional_prompts():
            if not self.check_prompt(p):
                return False
        return True

    def check_handler(self, handler : dict, compare):
        if "key" not in handler or "title" not in handler or "description" not in handler or "class" not in handler:
            print("Error: invalid handler, missing key or title or description or class")
            return False
        if not issubclass(handler["class"], compare):
            print("Error: invalid handler, class does not match")
            return False
        return True

    def check_prompt(self, prompt):
        if "key" not in prompt or "setting_name" not in prompt or "title" not in prompt or "description" not in prompt:
            print("Error: invalid prompt, missing key or setting_name or title or description")
            return False
        return True
<|MERGE_RESOLUTION|>--- conflicted
+++ resolved
@@ -1,25 +1,17 @@
-import importlib 
+import importlib.util 
 import os 
 import json 
 import shutil
 import sys
 from gi.repository import Gtk
 
-<<<<<<< HEAD
 from .handlers import Handler
-=======
-from .avatar import AvatarHandler
-from .constants import AVAILABLE_AVATARS, AVAILABLE_SMART_PROMPTS, AVAILABLE_TRANSLATORS
-from .smart_prompt import SmartPromptHandler
-from .translator import TranslatorHandler
-
-from .handler import Handler
->>>>>>> 66a276e3
-
 from .handlers.llm import LLMHandler
 from .handlers.stt import STTHandler
 from .handlers.tts import TTSHandler
-
+from .handlers.avatar import AvatarHandler
+from .handlers.smart_prompt import SmartPromptHandler
+from .handlers.translator import TranslatorHandler
 
 class NewelleExtension(Handler):
     """The base class for all extensions"""
@@ -262,7 +254,7 @@
             
         sys.path.remove(self.project_dir)
 
-    def add_handlers(self, AVAILABLE_LLMS, AVAILABLE_TTS, AVAILABLE_STT):
+    def add_handlers(self, AVAILABLE_LLMS, AVAILABLE_TTS, AVAILABLE_STT, AVAILABLE_AVATARS, AVAILABLE_TRANSLATORS, AVAILABLE_SMART_PROMPTS):
         """Add the handlers of each extension to the available handlers
 
         Args:
@@ -309,7 +301,7 @@
                     AVAILABLE_PROMPTS.append(prompt)
                 PROMPTS[prompt["key"]] = prompt["text"]
 
-    def remove_handlers(self, extension, AVAILABLE_LLMS, AVAILABLE_TTS, AVAILABLE_STT):
+    def remove_handlers(self, extension, AVAILABLE_LLMS, AVAILABLE_TTS, AVAILABLE_STT, AVAILABLE_AVATARS, AVAILABLE_TRANSLATORS, AVAILABLE_SMART_PROMPTS):
         """Remove handlers of an extension
 
         Args:
@@ -326,6 +318,15 @@
         handlers = extension.get_stt_handlers()
         for handler in handlers:
             AVAILABLE_STT.pop(handler["key"])
+        handler = extension.get_translators_handlers()
+        for h in handler:
+            AVAILABLE_TRANSLATORS.pop(h["key"])
+        handler = extension.get_smart_prompts_handlers()
+        for h in handler:
+            AVAILABLE_SMART_PROMPTS.pop(h["key"])
+        handler = extension.get_avatar_handlers()
+        for h in handler:
+            AVAILABLE_AVATARS.pop(h["key"])
 
     def remove_prompts(self, extension, PROMPTS, AVAILABLE_PROMPTS):
         """Remove prompts of an extension
