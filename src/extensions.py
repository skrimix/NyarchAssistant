--- conflicted
+++ resolved
@@ -12,13 +12,10 @@
 from .handlers.rag import RAGHandler
 from .handlers.memory import MemoryHandler
 from .handlers.embeddings import EmbeddingHandler
-<<<<<<< HEAD
 from .handlers.websearch import WebSearchHandler
-=======
 from .handlers.avatar import AvatarHandler
 from .handlers.smart_prompt import SmartPromptHandler
 from .handlers.translator import TranslatorHandler
->>>>>>> 423f0519
 
 class NewelleExtension(Handler):
     """The base class for all extensions"""
@@ -387,11 +384,7 @@
         for extension in self.extensions:
             extension.set_handlers(llm, stt, tts, secondary_llm, embedding, rag, memory, websearch)
 
-<<<<<<< HEAD
-    def add_handlers(self, AVAILABLE_LLMS, AVAILABLE_TTS, AVAILABLE_STT, AVAILABLE_MEMORIES, AVAILABLE_EMBEDDINGS, AVAILABLE_RAG, AVAILABLE_WEBSEARCH):
-=======
-    def add_handlers(self, AVAILABLE_LLMS, AVAILABLE_TTS, AVAILABLE_STT, AVAILABLE_MEMORIES, AVAILABLE_EMBEDDINGS, AVAILABLE_RAG, AVAILABLE_AVATARS, AVAILABLE_TRANSLATORS, AVAILABLE_SMART_PROMPTS):
->>>>>>> 423f0519
+    def add_handlers(self, AVAILABLE_LLMS, AVAILABLE_TTS, AVAILABLE_STT, AVAILABLE_MEMORIES, AVAILABLE_EMBEDDINGS, AVAILABLE_RAG, AVAILABLE_WEBSEARCH, AVAILABLE_AVATARS, AVAILABLE_TRANSLATORS, AVAILABLE_SMART_PROMPTS):
         """Add the handlers of each extension to the available handlers
 
         Args:
@@ -420,11 +413,9 @@
             handlers = extension.get_rag_handlers()
             for handler in handlers:
                 AVAILABLE_RAG[handler["key"]] = handler
-<<<<<<< HEAD
             handlers = extension.get_websearch_handlers()
             for handler in handlers:
                 AVAILABLE_WEBSEARCH[handler["key"]] = handler
-=======
             handler = extension.get_translators_handlers()
             for h in handler:
                 AVAILABLE_TRANSLATORS[h["key"]] = h
@@ -435,7 +426,6 @@
             for h in handler:
                 AVAILABLE_AVATARS[h["key"]] = h
 
->>>>>>> 423f0519
 
     def add_prompts(self, PROMPTS, AVAILABLE_PROMPTS):
         """Add the prompts of each extension to the available prompts
@@ -453,7 +443,7 @@
                     AVAILABLE_PROMPTS.append(prompt)
                 PROMPTS[prompt["key"]] = prompt["text"]
 
-    def remove_handlers(self, extension, AVAILABLE_LLMS, AVAILABLE_TTS, AVAILABLE_STT, AVAILABLE_MEMORIES, AVAILABLE_EMBEDDINGS, AVAILABLE_RAG, AVAILABLE_AVATARS, AVAILABLE_TRANSLATORS, AVAILABLE_SMART_PROMPTS):
+    def remove_handlers(self, extension, AVAILABLE_LLMS, AVAILABLE_TTS, AVAILABLE_STT, AVAILABLE_MEMORIES, AVAILABLE_EMBEDDINGS, AVAILABLE_RAG, AVAILABLE_WEBSEARCH, AVAILABLE_AVATARS, AVAILABLE_TRANSLATORS, AVAILABLE_SMART_PROMPTS):
         """Remove handlers of an extension
 
         Args:
@@ -479,11 +469,9 @@
         handlers = extension.get_rag_handlers()
         for handler in handlers:
             AVAILABLE_RAG.pop(handler["key"])
-<<<<<<< HEAD
         handlers = extension.get_websearch_handlers()
         for handler in handlers:
             AVAILABLE_WEBSEARCH.pop(handler["key"])
-=======
         handler = extension.get_translators_handlers()
         for h in handler:
             AVAILABLE_TRANSLATORS.pop(h["key"])
@@ -493,7 +481,6 @@
         handler = extension.get_avatar_handlers()
         for h in handler:
             AVAILABLE_AVATARS.pop(h["key"])
->>>>>>> 423f0519
 
     def remove_prompts(self, extension, PROMPTS, AVAILABLE_PROMPTS):
         """Remove prompts of an extension
