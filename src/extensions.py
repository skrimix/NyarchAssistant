--- conflicted
+++ resolved
@@ -9,15 +9,12 @@
 from .handlers.llm import LLMHandler
 from .handlers.stt import STTHandler
 from .handlers.tts import TTSHandler
-<<<<<<< HEAD
 from .handlers.rag import RAGHandler
 from .handlers.memory import MemoryHandler
 from .handlers.embeddings import EmbeddingHandler
-=======
 from .handlers.avatar import AvatarHandler
 from .handlers.smart_prompt import SmartPromptHandler
 from .handlers.translator import TranslatorHandler
->>>>>>> ab6317f0
 
 class NewelleExtension(Handler):
     """The base class for all extensions"""
@@ -110,26 +107,16 @@
         """
         return [] 
 
-<<<<<<< HEAD
     def get_memory_handlers(self) -> list[dict]:
         """
         Returns the list of memory handlers
 
         Returns:
             list: list of memory handlers in this format
-=======
-    def get_translators_handlers(self) -> list[dict]:
-        """
-        Returns the list of Translators handlers
-
-        Returns:
-            list: list of Translators handlers in this format
->>>>>>> ab6317f0
             {
                 "key": "key of the handler",
                 "title": "title of the handler",
                 "description": "description of the handler",
-<<<<<<< HEAD
                 "class": MemoryHandler - The class of the handler,
             }
         """
@@ -141,57 +128,58 @@
 
         Returns:
             list: list of embedding handlers in this format
-=======
-                "class": TranslatorHandler - The class of the handler,
-            }
-        """
-        return [] 
-
-    def get_avatar_handlers(self) -> list[dict]:
-        """
-        Returns the list of Avatar handlers
-
-        Returns:
-            list: list of Avatar handlers in this format
->>>>>>> ab6317f0
+                "class": EmbeddingHandler - The class of the handler,
+            }
+        """
+        return []
+
+    def get_rag_handlers(self) -> list[dict]:
+        """
+        Returns the list of RAG handlers
+
+        Returns:
+            list: list of RAG handlers in this format 
             {
                 "key": "key of the handler",
                 "title": "title of the handler",
                 "description": "description of the handler",
-<<<<<<< HEAD
-                "class": EmbeddingHandler - The class of the handler,
+                "class": RAGHandler - The class of the handler,
             }
         """
         return []
-
-    def get_rag_handlers(self) -> list[dict]:
-        """
-        Returns the list of RAG handlers
-
-        Returns:
-            list: list of RAG handlers in this format
-=======
-                "class": AvatarHandler - The class of the handler,
+    def get_translators_handlers(self) -> list[dict]:
+        """
+        Returns the list of Translators handlers
+
+        Returns:
+            list: list of Translators handlers in this format
+                "class": TranslatorHandler - The class of the handler,
             }
         """
         return [] 
 
-    def get_smart_prompts_handlers(self) -> list[dict]:
-        """
-        Returns the list of Smart Prompts handlers
-
-        Returns:
-            list: list of Smart Prompts handlers in this format
->>>>>>> ab6317f0
+    def get_avatar_handlers(self) -> list[dict]:
+        """
+        Returns the list of Avatar handlers
+
+        Returns:
+            list: list of Avatar handlers in this format
             {
                 "key": "key of the handler",
                 "title": "title of the handler",
                 "description": "description of the handler",
-<<<<<<< HEAD
-                "class": RAGHandler - The class of the handler,
-=======
+                "class": AvatarHandler - The class of the handler,
+            }
+        """
+        return [] 
+
+    def get_smart_prompts_handlers(self) -> list[dict]:
+        """
+        Returns the list of Smart Prompts handlers
+
+        Returns:
+            list: list of Smart Prompts handlers in this format
                 "class": SmartPromptsHandler - The class of the handler,
->>>>>>> ab6317f0
             }
         """
         return []
@@ -337,15 +325,11 @@
             
         sys.path.remove(self.project_dir)
 
-<<<<<<< HEAD
     def set_handlers(self, llm: LLMHandler, stt: STTHandler, tts:TTSHandler|None, secondary_llm: LLMHandler, embedding: EmbeddingHandler, rag: RAGHandler|None, memory: MemoryHandler|None):
         for extension in self.extensions:
             extension.set_handlers(llm, stt, tts, secondary_llm, embedding, rag, memory)
 
-    def add_handlers(self, AVAILABLE_LLMS, AVAILABLE_TTS, AVAILABLE_STT, AVAILABLE_MEMORIES, AVAILABLE_EMBEDDINGS, AVAILABLE_RAG):
-=======
-    def add_handlers(self, AVAILABLE_LLMS, AVAILABLE_TTS, AVAILABLE_STT, AVAILABLE_AVATARS, AVAILABLE_TRANSLATORS, AVAILABLE_SMART_PROMPTS):
->>>>>>> ab6317f0
+    def add_handlers(self, AVAILABLE_LLMS, AVAILABLE_TTS, AVAILABLE_STT, AVAILABLE_MEMORIES, AVAILABLE_EMBEDDINGS, AVAILABLE_RAG, AVAILABLE_AVATARS, AVAILABLE_TRANSLATORS, AVAILABLE_SMART_PROMPTS):
         """Add the handlers of each extension to the available handlers
 
         Args:
@@ -365,7 +349,6 @@
             handlers = extension.get_stt_handlers()
             for handler in handlers:
                 AVAILABLE_STT[handler["key"]] = handler
-<<<<<<< HEAD
             handlers = extension.get_memory_handlers()
             for handler in handlers:
                 AVAILABLE_MEMORIES[handler["key"]] = handler
@@ -375,7 +358,6 @@
             handlers = extension.get_rag_handlers()
             for handler in handlers:
                 AVAILABLE_RAG[handler["key"]] = handler
-=======
             handler = extension.get_translators_handlers()
             for h in handler:
                 AVAILABLE_TRANSLATORS[h["key"]] = h
@@ -386,7 +368,6 @@
             for h in handler:
                 AVAILABLE_AVATARS[h["key"]] = h
 
->>>>>>> ab6317f0
 
     def add_prompts(self, PROMPTS, AVAILABLE_PROMPTS):
         """Add the prompts of each extension to the available prompts
@@ -404,11 +385,7 @@
                     AVAILABLE_PROMPTS.append(prompt)
                 PROMPTS[prompt["key"]] = prompt["text"]
 
-<<<<<<< HEAD
-    def remove_handlers(self, extension, AVAILABLE_LLMS, AVAILABLE_TTS, AVAILABLE_STT, AVAILABLE_MEMORIES, AVAILABLE_EMBEDDINGS, AVAILABLE_RAG):
-=======
-    def remove_handlers(self, extension, AVAILABLE_LLMS, AVAILABLE_TTS, AVAILABLE_STT, AVAILABLE_AVATARS, AVAILABLE_TRANSLATORS, AVAILABLE_SMART_PROMPTS):
->>>>>>> ab6317f0
+    def remove_handlers(self, extension, AVAILABLE_LLMS, AVAILABLE_TTS, AVAILABLE_STT, AVAILABLE_MEMORIES, AVAILABLE_EMBEDDINGS, AVAILABLE_RAG, AVAILABLE_AVATARS, AVAILABLE_TRANSLATORS, AVAILABLE_SMART_PROMPTS):
         """Remove handlers of an extension
 
         Args:
@@ -425,7 +402,6 @@
         handlers = extension.get_stt_handlers()
         for handler in handlers:
             AVAILABLE_STT.pop(handler["key"])
-<<<<<<< HEAD
         handlers = extension.get_memory_handlers()
         for handler in handlers:
             AVAILABLE_MEMORIES.pop(handler["key"])
@@ -435,7 +411,6 @@
         handlers = extension.get_rag_handlers()
         for handler in handlers:
             AVAILABLE_RAG.pop(handler["key"])
-=======
         handler = extension.get_translators_handlers()
         for h in handler:
             AVAILABLE_TRANSLATORS.pop(h["key"])
@@ -445,7 +420,6 @@
         handler = extension.get_avatar_handlers()
         for h in handler:
             AVAILABLE_AVATARS.pop(h["key"])
->>>>>>> ab6317f0
 
     def remove_prompts(self, extension, PROMPTS, AVAILABLE_PROMPTS):
         """Remove prompts of an extension
