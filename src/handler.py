import os, json
from .extra import find_module, install_module
from typing import Any

class Handler():
    """Handler for a module"""
    key = ""
    schema_key = ""
    on_extra_settings_update = None
    def __init__(self, settings, path):
        self.settings = settings
        self.path = path

    @staticmethod
    def requires_sandbox_escape() -> bool:
        """If the handler requires to run commands on the user host system"""
        return False

    def get_extra_settings(self) -> list:
        """
        Extra settings format:
            Required parameters:
            - title: small title for the setting 
            - description: description for the setting
            - default: default value for the setting
            - type: What type of row to create, possible rows:
                - button: runs a function when the button is pressed
                    - label: label of the button 
                    - icon: icon of the button, if label is not provided
                    - callback: the function to run on press, first argument is the button
                - entry: input text 
                - toggle: bool
                - combo: for multiple choice
                    - values: list of touples of possible values (display_value, actual_value)
                - range: for number input with a slider 
                    - min: minimum value
                    - max: maximum value 
                    - round: how many digits to round 
            Optional parameters:
                - folder: add a button that opens a folder with the specified path
                - website: add a button that opens a website with the specified path
                - update_settings (bool) if reload the settings in the settings page for the specified handler after that setting change
        """
        return []

    @staticmethod
    def get_extra_requirements() -> list:
        """The list of extra pip requirements needed by the handler"""
        return []

    def install(self):
        """Install the handler requirements"""
        pip_path = os.path.join(os.path.abspath(os.path.join(self.path, os.pardir)), "pip")
        for module in self.get_extra_requirements():
            install_module(module, pip_path)

    def is_installed(self) -> bool:
        """Return if the handler is installed"""
        for module in self.get_extra_requirements():
            if find_module(module) is None:
                return False
        return True
<<<<<<< HEAD

    def get_setting(self, key: str, search_default = True) -> Any:
=======
 
    def get_setting(self, key: str, search_default: bool = True) -> Any:
>>>>>>> 4ed8ffd9
        """Get a setting from the given key
        Args:
            key (str): key of the setting
<<<<<<< HEAD
            search_default (bool, optional): if the default value should be searched. Defaults to True. 
=======
            search_default (bool, optional): if the default value should be searched. Defaults to True.

>>>>>>> 4ed8ffd9
        Returns:
            object: value of the setting
        """
        j = json.loads(self.settings.get_string(self.schema_key))
<<<<<<< HEAD
        if self.key not in j or key not in j[self.key]:
=======
        if self.key not in j or not isinstance(j[self.key], dict) or key not in j[self.key]:
>>>>>>> 4ed8ffd9
            if search_default:
                return self.get_default_setting(key)
            else:
                return None
        return j[self.key][key]

    def set_setting(self, key : str, value):
        """Set a setting from key and value for this handler

        Args:
            key (str): key of the setting
            value (object): value of the setting
        """        
        j = json.loads(self.settings.get_string(self.schema_key))
        if self.key not in j:
            j[self.key] = {}
        j[self.key][key] = value
        self.settings.set_string(self.schema_key, json.dumps(j))

    def get_default_setting(self, key) -> object:
        """Get the default setting from a certain key

        Args:
            key (str): key of the setting

        Returns:
            object: setting value
        """
        extra_settings = self.get_extra_settings()
        for s in extra_settings:
            if s["key"] == key:
                return s["default"]
        return None

    def set_extra_settings_update(self, callback):
        self.on_extra_settings_update = callback

    def settings_update(self):
        if self.on_extra_settings_update is not None:
            try:
                self.on_extra_settings_update("")
            except Exception as e:
                print(e)<|MERGE_RESOLUTION|>--- conflicted
+++ resolved
@@ -60,31 +60,18 @@
             if find_module(module) is None:
                 return False
         return True
-<<<<<<< HEAD
-
-    def get_setting(self, key: str, search_default = True) -> Any:
-=======
  
     def get_setting(self, key: str, search_default: bool = True) -> Any:
->>>>>>> 4ed8ffd9
         """Get a setting from the given key
         Args:
             key (str): key of the setting
-<<<<<<< HEAD
             search_default (bool, optional): if the default value should be searched. Defaults to True. 
-=======
-            search_default (bool, optional): if the default value should be searched. Defaults to True.
 
->>>>>>> 4ed8ffd9
         Returns:
             object: value of the setting
         """
         j = json.loads(self.settings.get_string(self.schema_key))
-<<<<<<< HEAD
-        if self.key not in j or key not in j[self.key]:
-=======
         if self.key not in j or not isinstance(j[self.key], dict) or key not in j[self.key]:
->>>>>>> 4ed8ffd9
             if search_default:
                 return self.get_default_setting(key)
             else:
