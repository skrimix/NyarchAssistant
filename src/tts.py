from abc import abstractmethod
from typing import Any
from gtts import gTTS, lang
from subprocess import check_output
import threading, time, requests
import os, json, pyaudio
from .extra import can_escape_sandbox, force_sync
from pydub import AudioSegment
import asyncio, random, string
from requests_toolbelt.multipart.encoder import MultipartEncoder

class TTSHandler:
    """Every TTS handler should extend this class."""
    key = ""
    voices : tuple
 
    _playing : bool = False
    _play_lock : threading.Semaphore = threading.Semaphore(1)

    def __init__(self, settings, path):
        self.settings = settings
        self.path = path
        self.voices = tuple()
        pass

    @staticmethod
    def requires_sandbox_escape() -> bool:
        """If the handler requires to run commands on the user host system"""
        return False

    def get_extra_settings(self) -> list:
        """Get extra settings for the TTS"""
        voices = self.get_voices()
        default = "" if len(voices) == 0 else voices[0][1]
        return [
            {
                "key": "voice",
                "type": "combo",
                "title": _("Voice"),
                "description": _("Choose the preferred voice"),
                "default": default,
                "values": voices
            }
        ]

    @staticmethod
    def get_extra_requirements() -> list:
        """Get the extra requirements for the tts"""
        return []

    def get_voices(self):
        """Return a tuple containing the available voices"""
        return tuple()

    def voice_available(self, voice):
        """Check fi a voice is available"""
        for l in self.get_voices():
            if l[1] == voice:
                return True
        return False

    @abstractmethod
    def save_audio(self, message, file):
        """Save an audio in a certain file path"""
        pass

    def get_tempname(self, extension: str):
        timestamp = str(int(time.time()))
        random_part = str(os.urandom(8).hex())
        file_name = f"{timestamp}_{random_part}." + extension
        return file_name
 
    def play_audio(self, message):
        """Play an audio from the given message"""
        # Generate random name
        file_name = self.get_tempname("wav")
        path = os.path.join(self.path, file_name)
        self.save_audio(message, path)
        self.playsound(path)
        os.remove(path)

    def playsound(self, path):
        self._play_lock.acquire()
        audio = AudioSegment.from_file(path)
        self.p = pyaudio.PyAudio()
        self.stream = self.p.open(format=self.p.get_format_from_width(audio.sample_width),
                        channels=audio.channels,
                        rate=audio.frame_rate,
                        output=True
                    )
        # Play audio
        self._playing = True
        self.stream.write(audio.raw_data)
        self._playing = False
        self._play_lock.release()

    def is_installed(self) -> bool:
        """If all the requirements are installed"""
        return True

    def get_current_voice(self):
        """Get the current selected voice"""
        voice = self.get_setting("voice")
        if voice is None:
            if self.voices == ():
                return None
            return self.voices[0][1]
        else:
            return voice

    def set_voice(self, voice):
        """Set the given voice"""
        self.set_setting("voice", voice)

    def set_setting(self, setting, value):
        """Set the given setting"""
        j = json.loads(self.settings.get_string("tts-voice"))
        if self.key not in j or not isinstance(j[self.key], dict):
            j[self.key] = {}
        j[self.key][setting] = value
        self.settings.set_string("tts-voice", json.dumps(j))

    def get_setting(self, name) -> Any:
        """Get setting from key"""
        j = json.loads(self.settings.get_string("tts-voice"))
        if self.key not in j or not isinstance(j[self.key], dict) or name not in j[self.key]:
            return self.get_default_setting(name)
        return j[self.key][name]

    def get_default_setting(self, name):
        """Get the default setting from a key"""
        for x in self.get_extra_settings():
            if x["key"] == name:
                return x["default"]
        return None

class gTTSHandler(TTSHandler):
    key = "gtts"
   
    def get_voices(self):
        if len(self.voices) > 0:
            return self.voices
        x = lang.tts_langs()
        res = tuple()
        for l in x:
            t = (x[l], l)
            res += (t,)
        self.voices = res
        return res

    def save_audio(self, message, file):
        voice = self.get_current_voice()
        if not self.voice_available(voice):
            voice = self.get_voices()[0][1]
        tts = gTTS(message, lang=voice)
        tts.save(file)


class EspeakHandler(TTSHandler):
    
    key = "espeak"

    @staticmethod
    def requires_sandbox_escape() -> bool:
        """If the handler requires to run commands on the user host system"""
        return True

    def get_voices(self):
        if len(self.voices) > 0:
            return self.voices
        if not self.is_installed():
            return self.voices
        output = check_output(["flatpak-spawn", "--host", "espeak", "--voices"]).decode("utf-8")
        # Extract the voice names from the output
        lines = output.strip().split("\n")[1:]
        voices = tuple()
        for line in lines:
            spl = line.split()
            voices += ((spl[3], spl[4]),)
        self.voices = voices
        return voices

    def play_audio(self, message):
        self._play_lock.acquire()
        check_output(["flatpak-spawn", "--host", "espeak", "-v" + str(self.get_current_voice()), message])
        self._play_lock.release()

    def save_audio(self, message, file):
        r = check_output(["flatpak-spawn", "--host", "espeak", "-f", "-v" + str(self.get_current_voice()), message, "--stdout"])
        f = open(file, "wb")
        f.write(r)

    def is_installed(self):
        if not can_escape_sandbox():
            return False
        output = check_output(["flatpak-spawn", "--host", "whereis", "espeak"]).decode("utf-8")
        paths = []
        if ":" in output:
            paths = output.split(":")[1].split()
        if len(paths) > 0:
            return True
        return False

class CustomTTSHandler(TTSHandler):
    def __init__(self, settings, path):
        self.settings = settings
        self.path = path
        self.key = "custom_command"
        self.voices = tuple()

    @staticmethod
    def requires_sandbox_escape() -> bool:
        """If the handler requires to run commands on the user host system"""
        return True

    def get_extra_settings(self) -> list:
        return [{
            "key": "command",
            "title": _("Command to execute"),
            "description": _("{0} will be replaced with the model fullpath"),
            "type": "entry",
            "default": ""
        }]


    def is_installed(self):
        return True

    def play_audio(self, message):
        command = self.get_setting("command")
        if command is not None:
            self._play_lock.acquire()
            check_output(["flatpak-spawn", "--host", "bash", "-c", command.replace("{0}", message)])
<<<<<<< HEAD
            self._play_lock.release()
=======
            self._play_lock.release()

class VoiceVoxHanlder(TTSHandler):
    key = "voicevox"

    def __init__(self, settings, path):
        super().__init__(settings, path)
        self._loop = asyncio.new_event_loop()
        self._thr = threading.Thread(target=self._loop.run_forever, name="Async Runner", daemon=True)
        self.voices = tuple()
        voices = self.get_setting("voices")
        if voices is None or len(voices) == 0:
            threading.Thread(target=self.get_voices).start() 
        elif len(voices) > 0:
            self.voices = self.get_setting("voices")

    def update_voices(self):
        if self.get_setting("voices") is None or len(self.get_setting("voices")) == 0:
            threading.Thread(target=self.get_voices).start()
    
    def get_extra_settings(self) -> list:
        return [
            {
                "key": "endpoint",
                "title": "API Endpoint",
                "description": "URL of VoiceVox API endpoint",
                "type": "entry",
                "default": "https://meowskykung-voicevox-engine.hf.space",
            },
            {
                "key": "voice",
                "title": "Voice",
                "description": "Voice to use",
                "type": "combo",
                "values": self.voices,
                "default": "1",
            }
        ]

    def save_audio(self, message, file):
        from voicevox import Client

        loop = asyncio.new_event_loop()
        asyncio.set_event_loop(loop)

        speaker = int(self.get_setting("voice"))
        endpoint = self.get_setting("endpoint")
        @force_sync
        async def save(message, speaker, endpoint):
            async with Client(base_url=endpoint) as client:
                audioquery = await client.create_audio_query(message, speaker=speaker)
                with open(file, "wb") as f:
                    f.write(await audioquery.synthesis(speaker=speaker))
        _ = save(message, speaker, endpoint)

    def get_voices(self) -> tuple:
        from voicevox import Client

        loop = asyncio.new_event_loop()
        asyncio.set_event_loop(loop)

        endpoint = self.get_setting("endpoint")
        @force_sync
        async def get_voices(endpoint):
            ret = tuple()
            async with Client(base_url=endpoint) as client:
                speakers = await client.fetch_speakers()
                i = 1
                for speaker in speakers:
                    ret+= ((speaker.name, i), )
                    i+=1
            self.voices = ret
        _ = get_voices(endpoint)
        self.set_setting("voices", self.voices)
        return self.voices

    def set_setting(self, setting, value):
        super().set_setting(setting, value)
        if setting == "endpoint":
            self.set_setting("voices", tuple())
            threading.Thread(target=self.get_voices).start()

class VitsHandler(TTSHandler):
    key = "vits"


    def __init__(self, settings, path):
        super().__init__(settings, path)
        self.voices = tuple()
        voices = self.get_setting("voices")
        if voices is None or len(voices) == 0:
            threading.Thread(target=self.get_voices).start() 
        elif len(voices) > 0:
            self.voices = self.get_setting("voices")
    
    def get_extra_settings(self) -> list:
        return [
            {
                "key": "endpoint",
                "title": "API Endpoint",
                "description": "URL of VITS API endpoint",
                "type": "entry",
                "default": "https://artrajz-vits-simple-api.hf.space/",
            },
            {   
                "key": "voice",
                "title": "Voice",
                "description": "Voice to use",
                "type": "combo",
                "values": self.voices,
                "default": "0",
            }

        ]

    def get_voices(self):
        endpoint = self.get_setting("endpoint")
        endpoint = endpoint.rstrip("/")
        r = requests.get(endpoint + "/voice/speakers", timeout=10)
        if r.status_code == 200:
            js = r.json()
            result = tuple()
            for speaker in js["VITS"]:
                result += ((str(speaker["id"]) + "| " + speaker["name"] + " " + (str(speaker["lang"]) if len(speaker["lang"]) < 5 else "[Multi]"), str(speaker["id"])), )
            self.voices = result
            self.set_setting("voices", self.voices)
            return result 
        else:
            return tuple()

    def save_audio(self, message, file):
        self.voice_vits(message, file) 
    
    def voice_vits(self, text, filename, format="wav", lang="auto", length=1, noise=0.667, noisew=0.8, max=50):
        endpoint = self.get_setting("endpoint")
        endpoint = endpoint.rstrip("/")
        id = self.get_setting("voice")
        fields = {
            "text": text,
            "id": str(id),
            "format": format,
            "lang": lang,
            "length": str(length),
            "noise": str(noise),
            "noisew": str(noisew),
            "max": str(max),
        }
        boundary = "----VoiceConversionFormBoundary" + "".join(
            random.sample(string.ascii_letters + string.digits, 16)
        )

        m = MultipartEncoder(fields=fields, boundary=boundary)
        headers = {"Content-Type": m.content_type}
        url = f"{endpoint}/voice"

        res = requests.post(url=url, data=m, headers=headers)
        path = filename

        with open(path, "wb") as f:
            f.write(res.content)
        return path
    
    def set_setting(self, setting, value):
        super().set_setting(setting, value)
        if setting == "endpoint":
            self.set_setting("voices", tuple())
            threading.Thread(target=self.get_voices).start()



>>>>>>> 9455b5f2
<|MERGE_RESOLUTION|>--- conflicted
+++ resolved
@@ -231,10 +231,8 @@
         if command is not None:
             self._play_lock.acquire()
             check_output(["flatpak-spawn", "--host", "bash", "-c", command.replace("{0}", message)])
-<<<<<<< HEAD
             self._play_lock.release()
-=======
-            self._play_lock.release()
+
 
 class VoiceVoxHanlder(TTSHandler):
     key = "voicevox"
@@ -402,6 +400,3 @@
             self.set_setting("voices", tuple())
             threading.Thread(target=self.get_voices).start()
 
-
-
->>>>>>> 9455b5f2
