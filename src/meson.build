pkgdatadir = join_paths(get_option('prefix'), get_option('datadir'), meson.project_name())
moduledir = join_paths(pkgdatadir, 'nyarchassistant')
gnome = import('gnome')

gnome.compile_resources('nyarchassistant',
  'nyarchassistant.gresource.xml',
  gresource_bundle: true,
  install: true,
  install_dir: pkgdatadir,
)

python = import('python')

conf = configuration_data()
conf.set('PYTHON', python.find_installation('python3').path())
conf.set('VERSION', meson.project_version())
conf.set('localedir', join_paths(get_option('prefix'), get_option('localedir')))
conf.set('pkgdatadir', pkgdatadir)

configure_file(
  input: 'nyarchassistant.in',
  output: 'nyarchassistant',
  configuration: conf,
  install: true,
  install_dir: get_option('bindir'),
  install_mode: 'r-xr--r--'
)

nyarchassistant_sources = [
  '__init__.py',
  'main.py',
  'gtkobj.py',
  'constants.py',
  'settings.py',
  'window.py',
  'shortcuts.py',
  'thread_editing.py',
  'extension.py',
  'llm.py',
  'tts.py',
  'stt.py',
  'extra.py',
  'presentation.py',
  'handler.py',
<<<<<<< HEAD
  'extensions.py'
=======
  'avatar.py',
  'translator.py',
  'dataset.py',
  'smart_prompt.py',
>>>>>>> 3713ad6a
]

install_data(nyarchassistant_sources, install_dir: moduledir)<|MERGE_RESOLUTION|>--- conflicted
+++ resolved
@@ -42,14 +42,11 @@
   'extra.py',
   'presentation.py',
   'handler.py',
-<<<<<<< HEAD
   'extensions.py'
-=======
   'avatar.py',
   'translator.py',
   'dataset.py',
   'smart_prompt.py',
->>>>>>> 3713ad6a
 ]
 
 install_data(nyarchassistant_sources, install_dir: moduledir)