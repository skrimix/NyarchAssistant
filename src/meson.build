pkgdatadir = join_paths(get_option('prefix'), get_option('datadir'), meson.project_name())
moduledir = join_paths(pkgdatadir, 'nyarchassistant')
gnome = import('gnome')

gnome.compile_resources('nyarchassistant',
  'nyarchassistant.gresource.xml',
  gresource_bundle: true,
  install: true,
  install_dir: pkgdatadir,
)

python = import('python')

conf = configuration_data()
conf.set('PYTHON', python.find_installation('python3').path())
conf.set('VERSION', meson.project_version())
conf.set('localedir', join_paths(get_option('prefix'), get_option('localedir')))
conf.set('pkgdatadir', pkgdatadir)

configure_file(
  input: 'nyarchassistant.in',
  output: 'nyarchassistant',
  configuration: conf,
  install: true,
  install_dir: get_option('bindir'),
  install_mode: 'r-xr--r--'
)

nyarchassistant_sources = [
  '__init__.py',
  'main.py',
  'gtkobj.py',
  'constants.py',
  'settings.py',
  'window.py',
  'shortcuts.py',
  'thread_editing.py',
  'extension.py',
  'profile.py',
  'llm.py',
  'tts.py',
  'stt.py',
  'extra.py',
  'presentation.py',
  'handler.py',
  'extensions.py',
<<<<<<< HEAD
  'screenrecorder.py'
=======
  'avatar.py',
  'translator.py',
  'dataset.py',
  'smart_prompt.py',
>>>>>>> 165126d2
]

install_data(nyarchassistant_sources, install_dir: moduledir)<|MERGE_RESOLUTION|>--- conflicted
+++ resolved
@@ -44,14 +44,11 @@
   'presentation.py',
   'handler.py',
   'extensions.py',
-<<<<<<< HEAD
   'screenrecorder.py'
-=======
   'avatar.py',
   'translator.py',
   'dataset.py',
   'smart_prompt.py',
->>>>>>> 165126d2
 ]
 
 install_data(nyarchassistant_sources, install_dir: moduledir)