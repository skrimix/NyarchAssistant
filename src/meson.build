--- conflicted
+++ resolved
@@ -180,11 +180,8 @@
   'utility/audio_recorder.py',
   'utility/message_chunk.py',
   'utility/website_scraper.py',
-<<<<<<< HEAD
   'utility/stdout_capture.py',
-=======
   'utility/force_sync.py',
->>>>>>> 5e802b95
 ]
 
 avatar_sources = [
