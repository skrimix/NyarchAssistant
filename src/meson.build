pkgdatadir = join_paths(get_option('prefix'), get_option('datadir'), meson.project_name())
moduledir = join_paths(pkgdatadir, 'newelle')
gnome = import('gnome')

gnome.compile_resources('newelle',
  'newelle.gresource.xml',
  gresource_bundle: true,
  install: true,
  install_dir: pkgdatadir,
)

python = import('python')

conf = configuration_data()
conf.set('PYTHON', python.find_installation('python3').path())
conf.set('VERSION', meson.project_version())
conf.set('localedir', join_paths(get_option('prefix'), get_option('localedir')))
conf.set('pkgdatadir', pkgdatadir)

configure_file(
  input: 'newelle.in',
  output: 'newelle',
  configuration: conf,
  install: true,
  install_dir: get_option('bindir'),
  install_mode: 'r-xr--r--'
)

newelle_sources = [
  '__init__.py',
  'main.py',
  'gtkobj.py',
  'constants.py',
  'settings.py',
  'window.py',
  'shortcuts.py',
  'thread_editing.py',
  'extension.py',
  'llm.py',
  'tts.py',
  'stt.py',
  'extra.py',
<<<<<<< HEAD
  'presentation.py',
=======
  'avatar.py',
  'translator.py',
>>>>>>> 9ea1a56a
]

install_data(newelle_sources, install_dir: moduledir)<|MERGE_RESOLUTION|>--- conflicted
+++ resolved
@@ -40,12 +40,9 @@
   'tts.py',
   'stt.py',
   'extra.py',
-<<<<<<< HEAD
   'presentation.py',
-=======
   'avatar.py',
   'translator.py',
->>>>>>> 9ea1a56a
 ]
 
 install_data(newelle_sources, install_dir: moduledir)