from typing import Any
import gi
import re, threading, os, json, time, ctypes
from subprocess import Popen 
from gi.repository import Gtk, Adw, Gio, GLib
<<<<<<< HEAD

from .stt import STTHandler
from .tts import TTSHandler
from .constants import AVAILABLE_LLMS, AVAILABLE_TTS, AVAILABLE_STT, PROMPTS
=======
from .constants import AVAILABLE_LLMS, AVAILABLE_TTS, AVAILABLE_STT, AVAILABLE_AVATARS, PROMPTS
>>>>>>> 2a2f790d
from gpt4all import GPT4All
from .llm import GPT4AllHandler, LLMHandler
from .gtkobj import ComboRowHelper, CopyBox, MultilineEntry
from .extra import can_escape_sandbox, override_prompts, human_readable_size

class Settings(Adw.PreferencesWindow):
    def __init__(self,app, *args, **kwargs):
        super().__init__(*args, **kwargs)
        self.sandbox = can_escape_sandbox()
        self.settings = Gio.Settings.new('io.github.qwersyk.Newelle')
        self.set_transient_for(app.win)
        self.set_modal(True)
        self.downloading = {}
        self.slider_labels = {}
        self.local_models = json.loads(self.settings.get_string("available-models"))
        self.directory = GLib.get_user_config_dir()
        self.gpt = GPT4AllHandler(self.settings, os.path.join(self.directory, "models"))
        # Load custom prompts
        self.custom_prompts = json.loads(self.settings.get_string("custom-prompts"))
        self.prompts = override_prompts(self.custom_prompts, PROMPTS)

        # Page building
        self.general_page = Adw.PreferencesPage()
        
        # Dictionary containing all the rows for settings update
        self.settingsrows = {}
        # Build the LLMs settings
        self.LLM = Adw.PreferencesGroup(title=_('Language Model'))
        self.general_page.add(self.LLM)
        self.llmbuttons = [];
        group = Gtk.CheckButton()
        selected = self.settings.get_string("language-model")
        for model_key in AVAILABLE_LLMS:
           row = self.build_row(AVAILABLE_LLMS, model_key, selected, group)
           self.LLM.add(row)
        
        # Build the TTS settings
        self.TTSgroup = Adw.PreferencesGroup(title=_('Text To Speech'))
        self.general_page.add(self.TTSgroup)
        tts_enabled = Gtk.Switch(valign=Gtk.Align.CENTER)
        self.settings.bind("tts-on", tts_enabled, 'active', Gio.SettingsBindFlags.DEFAULT)
        tts_program = Adw.ExpanderRow(title=_('Text To Speech Program'), subtitle=_("Choose which text to speech to use"))
        tts_program.add_action(tts_enabled)
        self.TTSgroup.add(tts_program)
        group = Gtk.CheckButton()
        selected = self.settings.get_string("tts")
        for tts_key in AVAILABLE_TTS:
           row = self.build_row(AVAILABLE_TTS, tts_key, selected, group) 
           self.TTSgroup.add(row)

        # Build the Speech to Text settings
        self.STTgroup = Adw.PreferencesGroup(title=_('Speech to Text'))
        self.general_page.add(self.STTgroup)
        stt_engine = Adw.ExpanderRow(title=_('Speech To Text Engine'), subtitle=_("Choose which speech recognition engine you want"))
        self.STTgroup.add(stt_engine)
        group = Gtk.CheckButton()
        selected = self.settings.get_string("stt-engine")
        for stt_key in AVAILABLE_STT:
            row = self.build_row(AVAILABLE_STT, stt_key, selected, group)
            self.STTgroup.add(row)

<<<<<<< HEAD
        # Interface settings
=======
            # Define the type of row of the stt
            match stt["rowtype"]:
               case "expander":
                    row = Adw.ExpanderRow(title=stt["title"], subtitle=stt["description"])
                    self.add_extra_settings(stt, row, "stt")
               case "combo":
                    row = Adw.ComboRow(title=stt["title"], subtitle=stt["description"])
               case _:
                    row = Adw.ActionRow(title=stt["title"], subtitle=stt["description"])
    
            button = Gtk.CheckButton()
            button.set_group(group)
            button.set_active(active)
            button.set_name(stt_key)
            button.connect("toggled", self.choose_stt)
            row.add_prefix(button)
            row.set_name(stt_key)
            stt_engine.add_row(row)
            if "website" in stt:
                wbbutton = self.create_web_button(stt["website"])
                if stt["rowtype"] == "action":
                    row.add_suffix(wbbutton)
                elif stt["rowtype"] == "expander":
                    row.add_action(wbbutton)
            if len(handler.get_extra_requirements()) > 0:
                self.add_download_button(stt, row, "stt")
            self.add_flatpak_waning_button(stt, row, "stt")
            if not sandbox and handler.requires_sandbox_escape():
                button.set_sensitive(False)

        # Avatar
        self.avatar_group = Adw.PreferencesGroup(title=_('Avatar'))
        self.general_page.add(self.avatar_group)

        avatar_model = Adw.ExpanderRow(title=_('Avatar Model'), subtitle=_("Choose which type of avatar you want"))
        self.avatar_group.add(avatar_model)
        group = Gtk.CheckButton()
        for avatar_key in AVAILABLE_AVATARS:
            active = False
            avatar = AVAILABLE_AVATARS[avatar_key]
            handler = avatar["class"]

            # If the stt is selected
            if avatar_key == self.settings.get_string("avatar-model"):
                active = True

            # Define the type of row of the stt
            match avatar["rowtype"]:
               case "expander":
                    row = Adw.ExpanderRow(title=avatar["title"], subtitle=avatar["description"])
                    self.add_extra_settings(avatar, row, "avatar")
               case "combo":
                    row = Adw.ComboRow(title=avatar["title"], subtitle=avatar["description"])
               case _:
                    row = Adw.ActionRow(title=avatar["title"], subtitle=avatar["description"])

            button = Gtk.CheckButton()
            button.set_group(group)
            button.set_active(active)
            button.set_name(avatar_key)
            button.connect("toggled", self.choose_avatar)
            row.add_prefix(button)
            row.set_name(avatar_key)
            avatar_model.add_row(row)
            if "website" in avatar:
                wbbutton = self.create_web_button(avatar["website"])
                if avatar["rowtype"] == "action":
                    row.add_suffix(wbbutton)
                elif avatar["rowtype"] == "expander":
                    row.add_action(wbbutton)
            self.add_download_button(avatar, row, "avatar")
            self.add_flatpak_waning_button(avatar, row, "avatar")
            if not sandbox and handler.requires_sandbox_escape():
                button.set_sensitive(False)

        # Other settings
>>>>>>> 2a2f790d
        self.interface = Adw.PreferencesGroup(title=_('Interface'))
        self.general_page.add(self.interface)

        row = Adw.ActionRow(title=_("Hidden files"), subtitle=_("Show hidden files"))
        switch = Gtk.Switch(valign=Gtk.Align.CENTER)
        row.add_suffix(switch)
        self.settings.bind("hidden-files", switch, 'active', Gio.SettingsBindFlags.DEFAULT)
        self.interface.add(row)

        row = Adw.ActionRow(title=_("Number of offers"), subtitle=_("Number of message suggestions to send to chat "))
        int_spin = Gtk.SpinButton(valign=Gtk.Align.CENTER)
        int_spin.set_adjustment(Gtk.Adjustment(lower=0, upper=5, step_increment=1, page_increment=10, page_size=0))
        row.add_suffix(int_spin)
        self.settings.bind("offers", int_spin, 'value', Gio.SettingsBindFlags.DEFAULT)
        self.interface.add(row)

        # Prompts settings
        self.prompt = Adw.PreferencesGroup(title=_('Prompt control'))
        self.general_page.add(self.prompt)

        row = Adw.ActionRow(title=_("Auto-run commands"), subtitle=_("Commands that the bot will write will automatically run"))
        switch = Gtk.Switch(valign=Gtk.Align.CENTER)
        row.add_suffix(switch)
        self.settings.bind("auto-run", switch, 'active', Gio.SettingsBindFlags.DEFAULT)
        self.prompt.add(row)

        self.__prompts_entries = {}
        row = Adw.ExpanderRow(title=_("Console access"), subtitle=_("Can the program run terminal commands on the computer"))
        self.add_customize_prompt_content(row, "console_prompt")
        switch = Gtk.Switch(valign=Gtk.Align.CENTER)
        row.add_suffix(switch)
        self.settings.bind("console", switch, 'active', Gio.SettingsBindFlags.DEFAULT)
        self.prompt.add(row)

        row = Adw.ExpanderRow(title=_("Graphs access"), subtitle=_("Can the program display graphs"))
        self.add_customize_prompt_content(row, "graphic")
        switch = Gtk.Switch(valign=Gtk.Align.CENTER)
        row.add_suffix(switch)
        self.settings.bind("graphic", switch, 'active', Gio.SettingsBindFlags.DEFAULT)
        self.prompt.add(row)

        row = Adw.ExpanderRow(title=_("Basic functionality"), subtitle=_("Showing tables and code (*can work without it)"))
        self.add_customize_prompt_content(row, "basic_functionality")
        switch = Gtk.Switch(valign=Gtk.Align.CENTER)
        row.add_suffix(switch)
        self.settings.bind("basic-functionality", switch, 'active', Gio.SettingsBindFlags.DEFAULT)
        self.prompt.add(row)

        row = Adw.ExpanderRow(title=_("Show image"), subtitle=_("Show image in chat"))
        self.add_customize_prompt_content(row, "show_image")
        switch = Gtk.Switch(valign=Gtk.Align.CENTER)
        row.add_suffix(switch)
        self.settings.bind("show-image", switch, 'active', Gio.SettingsBindFlags.DEFAULT)
        self.prompt.add(row)

        row = Adw.ExpanderRow(title=_("Custom Prompt"), subtitle=_("Add your own custom prompt"))
        self.add_customize_prompt_content(row, "custom_prompt")
        switch = Gtk.Switch(valign=Gtk.Align.CENTER)
        row.add_suffix(switch)
        self.settings.bind("custom-extra-prompt", switch, 'active', Gio.SettingsBindFlags.DEFAULT)
        self.prompt.add(row)

        self.neural_network = Adw.PreferencesGroup(title=_('Neural Network Control'))
        self.general_page.add(self.neural_network)

        row = Adw.ActionRow(title=_("Command virtualization"), subtitle=_("Run commands in a virtual machine"))
        switch = Gtk.Switch(valign=Gtk.Align.CENTER)
        row.add_suffix(switch)
        # Set default value for the switch
        if not can_escape_sandbox():
            switch.set_active(True)
            self.settings.set_boolean("virtualization", True)
        else:
            switch.set_active(self.settings.get_boolean("virtualization"))
        # Connect the function
        switch.connect("state-set", self.toggle_virtualization)
        self.neural_network.add(row)

        row = Adw.ActionRow(title=_("Program memory"), subtitle=_("How long the program remembers the chat "))
        int_spin = Gtk.SpinButton(valign=Gtk.Align.CENTER)
        int_spin.set_adjustment(Gtk.Adjustment(lower=0, upper=30, step_increment=1, page_increment=10, page_size=0))
        row.add_suffix(int_spin)
        self.settings.bind("memory", int_spin, 'value', Gio.SettingsBindFlags.DEFAULT)
        self.neural_network.add(row)

        self.message = Adw.PreferencesGroup(title=_('The change will take effect after you restart the program.'))
        self.general_page.add(self.message)

        self.add(self.general_page)


    def build_row(self, constants: dict[str, Any], key: str, selected: str, group: Gtk.CheckButton) -> Adw.ActionRow | Adw.ExpanderRow:
        """Build the row for every handler

        Args:
            constants: The constants for the specified handler, can be AVAILABLE_TTS, AVAILABLE_STT...
            key: key of the specified handler
            selected: the key of the selected handler
            group: the check group for che checkbox in the row

        Returns:
            The created row
        """
        model = constants[key]
        handler = self.get_object(constants, key)
        # Check if the model is the currently selected
        active = False
        if model["key"] == selected:
            active = True
        # Define the type of row
        self.settingsrows[(key, self.convert_constants(constants))] = {}
        if len(handler.get_extra_settings()) > 0 or key == "local":
             row = Adw.ExpanderRow(title=model["title"], subtitle=model["description"])
             if key != "local":
                 self.add_extra_settings(constants, handler, row)
             else:
                self.llmrow = row
                threading.Thread(target=self.build_local).start()
        else:
            row = Adw.ActionRow(title=model["title"], subtitle=model["description"])
        self.settingsrows[(key, self.convert_constants(constants))]["row"] = row
        
        # Add extra buttons 
        self.add_download_button(handler, row)
        self.add_flatpak_waning_button(handler, row)
        
        # Add check button
        button = Gtk.CheckButton(name=key, group=group, active=active)
        button.connect("toggled", self.choose_row, constants)
        if not self.sandbox and handler.requires_sandbox_escape():
            button.set_sensitive(False)
        row.add_prefix(button)
        return row

    def get_object(self, constants: dict[str, Any], key:str) -> (LLMHandler | TTSHandler | STTHandler):
        """Get an handler instance for the specified handler key

        Args:
            constants: The constants for the specified handler, can be AVAILABLE_TTS, AVAILABLE_STT...
            key: key of the specified handler

        Raises:
            Exception: if the constant is not valid 

        Returns:
            The created handler           
        """
        if constants == AVAILABLE_LLMS:
            model = constants[key]["class"](self.settings, os.path.join(self.directory, "pip"))
        elif constants == AVAILABLE_STT:
            model = constants[key]["class"](self.settings,os.path.join(self.directory, "models"))
        elif constants == AVAILABLE_TTS:
            model = constants[key]["class"](self.settings, self.directory)
        else:
            raise Exception("Unknown constants")
        return model
    
    def convert_constants(self, constants: str | dict[str, Any]) -> (str | dict):
        """Get an handler instance for the specified handler key

        Args:
            constants: The constants for the specified handler, can be AVAILABLE_TTS, AVAILABLE_STT...
            key: key of the specified handler

        Raises:
            Exception: if the constant is not valid 

        Returns:
            The created handler           
        """
        if type(constants) is str:
            match constants:
                case "tts":
                    return AVAILABLE_TTS
                case "stt":
                    return AVAILABLE_STT
                case "llm":
                    return AVAILABLE_LLMS
                case _:
                    raise Exception("Unknown constants")
        else:
            if constants == AVAILABLE_LLMS:
                return "llm"
            elif constants == AVAILABLE_STT:
                return "stt"
            elif constants == AVAILABLE_TTS:
                return "tts"
            else:
                raise Exception("Unknown constants")

    def get_constants_from_object(self, handler: TTSHandler | STTHandler | LLMHandler) -> dict[str, Any]:
        """Get the constants from an hander

        Args:
            handler: the handler 

        Raises:
            Exception: if the handler is not known

        Returns: AVAILABLE_LLMS, AVAILABLE_STT, AVAILABLE_TTS based on the type of the handler 
        """
        if type(handler) is TTSHandler:
            return AVAILABLE_TTS
        elif type(handler) is STTHandler:
            return AVAILABLE_STT
        elif type(handler) is LLMHandler:
            return AVAILABLE_LLMS
        else:
            raise Exception("Unknown handler")

    def choose_row(self, button, constants : dict):
        """Called by GTK the selected handler is changed

        Args:
            button (): the button that triggered the change
            constants: The constants for the specified handler, can be AVAILABLE_TTS, AVAILABLE_STT...
        """
        setting_name = ""
        if constants == AVAILABLE_LLMS:
            setting_name = "language-model"
        elif constants == AVAILABLE_TTS:
            setting_name = "tts"
        elif constants == AVAILABLE_STT:
            setting_name = "stt-engine"
        else:
            return
        self.settings.set_string(setting_name, button.get_name())

    def add_extra_settings(self, constants : dict[str, Any], handler : LLMHandler | TTSHandler | STTHandler, row : Adw.ExpanderRow):
        """Buld the extra settings for the specified handler. The extra settings are specified by the method get_extra_settings 
            Extra settings format:
            Required parameters:
            - title: small title for the setting 
            - description: description for the setting
            - default: default value for the setting
            - type: What type of row to create, possible rows:
                - entry: input text 
                - toggle: bool
                - combo: for multiple choice
                    - values: list of touples of possible values (display_value, actual_value)
                - range: for number input with a slider 
                    - min: minimum value
                    - max: maximum value 
                    - round: how many digits to round 
            Optional parameters:
                - folder: add a button that opens a folder with the specified path
                - website: add a button that opens a website with the specified path
                - update_settings (bool) if reload the settings in the settings page for the specified handler after that setting change
        Args:
            constants: The constants for the specified handler, can be AVAILABLE_TTS, AVAILABLE_STT...
            handler: An instance of the handler
            row: row where to add the settings
        """
        self.settingsrows[(handler.key, self.convert_constants(constants))]["extra_settings"] = []
        for setting in handler.get_extra_settings():
            if setting["type"] == "entry":
                r = Adw.ActionRow(title=setting["title"], subtitle=setting["description"])
                value = handler.get_setting(setting["key"])
                value = str(value)
                entry = Gtk.Entry(valign=Gtk.Align.CENTER, text=value, name=setting["key"])
                entry.connect("changed", self.setting_change_entry, constants, handler)
                r.add_suffix(entry)
            elif setting["type"] == "toggle":
                r = Adw.ActionRow(title=setting["title"], subtitle=setting["description"])
                value = handler.get_setting(setting["key"])
                value = bool(value)

                toggle = Gtk.Switch(valign=Gtk.Align.CENTER, active=value, name=setting["key"])
                toggle.connect("state-set", self.setting_change_toggle, constants, handler)
                r.add_suffix(toggle)
            elif setting["type"] == "combo":
                r = Adw.ComboRow(title=setting["title"], subtitle=setting["description"], name=setting["key"])
                helper = ComboRowHelper(r, setting["values"], handler.get_setting(setting["key"]))
                helper.connect("changed", self.setting_change_combo, constants, handler)
            elif setting["type"] == "range":
                r = Adw.ActionRow(title=setting["title"], subtitle=setting["description"], valign=Gtk.Align.CENTER)
                box = Gtk.Box()
                scale = Gtk.Scale(name=setting["key"], round_digits=setting["round-digits"])
                scale.set_value(float(handler.get_setting(setting["key"])))
                scale.set_range(setting["min"], setting["max"])
                scale.set_size_request(120, -1)
                scale.connect("change-value", self.setting_change_scale, constants, handler)
                label = Gtk.Label(label=handler.get_setting(setting["key"]))
                box.append(label)
                box.append(scale)
                self.slider_labels[scale] = label
                r.add_suffix(box)
            else:
                continue
            if "website" in setting:
                wbbutton = self.create_web_button(setting["website"])
                r.add_prefix(wbbutton)
            if "folder" in setting:
                wbbutton = self.create_web_button(setting["folder"])
                r.add_suffix(wbbutton)
            row.add_row(r)
            self.settingsrows[handler.key, self.convert_constants(constants)]["extra_settings"].append(r)


    def add_customize_prompt_content(self, row, prompt_name):
        """Add a MultilineEntry to edit a prompt from the given prompt name

        Args:
            row (): row of the prompt 
            prompt_name (): name of the prompt 
        """
        box = Gtk.Box()
        entry = MultilineEntry()
        entry.set_text(self.prompts[prompt_name])
        self.__prompts_entries[prompt_name] = entry
        entry.set_name(prompt_name)
        entry.set_on_change(self.edit_prompt)

        wbbutton = Gtk.Button(icon_name="star-filled-rounded-symbolic")
        wbbutton.add_css_class("flat")
        wbbutton.set_valign(Gtk.Align.CENTER)
        wbbutton.set_name(prompt_name)
        wbbutton.connect("clicked", self.restore_prompt)

        box.append(entry)
        box.append(wbbutton)
        row.add_row(box)

    def edit_prompt(self, entry):
        """Called when the MultilineEntry is changed

        Args:
            entry : the MultilineEntry 
        """
        prompt_name = entry.get_name()
        prompt_text = entry.get_text()

        if prompt_text == PROMPTS[prompt_name]:
            del self.custom_prompts[entry.get_name()]
        else:
            self.custom_prompts[prompt_name] = prompt_text
            self.prompts[prompt_name] = prompt_text
        self.settings.set_string("custom-prompts", json.dumps(self.custom_prompts))

    def restore_prompt(self, button):
        """Called when the prompt restore is called

        Args:
            button (): the clicked button 
        """
        prompt_name = button.get_name()
        self.prompts[prompt_name] = PROMPTS[prompt_name]
        self.__prompts_entries[prompt_name].set_text(self.prompts[prompt_name])



    def toggle_virtualization(self, toggle, status):
        """Called when virtualization is toggled, also checks if there are enough permissions. If there aren't show a warning

        Args:
            toggle (): 
            status (): 
        """
        if not can_escape_sandbox() and not status:
            self.show_flatpak_sandbox_notice()            
            toggle.set_active(True)
            self.settings.set_boolean("virtualization", True)
        else:
            self.settings.set_boolean("virtualization", status)

    def open_website(self, button):
        Popen(["flatpak-spawn", "--host", "xdg-open", button.get_name()])

<<<<<<< HEAD
    def on_setting_change(self, constants: dict[str, Any], handler: LLMHandler | TTSHandler | STTHandler, key: str):
        setting_info = [info for info in handler.get_extra_settings() if info["key"] == key][0]
        if "update_settings" in setting_info and setting_info["update_settings"]:
            # remove all the elements in the specified expander row 
            row = self.settingsrows[(handler.key, self.convert_constants(constants))]["row"]
            setting_list = self.settingsrows[(handler.key, self.convert_constants(constants))]["extra_settings"]
            for setting_row in setting_list:
                row.remove(setting_row)
            self.add_extra_settings(constants, handler, row)

    def setting_change_entry(self, entry, constants, handler : LLMHandler | TTSHandler | STTHandler):
        """ Called when an entry handler setting is changed 

        Args:
            entry (): the entry whose contents are changed
            constants : The constants for the specified handler, can be AVAILABLE_TTS, AVAILABLE_STT...
            handler: An instance of the specified handler
        """
        name = entry.get_name()
        handler.set_setting(name, entry.get_text())
        self.on_setting_change(constants, handler, name)

    def setting_change_toggle(self, toggle, state, constants, handler):
        """Called when a toggle for the handler setting is triggered

        Args:
            toggle (): the specified toggle 
            state (): state of the toggle
            constants (): The constants for the specified handler, can be AVAILABLE_TTS, AVAILABLE_STT...
            handler (): an instance of the handler
        """
        enabled = toggle.get_active()
        handler.set_setting(toggle.get_name(), enabled)
        self.on_setting_change(constants, handler, toggle.get_name())

    def setting_change_scale(self, scale, scroll, value, constants, handler):
        """Called when a scale for the handler setting is changed

        Args:
            scale (): the changed scale
            scroll (): scroll value
            value (): the value 
            constants (): The constants for the specified handler, can be AVAILABLE_TTS, AVAILABLE_STT...
            handler (): an instance of the handler
        """
        setting = scale.get_name()
        digits = scale.get_round_digits()
        value = round(value, digits)
        self.slider_labels[scale].set_label(str(value))
        handler.set_setting(setting, value)
        self.on_setting_change(constants, handler, setting)

    def setting_change_combo(self, helper, value, constants, handler):
        """Called when a combo for the handler setting is changed

        Args:
            helper (): combo row helper 
            value (): chosen value
            constants (): The constants for the specified handler, can be AVAILABLE_TTS, AVAILABLE_STT...
            handler (): an instance of the handler
        """
        setting = helper.combo.get_name()
        handler.set_setting(setting, value)
        self.on_setting_change(constants, handler, setting)

    def add_download_button(self, handler : TTSHandler | STTHandler | LLMHandler, row : Adw.ActionRow | Adw.ExpanderRow): 
        """Add download button for an handler dependencies. If clicked it will call handler.install()

        Args:
            handler: an instance of the handler
            row: row where to add teh button
        """
=======
    def add_extra_settings(self, m, row, mtype):
        if mtype == "stt":
            model = m["class"](self.settings, os.path.join(self.directory, "pip"))
        elif mtype == "llm":
            model = m["class"](self.settings,os.path.join(self.directory, "models"))
        elif mtype == "tts":
            model = m["class"](self.settings, self.directory)
        elif mtype == "avatar":
            model = m["class"](self.settings, self.directory)
        else:
            return
        for setting in model.get_extra_settings():
            if setting["type"] == "entry":
                r = Adw.ActionRow(title=setting["title"], subtitle=setting["description"])
                entry = Gtk.Entry()
                entry.set_valign(Gtk.Align.CENTER)
                value = model.get_setting(setting["key"])
                if value is None:
                    value = setting["default"]
                entry.set_text(value)
                entry.set_name(mtype + "//" + m["key"] + "//" + setting["key"])
                entry.connect("changed", self.setting_change_entry)
                r.add_suffix(entry)
            elif setting["type"] == "toggle":
                r = Adw.ActionRow(title=setting["title"], subtitle=setting["description"])
                toggle = Gtk.Switch()
                toggle.set_valign(Gtk.Align.CENTER)
                value = model.get_setting(setting["key"])
                toggle.set_active(value)
                toggle.set_name(mtype + "//" + m["key"] + "//" + setting["key"])
                toggle.connect("state-set", self.setting_change_toggle)
                r.add_suffix(toggle)
            elif setting["type"] == "combo":
                r = Adw.ComboRow(title=setting["title"], subtitle=setting["description"])
                r.set_name(mtype + "//" + m["key"] + "//" + setting["key"])
                helper = ComboRowHelper(r, setting["values"], model.get_setting(setting["key"]))
                helper.connect("changed", self.setting_change_combo)
            elif setting["type"] == "range":
                r = Adw.ActionRow(title=setting["title"], subtitle=setting["description"])
                r.set_valign(Gtk.Align.CENTER)
                box = Gtk.Box()
                scale = Gtk.Scale()
                scale.set_name(mtype + "//" + m["key"] + "//" + setting["key"])
                scale.set_range(setting["min"], setting["max"])
                scale.set_round_digits(setting["round-digits"])
                scale.set_size_request(120, -1)
                scale.set_value(float(model.get_setting(setting["key"])))
                scale.connect("change-value", self.setting_change_scale)
                label = Gtk.Label(label=model.get_setting(setting["key"]))
                box.append(label)
                box.append(scale)
                self.slider_labels[scale] = label
                r.add_suffix(box)
            else:
                continue
            if "website" in setting:
                wbbutton = self.create_web_button(setting["website"])
                r.add_prefix(wbbutton)
            if "folder" in setting:
                wbbutton = self.create_folder_button(setting["folder"])
                r.add_prefix(wbbutton)
            row.add_row(r)

    def setting_change_entry(self, entry):
        name = entry.get_name().split("//")
        mtype = name[0]
        key = name[1]
        setting = name[2]
        if mtype == "stt":
            model = AVAILABLE_STT[key]["class"](self.settings, os.path.join(self.directory, "pip"))
            model.set_setting(setting, entry.get_text())
        elif mtype == "llm":
            model = AVAILABLE_LLMS[key]["class"](self.settings, os.path.join(self.directory, "model"))
            model.set_setting(setting, entry.get_text())
        elif mtype == "tts":
            model = AVAILABLE_TTS[key]["class"](self.settings, self.directory)
            model.set_setting(setting, entry.get_text())
        elif mtype == "avatar":
            model = AVAILABLE_AVATARS[key]["class"](self.settings, self.directory)
            model.set_setting(setting, entry.get_text())
    def setting_change_toggle(self, toggle, toggled):
        name = toggle.get_name().split("//")
        mtype = name[0]
        key = name[1]
        setting = name[2]
        enabled = toggle.get_active()
        if mtype == "stt":
            model = AVAILABLE_STT[key]["class"](self.settings, os.path.join(self.directory, "pip"))
            model.set_setting(setting, enabled)
        elif mtype == "llm":
            model = AVAILABLE_LLMS[key]["class"](self.settings, os.path.join(self.directory, "model"))
            model.set_setting(setting, enabled)
        elif mtype == "tts":
            model = AVAILABLE_TTS[key]["class"](self.settings, self.directory)
            model.set_setting(setting, enabled)
        elif mtype == "avatar":
            model = AVAILABLE_AVATARS[key]["class"](self.settings, self.directory)
            model.set_setting(setting, enabled)

    def setting_change_scale(self, scale, scroll, value):
        name = scale.get_name().split("//")
        mtype = name[0]
        key = name[1]
        setting = name[2]
        digits = scale.get_round_digits()
        value = round(value, digits)
        self.slider_labels[scale].set_label(str(value))
        print(mtype)
        if mtype == "stt":
            model = AVAILABLE_STT[key]["class"](self.settings, os.path.join(self.directory, "pip"))
            model.set_setting(setting, value)
        elif mtype == "llm":
            model = AVAILABLE_LLMS[key]["class"](self.settings, os.path.join(self.directory, "model"))
            model.set_setting(setting, value)
        elif mtype == "tts":
            model = AVAILABLE_TTS[key]["class"](self.settings, self.directory)
            model.set_setting(setting, value)
        elif mtype == "avatar":
            model = AVAILABLE_AVATARS[key]["class"](self.settings, self.directory)
            model.set_setting(setting, value)

    def setting_change_combo(self, helper, value):
        name = helper.combo.get_name().split("//")
        mtype = name[0]
        key = name[1]
        setting = name[2]
        if mtype == "stt":
            model = AVAILABLE_STT[key]["class"](self.settings, os.path.join(self.directory, "pip"))
        elif mtype == "llm":
            model = AVAILABLE_LLMS[key]["class"](self.settings, os.path.join(self.directory, "model"))
        elif mtype == "tts":
            model = AVAILABLE_TTS[key]["class"](self.settings, self.directory)
        elif mtype == "avatar":
            model = AVAILABLE_AVATARS[key]["class"](self.settings, self.directory)
        else:
            return
        model.set_setting(setting, value)


    def add_download_button(self, model, row, mtype):
        if mtype == "stt":
            m = model["class"](self.settings, os.path.join(self.directory, "pip"))
        elif mtype == "llm":
            m = model["class"](self.settings, os.path.join(self.directory, "models"))
        elif mtype == "avatar":
            m = model["class"](self.settings, self.directory)
>>>>>>> 2a2f790d
        actionbutton = Gtk.Button(css_classes=["flat"], valign=Gtk.Align.CENTER)
        if not handler.is_installed():
            icon = Gtk.Image.new_from_gicon(Gio.ThemedIcon(name="folder-download-symbolic"))
            actionbutton.connect("clicked", self.install_model, handler)
            actionbutton.add_css_class("accent")
            actionbutton.set_child(icon)
            if type(row) is Adw.ActionRow:
                row.add_suffix(actionbutton)
            elif type(row) is Adw.ExpanderRow:
                row.add_action(actionbutton)

<<<<<<< HEAD
    def add_flatpak_waning_button(self, handler : LLMHandler | TTSHandler | STTHandler, row : Adw.ExpanderRow | Adw.ActionRow | Adw.ComboRow):
        """Add flatpak warning button in case the application does not have enough permissions
        On click it will show a warning about this issue and how to solve it

        Args:
            handler: an instance of the handler
            row: the row where to add the button
        """
=======
    def add_flatpak_waning_button(self, model, row, mtype):
        if mtype == "stt":
            m = model["class"](self.settings, os.path.join(self.directory, "pip"))
        elif mtype == "llm":
            m = model["class"](self.settings, os.path.join(self.directory, "models"))
        elif mtype == "tts":
            m = model["class"](self.settings, self.directory)
        elif mtype == "avatar":
            m = model["class"](self.settings, self.directory)
>>>>>>> 2a2f790d
        actionbutton = Gtk.Button(css_classes=["flat"], valign=Gtk.Align.CENTER)
        if handler.requires_sandbox_escape() and not can_escape_sandbox():
            icon = Gtk.Image.new_from_gicon(Gio.ThemedIcon(name="warning-outline-symbolic"))
            actionbutton.connect("clicked", self.show_flatpak_sandbox_notice)
            actionbutton.add_css_class("error")
            actionbutton.set_child(icon)
            if type(row) is Adw.ActionRow:
                row.add_suffix(actionbutton)
            elif type(row) is Adw.ExpanderRow:
                row.add_action(actionbutton)
            elif type(row) is Adw.ComboRow:
                row.add_suffix(actionbutton)

<<<<<<< HEAD
    def install_model(self, button, handler):
        """Display a spinner and trigger the dependency download on another thread

        Args:
            button (): the specified button
            handler (): handler of the model
        """
=======
    def install_model(self, button):
        name = button.get_name()
        mtype = name.split("//")[0]
        key = name.split("//")[1]
        if mtype == "stt":
            stt = AVAILABLE_STT[key]
            model = stt["class"](self.settings, os.path.join(self.directory, "pip"))
        elif mtype == "llm":
            llm = AVAILABLE_LLMS[key]
            model = llm["class"](self.settings, os.path.join(self.directory, "models"))
        elif mtype == "avatar":
            avatar = AVAILABLE_AVATARS[key]
            model = avatar["class"](self.settings, self.directory)
>>>>>>> 2a2f790d
        spinner = Gtk.Spinner(spinning=True)
        button.set_child(spinner)
        t = threading.Thread(target=self.install_model_async, args= (button, handler))
        t.start()

    def install_model_async(self, button, model):
        """Install the model dependencies, called on another thread

        Args:
            button (): button  
            model (): a handler instance
        """
        model.install()
        button.set_child(None)
        button.set_sensitive(False)

    def refresh_models(self, action):
        """Refresh local models for LLM

        Args:
            action (): 
        """
        models = GPT4All.list_models()
        self.settings.set_string("available-models", json.dumps(models))
        self.local_models = models

    def build_local(self):
        """Build the settings for local models"""
        # Reload available models
        if len(self.local_models) == 0:
            self.refresh_models(None)

        # Create refresh button
        actionbutton = Gtk.Button(css_classes=["flat"], valign=Gtk.Align.CENTER)
        icon = Gtk.Image.new_from_gicon(Gio.ThemedIcon(name="update-symbolic"))
        actionbutton.connect("clicked", self.refresh_models)
        actionbutton.add_css_class("accent")
        actionbutton.set_child(icon)
        self.llmrow.add_action(actionbutton)
        # Create entries
        radio = Gtk.CheckButton()
        self.rows = {}
        self.model_threads = {}
        for model in self.local_models:
            available = self.gpt.model_available(model["filename"])
            active = False
            if model["filename"] == self.settings.get_string("local-model"):
                active = True
            # Write model description
            subtitle = _(" RAM Required: ") + str(model["ramrequired"]) + "GB"
            subtitle += "\n" + _(" Parameters: ") + model["parameters"]
            subtitle += "\n" + _(" Size: ") + human_readable_size(model["filesize"], 1)
            subtitle += "\n" + re.sub('<[^<]+?>', '', model["description"]).replace("</ul", "")
            # Configure buttons and model's row
            r = Adw.ActionRow(title=model["name"], subtitle=subtitle)
            button = Gtk.CheckButton()
            button.set_group(radio)
            button.set_active(active)
            button.set_name(model["filename"])
            button.connect("toggled", self.choose_local_model)
            # TOFIX: Causes some errors sometimes
            #button.set_sensitive(available)
            actionbutton = Gtk.Button(css_classes=["flat"],
                                                valign=Gtk.Align.CENTER)
            if available:
                icon = Gtk.Image.new_from_gicon(Gio.ThemedIcon(name="user-trash-symbolic"))
                actionbutton.connect("clicked", self.remove_local_model)
                actionbutton.add_css_class("error")
            else:
                icon = Gtk.Image.new_from_gicon(Gio.ThemedIcon(name="folder-download-symbolic"))
                actionbutton.connect("clicked", self.download_local_model)
                actionbutton.add_css_class("accent")
            actionbutton.set_child(icon)
            icon.set_icon_size(Gtk.IconSize.INHERIT)

            actionbutton.set_name(model["filename"])

            self.rows[model["filename"]] = {"radio": button}

            r.add_prefix(button)
            r.add_suffix(actionbutton)
            self.llmrow.add_row(r)

    def choose_local_model(self, button):
        """Called when a local model is chosen

        Args:
            button (): 
        """
        if button.get_active():
<<<<<<< HEAD
            self.settings.set_string("local-model", button.get_name())
=======
            self.settings.set_string("stt-engine", button.get_name())

    def choose_avatar(self, button):
        if button.get_active():
            self.settings.set_string("avatar-model", button.get_name())

    def choose_tts_voice(self, helper, value):
        tts = AVAILABLE_TTS[helper.combo.get_name()]["class"](self.settings, self.directory)
        tts.set_voice(value)
>>>>>>> 2a2f790d

    def download_local_model(self, button):
        """Download the local model. Shows the progress while downloading

        Args:
            button (): button pressed
        """
        model = button.get_name()
        box = Gtk.Box(homogeneous=True, spacing=4)
        box.set_orientation(Gtk.Orientation.VERTICAL)
        icon = Gtk.Image.new_from_gicon(Gio.ThemedIcon(name="folder-download-symbolic"))
        icon.set_icon_size(Gtk.IconSize.INHERIT)
        progress = Gtk.ProgressBar(hexpand=False)
        progress.set_size_request(4, 4)
        box.append(icon)
        box.append(progress)
        button.set_child(box)
        button.disconnect_by_func(self.download_local_model)
        button.connect("clicked", self.remove_local_model)
        th = threading.Thread(target=self.download_model_thread, args=(model, button, progress))
        self.model_threads[model] = [th, 0]
        th.start()

    def update_download_status(self, model, filesize, progressbar):
        """Periodically update the progressbar for the download

        Args:
            model (): model that is being downloaded
            filesize (): filesize of the download
            progressbar (): the bar to update
        """
        file = os.path.join(self.gpt.modelspath, model) + ".part"
        while model in self.downloading and self.downloading[model]:
            try:
                currentsize = os.path.getsize(file)
                perc = currentsize/int(filesize)
                progressbar.set_fraction(perc)
            except Exception as e:
                print(e)
            time.sleep(1)

    def download_model_thread(self, model, button, progressbar):
        """Create the thread that downloads the local model

        Args:
            model (): model to download 
            button (): button to udpate
            progressbar (): progressbar to udpate
        """
        for x in self.local_models:
            if x["filename"] == model:
                filesize = x["filesize"]
                break
        self.model_threads[model][1] = threading.current_thread().ident
        self.downloading[model] = True
        th = threading.Thread(target=self.update_download_status, args=(model, filesize, progressbar))
        th.start()
        self.gpt.download_model(model)
        icon = Gtk.Image.new_from_gicon(Gio.ThemedIcon(name="user-trash-symbolic"))
        icon.set_icon_size(Gtk.IconSize.INHERIT)
        button.add_css_class("error")
        button.set_child(icon)
        self.downloading[model] = False

    def remove_local_model(self, button):
        """Remove a local model

        Args:
            button (): button for the local model
        """
        model = button.get_name()
        # Kill threads if stopping download
        if model in self.downloading and self.downloading[model]:
            self.downloading[model] = False
            if model in self.model_threads:
                thid = self.model_threads[model][1]
                # NOTE: This does only work on Linux
                res = ctypes.pythonapi.PyThreadState_SetAsyncExc(ctypes.c_long(thid), ctypes.py_object(SystemExit))
                if res > 1:
                    ctypes.pythonapi.PyThreadState_SetAsyncExc(ctypes.c_long(thid), 0)
        try:
            os.remove(os.path.join(self.gpt.modelspath, model))
            button.add_css_class("accent")
            if model in self.downloading:
                self.downloading[model] = False
            icon = Gtk.Image.new_from_gicon(Gio.ThemedIcon(name="folder-download-symbolic"))
            button.disconnect_by_func(self.remove_local_model)
            button.connect("clicked", self.download_local_model)
            button.add_css_class("accent")
            button.remove_css_class("error")
            icon.set_icon_size(Gtk.IconSize.INHERIT)
            button.set_child(icon)
        except Exception as e:
            print(e)

    def create_web_button(self, website, folder=False) -> Gtk.Button:
        """Create an icon to open a specified website or folder

        Args:
            website (): The website/folder path to open
            folder (): if it is a folder, defaults to False

        Returns:
            The created button
        """
        wbbutton = Gtk.Button(icon_name="internet-symbolic" if not folder else "search-folder-symbolic")
        wbbutton.add_css_class("flat")
        wbbutton.set_valign(Gtk.Align.CENTER)
        wbbutton.set_name(website)
        wbbutton.connect("clicked", self.open_website)
        return wbbutton

<<<<<<< HEAD
    def show_flatpak_sandbox_notice(self, el=None):
        """Create a MessageDialog that explains the issue with missing permissions on flatpak

        Args:
            el (): 
        """
=======
    def create_folder_button(self, website):
        wbbutton = Gtk.Button(icon_name="search-folder-symbolic")
        wbbutton.add_css_class("flat")
        wbbutton.set_valign(Gtk.Align.CENTER)
        wbbutton.set_name(website)
        wbbutton.connect("clicked", self.open_website)
        return wbbutton

    def show_flatpak_sendbox_notice(self, el=None):
>>>>>>> 2a2f790d
        # Create a modal window with the warning
        dialog = Adw.MessageDialog(
            title="Permission Error",
            modal=True,
            transient_for=self,
            destroy_with_parent=True
        )

        # Imposta il contenuto della finestra
        dialog.set_heading(_("Not enough permissions"))

        # Aggiungi il testo dell'errore
        dialog.set_body_use_markup(True)
        dialog.set_body(_("Newelle does not have enough permissions to run commands on your system, please run the following command"))
        dialog.add_response("close", _("Understood"))
        dialog.set_default_response("close")
        dialog.set_extra_child(CopyBox("flatpak --user override --talk-name=org.freedesktop.Flatpak --filesystem=home io.github.qwersyk.Newelle", "bash", parent = self))
        dialog.set_close_response("close")
        dialog.set_response_appearance("close", Adw.ResponseAppearance.DESTRUCTIVE)
        dialog.connect('response', lambda dialog, response_id: dialog.destroy())
        # Show the window
        dialog.present()



class TextItemFactory(Gtk.ListItemFactory):
    def create_widget(self, item):
        label = Gtk.Label()
        return label

    def bind_widget(self, widget, item):
        widget.set_text(item)<|MERGE_RESOLUTION|>--- conflicted
+++ resolved
@@ -3,14 +3,10 @@
 import re, threading, os, json, time, ctypes
 from subprocess import Popen 
 from gi.repository import Gtk, Adw, Gio, GLib
-<<<<<<< HEAD
 
 from .stt import STTHandler
 from .tts import TTSHandler
 from .constants import AVAILABLE_LLMS, AVAILABLE_TTS, AVAILABLE_STT, PROMPTS
-=======
-from .constants import AVAILABLE_LLMS, AVAILABLE_TTS, AVAILABLE_STT, AVAILABLE_AVATARS, PROMPTS
->>>>>>> 2a2f790d
 from gpt4all import GPT4All
 from .llm import GPT4AllHandler, LLMHandler
 from .gtkobj import ComboRowHelper, CopyBox, MultilineEntry
@@ -72,86 +68,7 @@
             row = self.build_row(AVAILABLE_STT, stt_key, selected, group)
             self.STTgroup.add(row)
 
-<<<<<<< HEAD
         # Interface settings
-=======
-            # Define the type of row of the stt
-            match stt["rowtype"]:
-               case "expander":
-                    row = Adw.ExpanderRow(title=stt["title"], subtitle=stt["description"])
-                    self.add_extra_settings(stt, row, "stt")
-               case "combo":
-                    row = Adw.ComboRow(title=stt["title"], subtitle=stt["description"])
-               case _:
-                    row = Adw.ActionRow(title=stt["title"], subtitle=stt["description"])
-    
-            button = Gtk.CheckButton()
-            button.set_group(group)
-            button.set_active(active)
-            button.set_name(stt_key)
-            button.connect("toggled", self.choose_stt)
-            row.add_prefix(button)
-            row.set_name(stt_key)
-            stt_engine.add_row(row)
-            if "website" in stt:
-                wbbutton = self.create_web_button(stt["website"])
-                if stt["rowtype"] == "action":
-                    row.add_suffix(wbbutton)
-                elif stt["rowtype"] == "expander":
-                    row.add_action(wbbutton)
-            if len(handler.get_extra_requirements()) > 0:
-                self.add_download_button(stt, row, "stt")
-            self.add_flatpak_waning_button(stt, row, "stt")
-            if not sandbox and handler.requires_sandbox_escape():
-                button.set_sensitive(False)
-
-        # Avatar
-        self.avatar_group = Adw.PreferencesGroup(title=_('Avatar'))
-        self.general_page.add(self.avatar_group)
-
-        avatar_model = Adw.ExpanderRow(title=_('Avatar Model'), subtitle=_("Choose which type of avatar you want"))
-        self.avatar_group.add(avatar_model)
-        group = Gtk.CheckButton()
-        for avatar_key in AVAILABLE_AVATARS:
-            active = False
-            avatar = AVAILABLE_AVATARS[avatar_key]
-            handler = avatar["class"]
-
-            # If the stt is selected
-            if avatar_key == self.settings.get_string("avatar-model"):
-                active = True
-
-            # Define the type of row of the stt
-            match avatar["rowtype"]:
-               case "expander":
-                    row = Adw.ExpanderRow(title=avatar["title"], subtitle=avatar["description"])
-                    self.add_extra_settings(avatar, row, "avatar")
-               case "combo":
-                    row = Adw.ComboRow(title=avatar["title"], subtitle=avatar["description"])
-               case _:
-                    row = Adw.ActionRow(title=avatar["title"], subtitle=avatar["description"])
-
-            button = Gtk.CheckButton()
-            button.set_group(group)
-            button.set_active(active)
-            button.set_name(avatar_key)
-            button.connect("toggled", self.choose_avatar)
-            row.add_prefix(button)
-            row.set_name(avatar_key)
-            avatar_model.add_row(row)
-            if "website" in avatar:
-                wbbutton = self.create_web_button(avatar["website"])
-                if avatar["rowtype"] == "action":
-                    row.add_suffix(wbbutton)
-                elif avatar["rowtype"] == "expander":
-                    row.add_action(wbbutton)
-            self.add_download_button(avatar, row, "avatar")
-            self.add_flatpak_waning_button(avatar, row, "avatar")
-            if not sandbox and handler.requires_sandbox_escape():
-                button.set_sensitive(False)
-
-        # Other settings
->>>>>>> 2a2f790d
         self.interface = Adw.PreferencesGroup(title=_('Interface'))
         self.general_page.add(self.interface)
 
@@ -520,7 +437,6 @@
     def open_website(self, button):
         Popen(["flatpak-spawn", "--host", "xdg-open", button.get_name()])
 
-<<<<<<< HEAD
     def on_setting_change(self, constants: dict[str, Any], handler: LLMHandler | TTSHandler | STTHandler, key: str):
         setting_info = [info for info in handler.get_extra_settings() if info["key"] == key][0]
         if "update_settings" in setting_info and setting_info["update_settings"]:
@@ -593,154 +509,6 @@
             handler: an instance of the handler
             row: row where to add teh button
         """
-=======
-    def add_extra_settings(self, m, row, mtype):
-        if mtype == "stt":
-            model = m["class"](self.settings, os.path.join(self.directory, "pip"))
-        elif mtype == "llm":
-            model = m["class"](self.settings,os.path.join(self.directory, "models"))
-        elif mtype == "tts":
-            model = m["class"](self.settings, self.directory)
-        elif mtype == "avatar":
-            model = m["class"](self.settings, self.directory)
-        else:
-            return
-        for setting in model.get_extra_settings():
-            if setting["type"] == "entry":
-                r = Adw.ActionRow(title=setting["title"], subtitle=setting["description"])
-                entry = Gtk.Entry()
-                entry.set_valign(Gtk.Align.CENTER)
-                value = model.get_setting(setting["key"])
-                if value is None:
-                    value = setting["default"]
-                entry.set_text(value)
-                entry.set_name(mtype + "//" + m["key"] + "//" + setting["key"])
-                entry.connect("changed", self.setting_change_entry)
-                r.add_suffix(entry)
-            elif setting["type"] == "toggle":
-                r = Adw.ActionRow(title=setting["title"], subtitle=setting["description"])
-                toggle = Gtk.Switch()
-                toggle.set_valign(Gtk.Align.CENTER)
-                value = model.get_setting(setting["key"])
-                toggle.set_active(value)
-                toggle.set_name(mtype + "//" + m["key"] + "//" + setting["key"])
-                toggle.connect("state-set", self.setting_change_toggle)
-                r.add_suffix(toggle)
-            elif setting["type"] == "combo":
-                r = Adw.ComboRow(title=setting["title"], subtitle=setting["description"])
-                r.set_name(mtype + "//" + m["key"] + "//" + setting["key"])
-                helper = ComboRowHelper(r, setting["values"], model.get_setting(setting["key"]))
-                helper.connect("changed", self.setting_change_combo)
-            elif setting["type"] == "range":
-                r = Adw.ActionRow(title=setting["title"], subtitle=setting["description"])
-                r.set_valign(Gtk.Align.CENTER)
-                box = Gtk.Box()
-                scale = Gtk.Scale()
-                scale.set_name(mtype + "//" + m["key"] + "//" + setting["key"])
-                scale.set_range(setting["min"], setting["max"])
-                scale.set_round_digits(setting["round-digits"])
-                scale.set_size_request(120, -1)
-                scale.set_value(float(model.get_setting(setting["key"])))
-                scale.connect("change-value", self.setting_change_scale)
-                label = Gtk.Label(label=model.get_setting(setting["key"]))
-                box.append(label)
-                box.append(scale)
-                self.slider_labels[scale] = label
-                r.add_suffix(box)
-            else:
-                continue
-            if "website" in setting:
-                wbbutton = self.create_web_button(setting["website"])
-                r.add_prefix(wbbutton)
-            if "folder" in setting:
-                wbbutton = self.create_folder_button(setting["folder"])
-                r.add_prefix(wbbutton)
-            row.add_row(r)
-
-    def setting_change_entry(self, entry):
-        name = entry.get_name().split("//")
-        mtype = name[0]
-        key = name[1]
-        setting = name[2]
-        if mtype == "stt":
-            model = AVAILABLE_STT[key]["class"](self.settings, os.path.join(self.directory, "pip"))
-            model.set_setting(setting, entry.get_text())
-        elif mtype == "llm":
-            model = AVAILABLE_LLMS[key]["class"](self.settings, os.path.join(self.directory, "model"))
-            model.set_setting(setting, entry.get_text())
-        elif mtype == "tts":
-            model = AVAILABLE_TTS[key]["class"](self.settings, self.directory)
-            model.set_setting(setting, entry.get_text())
-        elif mtype == "avatar":
-            model = AVAILABLE_AVATARS[key]["class"](self.settings, self.directory)
-            model.set_setting(setting, entry.get_text())
-    def setting_change_toggle(self, toggle, toggled):
-        name = toggle.get_name().split("//")
-        mtype = name[0]
-        key = name[1]
-        setting = name[2]
-        enabled = toggle.get_active()
-        if mtype == "stt":
-            model = AVAILABLE_STT[key]["class"](self.settings, os.path.join(self.directory, "pip"))
-            model.set_setting(setting, enabled)
-        elif mtype == "llm":
-            model = AVAILABLE_LLMS[key]["class"](self.settings, os.path.join(self.directory, "model"))
-            model.set_setting(setting, enabled)
-        elif mtype == "tts":
-            model = AVAILABLE_TTS[key]["class"](self.settings, self.directory)
-            model.set_setting(setting, enabled)
-        elif mtype == "avatar":
-            model = AVAILABLE_AVATARS[key]["class"](self.settings, self.directory)
-            model.set_setting(setting, enabled)
-
-    def setting_change_scale(self, scale, scroll, value):
-        name = scale.get_name().split("//")
-        mtype = name[0]
-        key = name[1]
-        setting = name[2]
-        digits = scale.get_round_digits()
-        value = round(value, digits)
-        self.slider_labels[scale].set_label(str(value))
-        print(mtype)
-        if mtype == "stt":
-            model = AVAILABLE_STT[key]["class"](self.settings, os.path.join(self.directory, "pip"))
-            model.set_setting(setting, value)
-        elif mtype == "llm":
-            model = AVAILABLE_LLMS[key]["class"](self.settings, os.path.join(self.directory, "model"))
-            model.set_setting(setting, value)
-        elif mtype == "tts":
-            model = AVAILABLE_TTS[key]["class"](self.settings, self.directory)
-            model.set_setting(setting, value)
-        elif mtype == "avatar":
-            model = AVAILABLE_AVATARS[key]["class"](self.settings, self.directory)
-            model.set_setting(setting, value)
-
-    def setting_change_combo(self, helper, value):
-        name = helper.combo.get_name().split("//")
-        mtype = name[0]
-        key = name[1]
-        setting = name[2]
-        if mtype == "stt":
-            model = AVAILABLE_STT[key]["class"](self.settings, os.path.join(self.directory, "pip"))
-        elif mtype == "llm":
-            model = AVAILABLE_LLMS[key]["class"](self.settings, os.path.join(self.directory, "model"))
-        elif mtype == "tts":
-            model = AVAILABLE_TTS[key]["class"](self.settings, self.directory)
-        elif mtype == "avatar":
-            model = AVAILABLE_AVATARS[key]["class"](self.settings, self.directory)
-        else:
-            return
-        model.set_setting(setting, value)
-
-
-    def add_download_button(self, model, row, mtype):
-        if mtype == "stt":
-            m = model["class"](self.settings, os.path.join(self.directory, "pip"))
-        elif mtype == "llm":
-            m = model["class"](self.settings, os.path.join(self.directory, "models"))
-        elif mtype == "avatar":
-            m = model["class"](self.settings, self.directory)
->>>>>>> 2a2f790d
         actionbutton = Gtk.Button(css_classes=["flat"], valign=Gtk.Align.CENTER)
         if not handler.is_installed():
             icon = Gtk.Image.new_from_gicon(Gio.ThemedIcon(name="folder-download-symbolic"))
@@ -752,7 +520,6 @@
             elif type(row) is Adw.ExpanderRow:
                 row.add_action(actionbutton)
 
-<<<<<<< HEAD
     def add_flatpak_waning_button(self, handler : LLMHandler | TTSHandler | STTHandler, row : Adw.ExpanderRow | Adw.ActionRow | Adw.ComboRow):
         """Add flatpak warning button in case the application does not have enough permissions
         On click it will show a warning about this issue and how to solve it
@@ -761,17 +528,6 @@
             handler: an instance of the handler
             row: the row where to add the button
         """
-=======
-    def add_flatpak_waning_button(self, model, row, mtype):
-        if mtype == "stt":
-            m = model["class"](self.settings, os.path.join(self.directory, "pip"))
-        elif mtype == "llm":
-            m = model["class"](self.settings, os.path.join(self.directory, "models"))
-        elif mtype == "tts":
-            m = model["class"](self.settings, self.directory)
-        elif mtype == "avatar":
-            m = model["class"](self.settings, self.directory)
->>>>>>> 2a2f790d
         actionbutton = Gtk.Button(css_classes=["flat"], valign=Gtk.Align.CENTER)
         if handler.requires_sandbox_escape() and not can_escape_sandbox():
             icon = Gtk.Image.new_from_gicon(Gio.ThemedIcon(name="warning-outline-symbolic"))
@@ -785,7 +541,6 @@
             elif type(row) is Adw.ComboRow:
                 row.add_suffix(actionbutton)
 
-<<<<<<< HEAD
     def install_model(self, button, handler):
         """Display a spinner and trigger the dependency download on another thread
 
@@ -793,21 +548,6 @@
             button (): the specified button
             handler (): handler of the model
         """
-=======
-    def install_model(self, button):
-        name = button.get_name()
-        mtype = name.split("//")[0]
-        key = name.split("//")[1]
-        if mtype == "stt":
-            stt = AVAILABLE_STT[key]
-            model = stt["class"](self.settings, os.path.join(self.directory, "pip"))
-        elif mtype == "llm":
-            llm = AVAILABLE_LLMS[key]
-            model = llm["class"](self.settings, os.path.join(self.directory, "models"))
-        elif mtype == "avatar":
-            avatar = AVAILABLE_AVATARS[key]
-            model = avatar["class"](self.settings, self.directory)
->>>>>>> 2a2f790d
         spinner = Gtk.Spinner(spinning=True)
         button.set_child(spinner)
         t = threading.Thread(target=self.install_model_async, args= (button, handler))
@@ -898,19 +638,7 @@
             button (): 
         """
         if button.get_active():
-<<<<<<< HEAD
             self.settings.set_string("local-model", button.get_name())
-=======
-            self.settings.set_string("stt-engine", button.get_name())
-
-    def choose_avatar(self, button):
-        if button.get_active():
-            self.settings.set_string("avatar-model", button.get_name())
-
-    def choose_tts_voice(self, helper, value):
-        tts = AVAILABLE_TTS[helper.combo.get_name()]["class"](self.settings, self.directory)
-        tts.set_voice(value)
->>>>>>> 2a2f790d
 
     def download_local_model(self, button):
         """Download the local model. Shows the progress while downloading
@@ -1023,24 +751,12 @@
         wbbutton.connect("clicked", self.open_website)
         return wbbutton
 
-<<<<<<< HEAD
     def show_flatpak_sandbox_notice(self, el=None):
         """Create a MessageDialog that explains the issue with missing permissions on flatpak
 
         Args:
             el (): 
         """
-=======
-    def create_folder_button(self, website):
-        wbbutton = Gtk.Button(icon_name="search-folder-symbolic")
-        wbbutton.add_css_class("flat")
-        wbbutton.set_valign(Gtk.Align.CENTER)
-        wbbutton.set_name(website)
-        wbbutton.connect("clicked", self.open_website)
-        return wbbutton
-
-    def show_flatpak_sendbox_notice(self, el=None):
->>>>>>> 2a2f790d
         # Create a modal window with the warning
         dialog = Adw.MessageDialog(
             title="Permission Error",
