from typing import Any
import gi
import re, threading, os, json, time, ctypes
from subprocess import Popen 
from gi.repository import Gtk, Adw, Gio, GLib

from .translator import TranslatorHandler

from .avatar import AvatarHandler

from .stt import STTHandler
from .tts import TTSHandler
from .constants import AVAILABLE_AVATARS, AVAILABLE_LLMS, AVAILABLE_TRANSLATORS, AVAILABLE_TTS, AVAILABLE_STT, PROMPTS, AVAILABLE_PROMPTS
from gpt4all import GPT4All
from .llm import GPT4AllHandler, LLMHandler
from .gtkobj import ComboRowHelper, CopyBox, MultilineEntry
from .extra import can_escape_sandbox, override_prompts, human_readable_size

class Settings(Adw.PreferencesWindow):
    def __init__(self,app,headless=False, *args, **kwargs):
        super().__init__(*args, **kwargs)
        self.sandbox = can_escape_sandbox()
        self.settings = Gio.Settings.new('io.github.qwersyk.Newelle')
        if not headless:
            self.set_transient_for(app.win)
        self.set_modal(True)
        self.downloading = {}
        self.slider_labels = {}
        self.local_models = json.loads(self.settings.get_string("available-models"))
        self.directory = GLib.get_user_config_dir()
        self.gpt = GPT4AllHandler(self.settings, os.path.join(self.directory, "models"))
        # Load custom prompts
        self.custom_prompts = json.loads(self.settings.get_string("custom-prompts"))
        self.prompts = override_prompts(self.custom_prompts, PROMPTS)
        self.sandbox = can_escape_sandbox()
        # Page building
        self.general_page = Adw.PreferencesPage()
        
        # Dictionary containing all the rows for settings update
        self.settingsrows = {}
        # Build the LLMs settings
        self.LLM = Adw.PreferencesGroup(title=_('Language Model'))
        self.general_page.add(self.LLM)
        self.llmbuttons = [];
        group = Gtk.CheckButton()
        selected = self.settings.get_string("language-model")
        for model_key in AVAILABLE_LLMS:
           row = self.build_row(AVAILABLE_LLMS, model_key, selected, group)
           self.LLM.add(row)
        
        # Build the TTS settings
        self.TTSgroup = Adw.PreferencesGroup(title=_('Text To Speech'))
        self.general_page.add(self.TTSgroup)
        tts_enabled = Gtk.Switch(valign=Gtk.Align.CENTER)
        self.settings.bind("tts-on", tts_enabled, 'active', Gio.SettingsBindFlags.DEFAULT)
        tts_program = Adw.ExpanderRow(title=_('Text To Speech Program'), subtitle=_("Choose which text to speech to use"))
        tts_program.add_action(tts_enabled)
        self.TTSgroup.add(tts_program)
        group = Gtk.CheckButton()
        selected = self.settings.get_string("tts")
        for tts_key in AVAILABLE_TTS:
           row = self.build_row(AVAILABLE_TTS, tts_key, selected, group) 
           tts_program.add_row(row)
        
        # Build the Translators settings
        group = Gtk.CheckButton()
        selected = self.settings.get_string("translator")
        tts_enabled = Gtk.Switch(valign=Gtk.Align.CENTER)
        self.settings.bind("translator-on", tts_enabled, 'active', Gio.SettingsBindFlags.DEFAULT)
        translator_program = Adw.ExpanderRow(title=_('Translator program'), subtitle=_("Translate the output of the LLM before passing it to the TTS Program"))
        translator_program.add_action(tts_enabled)
        for translator_key in AVAILABLE_TRANSLATORS:
            row = self.build_row(AVAILABLE_TRANSLATORS, translator_key, selected, group)
            translator_program.add_row(row)
        self.TTSgroup.add(translator_program)
        
        # Build the Speech to Text settings
        self.STTgroup = Adw.PreferencesGroup(title=_('Speech to Text'))
        self.general_page.add(self.STTgroup)
        stt_engine = Adw.ExpanderRow(title=_('Speech To Text Engine'), subtitle=_("Choose which speech recognition engine you want"))
        self.STTgroup.add(stt_engine)
        group = Gtk.CheckButton()
        selected = self.settings.get_string("stt-engine")
        for stt_key in AVAILABLE_STT:
            row = self.build_row(AVAILABLE_STT, stt_key, selected, group)
            stt_engine.add_row(row)
        
        # Build the AVATAR settings
        self.avatargroup = Adw.PreferencesGroup(title=_('Avatar'))
        self.general_page.add(self.avatargroup)
        avatar_enabled = Gtk.Switch(valign=Gtk.Align.CENTER)
        self.settings.bind("avatar-on", avatar_enabled, 'active', Gio.SettingsBindFlags.DEFAULT)
        avatar = Adw.ExpanderRow(title=_('Avatar model'), subtitle=_("Choose which avatar model to choose"))
        avatar.add_action(avatar_enabled)
        self.avatargroup.add(avatar)
        group = Gtk.CheckButton()
        selected = self.settings.get_string("avatar-model")
        for avatar_key in AVAILABLE_AVATARS:
           row = self.build_row(AVAILABLE_AVATARS, avatar_key, selected, group) 
           avatar.add_row(row)

        # Interface settings
        self.interface = Adw.PreferencesGroup(title=_('Interface'))
        self.general_page.add(self.interface)

        row = Adw.ActionRow(title=_("Hidden files"), subtitle=_("Show hidden files"))
        switch = Gtk.Switch(valign=Gtk.Align.CENTER)
        row.add_suffix(switch)
        self.settings.bind("hidden-files", switch, 'active', Gio.SettingsBindFlags.DEFAULT)
        self.interface.add(row)

        row = Adw.ActionRow(title=_("Number of offers"), subtitle=_("Number of message suggestions to send to chat "))
        int_spin = Gtk.SpinButton(valign=Gtk.Align.CENTER)
        int_spin.set_adjustment(Gtk.Adjustment(lower=0, upper=5, step_increment=1, page_increment=10, page_size=0))
        row.add_suffix(int_spin)
        self.settings.bind("offers", int_spin, 'value', Gio.SettingsBindFlags.DEFAULT)
        self.interface.add(row)

        # Prompts settings
        self.prompt = Adw.PreferencesGroup(title=_('Prompt control'))
        self.general_page.add(self.prompt)

        row = Adw.ActionRow(title=_("Auto-run commands"), subtitle=_("Commands that the bot will write will automatically run"))
        switch = Gtk.Switch(valign=Gtk.Align.CENTER)
        row.add_suffix(switch)
        self.settings.bind("auto-run", switch, 'active', Gio.SettingsBindFlags.DEFAULT)
        self.prompt.add(row)

        self.__prompts_entries = {}
        for prompt in AVAILABLE_PROMPTS:
            if not prompt["show_in_settings"]:
                continue
            row = Adw.ExpanderRow(title=prompt["title"], subtitle=prompt["description"])
            if prompt["editable"]:
                self.add_customize_prompt_content(row, prompt["key"])
            switch = Gtk.Switch(valign=Gtk.Align.CENTER)
            row.add_suffix(switch)
            self.settings.bind(prompt["setting_name"], switch, 'active', Gio.SettingsBindFlags.DEFAULT)
            self.prompt.add(row)
        self.neural_network = Adw.PreferencesGroup(title=_('Neural Network Control'))
        self.general_page.add(self.neural_network)

        row = Adw.ActionRow(title=_("Command virtualization"), subtitle=_("Run commands in a virtual machine"))
        switch = Gtk.Switch(valign=Gtk.Align.CENTER)
        row.add_suffix(switch)
        # Set default value for the switch
        if not self.sandbox:
            switch.set_active(True)
            self.settings.set_boolean("virtualization", True)
        else:
            switch.set_active(self.settings.get_boolean("virtualization"))
        # Connect the function
        switch.connect("state-set", self.toggle_virtualization)
        self.neural_network.add(row)

        row = Adw.ActionRow(title=_("Program memory"), subtitle=_("How long the program remembers the chat "))
        int_spin = Gtk.SpinButton(valign=Gtk.Align.CENTER)
        int_spin.set_adjustment(Gtk.Adjustment(lower=0, upper=30, step_increment=1, page_increment=10, page_size=0))
        row.add_suffix(int_spin)
        self.settings.bind("memory", int_spin, 'value', Gio.SettingsBindFlags.DEFAULT)
        self.neural_network.add(row)

        self.message = Adw.PreferencesGroup(title=_('The change will take effect after you restart the program.'))
        self.general_page.add(self.message)

        self.add(self.general_page)


    def build_row(self, constants: dict[str, Any], key: str, selected: str, group: Gtk.CheckButton) -> Adw.ActionRow | Adw.ExpanderRow:
        """Build the row for every handler

        Args:
            constants: The constants for the specified handler, can be AVAILABLE_TTS, AVAILABLE_STT...
            key: key of the specified handler
            selected: the key of the selected handler
            group: the check group for che checkbox in the row

        Returns:
            The created row
        """
        model = constants[key]
        handler = self.get_object(constants, key)
        # Check if the model is the currently selected
        active = False
        if model["key"] == selected:
            active = True
        # Define the type of row
        self.settingsrows[(key, self.convert_constants(constants))] = {}
        if len(handler.get_extra_settings()) > 0 or key == "local":
             row = Adw.ExpanderRow(title=model["title"], subtitle=model["description"])
             if key != "local":
                 self.add_extra_settings(constants, handler, row)
             else:
                self.llmrow = row
                threading.Thread(target=self.build_local).start()
        else:
            row = Adw.ActionRow(title=model["title"], subtitle=model["description"])
        self.settingsrows[(key, self.convert_constants(constants))]["row"] = row
        
        # Add extra buttons 
        threading.Thread(target=self.add_download_button, args=(handler, row)).start()
        self.add_flatpak_waning_button(handler, row)
        
        # Add check button
        button = Gtk.CheckButton(name=key, group=group, active=active)
        button.connect("toggled", self.choose_row, constants)
        self.settingsrows[(key, self.convert_constants(constants))]["button"] = button 
        if not self.sandbox and handler.requires_sandbox_escape() or not handler.is_installed():
            button.set_sensitive(False)
        row.add_prefix(button)
        return row

    def get_object(self, constants: dict[str, Any], key:str) -> (LLMHandler | TTSHandler | STTHandler | AvatarHandler | TranslatorHandler):
        """Get an handler instance for the specified handler key

        Args:
            constants: The constants for the specified handler, can be AVAILABLE_TTS, AVAILABLE_STT...
            key: key of the specified handler

        Raises:
            Exception: if the constant is not valid 

        Returns:
            The created handler           
        """
        if constants == AVAILABLE_LLMS:
            model = constants[key]["class"](self.settings, os.path.join(self.directory, "pip"))
        elif constants == AVAILABLE_STT:
            model = constants[key]["class"](self.settings,os.path.join(self.directory, "models"))
        elif constants == AVAILABLE_TTS:
            model = constants[key]["class"](self.settings, self.directory)
        elif constants == AVAILABLE_AVATARS:
            model = constants[key]["class"](self.settings, self.directory)
        elif constants == AVAILABLE_TRANSLATORS:
            model = constants[key]["class"](self.settings, self.directory)
        else:
            raise Exception("Unknown constants")
        return model
    
    def convert_constants(self, constants: str | dict[str, Any]) -> (str | dict):
        """Get an handler instance for the specified handler key

        Args:
            constants: The constants for the specified handler, can be AVAILABLE_TTS, AVAILABLE_STT...
            key: key of the specified handler

        Raises:
            Exception: if the constant is not valid 

        Returns:
            The created handler           
        """
        if type(constants) is str:
            match constants:
                case "tts":
                    return AVAILABLE_TTS
                case "stt":
                    return AVAILABLE_STT
                case "llm":
                    return AVAILABLE_LLMS
                case "avatar":
                    return AVAILABLE_AVATARS
                case "translator":
                    return AVAILABLE_TRANSLATORS
                case _:
                    raise Exception("Unknown constants")
        else:
            if constants == AVAILABLE_LLMS:
                return "llm"
            elif constants == AVAILABLE_STT:
                return "stt"
            elif constants == AVAILABLE_TTS:
                return "tts"
            elif constants == AVAILABLE_AVATARS:
                return "avatar"
            elif constants == AVAILABLE_TRANSLATORS:
                return "translator"
            else:
                raise Exception("Unknown constants")

    def get_constants_from_object(self, handler: TTSHandler | STTHandler | LLMHandler | AvatarHandler | TranslatorHandler) -> dict[str, Any]:
        """Get the constants from an hander

        Args:
            handler: the handler 

        Raises:
            Exception: if the handler is not known

        Returns: AVAILABLE_LLMS, AVAILABLE_STT, AVAILABLE_TTS based on the type of the handler 
        """
        if issubclass(type(handler), TTSHandler):
            return AVAILABLE_TTS
        elif issubclass(type(handler), STTHandler):
            return AVAILABLE_STT
        elif issubclass(type(handler), LLMHandler):
            return AVAILABLE_LLMS
        elif issubclass(type(handler), AvatarHandler):
            return AVAILABLE_AVATARS
        elif issubclass(type(handler), TranslatorHandler):
            return AVAILABLE_TRANSLATORS
        else:
            raise Exception("Unknown handler")

    def choose_row(self, button, constants : dict):
        """Called by GTK the selected handler is changed

        Args:
            button (): the button that triggered the change
            constants: The constants for the specified handler, can be AVAILABLE_TTS, AVAILABLE_STT...
        """
        setting_name = ""
        if constants == AVAILABLE_LLMS:
            setting_name = "language-model"
        elif constants == AVAILABLE_TTS:
            setting_name = "tts"
        elif constants == AVAILABLE_STT:
            setting_name = "stt-engine"
        elif constants == AVAILABLE_AVATARS:
            setting_name = "avatar-model"
        elif constants == AVAILABLE_TRANSLATORS:
            setting_name = "translator"
        else:
            return
        self.settings.set_string(setting_name, button.get_name())


    def add_extra_settings(self, constants : dict[str, Any], handler : LLMHandler | TTSHandler | STTHandler | AvatarHandler | TranslatorHandler, row : Adw.ExpanderRow):
        """Buld the extra settings for the specified handler. The extra settings are specified by the method get_extra_settings 
            Extra settings format:
            Required parameters:
            - title: small title for the setting 
            - description: description for the setting
            - default: default value for the setting
            - type: What type of row to create, possible rows:
                - entry: input text 
                - toggle: bool
                - combo: for multiple choice
                    - values: list of touples of possible values (display_value, actual_value)
                - range: for number input with a slider 
                    - min: minimum value
                    - max: maximum value 
                    - round: how many digits to round 
            Optional parameters:
                - folder: add a button that opens a folder with the specified path
                - website: add a button that opens a website with the specified path
                - update_settings (bool) if reload the settings in the settings page for the specified handler after that setting change
        Args:
            constants: The constants for the specified handler, can be AVAILABLE_TTS, AVAILABLE_STT...
            handler: An instance of the handler
            row: row where to add the settings
        """
        self.settingsrows[(handler.key, self.convert_constants(constants))]["extra_settings"] = []
        for setting in handler.get_extra_settings():
            if setting["type"] == "entry":
                r = Adw.ActionRow(title=setting["title"], subtitle=setting["description"])
                value = handler.get_setting(setting["key"])
                value = str(value)
                entry = Gtk.Entry(valign=Gtk.Align.CENTER, text=value, name=setting["key"])
                entry.connect("changed", self.setting_change_entry, constants, handler)
                r.add_suffix(entry)
            elif setting["type"] == "toggle":
                r = Adw.ActionRow(title=setting["title"], subtitle=setting["description"])
                value = handler.get_setting(setting["key"])
                value = bool(value)

                toggle = Gtk.Switch(valign=Gtk.Align.CENTER, active=value, name=setting["key"])
                toggle.connect("state-set", self.setting_change_toggle, constants, handler)
                r.add_suffix(toggle)
            elif setting["type"] == "combo":
                r = Adw.ComboRow(title=setting["title"], subtitle=setting["description"], name=setting["key"])
                helper = ComboRowHelper(r, setting["values"], handler.get_setting(setting["key"]))
                helper.connect("changed", self.setting_change_combo, constants, handler)
            elif setting["type"] == "range":
                r = Adw.ActionRow(title=setting["title"], subtitle=setting["description"], valign=Gtk.Align.CENTER)
                box = Gtk.Box()
                scale = Gtk.Scale(name=setting["key"], round_digits=setting["round-digits"])
                scale.set_range(setting["min"], setting["max"]) 
                scale.set_value(round(handler.get_setting(setting["key"]), setting["round-digits"]))
                scale.set_size_request(120, -1)
                scale.connect("change-value", self.setting_change_scale, constants, handler)
                label = Gtk.Label(label=handler.get_setting(setting["key"]))
                box.append(label)
                box.append(scale)
                self.slider_labels[scale] = label
                r.add_suffix(box)
            else:
                continue
            if "website" in setting:
                wbbutton = self.create_web_button(setting["website"])
                r.add_prefix(wbbutton)
            if "folder" in setting:
<<<<<<< HEAD
                wbbutton = self.create_web_button(setting["folder"], folder=True)
=======
                wbbutton = self.create_web_button(setting["folder"], True)
>>>>>>> 9455b5f2
                r.add_suffix(wbbutton)
            row.add_row(r)
            self.settingsrows[handler.key, self.convert_constants(constants)]["extra_settings"].append(r)


    def add_customize_prompt_content(self, row, prompt_name):
        """Add a MultilineEntry to edit a prompt from the given prompt name

        Args:
            row (): row of the prompt 
            prompt_name (): name of the prompt 
        """
        box = Gtk.Box()
        entry = MultilineEntry()
        entry.set_text(self.prompts[prompt_name])
        self.__prompts_entries[prompt_name] = entry
        entry.set_name(prompt_name)
        entry.set_on_change(self.edit_prompt)

        wbbutton = Gtk.Button(icon_name="star-filled-rounded-symbolic")
        wbbutton.add_css_class("flat")
        wbbutton.set_valign(Gtk.Align.CENTER)
        wbbutton.set_name(prompt_name)
        wbbutton.connect("clicked", self.restore_prompt)

        box.append(entry)
        box.append(wbbutton)
        row.add_row(box)

    def edit_prompt(self, entry):
        """Called when the MultilineEntry is changed

        Args:
            entry : the MultilineEntry 
        """
        prompt_name = entry.get_name()
        prompt_text = entry.get_text()

        if prompt_text == PROMPTS[prompt_name]:
            del self.custom_prompts[entry.get_name()]
        else:
            self.custom_prompts[prompt_name] = prompt_text
            self.prompts[prompt_name] = prompt_text
        self.settings.set_string("custom-prompts", json.dumps(self.custom_prompts))

    def restore_prompt(self, button):
        """Called when the prompt restore is called

        Args:
            button (): the clicked button 
        """
        prompt_name = button.get_name()
        self.prompts[prompt_name] = PROMPTS[prompt_name]
        self.__prompts_entries[prompt_name].set_text(self.prompts[prompt_name])



    def toggle_virtualization(self, toggle, status):
        """Called when virtualization is toggled, also checks if there are enough permissions. If there aren't show a warning

        Args:
            toggle (): 
            status (): 
        """
        if not self.sandbox and not status:
            self.show_flatpak_sandbox_notice()            
            toggle.set_active(True)
            self.settings.set_boolean("virtualization", True)
        else:
            self.settings.set_boolean("virtualization", status)

    def open_website(self, button):
        Popen(["flatpak-spawn", "--host", "xdg-open", button.get_name()])

<<<<<<< HEAD
    def on_setting_change(self, constants: dict[str, Any], handler: LLMHandler | TTSHandler | STTHandler, key: str, force_change : bool = False):
        
        if not force_change:
            setting_info = [info for info in handler.get_extra_settings() if info["key"] == key][0]
        else:
            setting_info = {}

=======
    def on_setting_change(self, constants: dict[str, Any], handler: LLMHandler | TTSHandler | STTHandler | AvatarHandler, key: str, force_change : bool = False):
        
        if not force_change:
            setting_info = [info for info in handler.get_extra_settings() if info["key"] == key][0]
>>>>>>> 9455b5f2
        if force_change or "update_settings" in setting_info and setting_info["update_settings"]:
            # remove all the elements in the specified expander row 
            row = self.settingsrows[(handler.key, self.convert_constants(constants))]["row"]
            setting_list = self.settingsrows[(handler.key, self.convert_constants(constants))]["extra_settings"]
            for setting_row in setting_list:
                row.remove(setting_row)
            self.add_extra_settings(constants, handler, row)

    def setting_change_entry(self, entry, constants, handler : LLMHandler | TTSHandler | STTHandler | AvatarHandler | TranslatorHandler):
        """ Called when an entry handler setting is changed 

        Args:
            entry (): the entry whose contents are changed
            constants : The constants for the specified handler, can be AVAILABLE_TTS, AVAILABLE_STT...
            handler: An instance of the specified handler
        """
        name = entry.get_name()
        handler.set_setting(name, entry.get_text())
        self.on_setting_change(constants, handler, name)

    def setting_change_toggle(self, toggle, state, constants, handler):
        """Called when a toggle for the handler setting is triggered

        Args:
            toggle (): the specified toggle 
            state (): state of the toggle
            constants (): The constants for the specified handler, can be AVAILABLE_TTS, AVAILABLE_STT...
            handler (): an instance of the handler
        """
        enabled = toggle.get_active()
        handler.set_setting(toggle.get_name(), enabled)
        self.on_setting_change(constants, handler, toggle.get_name())

    def setting_change_scale(self, scale, scroll, value, constants, handler):
        """Called when a scale for the handler setting is changed

        Args:
            scale (): the changed scale
            scroll (): scroll value
            value (): the value 
            constants (): The constants for the specified handler, can be AVAILABLE_TTS, AVAILABLE_STT...
            handler (): an instance of the handler
        """
        setting = scale.get_name()
        digits = scale.get_round_digits()
        value = round(value, digits)
        self.slider_labels[scale].set_label(str(value))
        handler.set_setting(setting, value)
        self.on_setting_change(constants, handler, setting)

    def setting_change_combo(self, helper, value, constants, handler):
        """Called when a combo for the handler setting is changed

        Args:
            helper (): combo row helper 
            value (): chosen value
            constants (): The constants for the specified handler, can be AVAILABLE_TTS, AVAILABLE_STT...
            handler (): an instance of the handler
        """
        setting = helper.combo.get_name()
        handler.set_setting(setting, value)
        self.on_setting_change(constants, handler, setting)

    def add_download_button(self, handler : TTSHandler | STTHandler | LLMHandler | AvatarHandler | TranslatorHandler, row : Adw.ActionRow | Adw.ExpanderRow): 
        """Add download button for an handler dependencies. If clicked it will call handler.install()

        Args:
            handler: an instance of the handler
            row: row where to add teh button
        """
        actionbutton = Gtk.Button(css_classes=["flat"], valign=Gtk.Align.CENTER)
        if not handler.is_installed():
            icon = Gtk.Image.new_from_gicon(Gio.ThemedIcon(name="folder-download-symbolic"))
            actionbutton.connect("clicked", self.install_model, handler)
            actionbutton.add_css_class("accent")
            actionbutton.set_child(icon)
            if type(row) is Adw.ActionRow:
                row.add_suffix(actionbutton)
            elif type(row) is Adw.ExpanderRow:
                row.add_action(actionbutton)

    def add_flatpak_waning_button(self, handler : LLMHandler | TTSHandler | STTHandler | AvatarHandler | TranslatorHandler, row : Adw.ExpanderRow | Adw.ActionRow | Adw.ComboRow):
        """Add flatpak warning button in case the application does not have enough permissions
        On click it will show a warning about this issue and how to solve it

        Args:
            handler: an instance of the handler
            row: the row where to add the button
        """
        actionbutton = Gtk.Button(css_classes=["flat"], valign=Gtk.Align.CENTER)
        if handler.requires_sandbox_escape() and not self.sandbox:
            icon = Gtk.Image.new_from_gicon(Gio.ThemedIcon(name="warning-outline-symbolic"))
            actionbutton.connect("clicked", self.show_flatpak_sandbox_notice)
            actionbutton.add_css_class("error")
            actionbutton.set_child(icon)
            if type(row) is Adw.ActionRow:
                row.add_suffix(actionbutton)
            elif type(row) is Adw.ExpanderRow:
                row.add_action(actionbutton)
            elif type(row) is Adw.ComboRow:
                row.add_suffix(actionbutton)

    def install_model(self, button, handler):
        """Display a spinner and trigger the dependency download on another thread

        Args:
            button (): the specified button
            handler (): handler of the model
        """
        spinner = Gtk.Spinner(spinning=True)
        button.set_child(spinner)
        button.set_sensitive(False)
        t = threading.Thread(target=self.install_model_async, args= (button, handler))
        t.start()

    def install_model_async(self, button, model):
        """Install the model dependencies, called on another thread

        Args:
            button (): button  
            model (): a handler instance
        """
        model.install()
        if model.is_installed():
            self.on_setting_change(self.get_constants_from_object(model), model, "", True)
        button.set_child(None)
        button.set_sensitive(False)
        checkbutton = self.settingsrows[(model.key, self.convert_constants(self.get_constants_from_object(model)))]["button"]
        checkbutton.set_sensitive(True)
    
    def refresh_models(self, action):
        """Refresh local models for LLM

        Args:
            action (): 
        """
        models = GPT4All.list_models()
        self.settings.set_string("available-models", json.dumps(models))
        self.local_models = models

    def build_local(self):
        """Build the settings for local models"""
        # Reload available models
        if len(self.local_models) == 0:
            self.refresh_models(None)


        radio = Gtk.CheckButton()
        
        # Create refresh button
        actionbutton = Gtk.Button(css_classes=["flat"], valign=Gtk.Align.CENTER)
        icon = Gtk.Image.new_from_gicon(Gio.ThemedIcon(name="update-symbolic"))
        actionbutton.connect("clicked", self.refresh_models)
        actionbutton.add_css_class("accent")
        actionbutton.set_child(icon)
        self.llmrow.add_action(actionbutton)
        
        # Add extra settings
        self.add_extra_settings(AVAILABLE_LLMS,self.gpt,self.llmrow)
        for row in self.settingsrows["local", self.convert_constants(AVAILABLE_LLMS)]["extra_settings"]:
            if row.get_name() == "custom_model":
                button = Gtk.CheckButton()
                button.set_group(radio)
                button.set_active(self.settings.get_string("local-model") == "custom")
                button.set_name("custom")
                button.connect("toggled", self.choose_local_model)
                row.add_prefix(button)
                if len(self.gpt.get_custom_model_list()) == 0:
                    button.set_sensitive(False)
        # Create entries
        self.rows = {}
        self.model_threads = {}
         
        for model in self.local_models:
            available = self.gpt.model_available(model["filename"])
            active = False
            if model["filename"] == self.settings.get_string("local-model"):
                active = True
            # Write model description
            subtitle = _(" RAM Required: ") + str(model["ramrequired"]) + "GB"
            subtitle += "\n" + _(" Parameters: ") + model["parameters"]
            subtitle += "\n" + _(" Size: ") + human_readable_size(model["filesize"], 1)
            subtitle += "\n" + re.sub('<[^<]+?>', '', model["description"]).replace("</ul", "")
            # Configure buttons and model's row
            r = Adw.ActionRow(title=model["name"], subtitle=subtitle)
            button = Gtk.CheckButton()
            button.set_group(radio)
            button.set_active(active)
            button.set_name(model["filename"])
            button.connect("toggled", self.choose_local_model)
            # TOFIX: Causes some errors sometimes
            button.set_sensitive(available)
            actionbutton = Gtk.Button(css_classes=["flat"],
                                                valign=Gtk.Align.CENTER)
            if available:
                icon = Gtk.Image.new_from_gicon(Gio.ThemedIcon(name="user-trash-symbolic"))
                actionbutton.connect("clicked", self.remove_local_model)
                actionbutton.add_css_class("error")
            else:
                icon = Gtk.Image.new_from_gicon(Gio.ThemedIcon(name="folder-download-symbolic"))
                actionbutton.connect("clicked", self.download_local_model)
                actionbutton.add_css_class("accent")
            actionbutton.set_child(icon)
            icon.set_icon_size(Gtk.IconSize.INHERIT)

            actionbutton.set_name(model["filename"])

            self.rows[model["filename"]] = {"radio": button}

            r.add_prefix(button)
            r.add_suffix(actionbutton)
            self.llmrow.add_row(r)

    def choose_local_model(self, button):
        """Called when a local model is chosen

        Args:
            button (): 
        """
        if button.get_active():
            self.settings.set_string("local-model", button.get_name())

    def download_local_model(self, button):
        """Download the local model. Shows the progress while downloading

        Args:
            button (): button pressed
        """
        model = button.get_name()
        box = Gtk.Box(homogeneous=True, spacing=4)
        box.set_orientation(Gtk.Orientation.VERTICAL)
        icon = Gtk.Image.new_from_gicon(Gio.ThemedIcon(name="folder-download-symbolic"))
        icon.set_icon_size(Gtk.IconSize.INHERIT)
        progress = Gtk.ProgressBar(hexpand=False)
        progress.set_size_request(4, 4)
        box.append(icon)
        box.append(progress)
        button.set_child(box)
        button.disconnect_by_func(self.download_local_model)
        button.connect("clicked", self.remove_local_model)
        th = threading.Thread(target=self.download_model_thread, args=(model, button, progress))
        self.model_threads[model] = [th, 0]
        th.start()

    def update_download_status(self, model, filesize, progressbar):
        """Periodically update the progressbar for the download

        Args:
            model (): model that is being downloaded
            filesize (): filesize of the download
            progressbar (): the bar to update
        """
        file = os.path.join(self.gpt.modelspath, model) + ".part"
        while model in self.downloading and self.downloading[model]:
            try:
                currentsize = os.path.getsize(file)
                perc = currentsize/int(filesize)
                progressbar.set_fraction(perc)
            except Exception as e:
                print(e)
            time.sleep(1)

    def download_model_thread(self, model, button, progressbar):
        """Create the thread that downloads the local model

        Args:
            model (): model to download 
            button (): button to udpate
            progressbar (): progressbar to udpate
        """
        for x in self.local_models:
            if x["filename"] == model:
                filesize = x["filesize"]
                break
        self.model_threads[model][1] = threading.current_thread().ident
        self.downloading[model] = True
        th = threading.Thread(target=self.update_download_status, args=(model, filesize, progressbar))
        th.start()
        self.gpt.download_model(model)
        icon = Gtk.Image.new_from_gicon(Gio.ThemedIcon(name="user-trash-symbolic"))
        icon.set_icon_size(Gtk.IconSize.INHERIT)
        button.add_css_class("error")
        button.set_child(icon)
        self.downloading[model] = False
        self.rows[model]["radio"].set_sensitive(True)

    def remove_local_model(self, button):
        """Remove a local model

        Args:
            button (): button for the local model
        """
        model = button.get_name()
        # Kill threads if stopping download
        if model in self.downloading and self.downloading[model]:
            self.downloading[model] = False
            if model in self.model_threads:
                thid = self.model_threads[model][1]
                # NOTE: This does only work on Linux
                res = ctypes.pythonapi.PyThreadState_SetAsyncExc(ctypes.c_long(thid), ctypes.py_object(SystemExit))
                if res > 1:
                    ctypes.pythonapi.PyThreadState_SetAsyncExc(ctypes.c_long(thid), 0)
        try:
            os.remove(os.path.join(self.gpt.modelspath, model))
            button.add_css_class("accent")
            if model in self.downloading:
                self.downloading[model] = False
            icon = Gtk.Image.new_from_gicon(Gio.ThemedIcon(name="folder-download-symbolic"))
            button.disconnect_by_func(self.remove_local_model)
            button.connect("clicked", self.download_local_model)
            button.add_css_class("accent")
            button.remove_css_class("error")
            icon.set_icon_size(Gtk.IconSize.INHERIT)
            button.set_child(icon)
        except Exception as e:
            print(e)

    def create_web_button(self, website, folder=False) -> Gtk.Button:
        """Create an icon to open a specified website or folder

        Args:
            website (): The website/folder path to open
            folder (): if it is a folder, defaults to False

        Returns:
            The created button
        """
        wbbutton = Gtk.Button(icon_name="internet-symbolic" if not folder else "search-folder-symbolic")
        wbbutton.add_css_class("flat")
        wbbutton.set_valign(Gtk.Align.CENTER)
        wbbutton.set_name(website)
        wbbutton.connect("clicked", self.open_website)
        return wbbutton

    def show_flatpak_sandbox_notice(self, el=None):
        """Create a MessageDialog that explains the issue with missing permissions on flatpak

        Args:
            el (): 
        """
        # Create a modal window with the warning
        dialog = Adw.MessageDialog(
            title="Permission Error",
            modal=True,
            transient_for=self,
            destroy_with_parent=True
        )

        # Imposta il contenuto della finestra
        dialog.set_heading(_("Not enough permissions"))

        # Aggiungi il testo dell'errore
        dialog.set_body_use_markup(True)
        dialog.set_body(_("Newelle does not have enough permissions to run commands on your system, please run the following command"))
        dialog.add_response("close", _("Understood"))
        dialog.set_default_response("close")
        dialog.set_extra_child(CopyBox("flatpak --user override --talk-name=org.freedesktop.Flatpak --filesystem=home io.github.qwersyk.Newelle", "bash", parent = self))
        dialog.set_close_response("close")
        dialog.set_response_appearance("close", Adw.ResponseAppearance.DESTRUCTIVE)
        dialog.connect('response', lambda dialog, response_id: dialog.destroy())
        # Show the window
        dialog.present()



class TextItemFactory(Gtk.ListItemFactory):
    def create_widget(self, item):
        label = Gtk.Label()
        return label

    def bind_widget(self, widget, item):
        widget.set_text(item)<|MERGE_RESOLUTION|>--- conflicted
+++ resolved
@@ -390,11 +390,7 @@
                 wbbutton = self.create_web_button(setting["website"])
                 r.add_prefix(wbbutton)
             if "folder" in setting:
-<<<<<<< HEAD
                 wbbutton = self.create_web_button(setting["folder"], folder=True)
-=======
-                wbbutton = self.create_web_button(setting["folder"], True)
->>>>>>> 9455b5f2
                 r.add_suffix(wbbutton)
             row.add_row(r)
             self.settingsrows[handler.key, self.convert_constants(constants)]["extra_settings"].append(r)
@@ -468,21 +464,13 @@
 
     def open_website(self, button):
         Popen(["flatpak-spawn", "--host", "xdg-open", button.get_name()])
-
-<<<<<<< HEAD
+        
     def on_setting_change(self, constants: dict[str, Any], handler: LLMHandler | TTSHandler | STTHandler, key: str, force_change : bool = False):
         
         if not force_change:
             setting_info = [info for info in handler.get_extra_settings() if info["key"] == key][0]
         else:
             setting_info = {}
-
-=======
-    def on_setting_change(self, constants: dict[str, Any], handler: LLMHandler | TTSHandler | STTHandler | AvatarHandler, key: str, force_change : bool = False):
-        
-        if not force_change:
-            setting_info = [info for info in handler.get_extra_settings() if info["key"] == key][0]
->>>>>>> 9455b5f2
         if force_change or "update_settings" in setting_info and setting_info["update_settings"]:
             # remove all the elements in the specified expander row 
             row = self.settingsrows[(handler.key, self.convert_constants(constants))]["row"]
