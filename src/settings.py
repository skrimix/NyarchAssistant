from typing import Any
import gi
import re, threading, os, json, time, ctypes
from subprocess import Popen 
from gi.repository import Gtk, Adw, Gio, GLib

from .handler import Handler
from .translator import TranslatorHandler
from .smart_prompt import SmartPromptHandler
from .avatar import AvatarHandler


from .stt import STTHandler
from .tts import TTSHandler
from .constants import AVAILABLE_AVATARS, AVAILABLE_LLMS, AVAILABLE_TRANSLATORS, AVAILABLE_TTS, AVAILABLE_STT, PROMPTS, AVAILABLE_PROMPTS, AVAILABLE_SMART_PROMPTS
from gpt4all import GPT4All
from .llm import GPT4AllHandler, LLMHandler
from .gtkobj import ComboRowHelper, CopyBox, MultilineEntry
from .extra import can_escape_sandbox, get_spawn_command, override_prompts, human_readable_size

from .extensions import ExtensionLoader, NewelleExtension

class Settings(Adw.PreferencesWindow):
    def __init__(self,app,headless=False, *args, **kwargs):
        super().__init__(*args, **kwargs)
        self.sandbox = can_escape_sandbox()
        self.settings = Gio.Settings.new('moe.nyarchlinux.assistant')
        if not headless:
            self.set_transient_for(app.win)
        self.set_modal(True)
        self.downloading = {}
        self.slider_labels = {}
        self.local_models = json.loads(self.settings.get_string("available-models"))
        self.directory = GLib.get_user_config_dir()
        self.gpt = GPT4AllHandler(self.settings, os.path.join(self.directory, "models"))
        self.extension_path = os.path.join(self.directory, "extensions")
        self.pip_directory = os.path.join(self.directory, "pip")
        self.extensions_cache = os.path.join(self.directory, "extensions_cache")
        # Load extensions 
        self.extensionloader = ExtensionLoader(self.extension_path, pip_path=self.pip_directory,extension_cache=self.extensions_cache, settings=self.settings)
        self.extensionloader.load_extensions()
        self.extensionloader.add_handlers(AVAILABLE_LLMS, AVAILABLE_TTS, AVAILABLE_STT)
        self.extensionloader.add_prompts(PROMPTS, AVAILABLE_PROMPTS)

        # Load custom prompts
        self.custom_prompts = json.loads(self.settings.get_string("custom-prompts"))
        self.prompts_settings = json.loads(self.settings.get_string("prompts-settings"))
        self.prompts = override_prompts(self.custom_prompts, PROMPTS)
        self.sandbox = can_escape_sandbox()
        
        self.cache_handlers()
        # Page building
        self.general_page = Adw.PreferencesPage()
       
        
        # Dictionary containing all the rows for settings update
        self.settingsrows = {}
        # Build the LLMs settings
        self.LLM = Adw.PreferencesGroup(title=_('Language Model'))
        # Add Help Button 
        help = Gtk.Button(css_classes=["flat"], icon_name="info-outline-symbolic")
        help.connect("clicked", lambda button : Popen(get_spawn_command() + ["xdg-open", "https://github.com/qwersyk/Newelle/wiki/User-guide-to-the-available-LLMs"]))
        self.LLM.set_header_suffix(help)
        
        # Add LLMs
        self.general_page.add(self.LLM)
        self.llmbuttons = []
        group = Gtk.CheckButton()
        selected = self.settings.get_string("language-model")
        others_row = Adw.ExpanderRow(title=_('Other LLMs'), subtitle=_("Other available LLM providers"))
        for model_key in AVAILABLE_LLMS: 
           # Time enlapse calculation
           row = self.build_row(AVAILABLE_LLMS, model_key, selected, group)
           if "secondary" in AVAILABLE_LLMS[model_key] and AVAILABLE_LLMS[model_key]["secondary"]:
               others_row.add_row(row)
           else:
                self.LLM.add(row)
        self.LLM.add(others_row)

        
        # Build the TTS settings
        self.Voicegroup = Adw.PreferencesGroup(title=_('Voice'))
        self.general_page.add(self.Voicegroup)
        tts_enabled = Gtk.Switch(valign=Gtk.Align.CENTER)
        self.settings.bind("tts-on", tts_enabled, 'active', Gio.SettingsBindFlags.DEFAULT)
        tts_program = Adw.ExpanderRow(title=_('Text To Speech Program'), subtitle=_("Choose which text to speech to use"))
        tts_program.add_action(tts_enabled)
        self.Voicegroup.add(tts_program)
        group = Gtk.CheckButton()
        selected = self.settings.get_string("tts")
        for tts_key in AVAILABLE_TTS:
           row = self.build_row(AVAILABLE_TTS, tts_key, selected, group) 
           tts_program.add_row(row)
        # Build the Translators settings
        group = Gtk.CheckButton()
        selected = self.settings.get_string("translator")
        tts_enabled = Gtk.Switch(valign=Gtk.Align.CENTER)
        self.settings.bind("translator-on", tts_enabled, 'active', Gio.SettingsBindFlags.DEFAULT)
        translator_program = Adw.ExpanderRow(title=_('Translator program'), subtitle=_("Translate the output of the LLM before passing it to the TTS Program"))
        translator_program.add_action(tts_enabled)
        for translator_key in AVAILABLE_TRANSLATORS:
            row = self.build_row(AVAILABLE_TRANSLATORS, translator_key, selected, group)
            translator_program.add_row(row)
        self.Voicegroup.add(translator_program)
        
        # Build the Speech to Text settings
        stt_engine = Adw.ExpanderRow(title=_('Speech To Text Engine'), subtitle=_("Choose which speech recognition engine you want"))
        self.Voicegroup.add(stt_engine)
        group = Gtk.CheckButton()
        selected = self.settings.get_string("stt-engine")
        for stt_key in AVAILABLE_STT:
            row = self.build_row(AVAILABLE_STT, stt_key, selected, group)
            stt_engine.add_row(row)
<<<<<<< HEAD
        # Automatic STT settings 
        self.auto_stt = Adw.ExpanderRow(title=_('Automatic Speech To Text'), subtitle=_("Automatically restart speech to text at the end of a text/TTS"))
        self.build_auto_stt()
        self.Voicegroup.add(self.auto_stt)
=======
        
        # Build the AVATAR settings
        self.avatargroup = Adw.PreferencesGroup(title=_('Avatar'))
        self.general_page.add(self.avatargroup)
        avatar_enabled = Gtk.Switch(valign=Gtk.Align.CENTER)
        self.settings.bind("avatar-on", avatar_enabled, 'active', Gio.SettingsBindFlags.DEFAULT)
        avatar = Adw.ExpanderRow(title=_('Avatar model'), subtitle=_("Choose which avatar model to choose"))
        avatar.add_action(avatar_enabled)
        self.avatargroup.add(avatar)
        group = Gtk.CheckButton()
        selected = self.settings.get_string("avatar-model")
        for avatar_key in AVAILABLE_AVATARS:
           row = self.build_row(AVAILABLE_AVATARS, avatar_key, selected, group) 
           avatar.add_row(row) 
        # Build the Smart Prompt settings
        self.smartpromptgroup = Adw.PreferencesGroup(title=_('Smart Prompt'))
        self.general_page.add(self.smartpromptgroup)
        smart_prompt_enabled = Gtk.Switch(valign=Gtk.Align.CENTER)
        self.settings.bind("smart-prompt-on", smart_prompt_enabled, 'active', Gio.SettingsBindFlags.DEFAULT)
        smartprompt = Adw.ExpanderRow(title=_('Smart Prompt selector'), subtitle=_("Choose which smart prompt model to choose"))
        smartprompt.add_action(smart_prompt_enabled)
        self.smartpromptgroup.add(smartprompt)
        group = Gtk.CheckButton()
        selected = self.settings.get_string("smart-prompt")
        for smart_prompt_key in AVAILABLE_SMART_PROMPTS:
           row = self.build_row(AVAILABLE_SMART_PROMPTS, smart_prompt_key, selected, group) 
           smartprompt.add_row(row)
>>>>>>> 58b4ca9e
        # Prompts settings
        self.prompt = Adw.PreferencesGroup(title=_('Prompt control'))
        self.general_page.add(self.prompt)

        row = Adw.ActionRow(title=_("Auto-run commands"), subtitle=_("Commands that the bot will write will automatically run"))
        switch = Gtk.Switch(valign=Gtk.Align.CENTER)
        row.add_suffix(switch)
        self.settings.bind("auto-run", switch, 'active', Gio.SettingsBindFlags.DEFAULT)
        self.prompt.add(row)

        self.__prompts_entries = {}
        for prompt in AVAILABLE_PROMPTS:
            is_active = False
            if prompt["setting_name"] in self.prompts_settings:
                is_active = self.prompts_settings[prompt["setting_name"]]
            else:
                is_active = prompt["default"]
            if not prompt["show_in_settings"]:
                continue
            row = Adw.ExpanderRow(title=prompt["title"], subtitle=prompt["description"])
            if prompt["editable"]:
                self.add_customize_prompt_content(row, prompt["key"])
            switch = Gtk.Switch(valign=Gtk.Align.CENTER)
            switch.set_active(is_active)
            switch.connect("notify::active", self.update_prompt, prompt["setting_name"])
            row.add_suffix(switch)
            self.prompt.add(row)

        # Interface settings
        self.interface = Adw.PreferencesGroup(title=_('Interface'))
        self.general_page.add(self.interface)

        row = Adw.ActionRow(title=_("Hidden files"), subtitle=_("Show hidden files"))
        switch = Gtk.Switch(valign=Gtk.Align.CENTER)
        row.add_suffix(switch)
        self.settings.bind("hidden-files", switch, 'active', Gio.SettingsBindFlags.DEFAULT)
        self.interface.add(row)

        row = Adw.ActionRow(title=_("Number of offers"), subtitle=_("Number of message suggestions to send to chat "))
        int_spin = Gtk.SpinButton(valign=Gtk.Align.CENTER)
        int_spin.set_adjustment(Gtk.Adjustment(lower=0, upper=5, step_increment=1, page_increment=10, page_size=0))
        row.add_suffix(int_spin)
        self.settings.bind("offers", int_spin, 'value', Gio.SettingsBindFlags.DEFAULT)
        self.interface.add(row)
        
        # Neural Network Control
        self.neural_network = Adw.PreferencesGroup(title=_('Neural Network Control'))
        self.general_page.add(self.neural_network) 

        row = Adw.ActionRow(title=_("Command virtualization"), subtitle=_("Run commands in a virtual machine"))
        switch = Gtk.Switch(valign=Gtk.Align.CENTER)
        row.add_suffix(switch)
        # Set default value for the switch
        if not self.sandbox:
            switch.set_active(True)
            self.settings.set_boolean("virtualization", True)
        else:
            switch.set_active(self.settings.get_boolean("virtualization"))
        # Connect the function
        switch.connect("state-set", self.toggle_virtualization)
        self.neural_network.add(row)
        
        row = Adw.ExpanderRow(title=_("External Terminal"), subtitle=_("Choose the external terminal where to run the console commands"))
        entry = Gtk.Entry()
        self.settings.bind("external-terminal", entry, 'text', Gio.SettingsBindFlags.DEFAULT)
        row.add_row(entry)
        self.neural_network.add(row)
        # Set default value for the switch        
        row = Adw.ActionRow(title=_("Program memory"), subtitle=_("How long the program remembers the chat "))
        int_spin = Gtk.SpinButton(valign=Gtk.Align.CENTER)
        int_spin.set_adjustment(Gtk.Adjustment(lower=0, upper=30, step_increment=1, page_increment=10, page_size=0))
        row.add_suffix(int_spin)
        self.settings.bind("memory", int_spin, 'value', Gio.SettingsBindFlags.DEFAULT)
        self.neural_network.add(row)

        self.add(self.general_page)

    def build_auto_stt(self):
        auto_stt_enabled = Gtk.Switch(valign=Gtk.Align.CENTER)
        self.settings.bind("automatic-stt", auto_stt_enabled, 'active', Gio.SettingsBindFlags.DEFAULT)
        self.auto_stt.add_suffix(auto_stt_enabled) 
        def update_scale(scale, label, setting_value, type):
            value = scale.get_value()
            if type is float:
                self.settings.set_double(setting_value, value)
            elif type is int:
                value = int(value)
                self.settings.set_int(setting_value, value)
            label.set_text(str(value))

        # Silence Threshold
        silence_threshold = Adw.ActionRow(title=_("Silence threshold"), subtitle=_("Silence threshold in seconds, percentage of the volume to be considered silence"))
        threshold = Gtk.Scale(digits=0, round_digits=2)
        threshold.set_range(0, 0.5)
        threshold.set_size_request(120, -1)
        th = self.settings.get_double("stt-silence-detection-threshold")
        label = Gtk.Label(label=str(th))
        threshold.set_value(th)
        threshold.connect("value-changed", update_scale, label, "stt-silence-detection-threshold", float)
        box = Gtk.Box()
        box.append(threshold)
        box.append(label)
        silence_threshold.add_suffix(box)
        # Silence time 
        silence_time = Adw.ActionRow(title=_("Silence time"), subtitle=_("Silence time in seconds before recording stops automatically"))
        time_scale = Gtk.Scale(digits=0, round_digits=0)
        time_scale.set_range(0, 10)
        time_scale.set_size_request(120, -1)
        value = self.settings.get_int("stt-silence-detection-duration")
        time_scale.set_value(value)
        label = Gtk.Label(label=str(value))
        time_scale.connect("value-changed", update_scale, label, "stt-silence-detection-duration", int)
        box = Gtk.Box()
        box.append(time_scale)
        box.append(label)
        silence_time.add_suffix(box)
        self.auto_stt.add_row(silence_threshold) 
        self.auto_stt.add_row(silence_time) 

    def update_prompt(self, switch: Gtk.Switch, state, key: str):
        """Update the prompt in the settings

        Args:
            switch: the switch widget
            key: the key of the prompt
        """
        self.prompts_settings[key] = switch.get_active()
        self.settings.set_string("prompts-settings", json.dumps(self.prompts_settings))

    def build_row(self, constants: dict[str, Any], key: str, selected: str, group: Gtk.CheckButton) -> Adw.ActionRow | Adw.ExpanderRow:
        """Build the row for every handler

        Args:
            constants: The constants for the specified handler, can be AVAILABLE_TTS, AVAILABLE_STT...
            key: key of the specified handler
            selected: the key of the selected handler
            group: the check group for che checkbox in the row

        Returns:
            The created row
        """
        model = constants[key]
        handler = self.get_object(constants, key)
        # Check if the model is the currently selected
        active = False
        if model["key"] == selected:
            active = True
        # Define the type of row
        self.settingsrows[(key, self.convert_constants(constants))] = {}
        if len(handler.get_extra_settings()) > 0 or key == "local":
             row = Adw.ExpanderRow(title=model["title"], subtitle=model["description"])
             if key != "local":
                 self.add_extra_settings(constants, handler, row)
             else:
                self.llmrow = row
                threading.Thread(target=self.build_local).start()
        else:
            row = Adw.ActionRow(title=model["title"], subtitle=model["description"])
        self.settingsrows[(key, self.convert_constants(constants))]["row"] = row
        
        # Add extra buttons 
        threading.Thread(target=self.add_download_button, args=(handler, row)).start()
        self.add_flatpak_waning_button(handler, row)
        if "website" in model:
            row.add_suffix(self.create_web_button(model["website"]))
        # Add check button
        button = Gtk.CheckButton(name=key, group=group, active=active)
        button.connect("toggled", self.choose_row, constants)
        self.settingsrows[(key, self.convert_constants(constants))]["button"] = button 
        if not self.sandbox and handler.requires_sandbox_escape() or not handler.is_installed():
            button.set_sensitive(False)
        row.add_prefix(button)
        return row

<<<<<<< HEAD
    def cache_handlers(self):
        self.handlers = {}
        for key in AVAILABLE_TTS:
            self.handlers[(key, self.convert_constants(AVAILABLE_TTS))] = self.get_object(AVAILABLE_TTS, key)
        for key in AVAILABLE_STT:
            self.handlers[(key, self.convert_constants(AVAILABLE_STT))] = self.get_object(AVAILABLE_STT, key)
        for key in AVAILABLE_LLMS:
            self.handlers[(key, self.convert_constants(AVAILABLE_LLMS))] = self.get_object(AVAILABLE_LLMS, key)
=======
>>>>>>> 58b4ca9e

    def get_object(self, constants: dict[str, Any], key:str) -> (Handler):

        """Get an handler instance for the specified handler key

        Args:
            constants: The constants for the specified handler, can be AVAILABLE_TTS, AVAILABLE_STT...
            key: key of the specified handler

        Raises:
            Exception: if the constant is not valid 

        Returns:
            The created handler           
        """
        if (key, self.convert_constants(constants)) in self.handlers:
            return self.handlers[(key, self.convert_constants(constants))]

        if constants == AVAILABLE_LLMS:
            model = constants[key]["class"](self.settings, os.path.join(self.directory, "pip"))
        elif constants == AVAILABLE_STT:
            model = constants[key]["class"](self.settings,os.path.join(self.directory, "models"))
        elif constants == AVAILABLE_TTS:
<<<<<<< HEAD
            model = constants[key]["class"](self.settings, os.path.join(self.directory, "pip"))
=======
            model = constants[key]["class"](self.settings, self.directory)
        elif constants == AVAILABLE_AVATARS:
            model = constants[key]["class"](self.settings, self.directory)
        elif constants == AVAILABLE_TRANSLATORS:
            model = constants[key]["class"](self.settings, self.directory)
        elif constants == AVAILABLE_SMART_PROMPTS:
            model = constants[key]["class"](self.settings, self.directory)
>>>>>>> 58b4ca9e
        elif constants == self.extensionloader.extensionsmap:
            model = self.extensionloader.extensionsmap[key]
            if model is None:
                raise Exception("Extension not found")
        else:
            raise Exception("Unknown constants")
        return model
    
    def convert_constants(self, constants: str | dict[str, Any]) -> (str | dict):
        """Get an handler instance for the specified handler key

        Args:
            constants: The constants for the specified handler, can be AVAILABLE_TTS, AVAILABLE_STT...
            key: key of the specified handler

        Raises:
            Exception: if the constant is not valid 

        Returns:
            The created handler           
        """
        if type(constants) is str:
            match constants:
                case "tts":
                    return AVAILABLE_TTS
                case "stt":
                    return AVAILABLE_STT
                case "llm":
                    return AVAILABLE_LLMS
                case "avatar":
                    return AVAILABLE_AVATARS
                case "translator":
                    return AVAILABLE_TRANSLATORS
                case "smart-prompt":
                    return AVAILABLE_SMART_PROMPTS
                case "extension":
                    return self.extensionloader.extensionsmap
                case _:
                    raise Exception("Unknown constants")
        else:
            if constants == AVAILABLE_LLMS:
                return "llm"
            elif constants == AVAILABLE_STT:
                return "stt"
            elif constants == AVAILABLE_TTS:
                return "tts"
            elif constants == AVAILABLE_AVATARS:
                return "avatar"
            elif constants == AVAILABLE_TRANSLATORS:
                return "translator"
            elif constants == AVAILABLE_SMART_PROMPTS:
                return "smart-prompt"
            elif constants == self.extensionloader.extensionsmap:
                return "extension"
            else:
                raise Exception("Unknown constants")

    def get_constants_from_object(self, handler: Handler) -> dict[str, Any]:
        """Get the constants from an hander

        Args:
            handler: the handler 

        Raises:
            Exception: if the handler is not known

        Returns: AVAILABLE_LLMS, AVAILABLE_STT, AVAILABLE_TTS based on the type of the handler 
        """
        if issubclass(type(handler), TTSHandler):
            return AVAILABLE_TTS
        elif issubclass(type(handler), STTHandler):
            return AVAILABLE_STT
        elif issubclass(type(handler), LLMHandler):
            return AVAILABLE_LLMS
        elif issubclass(type(handler), AvatarHandler):
            return AVAILABLE_AVATARS
        elif issubclass(type(handler), TranslatorHandler):
            return AVAILABLE_TRANSLATORS
        elif issubclass(type(handler), SmartPromptHandler):
            return AVAILABLE_SMART_PROMPTS
        elif issubclass(type(handler), NewelleExtension):
            return self.extensionloader.extensionsmap
        else:
            raise Exception("Unknown handler")

    def choose_row(self, button, constants : dict):
        """Called by GTK the selected handler is changed

        Args:
            button (): the button that triggered the change
            constants: The constants for the specified handler, can be AVAILABLE_TTS, AVAILABLE_STT...
        """
        setting_name = ""
        if constants == AVAILABLE_LLMS:
            setting_name = "language-model"
        elif constants == AVAILABLE_TTS:
            setting_name = "tts"
        elif constants == AVAILABLE_STT:
            setting_name = "stt-engine"
        elif constants == AVAILABLE_AVATARS:
            setting_name = "avatar-model"
        elif constants == AVAILABLE_TRANSLATORS:
            setting_name = "translator"
        elif constants == AVAILABLE_SMART_PROMPTS:
            setting_name = "smart-prompt"
        else:
            return
        self.settings.set_string(setting_name, button.get_name())


    def add_extra_settings(self, constants : dict[str, Any], handler : Handler, row : Adw.ExpanderRow):
        """Buld the extra settings for the specified handler. The extra settings are specified by the method get_extra_settings 
            Extra settings format:
            Required parameters:
            - title: small title for the setting 
            - description: description for the setting
            - default: default value for the setting
            - type: What type of row to create, possible rows:
                - entry: input text 
                - toggle: bool
                - combo: for multiple choice
                    - values: list of touples of possible values (display_value, actual_value)
                - range: for number input with a slider 
                    - min: minimum value
                    - max: maximum value 
                    - round: how many digits to round 
            Optional parameters:
                - folder: add a button that opens a folder with the specified path
                - website: add a button that opens a website with the specified path
                - update_settings (bool) if reload the settings in the settings page for the specified handler after that setting change
        Args:
            constants: The constants for the specified handler, can be AVAILABLE_TTS, AVAILABLE_STT...
            handler: An instance of the handler
            row: row where to add the settings
        """
        self.settingsrows[(handler.key, self.convert_constants(constants))]["extra_settings"] = []
        for setting in handler.get_extra_settings():
            if setting["type"] == "entry":
                r = Adw.ActionRow(title=setting["title"], subtitle=setting["description"])
                value = handler.get_setting(setting["key"])
                value = str(value)
                entry = Gtk.Entry(valign=Gtk.Align.CENTER, text=value, name=setting["key"])
                entry.connect("changed", self.setting_change_entry, constants, handler)
                r.add_suffix(entry)
            elif setting["type"] == "button":
                r = Adw.ActionRow(title=setting["title"], subtitle=setting["description"])
                button = Gtk.Button(valign=Gtk.Align.CENTER, name=setting["key"])
                if "label" in setting:
                    button.set_label(setting["label"])
                elif "icon" in setting:
                    button.set_icon_name(setting["icon"])
                button.connect("clicked", setting["callback"])
                r.add_suffix(button)
            elif setting["type"] == "toggle":
                r = Adw.ActionRow(title=setting["title"], subtitle=setting["description"])
                value = handler.get_setting(setting["key"])
                value = bool(value)
                toggle = Gtk.Switch(valign=Gtk.Align.CENTER, active=value, name=setting["key"])
                toggle.connect("state-set", self.setting_change_toggle, constants, handler)
                r.add_suffix(toggle)
            elif setting["type"] == "combo":
                r = Adw.ComboRow(title=setting["title"], subtitle=setting["description"], name=setting["key"])
                helper = ComboRowHelper(r, setting["values"], handler.get_setting(setting["key"]))
                helper.connect("changed", self.setting_change_combo, constants, handler)
            elif setting["type"] == "range":
                r = Adw.ActionRow(title=setting["title"], subtitle=setting["description"], valign=Gtk.Align.CENTER)
                box = Gtk.Box()
                scale = Gtk.Scale(name=setting["key"], round_digits=setting["round-digits"])
                scale.set_range(setting["min"], setting["max"]) 
                scale.set_value(round(handler.get_setting(setting["key"]), setting["round-digits"]))
                scale.set_size_request(120, -1)
                scale.connect("change-value", self.setting_change_scale, constants, handler)
                label = Gtk.Label(label=handler.get_setting(setting["key"]))
                box.append(label)
                box.append(scale)
                self.slider_labels[scale] = label
                r.add_suffix(box)
            else:
                continue
            if "website" in setting:
                wbbutton = self.create_web_button(setting["website"])
                r.add_prefix(wbbutton)
            if "folder" in setting:
                wbbutton = self.create_web_button(setting["folder"], folder=True)
                r.add_suffix(wbbutton)
            row.add_row(r)
            handler.set_extra_settings_update(lambda _: GLib.idle_add(self.on_setting_change, constants, handler, handler.key, True))
            self.settingsrows[handler.key, self.convert_constants(constants)]["extra_settings"].append(r)


    def add_customize_prompt_content(self, row, prompt_name):
        """Add a MultilineEntry to edit a prompt from the given prompt name

        Args:
            row (): row of the prompt 
            prompt_name (): name of the prompt 
        """
        box = Gtk.Box()
        entry = MultilineEntry()
        entry.set_text(self.prompts[prompt_name])
        self.__prompts_entries[prompt_name] = entry
        entry.set_name(prompt_name)
        entry.set_on_change(self.edit_prompt)

        wbbutton = Gtk.Button(icon_name="star-filled-rounded-symbolic")
        wbbutton.add_css_class("flat")
        wbbutton.set_valign(Gtk.Align.CENTER)
        wbbutton.set_name(prompt_name)
        wbbutton.connect("clicked", self.restore_prompt)

        box.append(entry)
        box.append(wbbutton)
        row.add_row(box)

    def edit_prompt(self, entry):
        """Called when the MultilineEntry is changed

        Args:
            entry : the MultilineEntry 
        """
        prompt_name = entry.get_name()
        prompt_text = entry.get_text()

        if prompt_text == PROMPTS[prompt_name]:
            del self.custom_prompts[entry.get_name()]
        else:
            self.custom_prompts[prompt_name] = prompt_text
            self.prompts[prompt_name] = prompt_text
        self.settings.set_string("custom-prompts", json.dumps(self.custom_prompts))

    def restore_prompt(self, button):
        """Called when the prompt restore is called

        Args:
            button (): the clicked button 
        """
        prompt_name = button.get_name()
        self.prompts[prompt_name] = PROMPTS[prompt_name]
        self.__prompts_entries[prompt_name].set_text(self.prompts[prompt_name])



    def toggle_virtualization(self, toggle, status):
        """Called when virtualization is toggled, also checks if there are enough permissions. If there aren't show a warning

        Args:
            toggle (): 
            status (): 
        """
        if not self.sandbox and not status:
            self.show_flatpak_sandbox_notice()            
            toggle.set_active(True)
            self.settings.set_boolean("virtualization", True)
        else:
            self.settings.set_boolean("virtualization", status)

    def open_website(self, button):
        Popen(get_spawn_command() + ["xdg-open", button.get_name()])

    def on_setting_change(self, constants: dict[str, Any], handler: Handler, key: str, force_change : bool = False):

        
        if not force_change:
            setting_info = [info for info in handler.get_extra_settings() if info["key"] == key][0]
        else:
            setting_info = {}
        if force_change or "update_settings" in setting_info and setting_info["update_settings"]:
            # remove all the elements in the specified expander row 
            row = self.settingsrows[(handler.key, self.convert_constants(constants))]["row"]
            setting_list = self.settingsrows[(handler.key, self.convert_constants(constants))]["extra_settings"]
            for setting_row in setting_list:
                row.remove(setting_row)
            self.add_extra_settings(constants, handler, row)


    def setting_change_entry(self, entry, constants, handler : Handler):
        """ Called when an entry handler setting is changed 

        Args:
            entry (): the entry whose contents are changed
            constants : The constants for the specified handler, can be AVAILABLE_TTS, AVAILABLE_STT...
            handler: An instance of the specified handler
        """
        name = entry.get_name()
        handler.set_setting(name, entry.get_text())
        self.on_setting_change(constants, handler, name)

    def setting_change_toggle(self, toggle, state, constants, handler):
        """Called when a toggle for the handler setting is triggered

        Args:
            toggle (): the specified toggle 
            state (): state of the toggle
            constants (): The constants for the specified handler, can be AVAILABLE_TTS, AVAILABLE_STT...
            handler (): an instance of the handler
        """
        enabled = toggle.get_active()
        handler.set_setting(toggle.get_name(), enabled)
        self.on_setting_change(constants, handler, toggle.get_name())

    def setting_change_scale(self, scale, scroll, value, constants, handler):
        """Called when a scale for the handler setting is changed

        Args:
            scale (): the changed scale
            scroll (): scroll value
            value (): the value 
            constants (): The constants for the specified handler, can be AVAILABLE_TTS, AVAILABLE_STT...
            handler (): an instance of the handler
        """
        setting = scale.get_name()
        digits = scale.get_round_digits()
        value = round(value, digits)
        self.slider_labels[scale].set_label(str(value))
        handler.set_setting(setting, value)
        self.on_setting_change(constants, handler, setting)

    def setting_change_combo(self, helper, value, constants, handler):
        """Called when a combo for the handler setting is changed

        Args:
            helper (): combo row helper 
            value (): chosen value
            constants (): The constants for the specified handler, can be AVAILABLE_TTS, AVAILABLE_STT...
            handler (): an instance of the handler
        """
        setting = helper.combo.get_name()
        handler.set_setting(setting, value)
        self.on_setting_change(constants, handler, setting)


    def add_download_button(self, handler : Handler, row : Adw.ActionRow | Adw.ExpanderRow): 
        """Add download button for an handler dependencies. If clicked it will call handler.install()

        Args:
            handler: an instance of the handler
            row: row where to add teh button
        """
        actionbutton = Gtk.Button(css_classes=["flat"], valign=Gtk.Align.CENTER)
        if not handler.is_installed():
            icon = Gtk.Image.new_from_gicon(Gio.ThemedIcon(name="folder-download-symbolic"))
            actionbutton.connect("clicked", self.install_model, handler)
            actionbutton.add_css_class("accent")
            actionbutton.set_child(icon)
            if type(row) is Adw.ActionRow:
                row.add_suffix(actionbutton)
            elif type(row) is Adw.ExpanderRow:
                row.add_action(actionbutton)

    def add_flatpak_waning_button(self, handler : Handler, row : Adw.ExpanderRow | Adw.ActionRow | Adw.ComboRow):
        """Add flatpak warning button in case the application does not have enough permissions
        On click it will show a warning about this issue and how to solve it

        Args:
            handler: an instance of the handler
            row: the row where to add the button
        """
        actionbutton = Gtk.Button(css_classes=["flat"], valign=Gtk.Align.CENTER)
        if handler.requires_sandbox_escape() and not self.sandbox:
            icon = Gtk.Image.new_from_gicon(Gio.ThemedIcon(name="warning-outline-symbolic"))
            actionbutton.connect("clicked", self.show_flatpak_sandbox_notice)
            actionbutton.add_css_class("error")
            actionbutton.set_child(icon)
            if type(row) is Adw.ActionRow:
                row.add_suffix(actionbutton)
            elif type(row) is Adw.ExpanderRow:
                row.add_action(actionbutton)
            elif type(row) is Adw.ComboRow:
                row.add_suffix(actionbutton)

    def install_model(self, button, handler):
        """Display a spinner and trigger the dependency download on another thread

        Args:
            button (): the specified button
            handler (): handler of the model
        """
        spinner = Gtk.Spinner(spinning=True)
        button.set_child(spinner)
        button.set_sensitive(False)
        t = threading.Thread(target=self.install_model_async, args= (button, handler))
        t.start()

    def install_model_async(self, button, model):
        """Install the model dependencies, called on another thread

        Args:
            button (): button  
            model (): a handler instance
        """
        model.install()
        GLib.idle_add(self.update_ui_after_install, button, model)

    def update_ui_after_install(self, button, model):
        if model.is_installed():
            self.on_setting_change(self.get_constants_from_object(model), model, "", True)
        button.set_child(None)
        button.set_sensitive(False)
        checkbutton = self.settingsrows[(model.key, self.convert_constants(self.get_constants_from_object(model)))]["button"]
        checkbutton.set_sensitive(True)

    def refresh_models(self, action):
        """Refresh local models for LLM

        Args:
            action (): 
        """
        models = GPT4All.list_models()
        self.settings.set_string("available-models", json.dumps(models))
        self.local_models = models

    def build_local(self):
        """Build the settings for local models"""
        # Reload available models
        if len(self.local_models) == 0:
            self.refresh_models(None)


        radio = Gtk.CheckButton()
        
        # Create refresh button
        actionbutton = Gtk.Button(css_classes=["flat"], valign=Gtk.Align.CENTER)
        icon = Gtk.Image.new_from_gicon(Gio.ThemedIcon(name="update-symbolic"))
        actionbutton.connect("clicked", self.refresh_models)
        actionbutton.add_css_class("accent")
        actionbutton.set_child(icon)
        self.llmrow.add_action(actionbutton)
        
        # Add extra settings
        self.add_extra_settings(AVAILABLE_LLMS,self.gpt,self.llmrow)
        for row in self.settingsrows["local", self.convert_constants(AVAILABLE_LLMS)]["extra_settings"]:
            if row.get_name() == "custom_model":
                button = Gtk.CheckButton()
                button.set_group(radio)
                button.set_active(self.settings.get_string("local-model") == "custom")
                button.set_name("custom")
                button.connect("toggled", self.choose_local_model)
                row.add_prefix(button)
                if len(self.gpt.get_custom_model_list()) == 0:
                    button.set_sensitive(False)
        # Create entries
        self.rows = {}
        self.model_threads = {}
         
        for model in self.local_models:
            available = self.gpt.model_available(model["filename"])
            active = False
            if model["filename"] == self.settings.get_string("local-model"):
                active = True
            # Write model description
            subtitle = _(" RAM Required: ") + str(model["ramrequired"]) + "GB"
            subtitle += "\n" + _(" Parameters: ") + model["parameters"]
            subtitle += "\n" + _(" Size: ") + human_readable_size(model["filesize"], 1)
            subtitle += "\n" + re.sub('<[^<]+?>', '', model["description"]).replace("</ul", "")
            # Configure buttons and model's row
            r = Adw.ActionRow(title=model["name"], subtitle=subtitle)
            button = Gtk.CheckButton()
            button.set_group(radio)
            button.set_active(active)
            button.set_name(model["filename"])
            button.connect("toggled", self.choose_local_model)
            # TOFIX: Causes some errors sometimes
            button.set_sensitive(available)
            actionbutton = Gtk.Button(css_classes=["flat"],
                                                valign=Gtk.Align.CENTER)
            if available:
                icon = Gtk.Image.new_from_gicon(Gio.ThemedIcon(name="user-trash-symbolic"))
                actionbutton.connect("clicked", self.remove_local_model)
                actionbutton.add_css_class("error")
            else:
                icon = Gtk.Image.new_from_gicon(Gio.ThemedIcon(name="folder-download-symbolic"))
                actionbutton.connect("clicked", self.download_local_model)
                actionbutton.add_css_class("accent")
            actionbutton.set_child(icon)
            icon.set_icon_size(Gtk.IconSize.INHERIT)

            actionbutton.set_name(model["filename"])

            self.rows[model["filename"]] = {"radio": button}

            r.add_prefix(button)
            r.add_suffix(actionbutton)
            self.llmrow.add_row(r)

    def choose_local_model(self, button):
        """Called when a local model is chosen

        Args:
            button (): 
        """
        if button.get_active():
            self.settings.set_string("local-model", button.get_name())

    def download_local_model(self, button):
        """Download the local model. Shows the progress while downloading

        Args:
            button (): button pressed
        """
        model = button.get_name()
        box = Gtk.Box(homogeneous=True, spacing=4)
        box.set_orientation(Gtk.Orientation.VERTICAL)
        icon = Gtk.Image.new_from_gicon(Gio.ThemedIcon(name="folder-download-symbolic"))
        icon.set_icon_size(Gtk.IconSize.INHERIT)
        progress = Gtk.ProgressBar(hexpand=False)
        progress.set_size_request(4, 4)
        box.append(icon)
        box.append(progress)
        button.set_child(box)
        button.disconnect_by_func(self.download_local_model)
        button.connect("clicked", self.remove_local_model)
        th = threading.Thread(target=self.download_model_thread, args=(model, button, progress))
        self.model_threads[model] = [th, 0]
        th.start()

    def update_download_status(self, model, filesize, progressbar):
        """Periodically update the progressbar for the download

        Args:
            model (): model that is being downloaded
            filesize (): filesize of the download
            progressbar (): the bar to update
        """
        file = os.path.join(self.gpt.modelspath, model) + ".part"
        while model in self.downloading and self.downloading[model]:
            try:
                currentsize = os.path.getsize(file)
                perc = currentsize/int(filesize)
                progressbar.set_fraction(perc)
            except Exception as e:
                print(e)
            time.sleep(1)

    def download_model_thread(self, model, button, progressbar):
        """Create the thread that downloads the local model

        Args:
            model (): model to download 
            button (): button to udpate
            progressbar (): progressbar to udpate
        """
        for x in self.local_models:
            if x["filename"] == model:
                filesize = x["filesize"]
                break
        self.model_threads[model][1] = threading.current_thread().ident
        self.downloading[model] = True
        th = threading.Thread(target=self.update_download_status, args=(model, filesize, progressbar))
        th.start()
        self.gpt.download_model(model)
        icon = Gtk.Image.new_from_gicon(Gio.ThemedIcon(name="user-trash-symbolic"))
        icon.set_icon_size(Gtk.IconSize.INHERIT)
        button.add_css_class("error")
        button.set_child(icon)
        self.downloading[model] = False
        self.rows[model]["radio"].set_sensitive(True)

    def remove_local_model(self, button):
        """Remove a local model

        Args:
            button (): button for the local model
        """
        model = button.get_name()
        # Kill threads if stopping download
        if model in self.downloading and self.downloading[model]:
            self.downloading[model] = False
            if model in self.model_threads:
                thid = self.model_threads[model][1]
                # NOTE: This does only work on Linux
                res = ctypes.pythonapi.PyThreadState_SetAsyncExc(ctypes.c_long(thid), ctypes.py_object(SystemExit))
                if res > 1:
                    ctypes.pythonapi.PyThreadState_SetAsyncExc(ctypes.c_long(thid), 0)
        try:
            os.remove(os.path.join(self.gpt.modelspath, model))
            button.add_css_class("accent")
            if model in self.downloading:
                self.downloading[model] = False
            icon = Gtk.Image.new_from_gicon(Gio.ThemedIcon(name="folder-download-symbolic"))
            button.disconnect_by_func(self.remove_local_model)
            button.connect("clicked", self.download_local_model)
            button.add_css_class("accent")
            button.remove_css_class("error")
            icon.set_icon_size(Gtk.IconSize.INHERIT)
            button.set_child(icon)
        except Exception as e:
            print(e)

    def create_web_button(self, website, folder=False) -> Gtk.Button:
        """Create an icon to open a specified website or folder

        Args:
            website (): The website/folder path to open
            folder (): if it is a folder, defaults to False

        Returns:
            The created button
        """
        wbbutton = Gtk.Button(icon_name="internet-symbolic" if not folder else "search-folder-symbolic")
        wbbutton.add_css_class("flat")
        wbbutton.set_valign(Gtk.Align.CENTER)
        wbbutton.set_name(website)
        wbbutton.connect("clicked", self.open_website)
        return wbbutton

    def show_flatpak_sandbox_notice(self, el=None):
        """Create a MessageDialog that explains the issue with missing permissions on flatpak

        Args:
            el (): 
        """
        # Create a modal window with the warning
        dialog = Adw.MessageDialog(
            title="Permission Error",
            modal=True,
            transient_for=self,
            destroy_with_parent=True
        )

        # Imposta il contenuto della finestra
        dialog.set_heading(_("Not enough permissions"))

        # Aggiungi il testo dell'errore
        dialog.set_body_use_markup(True)
        dialog.set_body(_("Nyarch Assistant does not have enough permissions to run commands on your system, please run the following command"))
        dialog.add_response("close", _("Understood"))
        dialog.set_default_response("close")
        dialog.set_extra_child(CopyBox("flatpak --user override --talk-name=org.freedesktop.Flatpak --filesystem=home moe.nyarchlinux.assistant", "bash", parent = self))
        dialog.set_close_response("close")
        dialog.set_response_appearance("close", Adw.ResponseAppearance.DESTRUCTIVE)
        dialog.connect('response', lambda dialog, response_id: dialog.destroy())
        # Show the window
        dialog.present()



class TextItemFactory(Gtk.ListItemFactory):
    def create_widget(self, item):
        label = Gtk.Label()
        return label

    def bind_widget(self, widget, item):
        widget.set_text(item)<|MERGE_RESOLUTION|>--- conflicted
+++ resolved
@@ -111,12 +111,10 @@
         for stt_key in AVAILABLE_STT:
             row = self.build_row(AVAILABLE_STT, stt_key, selected, group)
             stt_engine.add_row(row)
-<<<<<<< HEAD
         # Automatic STT settings 
         self.auto_stt = Adw.ExpanderRow(title=_('Automatic Speech To Text'), subtitle=_("Automatically restart speech to text at the end of a text/TTS"))
         self.build_auto_stt()
         self.Voicegroup.add(self.auto_stt)
-=======
         
         # Build the AVATAR settings
         self.avatargroup = Adw.PreferencesGroup(title=_('Avatar'))
@@ -144,7 +142,7 @@
         for smart_prompt_key in AVAILABLE_SMART_PROMPTS:
            row = self.build_row(AVAILABLE_SMART_PROMPTS, smart_prompt_key, selected, group) 
            smartprompt.add_row(row)
->>>>>>> 58b4ca9e
+        
         # Prompts settings
         self.prompt = Adw.PreferencesGroup(title=_('Prompt control'))
         self.general_page.add(self.prompt)
@@ -319,7 +317,6 @@
         row.add_prefix(button)
         return row
 
-<<<<<<< HEAD
     def cache_handlers(self):
         self.handlers = {}
         for key in AVAILABLE_TTS:
@@ -328,8 +325,6 @@
             self.handlers[(key, self.convert_constants(AVAILABLE_STT))] = self.get_object(AVAILABLE_STT, key)
         for key in AVAILABLE_LLMS:
             self.handlers[(key, self.convert_constants(AVAILABLE_LLMS))] = self.get_object(AVAILABLE_LLMS, key)
-=======
->>>>>>> 58b4ca9e
 
     def get_object(self, constants: dict[str, Any], key:str) -> (Handler):
 
@@ -353,17 +348,13 @@
         elif constants == AVAILABLE_STT:
             model = constants[key]["class"](self.settings,os.path.join(self.directory, "models"))
         elif constants == AVAILABLE_TTS:
-<<<<<<< HEAD
             model = constants[key]["class"](self.settings, os.path.join(self.directory, "pip"))
-=======
-            model = constants[key]["class"](self.settings, self.directory)
         elif constants == AVAILABLE_AVATARS:
             model = constants[key]["class"](self.settings, self.directory)
         elif constants == AVAILABLE_TRANSLATORS:
             model = constants[key]["class"](self.settings, self.directory)
         elif constants == AVAILABLE_SMART_PROMPTS:
             model = constants[key]["class"](self.settings, self.directory)
->>>>>>> 58b4ca9e
         elif constants == self.extensionloader.extensionsmap:
             model = self.extensionloader.extensionsmap[key]
             if model is None:
