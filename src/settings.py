--- conflicted
+++ resolved
@@ -4,13 +4,11 @@
 from subprocess import Popen 
 from gi.repository import Gtk, Adw, Gio, GLib
 
-<<<<<<< HEAD
 from .handler import Handler
-=======
 from .translator import TranslatorHandler
 from .smart_prompt import SmartPromptHandler
 from .avatar import AvatarHandler
->>>>>>> 5a778892
+
 
 from .stt import STTHandler
 from .tts import TTSHandler
@@ -234,11 +232,9 @@
         row.add_prefix(button)
         return row
 
-<<<<<<< HEAD
+
     def get_object(self, constants: dict[str, Any], key:str) -> (Handler):
-=======
-    def get_object(self, constants: dict[str, Any], key:str) -> (LLMHandler | TTSHandler | STTHandler | AvatarHandler | TranslatorHandler | SmartPromptHandler):
->>>>>>> 5a778892
+
         """Get an handler instance for the specified handler key
 
         Args:
@@ -312,11 +308,7 @@
             else:
                 raise Exception("Unknown constants")
 
-<<<<<<< HEAD
     def get_constants_from_object(self, handler: Handler) -> dict[str, Any]:
-=======
-    def get_constants_from_object(self, handler: TTSHandler | STTHandler | LLMHandler | AvatarHandler | TranslatorHandler | SmartPromptHandler) -> dict[str, Any]:
->>>>>>> 5a778892
         """Get the constants from an hander
 
         Args:
@@ -366,12 +358,8 @@
             return
         self.settings.set_string(setting_name, button.get_name())
 
-<<<<<<< HEAD
+
     def add_extra_settings(self, constants : dict[str, Any], handler : Handler, row : Adw.ExpanderRow):
-=======
-
-    def add_extra_settings(self, constants : dict[str, Any], handler : LLMHandler | TTSHandler | STTHandler | AvatarHandler | TranslatorHandler | SmartPromptHandler, row : Adw.ExpanderRow):
->>>>>>> 5a778892
         """Buld the extra settings for the specified handler. The extra settings are specified by the method get_extra_settings 
             Extra settings format:
             Required parameters:
@@ -510,13 +498,9 @@
 
     def open_website(self, button):
         Popen(["flatpak-spawn", "--host", "xdg-open", button.get_name()])
-<<<<<<< HEAD
 
     def on_setting_change(self, constants: dict[str, Any], handler: Handler, key: str, force_change : bool = False):
-=======
-        
-    def on_setting_change(self, constants: dict[str, Any], handler: LLMHandler | TTSHandler | STTHandler, key: str, force_change : bool = False):
->>>>>>> 5a778892
+
         
         if not force_change:
             setting_info = [info for info in handler.get_extra_settings() if info["key"] == key][0]
@@ -530,11 +514,8 @@
                 row.remove(setting_row)
             self.add_extra_settings(constants, handler, row)
 
-<<<<<<< HEAD
+
     def setting_change_entry(self, entry, constants, handler : Handler):
-=======
-    def setting_change_entry(self, entry, constants, handler : LLMHandler | TTSHandler | STTHandler | AvatarHandler | TranslatorHandler | SmartPromptHandler):
->>>>>>> 5a778892
         """ Called when an entry handler setting is changed 
 
         Args:
@@ -589,11 +570,8 @@
         handler.set_setting(setting, value)
         self.on_setting_change(constants, handler, setting)
 
-<<<<<<< HEAD
+
     def add_download_button(self, handler : Handler, row : Adw.ActionRow | Adw.ExpanderRow): 
-=======
-    def add_download_button(self, handler : TTSHandler | STTHandler | LLMHandler | AvatarHandler | TranslatorHandler | SmartPromptHandler, row : Adw.ActionRow | Adw.ExpanderRow): 
->>>>>>> 5a778892
         """Add download button for an handler dependencies. If clicked it will call handler.install()
 
         Args:
@@ -611,11 +589,7 @@
             elif type(row) is Adw.ExpanderRow:
                 row.add_action(actionbutton)
 
-<<<<<<< HEAD
     def add_flatpak_waning_button(self, handler : Handler, row : Adw.ExpanderRow | Adw.ActionRow | Adw.ComboRow):
-=======
-    def add_flatpak_waning_button(self, handler : LLMHandler | TTSHandler | STTHandler | AvatarHandler | TranslatorHandler | SmartPromptHandler, row : Adw.ExpanderRow | Adw.ActionRow | Adw.ComboRow):
->>>>>>> 5a778892
         """Add flatpak warning button in case the application does not have enough permissions
         On click it will show a warning about this issue and how to solve it
 
