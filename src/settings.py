from typing import Any
import gi
import re, threading, os, json, time, ctypes
from subprocess import Popen 
from gi.repository import Gtk, Adw, Gio, GLib

from .translator import TranslatorHandler

from .avatar import AvatarHandler

from .stt import STTHandler
from .tts import TTSHandler
<<<<<<< HEAD
from .constants import AVAILABLE_LLMS, AVAILABLE_PROMPTS, AVAILABLE_TTS, AVAILABLE_STT, PROMPTS
=======
from .constants import AVAILABLE_AVATARS, AVAILABLE_LLMS, AVAILABLE_TRANSLATORS, AVAILABLE_TTS, AVAILABLE_STT, PROMPTS
>>>>>>> 8d50d974
from gpt4all import GPT4All
from .llm import GPT4AllHandler, LLMHandler
from .gtkobj import ComboRowHelper, CopyBox, MultilineEntry
from .extra import can_escape_sandbox, override_prompts, human_readable_size

class Settings(Adw.PreferencesWindow):
    def __init__(self,app, *args, **kwargs):
        super().__init__(*args, **kwargs)
        self.settings = Gio.Settings.new('io.github.qwersyk.Newelle')
        self.set_transient_for(app.win)
        self.set_modal(True)
        self.downloading = {}
        self.slider_labels = {}
        self.local_models = json.loads(self.settings.get_string("available-models"))
        self.directory = GLib.get_user_config_dir()
        self.gpt = GPT4AllHandler(self.settings, os.path.join(self.directory, "models"))
        # Load custom prompts
        self.custom_prompts = json.loads(self.settings.get_string("custom-prompts"))
        self.prompts = override_prompts(self.custom_prompts, PROMPTS)
        self.sandbox = can_escape_sandbox()
        # Page building
        self.general_page = Adw.PreferencesPage()
        
        # Dictionary containing all the rows for settings update
        self.settingsrows = {}
        # Build the LLMs settings
        self.LLM = Adw.PreferencesGroup(title=_('Language Model'))
        self.general_page.add(self.LLM)
        self.llmbuttons = [];
        group = Gtk.CheckButton()
        selected = self.settings.get_string("language-model")
        for model_key in AVAILABLE_LLMS:
           row = self.build_row(AVAILABLE_LLMS, model_key, selected, group)
           self.LLM.add(row)
        
        # Build the TTS settings
        self.TTSgroup = Adw.PreferencesGroup(title=_('Text To Speech'))
        self.general_page.add(self.TTSgroup)
        tts_enabled = Gtk.Switch(valign=Gtk.Align.CENTER)
        self.settings.bind("tts-on", tts_enabled, 'active', Gio.SettingsBindFlags.DEFAULT)
        tts_program = Adw.ExpanderRow(title=_('Text To Speech Program'), subtitle=_("Choose which text to speech to use"))
        tts_program.add_action(tts_enabled)
        self.TTSgroup.add(tts_program)
        group = Gtk.CheckButton()
        selected = self.settings.get_string("tts")
        for tts_key in AVAILABLE_TTS:
           row = self.build_row(AVAILABLE_TTS, tts_key, selected, group) 
           tts_program.add_row(row)
<<<<<<< HEAD

=======
        # Build the Translators settings
        group = Gtk.CheckButton()
        selected = self.settings.get_string("translator")
        tts_enabled = Gtk.Switch(valign=Gtk.Align.CENTER)
        self.settings.bind("translator-on", tts_enabled, 'active', Gio.SettingsBindFlags.DEFAULT)
        translator_program = Adw.ExpanderRow(title=_('Translator program'), subtitle=_("Translate the output of the LLM before passing it to the TTS Program"))
        translator_program.add_action(tts_enabled)
        for translator_key in AVAILABLE_TRANSLATORS:
            row = self.build_row(AVAILABLE_TRANSLATORS, translator_key, selected, group)
            translator_program.add_row(row)
        self.TTSgroup.add(translator_program)
        
>>>>>>> 8d50d974
        # Build the Speech to Text settings
        self.STTgroup = Adw.PreferencesGroup(title=_('Speech to Text'))
        self.general_page.add(self.STTgroup)
        stt_engine = Adw.ExpanderRow(title=_('Speech To Text Engine'), subtitle=_("Choose which speech recognition engine you want"))
        self.STTgroup.add(stt_engine)
        group = Gtk.CheckButton()
        selected = self.settings.get_string("stt-engine")
        for stt_key in AVAILABLE_STT:
            row = self.build_row(AVAILABLE_STT, stt_key, selected, group)
            stt_engine.add_row(row)
<<<<<<< HEAD
=======
        
        # Build the AVATAR settings
        self.avatargroup = Adw.PreferencesGroup(title=_('Avatar'))
        self.general_page.add(self.avatargroup)
        avatar_enabled = Gtk.Switch(valign=Gtk.Align.CENTER)
        self.settings.bind("avatar-on", avatar_enabled, 'active', Gio.SettingsBindFlags.DEFAULT)
        avatar = Adw.ExpanderRow(title=_('Avatar model'), subtitle=_("Choose which avatar model to choose"))
        avatar.add_action(avatar_enabled)
        self.avatargroup.add(avatar)
        group = Gtk.CheckButton()
        selected = self.settings.get_string("avatar-model")
        for avatar_key in AVAILABLE_AVATARS:
           row = self.build_row(AVAILABLE_AVATARS, avatar_key, selected, group) 
           avatar.add_row(row)


>>>>>>> 8d50d974
        # Interface settings
        self.interface = Adw.PreferencesGroup(title=_('Interface'))
        self.general_page.add(self.interface)

        row = Adw.ActionRow(title=_("Hidden files"), subtitle=_("Show hidden files"))
        switch = Gtk.Switch(valign=Gtk.Align.CENTER)
        row.add_suffix(switch)
        self.settings.bind("hidden-files", switch, 'active', Gio.SettingsBindFlags.DEFAULT)
        self.interface.add(row)

        row = Adw.ActionRow(title=_("Number of offers"), subtitle=_("Number of message suggestions to send to chat "))
        int_spin = Gtk.SpinButton(valign=Gtk.Align.CENTER)
        int_spin.set_adjustment(Gtk.Adjustment(lower=0, upper=5, step_increment=1, page_increment=10, page_size=0))
        row.add_suffix(int_spin)
        self.settings.bind("offers", int_spin, 'value', Gio.SettingsBindFlags.DEFAULT)
        self.interface.add(row)

        # Prompts settings
        self.prompt = Adw.PreferencesGroup(title=_('Prompt control'))
        self.general_page.add(self.prompt)

        row = Adw.ActionRow(title=_("Auto-run commands"), subtitle=_("Commands that the bot will write will automatically run"))
        switch = Gtk.Switch(valign=Gtk.Align.CENTER)
        row.add_suffix(switch)
        self.settings.bind("auto-run", switch, 'active', Gio.SettingsBindFlags.DEFAULT)
        self.prompt.add(row)

        self.__prompts_entries = {}
        for prompt in AVAILABLE_PROMPTS:
            row = Adw.ExpanderRow(title=prompt["title"], subtitle=prompt["description"])
            if prompt["editable"]:
                self.add_customize_prompt_content(row, prompt["key"])
            switch = Gtk.Switch(valign=Gtk.Align.CENTER)
            row.add_suffix(switch)
            self.settings.bind(prompt["setting_name"], switch, 'active', Gio.SettingsBindFlags.DEFAULT)
            self.prompt.add(row)
        self.neural_network = Adw.PreferencesGroup(title=_('Neural Network Control'))
        self.general_page.add(self.neural_network)

        row = Adw.ActionRow(title=_("Command virtualization"), subtitle=_("Run commands in a virtual machine"))
        switch = Gtk.Switch(valign=Gtk.Align.CENTER)
        row.add_suffix(switch)
        # Set default value for the switch
        if not self.sandbox:
            switch.set_active(True)
            self.settings.set_boolean("virtualization", True)
        else:
            switch.set_active(self.settings.get_boolean("virtualization"))
        # Connect the function
        switch.connect("state-set", self.toggle_virtualization)
        self.neural_network.add(row)

        row = Adw.ActionRow(title=_("Program memory"), subtitle=_("How long the program remembers the chat "))
        int_spin = Gtk.SpinButton(valign=Gtk.Align.CENTER)
        int_spin.set_adjustment(Gtk.Adjustment(lower=0, upper=30, step_increment=1, page_increment=10, page_size=0))
        row.add_suffix(int_spin)
        self.settings.bind("memory", int_spin, 'value', Gio.SettingsBindFlags.DEFAULT)
        self.neural_network.add(row)

        self.message = Adw.PreferencesGroup(title=_('The change will take effect after you restart the program.'))
        self.general_page.add(self.message)

        self.add(self.general_page)


    def build_row(self, constants: dict[str, Any], key: str, selected: str, group: Gtk.CheckButton) -> Adw.ActionRow | Adw.ExpanderRow:
        """Build the row for every handler

        Args:
            constants: The constants for the specified handler, can be AVAILABLE_TTS, AVAILABLE_STT...
            key: key of the specified handler
            selected: the key of the selected handler
            group: the check group for che checkbox in the row

        Returns:
            The created row
        """
        model = constants[key]
        handler = self.get_object(constants, key)
        # Check if the model is the currently selected
        active = False
        if model["key"] == selected:
            active = True
        # Define the type of row
        self.settingsrows[(key, self.convert_constants(constants))] = {}
        if len(handler.get_extra_settings()) > 0 or key == "local":
             row = Adw.ExpanderRow(title=model["title"], subtitle=model["description"])
             if key != "local":
                 self.add_extra_settings(constants, handler, row)
                 end = time.time()
             else:
                self.llmrow = row
                threading.Thread(target=self.build_local).start()
        else:
            row = Adw.ActionRow(title=model["title"], subtitle=model["description"])
        self.settingsrows[(key, self.convert_constants(constants))]["row"] = row
        
        # Add extra buttons 
        threading.Thread(target=self.add_download_button, args=(handler, row)).start()
        self.add_flatpak_waning_button(handler, row)
        
        # Add check button
        button = Gtk.CheckButton(name=key, group=group, active=active)
        button.connect("toggled", self.choose_row, constants)
        if not self.sandbox and handler.requires_sandbox_escape():
            button.set_sensitive(False)
        row.add_prefix(button)
        return row

    def get_object(self, constants: dict[str, Any], key:str) -> (LLMHandler | TTSHandler | STTHandler | AvatarHandler | TranslatorHandler):
        """Get an handler instance for the specified handler key

        Args:
            constants: The constants for the specified handler, can be AVAILABLE_TTS, AVAILABLE_STT...
            key: key of the specified handler

        Raises:
            Exception: if the constant is not valid 

        Returns:
            The created handler           
        """
        if constants == AVAILABLE_LLMS:
            model = constants[key]["class"](self.settings, os.path.join(self.directory, "pip"))
        elif constants == AVAILABLE_STT:
            model = constants[key]["class"](self.settings,os.path.join(self.directory, "models"))
        elif constants == AVAILABLE_TTS:
            model = constants[key]["class"](self.settings, self.directory)
        elif constants == AVAILABLE_AVATARS:
            model = constants[key]["class"](self.settings, self.directory)
        elif constants == AVAILABLE_TRANSLATORS:
            model = constants[key]["class"](self.settings, self.directory)
        else:
            raise Exception("Unknown constants")
        return model
    
    def convert_constants(self, constants: str | dict[str, Any]) -> (str | dict):
        """Get an handler instance for the specified handler key

        Args:
            constants: The constants for the specified handler, can be AVAILABLE_TTS, AVAILABLE_STT...
            key: key of the specified handler

        Raises:
            Exception: if the constant is not valid 

        Returns:
            The created handler           
        """
        if type(constants) is str:
            match constants:
                case "tts":
                    return AVAILABLE_TTS
                case "stt":
                    return AVAILABLE_STT
                case "llm":
                    return AVAILABLE_LLMS
                case "avatar":
                    return AVAILABLE_AVATARS
                case "translator":
                    return AVAILABLE_TRANSLATORS
                case _:
                    raise Exception("Unknown constants")
        else:
            if constants == AVAILABLE_LLMS:
                return "llm"
            elif constants == AVAILABLE_STT:
                return "stt"
            elif constants == AVAILABLE_TTS:
                return "tts"
            elif constants == AVAILABLE_AVATARS:
                return "avatar"
            elif constants == AVAILABLE_TRANSLATORS:
                return "translator"
            else:
                raise Exception("Unknown constants")

    def get_constants_from_object(self, handler: TTSHandler | STTHandler | LLMHandler | AvatarHandler) -> dict[str, Any]:
        """Get the constants from an hander

        Args:
            handler: the handler 

        Raises:
            Exception: if the handler is not known

        Returns: AVAILABLE_LLMS, AVAILABLE_STT, AVAILABLE_TTS based on the type of the handler 
        """
        if type(handler) is TTSHandler:
            return AVAILABLE_TTS
        elif type(handler) is STTHandler:
            return AVAILABLE_STT
        elif type(handler) is LLMHandler:
            return AVAILABLE_LLMS
        elif type(handler) is AvatarHandler:
            return AVAILABLE_AVATARS
        elif type(handler) is TranslatorHandler:
            return AVAILABLE_TRANSLATORS
        else:
            raise Exception("Unknown handler")

    def choose_row(self, button, constants : dict):
        """Called by GTK the selected handler is changed

        Args:
            button (): the button that triggered the change
            constants: The constants for the specified handler, can be AVAILABLE_TTS, AVAILABLE_STT...
        """
        setting_name = ""
        if constants == AVAILABLE_LLMS:
            setting_name = "language-model"
        elif constants == AVAILABLE_TTS:
            setting_name = "tts"
        elif constants == AVAILABLE_STT:
            setting_name = "stt-engine"
        elif constants == AVAILABLE_AVATARS:
            setting_name = "avatar-model"
        elif constants == AVAILABLE_TRANSLATORS:
            setting_name = "translator"
        else:
            return
        self.settings.set_string(setting_name, button.get_name())

    def add_extra_settings(self, constants : dict[str, Any], handler : LLMHandler | TTSHandler | STTHandler | AvatarHandler | TranslatorHandler, row : Adw.ExpanderRow):
        """Buld the extra settings for the specified handler. The extra settings are specified by the method get_extra_settings 
            Extra settings format:
            Required parameters:
            - title: small title for the setting 
            - description: description for the setting
            - default: default value for the setting
            - type: What type of row to create, possible rows:
                - entry: input text 
                - toggle: bool
                - combo: for multiple choice
                    - values: list of touples of possible values (display_value, actual_value)
                - range: for number input with a slider 
                    - min: minimum value
                    - max: maximum value 
                    - round: how many digits to round 
            Optional parameters:
                - folder: add a button that opens a folder with the specified path
                - website: add a button that opens a website with the specified path
                - update_settings (bool) if reload the settings in the settings page for the specified handler after that setting change
        Args:
            constants: The constants for the specified handler, can be AVAILABLE_TTS, AVAILABLE_STT...
            handler: An instance of the handler
            row: row where to add the settings
        """
        self.settingsrows[(handler.key, self.convert_constants(constants))]["extra_settings"] = []
        for setting in handler.get_extra_settings():
            if setting["type"] == "entry":
                r = Adw.ActionRow(title=setting["title"], subtitle=setting["description"])
                value = handler.get_setting(setting["key"])
                value = str(value)
                entry = Gtk.Entry(valign=Gtk.Align.CENTER, text=value, name=setting["key"])
                entry.connect("changed", self.setting_change_entry, constants, handler)
                r.add_suffix(entry)
            elif setting["type"] == "toggle":
                r = Adw.ActionRow(title=setting["title"], subtitle=setting["description"])
                value = handler.get_setting(setting["key"])
                value = bool(value)

                toggle = Gtk.Switch(valign=Gtk.Align.CENTER, active=value, name=setting["key"])
                toggle.connect("state-set", self.setting_change_toggle, constants, handler)
                r.add_suffix(toggle)
            elif setting["type"] == "combo":
                r = Adw.ComboRow(title=setting["title"], subtitle=setting["description"], name=setting["key"])
                helper = ComboRowHelper(r, setting["values"], handler.get_setting(setting["key"]))
                helper.connect("changed", self.setting_change_combo, constants, handler)
            elif setting["type"] == "range":
                r = Adw.ActionRow(title=setting["title"], subtitle=setting["description"], valign=Gtk.Align.CENTER)
                box = Gtk.Box()
                scale = Gtk.Scale(name=setting["key"], round_digits=setting["round-digits"])
                scale.set_value(float(handler.get_setting(setting["key"])))
                scale.set_range(setting["min"], setting["max"])
                scale.set_size_request(120, -1)
                scale.connect("change-value", self.setting_change_scale, constants, handler)
                label = Gtk.Label(label=handler.get_setting(setting["key"]))
                box.append(label)
                box.append(scale)
                self.slider_labels[scale] = label
                r.add_suffix(box)
            else:
                continue
            if "website" in setting:
                wbbutton = self.create_web_button(setting["website"])
                r.add_prefix(wbbutton)
            if "folder" in setting:
                wbbutton = self.create_web_button(setting["folder"], True)
                r.add_suffix(wbbutton)
            row.add_row(r)
            self.settingsrows[handler.key, self.convert_constants(constants)]["extra_settings"].append(r)


    def add_customize_prompt_content(self, row, prompt_name):
        """Add a MultilineEntry to edit a prompt from the given prompt name

        Args:
            row (): row of the prompt 
            prompt_name (): name of the prompt 
        """
        box = Gtk.Box()
        entry = MultilineEntry()
        entry.set_text(self.prompts[prompt_name])
        self.__prompts_entries[prompt_name] = entry
        entry.set_name(prompt_name)
        entry.set_on_change(self.edit_prompt)

        wbbutton = Gtk.Button(icon_name="star-filled-rounded-symbolic")
        wbbutton.add_css_class("flat")
        wbbutton.set_valign(Gtk.Align.CENTER)
        wbbutton.set_name(prompt_name)
        wbbutton.connect("clicked", self.restore_prompt)

        box.append(entry)
        box.append(wbbutton)
        row.add_row(box)

    def edit_prompt(self, entry):
        """Called when the MultilineEntry is changed

        Args:
            entry : the MultilineEntry 
        """
        prompt_name = entry.get_name()
        prompt_text = entry.get_text()

        if prompt_text == PROMPTS[prompt_name]:
            del self.custom_prompts[entry.get_name()]
        else:
            self.custom_prompts[prompt_name] = prompt_text
            self.prompts[prompt_name] = prompt_text
        self.settings.set_string("custom-prompts", json.dumps(self.custom_prompts))

    def restore_prompt(self, button):
        """Called when the prompt restore is called

        Args:
            button (): the clicked button 
        """
        prompt_name = button.get_name()
        self.prompts[prompt_name] = PROMPTS[prompt_name]
        self.__prompts_entries[prompt_name].set_text(self.prompts[prompt_name])



    def toggle_virtualization(self, toggle, status):
        """Called when virtualization is toggled, also checks if there are enough permissions. If there aren't show a warning

        Args:
            toggle (): 
            status (): 
        """
        if not self.sandbox and not status:
            self.show_flatpak_sandbox_notice()            
            toggle.set_active(True)
            self.settings.set_boolean("virtualization", True)
        else:
            self.settings.set_boolean("virtualization", status)

    def open_website(self, button):
        Popen(["flatpak-spawn", "--host", "xdg-open", button.get_name()])

    def on_setting_change(self, constants: dict[str, Any], handler: LLMHandler | TTSHandler | STTHandler | AvatarHandler, key: str):
        setting_info = [info for info in handler.get_extra_settings() if info["key"] == key][0]
        if "update_settings" in setting_info and setting_info["update_settings"]:
            # remove all the elements in the specified expander row 
            row = self.settingsrows[(handler.key, self.convert_constants(constants))]["row"]
            setting_list = self.settingsrows[(handler.key, self.convert_constants(constants))]["extra_settings"]
            for setting_row in setting_list:
                row.remove(setting_row)
            self.add_extra_settings(constants, handler, row)

    def setting_change_entry(self, entry, constants, handler : LLMHandler | TTSHandler | STTHandler | AvatarHandler | TranslatorHandler):
        """ Called when an entry handler setting is changed 

        Args:
            entry (): the entry whose contents are changed
            constants : The constants for the specified handler, can be AVAILABLE_TTS, AVAILABLE_STT...
            handler: An instance of the specified handler
        """
        name = entry.get_name()
        handler.set_setting(name, entry.get_text())
        self.on_setting_change(constants, handler, name)

    def setting_change_toggle(self, toggle, state, constants, handler):
        """Called when a toggle for the handler setting is triggered

        Args:
            toggle (): the specified toggle 
            state (): state of the toggle
            constants (): The constants for the specified handler, can be AVAILABLE_TTS, AVAILABLE_STT...
            handler (): an instance of the handler
        """
        enabled = toggle.get_active()
        handler.set_setting(toggle.get_name(), enabled)
        self.on_setting_change(constants, handler, toggle.get_name())

    def setting_change_scale(self, scale, scroll, value, constants, handler):
        """Called when a scale for the handler setting is changed

        Args:
            scale (): the changed scale
            scroll (): scroll value
            value (): the value 
            constants (): The constants for the specified handler, can be AVAILABLE_TTS, AVAILABLE_STT...
            handler (): an instance of the handler
        """
        setting = scale.get_name()
        digits = scale.get_round_digits()
        value = round(value, digits)
        self.slider_labels[scale].set_label(str(value))
        handler.set_setting(setting, value)
        self.on_setting_change(constants, handler, setting)

    def setting_change_combo(self, helper, value, constants, handler):
        """Called when a combo for the handler setting is changed

        Args:
            helper (): combo row helper 
            value (): chosen value
            constants (): The constants for the specified handler, can be AVAILABLE_TTS, AVAILABLE_STT...
            handler (): an instance of the handler
        """
        setting = helper.combo.get_name()
        handler.set_setting(setting, value)
        self.on_setting_change(constants, handler, setting)

    def add_download_button(self, handler : TTSHandler | STTHandler | LLMHandler | AvatarHandler | TranslatorHandler, row : Adw.ActionRow | Adw.ExpanderRow): 
        """Add download button for an handler dependencies. If clicked it will call handler.install()

        Args:
            handler: an instance of the handler
            row: row where to add teh button
        """
        actionbutton = Gtk.Button(css_classes=["flat"], valign=Gtk.Align.CENTER)
        if not handler.is_installed():
            icon = Gtk.Image.new_from_gicon(Gio.ThemedIcon(name="folder-download-symbolic"))
            actionbutton.connect("clicked", self.install_model, handler)
            actionbutton.add_css_class("accent")
            actionbutton.set_child(icon)
            if type(row) is Adw.ActionRow:
                row.add_suffix(actionbutton)
            elif type(row) is Adw.ExpanderRow:
                row.add_action(actionbutton)

    def add_flatpak_waning_button(self, handler : LLMHandler | TTSHandler | STTHandler | AvatarHandler | TranslatorHandler, row : Adw.ExpanderRow | Adw.ActionRow | Adw.ComboRow):
        """Add flatpak warning button in case the application does not have enough permissions
        On click it will show a warning about this issue and how to solve it

        Args:
            handler: an instance of the handler
            row: the row where to add the button
        """
        actionbutton = Gtk.Button(css_classes=["flat"], valign=Gtk.Align.CENTER)
        if handler.requires_sandbox_escape() and not self.sandbox:
            icon = Gtk.Image.new_from_gicon(Gio.ThemedIcon(name="warning-outline-symbolic"))
            actionbutton.connect("clicked", self.show_flatpak_sandbox_notice)
            actionbutton.add_css_class("error")
            actionbutton.set_child(icon)
            if type(row) is Adw.ActionRow:
                row.add_suffix(actionbutton)
            elif type(row) is Adw.ExpanderRow:
                row.add_action(actionbutton)
            elif type(row) is Adw.ComboRow:
                row.add_suffix(actionbutton)

    def install_model(self, button, handler):
        """Display a spinner and trigger the dependency download on another thread

        Args:
            button (): the specified button
            handler (): handler of the model
        """
        spinner = Gtk.Spinner(spinning=True)
        button.set_child(spinner)
        t = threading.Thread(target=self.install_model_async, args= (button, handler))
        t.start()

    def install_model_async(self, button, model):
        """Install the model dependencies, called on another thread

        Args:
            button (): button  
            model (): a handler instance
        """
        model.install()
        button.set_child(None)
        button.set_sensitive(False)

    def refresh_models(self, action):
        """Refresh local models for LLM

        Args:
            action (): 
        """
        models = GPT4All.list_models()
        self.settings.set_string("available-models", json.dumps(models))
        self.local_models = models

    def build_local(self):
        """Build the settings for local models"""
        # Reload available models
        if len(self.local_models) == 0:
            self.refresh_models(None)

        # Create refresh button
        actionbutton = Gtk.Button(css_classes=["flat"], valign=Gtk.Align.CENTER)
        icon = Gtk.Image.new_from_gicon(Gio.ThemedIcon(name="update-symbolic"))
        actionbutton.connect("clicked", self.refresh_models)
        actionbutton.add_css_class("accent")
        actionbutton.set_child(icon)
        self.llmrow.add_action(actionbutton)
        # Create entries
        radio = Gtk.CheckButton()
        self.rows = {}
        self.model_threads = {}
        for model in self.local_models:
            available = self.gpt.model_available(model["filename"])
            active = False
            if model["filename"] == self.settings.get_string("local-model"):
                active = True
            # Write model description
            subtitle = _(" RAM Required: ") + str(model["ramrequired"]) + "GB"
            subtitle += "\n" + _(" Parameters: ") + model["parameters"]
            subtitle += "\n" + _(" Size: ") + human_readable_size(model["filesize"], 1)
            subtitle += "\n" + re.sub('<[^<]+?>', '', model["description"]).replace("</ul", "")
            # Configure buttons and model's row
            r = Adw.ActionRow(title=model["name"], subtitle=subtitle)
            button = Gtk.CheckButton()
            button.set_group(radio)
            button.set_active(active)
            button.set_name(model["filename"])
            button.connect("toggled", self.choose_local_model)
            # TOFIX: Causes some errors sometimes
            #button.set_sensitive(available)
            actionbutton = Gtk.Button(css_classes=["flat"],
                                                valign=Gtk.Align.CENTER)
            if available:
                icon = Gtk.Image.new_from_gicon(Gio.ThemedIcon(name="user-trash-symbolic"))
                actionbutton.connect("clicked", self.remove_local_model)
                actionbutton.add_css_class("error")
            else:
                icon = Gtk.Image.new_from_gicon(Gio.ThemedIcon(name="folder-download-symbolic"))
                actionbutton.connect("clicked", self.download_local_model)
                actionbutton.add_css_class("accent")
            actionbutton.set_child(icon)
            icon.set_icon_size(Gtk.IconSize.INHERIT)

            actionbutton.set_name(model["filename"])

            self.rows[model["filename"]] = {"radio": button}

            r.add_prefix(button)
            r.add_suffix(actionbutton)
            self.llmrow.add_row(r)

    def choose_local_model(self, button):
        """Called when a local model is chosen

        Args:
            button (): 
        """
        if button.get_active():
            self.settings.set_string("local-model", button.get_name())

    def download_local_model(self, button):
        """Download the local model. Shows the progress while downloading

        Args:
            button (): button pressed
        """
        model = button.get_name()
        box = Gtk.Box(homogeneous=True, spacing=4)
        box.set_orientation(Gtk.Orientation.VERTICAL)
        icon = Gtk.Image.new_from_gicon(Gio.ThemedIcon(name="folder-download-symbolic"))
        icon.set_icon_size(Gtk.IconSize.INHERIT)
        progress = Gtk.ProgressBar(hexpand=False)
        progress.set_size_request(4, 4)
        box.append(icon)
        box.append(progress)
        button.set_child(box)
        button.disconnect_by_func(self.download_local_model)
        button.connect("clicked", self.remove_local_model)
        th = threading.Thread(target=self.download_model_thread, args=(model, button, progress))
        self.model_threads[model] = [th, 0]
        th.start()

    def update_download_status(self, model, filesize, progressbar):
        """Periodically update the progressbar for the download

        Args:
            model (): model that is being downloaded
            filesize (): filesize of the download
            progressbar (): the bar to update
        """
        file = os.path.join(self.gpt.modelspath, model) + ".part"
        while model in self.downloading and self.downloading[model]:
            try:
                currentsize = os.path.getsize(file)
                perc = currentsize/int(filesize)
                progressbar.set_fraction(perc)
            except Exception as e:
                print(e)
            time.sleep(1)

    def download_model_thread(self, model, button, progressbar):
        """Create the thread that downloads the local model

        Args:
            model (): model to download 
            button (): button to udpate
            progressbar (): progressbar to udpate
        """
        for x in self.local_models:
            if x["filename"] == model:
                filesize = x["filesize"]
                break
        self.model_threads[model][1] = threading.current_thread().ident
        self.downloading[model] = True
        th = threading.Thread(target=self.update_download_status, args=(model, filesize, progressbar))
        th.start()
        self.gpt.download_model(model)
        icon = Gtk.Image.new_from_gicon(Gio.ThemedIcon(name="user-trash-symbolic"))
        icon.set_icon_size(Gtk.IconSize.INHERIT)
        button.add_css_class("error")
        button.set_child(icon)
        self.downloading[model] = False

    def remove_local_model(self, button):
        """Remove a local model

        Args:
            button (): button for the local model
        """
        model = button.get_name()
        # Kill threads if stopping download
        if model in self.downloading and self.downloading[model]:
            self.downloading[model] = False
            if model in self.model_threads:
                thid = self.model_threads[model][1]
                # NOTE: This does only work on Linux
                res = ctypes.pythonapi.PyThreadState_SetAsyncExc(ctypes.c_long(thid), ctypes.py_object(SystemExit))
                if res > 1:
                    ctypes.pythonapi.PyThreadState_SetAsyncExc(ctypes.c_long(thid), 0)
        try:
            os.remove(os.path.join(self.gpt.modelspath, model))
            button.add_css_class("accent")
            if model in self.downloading:
                self.downloading[model] = False
            icon = Gtk.Image.new_from_gicon(Gio.ThemedIcon(name="folder-download-symbolic"))
            button.disconnect_by_func(self.remove_local_model)
            button.connect("clicked", self.download_local_model)
            button.add_css_class("accent")
            button.remove_css_class("error")
            icon.set_icon_size(Gtk.IconSize.INHERIT)
            button.set_child(icon)
        except Exception as e:
            print(e)

    def create_web_button(self, website, folder=False) -> Gtk.Button:
        """Create an icon to open a specified website or folder

        Args:
            website (): The website/folder path to open
            folder (): if it is a folder, defaults to False

        Returns:
            The created button
        """
        wbbutton = Gtk.Button(icon_name="internet-symbolic" if not folder else "search-folder-symbolic")
        wbbutton.add_css_class("flat")
        wbbutton.set_valign(Gtk.Align.CENTER)
        wbbutton.set_name(website)
        wbbutton.connect("clicked", self.open_website)
        return wbbutton

    def show_flatpak_sandbox_notice(self, el=None):
        """Create a MessageDialog that explains the issue with missing permissions on flatpak

        Args:
            el (): 
        """
        # Create a modal window with the warning
        dialog = Adw.MessageDialog(
            title="Permission Error",
            modal=True,
            transient_for=self,
            destroy_with_parent=True
        )

        # Imposta il contenuto della finestra
        dialog.set_heading(_("Not enough permissions"))

        # Aggiungi il testo dell'errore
        dialog.set_body_use_markup(True)
        dialog.set_body(_("Newelle does not have enough permissions to run commands on your system, please run the following command"))
        dialog.add_response("close", _("Understood"))
        dialog.set_default_response("close")
        dialog.set_extra_child(CopyBox("flatpak --user override --talk-name=org.freedesktop.Flatpak --filesystem=home io.github.qwersyk.Newelle", "bash", parent = self))
        dialog.set_close_response("close")
        dialog.set_response_appearance("close", Adw.ResponseAppearance.DESTRUCTIVE)
        dialog.connect('response', lambda dialog, response_id: dialog.destroy())
        # Show the window
        dialog.present()



class TextItemFactory(Gtk.ListItemFactory):
    def create_widget(self, item):
        label = Gtk.Label()
        return label

    def bind_widget(self, widget, item):
        widget.set_text(item)<|MERGE_RESOLUTION|>--- conflicted
+++ resolved
@@ -10,11 +10,7 @@
 
 from .stt import STTHandler
 from .tts import TTSHandler
-<<<<<<< HEAD
-from .constants import AVAILABLE_LLMS, AVAILABLE_PROMPTS, AVAILABLE_TTS, AVAILABLE_STT, PROMPTS
-=======
 from .constants import AVAILABLE_AVATARS, AVAILABLE_LLMS, AVAILABLE_TRANSLATORS, AVAILABLE_TTS, AVAILABLE_STT, PROMPTS
->>>>>>> 8d50d974
 from gpt4all import GPT4All
 from .llm import GPT4AllHandler, LLMHandler
 from .gtkobj import ComboRowHelper, CopyBox, MultilineEntry
@@ -23,6 +19,7 @@
 class Settings(Adw.PreferencesWindow):
     def __init__(self,app, *args, **kwargs):
         super().__init__(*args, **kwargs)
+        self.sandbox = can_escape_sandbox()
         self.settings = Gio.Settings.new('io.github.qwersyk.Newelle')
         self.set_transient_for(app.win)
         self.set_modal(True)
@@ -63,9 +60,7 @@
         for tts_key in AVAILABLE_TTS:
            row = self.build_row(AVAILABLE_TTS, tts_key, selected, group) 
            tts_program.add_row(row)
-<<<<<<< HEAD
-
-=======
+        
         # Build the Translators settings
         group = Gtk.CheckButton()
         selected = self.settings.get_string("translator")
@@ -78,7 +73,6 @@
             translator_program.add_row(row)
         self.TTSgroup.add(translator_program)
         
->>>>>>> 8d50d974
         # Build the Speech to Text settings
         self.STTgroup = Adw.PreferencesGroup(title=_('Speech to Text'))
         self.general_page.add(self.STTgroup)
@@ -89,8 +83,6 @@
         for stt_key in AVAILABLE_STT:
             row = self.build_row(AVAILABLE_STT, stt_key, selected, group)
             stt_engine.add_row(row)
-<<<<<<< HEAD
-=======
         
         # Build the AVATAR settings
         self.avatargroup = Adw.PreferencesGroup(title=_('Avatar'))
@@ -106,8 +98,6 @@
            row = self.build_row(AVAILABLE_AVATARS, avatar_key, selected, group) 
            avatar.add_row(row)
 
-
->>>>>>> 8d50d974
         # Interface settings
         self.interface = Adw.PreferencesGroup(title=_('Interface'))
         self.general_page.add(self.interface)
@@ -197,7 +187,6 @@
              row = Adw.ExpanderRow(title=model["title"], subtitle=model["description"])
              if key != "local":
                  self.add_extra_settings(constants, handler, row)
-                 end = time.time()
              else:
                 self.llmrow = row
                 threading.Thread(target=self.build_local).start()
@@ -330,6 +319,7 @@
         else:
             return
         self.settings.set_string(setting_name, button.get_name())
+
 
     def add_extra_settings(self, constants : dict[str, Any], handler : LLMHandler | TTSHandler | STTHandler | AvatarHandler | TranslatorHandler, row : Adw.ExpanderRow):
         """Buld the extra settings for the specified handler. The extra settings are specified by the method get_extra_settings 
