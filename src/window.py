--- conflicted
+++ resolved
@@ -105,11 +105,7 @@
         self.chat_block = Gtk.Box(
             orientation=Gtk.Orientation.VERTICAL, hexpand=True, css_classes=["view"]
         )
-<<<<<<< HEAD
         self.chat_header = Adw.HeaderBar(css_classes=["flat", "view"], show_start_title_buttons=False, show_end_title_buttons=True)
-=======
-        self.chat_header = Adw.HeaderBar(css_classes=["flat", "view"], show_end_title_buttons=False, show_start_title_buttons=False)
->>>>>>> 14d78474
         self.chat_header.set_title_widget(
             Gtk.Label(label=_("Chat"), css_classes=["title"])
         )
@@ -1571,15 +1567,7 @@
                     flow_box.set_valign(Gtk.Align.START)
                     if os.path.normpath(self.main_path) == "~" or os.path.normpath(self.main_path) == os.path.expanduser("~"):
                         os.chdir(os.path.expanduser("~"))
-<<<<<<< HEAD
-                        fname = "/".join(self.controller.newelle_dir.split("/")[3:])
-                        button = Gtk.Button(css_classes=["flat"])
-                        button.set_name(fname)
-                        button.connect("clicked", self.open_folder)
-                        icon = File(
-                            self.main_path, fname 
-                        )
-=======
+
                         path = self.controller.newelle_dir
                         if not os.path.exists(path):
                             os.makedirs(path)
@@ -1588,7 +1576,6 @@
                         button.set_name(fname)
                         button.connect("clicked", self.open_folder)
                         icon = File(self.main_path, fname)
->>>>>>> 14d78474
                         icon.set_css_classes(["large"])
                         icon.set_valign(Gtk.Align.END)
                         icon.set_vexpand(True)
