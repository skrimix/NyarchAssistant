--- conflicted
+++ resolved
@@ -123,7 +123,7 @@
         self.explorer_panel.append(self.explorer_panel_header)
         self.folder_blocks_panel = Gtk.Box(orientation=Gtk.Orientation.VERTICAL)
         self.explorer_panel.append(self.folder_blocks_panel)
-        #self.set_child(self.main_program_block)
+        self.set_child(self.main_program_block)
         self.main_program_block.set_content(self.main)
         self.main_program_block.set_flap(self.explorer_panel)
         self.secondary_message_chat_block = Gtk.Box(orientation=Gtk.Orientation.VERTICAL, spacing=2)
@@ -211,8 +211,6 @@
 
         box.append(self.flap_button_right)
         self.explorer_panel_header.pack_end(box)
-<<<<<<< HEAD
-=======
 
         # Avatar
         self.avatar_handler = None
@@ -250,7 +248,7 @@
         self.set_child(self.avatar_flap)
         self.avatar_flap.set_reveal_flap(False)
         # End Live2d
->>>>>>> 8d50d974
+
         self.status = True
         self.chat_controls_entry_block.append(self.chat_stop_button)
         for text in range(self.offers):
@@ -473,21 +471,16 @@
         elif (self.main_program_block.get_name()=="visible") and (not status):
             self.main_program_block.set_reveal_flap(True)
             return True
-        status = self.main_program_block.get_reveal_flap() or self.avatar_flap.get_reveal_flap()
+        status = self.main_program_block.get_reveal_flap()
         if status:
             self.chat_panel_header.set_show_end_title_buttons(False)
             self.chat_header.set_show_end_title_buttons(False)
             self.flap_button_left.set_visible(False)
-            self.flap_button_avatar.set_visible(False)
         else:
             self.chat_panel_header.set_show_end_title_buttons(self.main.get_folded())
             self.chat_header.set_show_end_title_buttons(True)
             self.flap_button_left.set_visible(True)
-<<<<<<< HEAD
     
-=======
-            self.flap_button_avatar.set_visible(True)
->>>>>>> 8d50d974
     def on_flap_button_toggled(self, toggle_button):
         self.flap_button_left.set_active(False)
         self.flap_button_right.set_active(True)
@@ -497,16 +490,6 @@
         else:
             self.main_program_block.set_name("visible")
             self.main_program_block.set_reveal_flap(True)
-
-    def on_avatar_button_toggled(self, toggle_button):
-        self.flap_button_avatar.set_active(False)
-        if self.avatar_flap.get_name() == "visible":
-            self.avatar_flap.set_name("hide")
-            self.main_program_block.set_name("hide")
-            self.avatar_flap.set_reveal_flap(False)
-        else:
-            self.avatar_flap.set_name("visible")
-            self.avatar_flap.set_reveal_flap(True)
 
     def get_file_button(self, path):
         if path[0:2]=="./":
