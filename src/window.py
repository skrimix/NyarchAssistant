import time, re, sys
from warnings import filters
import gi, os, subprocess
import pickle
from .avatar import AvatarHandler

from .llm import LLMHandler

from .presentation import PresentationWindow
from .gtkobj import File, CopyBox, BarChartBox, MultilineEntry, apply_css_to_widget
from .constants import AVAILABLE_LLMS, AVAILABLE_SMART_PROMPTS, AVAILABLE_TRANSLATORS, EXTRA_PROMPTS, PROMPTS, AVAILABLE_TTS, AVAILABLE_STT, AVAILABLE_AVATARS, AVAILABLE_PROMPTS
from gi.repository import Gtk, Adw, Pango, Gio, Gdk, GObject, GLib, GdkPixbuf
from .stt import AudioRecorder
<<<<<<< HEAD
from .extra import get_spawn_command, install_module, markwon_to_pango, override_prompts, remove_markdown, replace_variables
=======
from .extra import ReplaceHelper, get_spawn_command, is_flatpak, markwon_to_pango, override_prompts, replace_variables
>>>>>>> fffe37d8
import threading
import posixpath
import shlex,json, base64
import random
from pydub import AudioSegment

from .extensions import ExtensionLoader

if is_flatpak():
    BASE_PATH = "/app/data"
else:
    BASE_PATH = "/usr/share/nyarchassistant/data"
class MainWindow(Gtk.ApplicationWindow):
    def __init__(self, *args, **kwargs):
        self.first_load = True
        super().__init__(*args, **kwargs)
        self.set_default_size(1400, 800) #(1500, 800) to show everything
        self.main_program_block = Adw.Flap(flap_position=Gtk.PackType.END,modal=False,swipe_to_close=False,swipe_to_open=False)
        self.main_program_block.set_name("hide")
        self.check_streams={"folder":False,"chat":False}


        self.path = GLib.get_user_data_dir()
        self.directory = GLib.get_user_config_dir()
        # Pip directory for optional modules
        self.pip_directory = os.path.join(self.directory, "pip")
        self.extension_path = os.path.join(self.directory, "extensions")
        self.extensions_cache = os.path.join(self.directory, "extensions_cache")
        if not os.path.exists(self.extension_path):
            os.makedirs(self.extension_path)
        if not os.path.exists(self.extensions_cache):
            os.makedirs(self.extensions_cache)
        if os.path.isdir(self.pip_directory):
            sys.path.append(self.pip_directory)
        else:
            threading.Thread(target=self.init_pip_path, args=(sys.path,)).start()

        if not os.path.exists(self.path):
            os.makedirs(self.path)
        self.filename = "chats.pkl"
        if os.path.exists(self.path + self.filename):
            with open(self.path + self.filename, 'rb') as f:
                self.chats = pickle.load(f)
        else:
            self.chats = [{"name": _("Chat ")+"1", "chat": []}]

        # Init Settings
        self.avatar_enabled = None
        settings = Gio.Settings.new('moe.nyarchlinux.assistant')
        self.settings = settings
        self.first_load = True
        self.update_settings()
        self.first_load = False

        # Build Window
        self.edit_entries = {}

        self.set_titlebar(Gtk.Box())
        self.chat_panel = Gtk.Box(hexpand_set=True, hexpand=True)
        self.chat_panel.set_size_request(450, -1)
        menu_button = Gtk.MenuButton()
        menu_button.set_icon_name("open-menu-symbolic")
        menu = Gio.Menu()
        menu.append(_("Thread editing"), "app.thread_editing")
        menu.append(_("Extensions"), "app.extension")
        menu.append(_("Settings"), "app.settings")
        menu.append(_("Keyboard shorcuts"), "app.shortcuts")
        menu.append(_("About"), "app.about")
        menu_button.set_menu_model(menu)
        self.chat_block = Gtk.Box(orientation=Gtk.Orientation.VERTICAL, hexpand=True, css_classes=["view"])
        self.chat_header = Adw.HeaderBar(css_classes=["flat","view"])
        self.chat_header.set_title_widget(Gtk.Label(label=_("Chat"), css_classes=["title"]))
        
        # Header box - Contains the buttons that must go in the left side of the header
        self.headerbox = Gtk.Box(orientation=Gtk.Orientation.HORIZONTAL, hexpand=True) 
        # Mute TTS Button 
        self.mute_tts_button = Gtk.Button(css_classes=["flat"], icon_name="audio-volume-muted-symbolic", visible=False)
        self.mute_tts_button.connect("clicked", self.mute_tts)
        self.headerbox.append(self.mute_tts_button)
        # Flap button 
        self.flap_button_left = Gtk.ToggleButton.new()
        self.flap_button_left.set_icon_name(icon_name='sidebar-show-right-symbolic')
        self.flap_button_left.connect('clicked', self.on_flap_button_toggled)
        self.headerbox.append(child=self.flap_button_left)
        # Add headerbox to default parent
        self.chat_header.pack_end(self.headerbox)

        self.left_panel_back_button = Gtk.Button(css_classes=["flat"], visible=False)
        icon = Gtk.Image.new_from_gicon(Gio.ThemedIcon(name="go-previous-symbolic"))
        icon.set_icon_size(Gtk.IconSize.INHERIT)
        box = Gtk.Box(halign=Gtk.Align.CENTER)
        box.append(icon)
        self.left_panel_back_button.set_child(box)
        self.left_panel_back_button.connect("clicked", self.go_back_to_chats_panel)
        self.chat_header.pack_start(self.left_panel_back_button)
        self.chat_block.append(self.chat_header)
        self.chat_block.append(Gtk.Separator())
        self.chat_panel.append(self.chat_block)
        self.chat_panel.append(Gtk.Separator())

        self.main = Adw.Leaflet(fold_threshold_policy=True, can_navigate_back=True, can_navigate_forward=True)
        self.streams=[]
        self.chats_main_box = Gtk.Box(hexpand_set=True)
        self.chats_main_box.set_size_request(300, -1)
        self.chats_secondary_box = Gtk.Box(orientation=Gtk.Orientation.VERTICAL, hexpand=True)
        self.chat_panel_header = Adw.HeaderBar(css_classes=["flat"],  show_end_title_buttons = False)
        self.chat_panel_header.set_title_widget(Gtk.Label(label=_("History"), css_classes=["title"]))
        self.chats_secondary_box.append(self.chat_panel_header)
        self.chats_secondary_box.append(Gtk.Separator())
        self.chat_panel_header.pack_end(menu_button)
        self.chats_buttons_block = Gtk.ListBox(css_classes=["separators","background"])
        self.chats_buttons_block.set_selection_mode(Gtk.SelectionMode.NONE)
        self.chats_buttons_scroll_block = Gtk.ScrolledWindow(vexpand=True)
        self.chats_buttons_scroll_block.set_policy(Gtk.PolicyType.NEVER, Gtk.PolicyType.AUTOMATIC)
        self.chats_buttons_scroll_block.set_child(self.chats_buttons_block)
        self.chats_secondary_box.append(self.chats_buttons_scroll_block)
        button = Gtk.Button(valign=Gtk.Align.END,css_classes=["suggested-action"], margin_start=7, margin_end=7,  margin_top=7, margin_bottom=7)
        button.set_child(Gtk.Label(label=_("Create a chat")))
        button.connect("clicked", self.new_chat)
        self.chats_secondary_box.append(button)
        self.chats_main_box.append(self.chats_secondary_box)
        self.chats_main_box.append(Gtk.Separator())
        self.main.append(self.chats_main_box)
        self.main.append(self.chat_panel)
        self.main.set_visible_child(self.chat_panel)
        self.explorer_panel = Gtk.Box(orientation=Gtk.Orientation.VERTICAL, css_classes=["background","view"])
        self.explorer_panel.set_size_request(420, -1)
        self.explorer_panel_header = Adw.HeaderBar(css_classes=["flat"])
        self.explorer_panel.append(self.explorer_panel_header)
        self.folder_blocks_panel = Gtk.Box(orientation=Gtk.Orientation.VERTICAL)
        self.explorer_panel.append(self.folder_blocks_panel)
        #self.set_child(self.main_program_block)
        self.main_program_block.set_content(self.main)
        self.main_program_block.set_flap(self.explorer_panel)
        self.secondary_message_chat_block = Gtk.Box(orientation=Gtk.Orientation.VERTICAL, spacing=2)

        self.chat_block.append(self.secondary_message_chat_block)
        self.chat_list_block = Gtk.ListBox(css_classes=["separators","background","view"])
        self.chat_list_block.set_selection_mode(Gtk.SelectionMode.NONE)
        self.chat_scroll = Gtk.ScrolledWindow(vexpand=True)
        self.chat_scroll_window = Gtk.Box(orientation=Gtk.Orientation.VERTICAL,css_classes=["background","view"])
        self.chat_scroll.set_child(self.chat_scroll_window)
        drop_target = Gtk.DropTarget.new(GObject.TYPE_STRING, Gdk.DragAction.COPY)
        drop_target.connect('drop', self.handle_file_drag)
        self.chat_scroll.add_controller(drop_target)
        self.chat_scroll.set_policy(Gtk.PolicyType.NEVER, Gtk.PolicyType.AUTOMATIC)
        self.chat_scroll_window.append(self.chat_list_block)
        self.notification_block = Adw.ToastOverlay()
        self.notification_block.set_child(self.chat_scroll)

        self.secondary_message_chat_block.append(self.notification_block)

        self.offers_entry_block = Gtk.Box(orientation=Gtk.Orientation.VERTICAL,
                        spacing=6,valign=Gtk.Align.END,halign=Gtk.Align.FILL, margin_bottom=6)
        self.chat_scroll_window.append(self.offers_entry_block)
        self.chat_controls_entry_block = Gtk.Box(orientation=Gtk.Orientation.HORIZONTAL,
                        spacing=6,vexpand=True,valign=Gtk.Align.END,halign=Gtk.Align.CENTER, margin_top=6, margin_bottom=6)
        self.chat_scroll_window.append(self.chat_controls_entry_block)

        self.message_suggestion_buttons_array = []

        self.chat_stop_button = Gtk.Button(css_classes=["flat"])
        icon = Gtk.Image.new_from_gicon(Gio.ThemedIcon(name="media-playback-stop"))
        icon.set_icon_size(Gtk.IconSize.INHERIT)
        box = Gtk.Box(halign=Gtk.Align.CENTER)
        box.append(icon)
        label = Gtk.Label(label=_(" Stop"))
        box.append(label)
        self.chat_stop_button.set_child(box)
        self.chat_stop_button.connect("clicked", self.stop_chat)
        self.chat_stop_button.set_visible(False)

        button_folder_back = Gtk.Button(css_classes=["flat"])
        icon = Gtk.Image.new_from_gicon(Gio.ThemedIcon(name="go-previous-symbolic"))
        icon.set_icon_size(Gtk.IconSize.INHERIT)
        box = Gtk.Box(halign=Gtk.Align.CENTER)
        box.append(icon)
        button_folder_back.set_child(box)
        button_folder_back.connect("clicked", self.go_back_in_explorer_panel)

        button_folder_forward = Gtk.Button(css_classes=["flat"])
        icon = Gtk.Image.new_from_gicon(Gio.ThemedIcon(name="go-next-symbolic"))
        icon.set_icon_size(Gtk.IconSize.INHERIT)
        box = Gtk.Box(halign=Gtk.Align.CENTER)
        box.append(icon)
        button_folder_forward.set_child(box)
        button_folder_forward.connect("clicked", self.go_forward_in_explorer_panel)

        button_home = Gtk.Button(css_classes=["flat"])
        icon = Gtk.Image.new_from_gicon(Gio.ThemedIcon(name="go-home-symbolic"))
        icon.set_icon_size(Gtk.IconSize.INHERIT)
        box = Gtk.Box(halign=Gtk.Align.CENTER)
        box.append(icon)
        button_home.set_child(box)
        button_home.connect("clicked", self.go_home_in_explorer_panel)

        button_reload = Gtk.Button(css_classes=["flat"])
        icon = Gtk.Image.new_from_gicon(Gio.ThemedIcon(name="view-refresh-symbolic"))
        icon.set_icon_size(Gtk.IconSize.INHERIT)
        box = Gtk.Box(halign=Gtk.Align.CENTER)
        box.append(icon)
        button_reload.set_child(box)
        button_reload.connect("clicked", self.update_folder)

        box = Gtk.Box(spacing=6)
        box.append(button_folder_back)
        box.append(button_folder_forward)
        box.append(button_home)
        self.explorer_panel_header.pack_start(box)
        box = Gtk.Box(spacing=6)
        box.append(button_reload)
        # Box containing explorer panel specific buttons
        self.explorer_panel_headerbox = box
        self.main_program_block.set_reveal_flap(False)
        self.explorer_panel_header.pack_end(box)

        # Avatar
        self.avatar_handler = None
        self.avatar_widget = None
        self.avatar_flap = Adw.Flap(flap_position=Gtk.PackType.END, modal=False, swipe_to_close=False, swipe_to_open=False)
        self.avatar_flap.set_name("hide")

        self.boxw = Gtk.Box(orientation=Gtk.Orientation.VERTICAL, css_classes=["background"])
        self.web_panel_header = Adw.HeaderBar(css_classes=["flat", "view"])
        self.web_panel_header.set_title_widget(Gtk.Box())
        self.boxw.append(self.web_panel_header)
        self.boxw.set_size_request(400, 0)
        self.boxw.set_hexpand(False)
        self.avatar_flap.set_flap(self.boxw)

        self.avatar_flap.set_content(self.main_program_block)
        self.flap_button_avatar = Gtk.ToggleButton.new()
        self.flap_button_avatar.set_icon_name(icon_name='avatar-symbolic')
        self.flap_button_avatar.connect('clicked', self.on_avatar_button_toggled)
        self.avatar_flap.connect("notify::reveal-flap", self.handle_second_block_change)
        self.headerbox.append(self.flap_button_avatar)
        self.set_child(self.avatar_flap)
        self.avatar_flap.set_reveal_flap(False)
        # End Live2d
        self.status = True
        self.chat_controls_entry_block.append(self.chat_stop_button)
        for text in range(self.offers):
            button = Gtk.Button(css_classes=["flat"], margin_start=6, margin_end=6)
            label = Gtk.Label(label=text, wrap=True, wrap_mode=Pango.WrapMode.CHAR)
            button.set_child(label)
            button.connect("clicked", self.send_bot_response)
            button.set_visible(False)
            self.offers_entry_block.append(button)
            self.message_suggestion_buttons_array.append(button)

        self.button_clear = Gtk.Button(css_classes=["flat"])
        icon = Gtk.Image.new_from_gicon(Gio.ThemedIcon(name="edit-clear-all-symbolic"))
        icon.set_icon_size(Gtk.IconSize.INHERIT)
        box = Gtk.Box(halign=Gtk.Align.CENTER)
        box.append(icon)
        label = Gtk.Label(label=_(" Clear"))
        box.append(label)
        self.button_clear.set_child(box)
        self.button_clear.connect("clicked", self.clear_chat)
        self.button_clear.set_visible(False)
        self.chat_controls_entry_block.append(self.button_clear)

        self.button_continue = Gtk.Button(css_classes=["flat"])
        icon = Gtk.Image.new_from_gicon(Gio.ThemedIcon(name="media-seek-forward-symbolic"))
        icon.set_icon_size(Gtk.IconSize.INHERIT)
        box = Gtk.Box(halign=Gtk.Align.CENTER)
        box.append(icon)
        label = Gtk.Label(label=_(" Continue"))
        box.append(label)
        self.button_continue.set_child(box)
        self.button_continue.connect("clicked", self.continue_message)
        self.button_continue.set_visible(False)
        self.chat_controls_entry_block.append(self.button_continue)

        self.regenerate_message_button = Gtk.Button(css_classes=["flat"])
        icon = Gtk.Image.new_from_gicon(Gio.ThemedIcon(name="view-refresh-symbolic"))
        icon.set_icon_size(Gtk.IconSize.INHERIT)
        box = Gtk.Box(halign=Gtk.Align.CENTER)
        box.append(icon)
        label = Gtk.Label(label=_(" Regenerate"))
        box.append(label)
        self.regenerate_message_button.set_child(box)
        self.regenerate_message_button.connect("clicked", self.regenerate_message)
        self.regenerate_message_button.set_visible(False)
        self.chat_controls_entry_block.append(self.regenerate_message_button)

        # Input message box
        input_box=Gtk.Box(halign=Gtk.Align.FILL, margin_start=6, margin_end=6,  margin_top=6, margin_bottom=6, spacing=6)
        input_box.set_valign(Gtk.Align.CENTER) 
        # Attach icon 
        button = Gtk.Button(css_classes=["flat", "circular"], icon_name="attach-symbolic")
        button.connect("clicked", self.attach_file)
        # Attached image 
        self.attached_image = Gtk.Image(visible=False)
        self.attached_image.set_size_request(36, 36)
        self.attached_image_data = None
        self.attach_button = button
        input_box.append(button)
        input_box.append(self.attached_image) 
        if not self.model.supports_vision():
            self.attach_button.set_visible(False)
        else:
            self.attach_button.set_visible(True)
        # Text Entry
        self.input_panel = MultilineEntry()
        self.input_panel.set_on_image_pasted(self.image_pasted)
        input_box.append(self.input_panel)
        self.input_panel.set_placeholder(_("Send a message..."))

        # Buttons on the right
        self.secondary_message_chat_block.append(Gtk.Separator())
        self.secondary_message_chat_block.append(input_box)
        # Mic button
        self.mic_button = Gtk.Button(css_classes=["suggested-action"], icon_name="audio-input-microphone-symbolic", width_request=36, height_request=36)
        self.mic_button.set_vexpand(False)
        self.mic_button.set_valign(Gtk.Align.CENTER)
        self.mic_button.connect("clicked", self.start_recording)
        self.recording_button = self.mic_button
        input_box.append(self.mic_button)
        # Send button
        box = Gtk.Box()
        box.set_vexpand(False)
        self.send_button = Gtk.Button(css_classes=["suggested-action"], icon_name="go-next-symbolic", width_request=36, height_request=36)
        self.send_button.set_vexpand(False)
        self.send_button.set_valign(Gtk.Align.CENTER)
        box.append(self.send_button)
        input_box.append(box)
        self.input_panel.set_on_enter(self.on_entry_activate)
        self.send_button.connect('clicked', self.on_entry_button_clicked)
        self.main.connect("notify::folded", self.handle_main_block_change)
        self.main_program_block.connect("notify::reveal-flap", self.handle_second_block_change)

        self.stream_number_variable = 0
        GLib.idle_add(self.update_folder)
        GLib.idle_add(self.update_history)
        GLib.idle_add(self.show_chat)
        if not self.settings.get_boolean("welcome-screen-shown"):
            self.first_start()
        self.first_load = False
        self.load_avatar()

    def first_start(self):
        GLib.idle_add(self.show_presentation_window)
        threading.Thread(target=self.install_live2d).start()

    def install_live2d(self):
        try:
            os.makedirs(os.path.join(self.directory, "avatars/live2d"), exist_ok=True)
            os.makedirs(os.path.expanduser("~/.cache/wordllama/tokenizers"), exist_ok=True)
        except Exception as e:
            print(e)
        subprocess.run(['cp', '-a', os.path.join(BASE_PATH, 'live2d/web/build'), os.path.join(self.directory, "avatars/live2d/web")])

    def init_pip_path(self, path):
        install_module("pip-install-test", self.pip_directory)
        path.append(self.pip_directory)
    
    def show_presentation_window(self):
        self.presentation_dialog = PresentationWindow("presentation", self.settings, self.directory, self)
        self.presentation_dialog.show()

    def mute_tts(self, button: Gtk.Button):
        self.focus_input()
        if self.tts_enabled:
            self.tts.stop()
<<<<<<< HEAD
        return False
=======
        if self.avatar_handler is not None:
            self.avatar_handler.stop()
        button.set_visible(False)
>>>>>>> fffe37d8

    def focus_input(self):
        self.input_panel.input_panel.grab_focus()
    
    def start_recording(self, button): 
        if self.automatic_stt:
            self.automatic_stt_status = True
        #button.set_child(Gtk.Spinner(spinning=True))
        button.set_icon_name("media-playback-stop-symbolic")
        button.disconnect_by_func(self.start_recording)
        button.remove_css_class("suggested-action")
        button.add_css_class("error")
        button.connect("clicked", self.stop_recording)
        self.recorder = AudioRecorder(auto_stop=True, stop_function=self.auto_stop_recording, silence_duration=self.stt_silence_detection_duration, silence_threshold_percent=self.stt_silence_detection_threshold)
        t = threading.Thread(target=self.recorder.start_recording, args=(os.path.join(self.directory, "recording.wav"),))
        t.start()

    def auto_stop_recording(self, button=False):
        GLib.idle_add(self.stop_recording_ui, self.recording_button)
        threading.Thread(target=self.stop_recording_async, args=(self.recording_button,)).start()

    def stop_recording(self, button=False):
        self.automatic_stt_status = False
        self.recorder.stop_recording(os.path.join(self.directory, "recording.wav"))
        self.stop_recording_ui(self.recording_button)
        t = threading.Thread(target=self.stop_recording_async)
        t.start()

    def stop_recording_ui(self, button):
        button.set_child(None)
        button.set_icon_name("audio-input-microphone-symbolic")
        button.add_css_class("suggested-action")
        button.remove_css_class("error")
        button.disconnect_by_func(self.stop_recording)
        button.connect("clicked", self.start_recording)
    
    def stop_recording_async(self, button=False):
        recognizer = self.stt_handler
        result = recognizer.recognize_file(os.path.join(self.directory, "recording.wav"))
        if result is not None:
            self.input_panel.set_text(result)
            self.on_entry_activate(self.input_panel)
        else:
            self.notification_block.add_toast(Adw.Toast(title=_('Could not recognize your voice'), timeout=2))

    def attach_file(self, button): 
        filter = Gtk.FileFilter(name="Images", patterns=["*.png", "*.jpg", "*.jpeg", "*.webp"])
        dialog = Gtk.FileDialog(title=_("Attach file"), modal=True, default_filter=filter)
        dialog.open(self, None, self.process_file)
       
    def image_pasted(self, image):
        self.add_file(file_data=image)
    
    def process_file(self, dialog, result): 
        try:
            file=dialog.open_finish(result)
        except Exception as _:
            return
        if file is None:
            return
        file_path = file.get_path()
        self.add_file(file_path=file_path)

    def delete_attachment(self, button):
        self.attached_image_data = None 
        self.attach_button.set_icon_name("attach-symbolic")
        self.attach_button.set_css_classes(["circular", "flat"])
        self.attach_button.disconnect_by_func(self.delete_attachment)
        self.attach_button.connect("clicked", self.attach_file)
        self.attached_image.set_visible(False)
    
    def add_file(self, file_path = None, file_data=None):
        if file_path is not None:
            self.attached_image.set_from_file(file_path)
            self.attached_image.set_visible(True)
            self.attached_image_data = file_path
        elif file_data is not None:
            base64_image = base64.b64encode(file_data).decode("utf-8")
            self.attached_image_data = f"data:image/jpeg;base64,{base64_image}"
            loader = GdkPixbuf.PixbufLoader()
            loader.write(file_data)
            loader.close()
            self.attached_image.set_from_pixbuf(loader.get_pixbuf())
            self.attached_image.set_visible(True)
        self.attach_button.set_icon_name("user-trash-symbolic")
        self.attach_button.set_css_classes(["destructive-action", "circular"])
        self.attach_button.connect("clicked", self.delete_attachment) 
        self.attach_button.disconnect_by_func(self.attach_file) 
        

    def update_settings(self):
        self.automatic_stt_status = False
        settings = self.settings
        self.offers = settings.get_int("offers")
        self.virtualization = settings.get_boolean("virtualization")
        self.memory = settings.get_int("memory")
        self.hidden_files = settings.get_boolean("hidden-files")
        self.chat_id = settings.get_int("chat")
        self.main_path = settings.get_string("path")
        self.auto_run = settings.get_boolean("auto-run")
        self.chat = self.chats[min(self.chat_id,len(self.chats)-1)]["chat"]
        self.language_model = settings.get_string("language-model")
        self.local_model = settings.get_string("local-model")
        self.tts_enabled = settings.get_boolean("tts-on")
        self.tts_program = settings.get_string("tts")
        self.tts_voice = settings.get_string("tts-voice")
        self.stt_engine = settings.get_string("stt-engine")
        self.stt_settings = settings.get_string("stt-settings") 
        self.external_terminal = settings.get_string("external-terminal")
        self.automatic_stt = settings.get_boolean("automatic-stt")
        self.stt_silence_detection_threshold = settings.get_double("stt-silence-detection-threshold")
        self.stt_silence_detection_duration = settings.get_int("stt-silence-detection-duration")
        # Load extensions
        self.extensionloader = ExtensionLoader(self.extension_path, pip_path=self.pip_directory, extension_cache=self.extensions_cache, settings=self.settings)
        self.extensionloader.load_extensions()
        self.extensionloader.add_handlers(AVAILABLE_LLMS, AVAILABLE_TTS, AVAILABLE_STT)
        self.extensionloader.add_prompts(PROMPTS, AVAILABLE_PROMPTS)
        self.last_avatar_enabled = self.avatar_enabled
        self.avatar_enabled = settings.get_boolean("avatar-on")
        self.translation_enabled = settings.get_boolean("translator-on")
        self.translation_handler = settings.get_string("translator")
        self.smart_prompt_enabled = settings.get_boolean("smart-prompt-on")
        self.smart_prompt_handler = settings.get_string("smart-prompt")

        # Load custom prompts
        self.custom_prompts = json.loads(self.settings.get_string("custom-prompts"))
        self.prompts = override_prompts(self.custom_prompts, PROMPTS)
        self.prompts_settings = json.loads(self.settings.get_string("prompts-settings"))

        if self.language_model in AVAILABLE_LLMS:
            self.model : LLMHandler = AVAILABLE_LLMS[self.language_model]["class"](self.settings, os.path.join(self.directory, "models"))
        else:
            mod = list(AVAILABLE_LLMS.values())[0]
            self.model : LLMHandler = mod["class"](self.settings, os.path.join(self.directory, "models"))

        # Load handlers and models
        self.model.load_model(self.local_model)
        self.stt_handler = AVAILABLE_STT[self.stt_engine]["class"](self.settings, self.pip_directory)

        self.bot_prompts = []
        for prompt in AVAILABLE_PROMPTS:
            is_active = False
            if prompt["setting_name"] in self.prompts_settings:
                is_active = self.prompts_settings[prompt["setting_name"]]
            else:
                is_active = prompt["default"]
            if is_active:
                self.bot_prompts.append(self.prompts[prompt["key"]])

        self.extensions = {}
        if os.path.exists(self.extension_path):
            folder_names = [name for name in os.listdir(self.extension_path) if os.path.isdir(os.path.join(self.extension_path, name))]
            for name in folder_names:
                main_json_path = os.path.join(self.extension_path, name, "main.json")
                if os.path.exists(main_json_path):
                    with open(main_json_path, "r") as file:
                        main_json_data = json.load(file)
                        prompt = main_json_data.get("prompt")
                        name = main_json_data.get("name")
                        status = main_json_data.get("status")
                        api = main_json_data.get("api")
                        if api != None:
                            self.extensions[name] = {"api":api,"status":status,"prompt": prompt}
        if os.path.exists(os.path.expanduser(self.main_path)):
            os.chdir(os.path.expanduser(self.main_path))
        else:
            self.main_path="~"
        if self.tts_program in AVAILABLE_TTS:
            self.tts = AVAILABLE_TTS[self.tts_program]["class"](self.settings, self.directory)
            self.tts.connect('start', lambda : GLib.idle_add(self.mute_tts_button.set_visible, True))
            self.tts.connect('stop', lambda : GLib.idle_add(self.mute_tts_button.set_visible, False))
        if not self.first_load:
            if not self.model.supports_vision():
                if self.attached_image_data is not None:
                    self.delete_attachment(self.attach_button)
                self.attach_button.set_visible(False)
            else:
                self.attach_button.set_visible(True)
        if not self.first_load:
            self.load_avatar()


    def load_avatar(self):
        if self.avatar_enabled:
            # If the avatar is enabled, check if it requires reloading
            old_avatar = self.avatar_handler
            selected_key = self.settings.get_string("avatar-model")
            for avatar in AVAILABLE_AVATARS:
                if selected_key == avatar:
                    self.avatar_handler = AVAILABLE_AVATARS[avatar]["class"](self.settings, self.directory)
                    break
            # If it does not require reloading, then just return
            if old_avatar is not None and not old_avatar.requires_reloading(self.avatar_handler) and self.avatar_enabled == self.last_avatar_enabled:
                self.avatar_handler = old_avatar
                return
            # If it requires reloading, reload the old avatar
            self.unload_avatar(old_avatar)
            self.flap_button_avatar.set_visible(True)
            if self.avatar_handler is not None:   
                self.avatar_widget = self.avatar_handler.create_gtk_widget()
                self.boxw.append(self.avatar_widget)
                ReplaceHelper.set_handler(self.avatar_handler)
            else:
                ReplaceHelper.set_handler(None)
        else:
            # If the avatar is disabled, unload the old one and 
            # remove related widgets
            if self.avatar_handler is not None:
                self.unload_avatar(self.avatar_handler)
            self.flap_button_avatar.set_visible(False)
            self.avatar_flap.set_reveal_flap(False)
            self.avatar_flap.set_name("hide")
            return
       
    def unload_avatar(self, handler : AvatarHandler):
        if self.avatar_widget is not None and handler is not None:
            self.boxw.remove(self.avatar_widget)
            handler.destroy()

    def send_button_start_spinner(self):
        spinner = Gtk.Spinner(spinning=True)
        self.send_button.set_child(spinner)

    def remove_send_button_spinner(self):
        self.send_button.set_child(None)
        self.send_button.set_icon_name("go-next-symbolic")

    def on_entry_button_clicked(self,*a):
        self.on_entry_activate(self.input_panel)

    def handle_second_block_change(self,*a):
        status = self.main_program_block.get_reveal_flap()
        if self.main_program_block.get_name()=="hide" and status:
            self.main_program_block.set_reveal_flap(False)
            return True
        elif (self.main_program_block.get_name()=="visible") and (not status):
            self.main_program_block.set_reveal_flap(True)
            return True
        status = self.main_program_block.get_reveal_flap() or self.avatar_flap.get_reveal_flap()
        
        if self.avatar_flap.get_reveal_flap():
            self.chat_panel_header.set_show_end_title_buttons(False)
            self.chat_header.set_show_end_title_buttons(False)
            header_widget = self.web_panel_header
        elif self.main_program_block.get_reveal_flap():
            self.chat_panel_header.set_show_end_title_buttons(False)
            self.chat_header.set_show_end_title_buttons(False)
            header_widget = self.explorer_panel_headerbox
        else:
            self.chat_panel_header.set_show_end_title_buttons(self.main.get_folded())
            self.chat_header.set_show_end_title_buttons(True)
            header_widget = self.chat_header
        # Unparent the headerbox  
        self.headerbox.unparent()
        # Move the headerbox to the right widget
        if type(header_widget) is Adw.HeaderBar or type(header_widget) is Gtk.HeaderBar:
            header_widget.pack_end(self.headerbox)
        elif type(header_widget) is Gtk.Box:
            self.explorer_panel_headerbox.append(self.headerbox)
<<<<<<< HEAD
    
    def on_flap_button_toggled(self, toggle_button):  
        self.focus_input()
=======
   
    def on_flap_button_toggled(self, toggle_button):
>>>>>>> fffe37d8
        self.flap_button_left.set_active(True)
        if self.main_program_block.get_name() == "visible":
            self.main_program_block.set_name("hide")
            self.main_program_block.set_reveal_flap(False)
        else:
            self.main_program_block.set_name("visible")
            self.main_program_block.set_reveal_flap(True)
        if not self.avatar_enabled:
            self.load_avatar()

    def on_avatar_button_toggled(self, toggle_button):
        self.flap_button_avatar.set_active(False)
        if self.avatar_flap.get_name() == "visible":
            self.avatar_flap.set_name("hide")
            self.main_program_block.set_name("hide")
            self.avatar_flap.set_reveal_flap(False)
        else:
            self.avatar_flap.set_name("visible")
            self.avatar_flap.set_reveal_flap(True)
        if not self.avatar_enabled:
            self.load_avatar()
    
    def get_file_button(self, path):
        if path[0:2]=="./":
            path=self.main_path+path[1:len(path)]
        path=os.path.expanduser(os.path.normpath(path))
        button = Gtk.Button(css_classes=["flat"], margin_top=5, margin_start=5, margin_bottom=5, margin_end=5)
        button.connect("clicked", self.run_file_on_button_click)
        button.set_name(path)
        box = Gtk.Box()
        vbox = Gtk.Box(orientation=Gtk.Orientation.VERTICAL)
        file_name = path.split("/")[-1]
        if os.path.exists(path):
            if os.path.isdir(path):
                name = "folder"
            else:
                if file_name[len(file_name) - 4:len(file_name)] in [".png", ".jpg"]:
                    name = "image-x-generic"
                else:
                    name = "text-x-generic"
        else:
            name = "image-missing"
        icon = Gtk.Image(icon_name=name)
        icon.set_css_classes(["large"])
        box.append(icon)
        box.append(vbox)
        vbox.set_size_request(250, -1)
        vbox.append(Gtk.Label(label=path.split("/")[-1], css_classes=["title-3"], halign=Gtk.Align.START, wrap=True,
                              wrap_mode=Pango.WrapMode.WORD_CHAR))
        vbox.append(Gtk.Label(label='/'.join(path.split("/")[0:-1]), halign=Gtk.Align.START, wrap=True,
                              wrap_mode=Pango.WrapMode.WORD_CHAR))
        button.set_child(box)
        return button

    def run_file_on_button_click(self, button, *a):
        if os.path.exists(button.get_name()):
            if os.path.isdir(os.path.join(os.path.expanduser(self.main_path), button.get_name())):
                self.main_path = button.get_name()
                os.chdir(os.path.expanduser(self.main_path))
                GLib.idle_add(self.update_folder)
            else:
                subprocess.run(['xdg-open', os.path.expanduser(button.get_name())])
        else:
            self.notification_block.add_toast(Adw.Toast(title=_('File not found'), timeout=2))

    def handle_file_drag(self, DropTarget, data, x, y):
        if not self.status:
            self.notification_block.add_toast(Adw.Toast(title=_('The file cannot be sent until the program is finished'), timeout=2))
            return False
        for path in data.split("\n"):
            if os.path.exists(path):
                message_label = self.get_file_button(path)
                if os.path.isdir(path):
                    self.chat.append({"User": "Folder", "Message": " " + path})
                    self.add_message("Folder", message_label)
                else:
                    self.chat.append({"User": "File", "Message": " " + path})
                    self.add_message("File", message_label)
                self.chats[self.chat_id]["chat"] = self.chat
            else:
                self.notification_block.add_toast(Adw.Toast(title=_('The file is not recognized'), timeout=2))

    def go_back_in_explorer_panel(self, *a):
        self.main_path += "/.."
        GLib.idle_add(self.update_folder)

    def go_home_in_explorer_panel(self, *a):
        self.main_path = "~"
        GLib.idle_add(self.update_folder)

    def go_forward_in_explorer_panel(self, *a):
        if self.main_path[len(self.main_path) - 3:len(self.main_path)] == "/..":
            self.main_path = self.main_path[0:len(self.main_path) - 3]
            GLib.idle_add(self.update_folder)

    def go_back_to_chats_panel(self, button):
        self.main.set_visible_child(self.chats_main_box)

    def return_to_chat_panel(self, button):
        self.main.set_visible_child(self.chat_panel)

    def continue_message(self, button):
        if not self.chat[-1]["User"] in ["Assistant","Console","User"]:
            self.notification_block.add_toast(Adw.Toast(title=_('You can no longer continue the message.'), timeout=2))
        else:
            threading.Thread(target=self.send_message).start()
            self.send_button_start_spinner()

    def regenerate_message(self, *a):
        if self.chat[-1]["User"] in ["Assistant","Console"]:
            for i in range(len(self.chat) - 1, -1, -1):
                if self.chat[i]["User"] in ["Assistant","Console"]:
                    self.chat.pop(i)
                else:
                    break
            self.show_chat()
            threading.Thread(target=self.send_message).start()
            self.send_button_start_spinner()
        else:
            self.notification_block.add_toast(Adw.Toast(title=_('You can no longer regenerate the message.'), timeout=2))
    def update_history(self):
        # Update UI
        self.focus_input()
        initial_scroll = self.chats_buttons_scroll_block.get_vadjustment().get_value()
        list_box = Gtk.ListBox(css_classes=["separators","background"])
        list_box.set_selection_mode(Gtk.SelectionMode.NONE)
        self.chats_buttons_scroll_block.set_child(list_box)
        for i in range(len(self.chats)):
            box = Gtk.Box(spacing=6, margin_top=3, margin_bottom=3,  margin_start=3, margin_end=3)
            generate_chat_name_button = Gtk.Button(css_classes=["flat", "accent"],
                                                   valign=Gtk.Align.CENTER, icon_name="document-edit-symbolic", width_request=36) # wanted to use: tag-outline-symbolic
            generate_chat_name_button.connect("clicked", self.generate_chat_name)
            generate_chat_name_button.set_name(str(i))

            create_chat_clone_button = Gtk.Button(css_classes=["flat", "success"],
                                                  valign=Gtk.Align.CENTER)
            create_chat_clone_button.connect("clicked", self.copy_chat)
            icon = Gtk.Image.new_from_gicon(Gio.ThemedIcon(name="view-paged-symbolic"))
            icon.set_icon_size(Gtk.IconSize.INHERIT)
            create_chat_clone_button.set_child(icon)
            create_chat_clone_button.set_name(str(i))

            delete_chat_button = Gtk.Button(css_classes=["error","flat"],
                                            valign=Gtk.Align.CENTER)
            delete_chat_button.connect("clicked", self.remove_chat)
            icon = Gtk.Image.new_from_gicon(Gio.ThemedIcon(name="user-trash-symbolic"))
            icon.set_icon_size(Gtk.IconSize.INHERIT)
            delete_chat_button.set_child(icon)
            delete_chat_button.set_name(str(i))
            button = Gtk.Button(css_classes=["flat"], hexpand=True)
            name = self.chats[i]["name"]
            if len(name) > 30:
                #name = name[0:27] + "…"
                button.set_tooltip_text(name)
            button.set_child(Gtk.Label(label=name, wrap=False, wrap_mode=Pango.WrapMode.WORD_CHAR, xalign=0, ellipsize=3, width_chars=22))
            button.set_name(str(i))

            if i == self.chat_id:
                button.connect("clicked", self.return_to_chat_panel)
                delete_chat_button.set_css_classes([""])
                delete_chat_button.set_sensitive(False)
                delete_chat_button.set_can_target(False)
                delete_chat_button.set_has_frame(False)
                button.set_has_frame(True)
            else:
                button.connect("clicked", self.chose_chat)
            box.append(button)
            box.append(create_chat_clone_button)
            box.append(generate_chat_name_button)
            box.append(delete_chat_button)
            list_box.append(box) 

    def remove_chat(self, button):
        if int(button.get_name()) < self.chat_id:
            self.chat_id -= 1
        elif int(button.get_name()) == self.chat_id:
            return False
        self.chats.pop(int(button.get_name()))
        self.update_history()

    def generate_chat_name(self, button, multithreading=False):
        if multithreading:
            if len(self.chats[int(button.get_name())]["chat"]) < 2:
                self.notification_block.add_toast(Adw.Toast(title=_('Chat is empty'), timeout=2))
                return False
            spinner = Gtk.Spinner(spinning=True)
            button.set_child(spinner)
            button.set_can_target(False)
            button.set_has_frame(True)
             
            self.model.set_history([], self.get_history(self.chats[int(button.get_name())]["chat"]))
            name = self.model.generate_chat_name(self.prompts["generate_name_prompt"])
            if name != "Chat has been stopped":
                self.chats[int(button.get_name())]["name"] = name
            self.update_history()
        else:
            threading.Thread(target=self.generate_chat_name, args=[button, True]).start()

    def new_chat(self, button, *a):
        self.chats.append({"name": _("Chat ")+str(len(self.chats) + 1), "chat": []})
        self.update_history()

    def copy_chat(self, button, *a):
        self.chats.append({"name":self.chats[int(button.get_name())]["name"],"chat":self.chats[int(button.get_name())]["chat"][:]})
        self.update_history()

    def chose_chat(self, button, *a):
        self.main.set_visible_child(self.chat_panel)
        if not self.status:
            self.stop_chat()
        self.stream_number_variable += 1
        self.chat_id = int(button.get_name())
        self.chat = self.chats[self.chat_id]["chat"]
        self.update_history()
        self.show_chat()
        GLib.idle_add(self.update_button_text)

    def scrolled_chat(self):
        adjustment = self.chat_scroll.get_vadjustment()
        value = adjustment.get_upper()
        adjustment.set_value(100000)

    def create_table(self, table):
        data = []
        for row in table:
            cells = row.strip('|').split('|')
            data.append([cell.strip() for cell in cells])
        model = Gtk.ListStore(*[str] * len(data[0]))
        for row in data[1:]:
            if not all(element == "-" * len(element) for element in row):
                model.append(row)
        self.treeview = Gtk.TreeView(model=model, css_classes=["toolbar", "view", "transparent"])

        for i, title in enumerate(data[0]):
            renderer = Gtk.CellRendererText()
            column = Gtk.TreeViewColumn(title, renderer, text=i)
            self.treeview.append_column(column)
        return self.treeview

    def clear_chat(self, button):
        self.notification_block.add_toast(Adw.Toast(title=_('Chat is cleared'), timeout=2))
        self.chat = []
        self.chats[self.chat_id]["chat"] = self.chat
        self.show_chat()
        self.stream_number_variable += 1
        threading.Thread(target=self.update_button_text).start()

    def stop_chat(self, button=None):
        self.status = True
        self.stream_number_variable += 1
        self.chat_stop_button.set_visible(False)
        GLib.idle_add(self.update_button_text)
        if self.chat[-1]["User"] != "Assistant" or "```console" in self.chat[-1]["Message"]:
            for i in range(len(self.chat) - 1, -1, -1):
                if self.chat[i]["User"] in ["Assistant","Console"]:
                    self.chat.pop(i)
                else:
                    break
        self.notification_block.add_toast(Adw.Toast(title=_('The message was canceled and deleted from history'), timeout=2))
        self.show_chat()
        self.remove_send_button_spinner()

    def send_message_to_bot(self, message):
        return self.model.send_message(self, message)


    def send_bot_response(self, button):
        self.send_button_start_spinner()
        text = button.get_child().get_label()
        self.chat.append({"User": "User", "Message": " "+text})
        self.show_message(text, id_message=len(self.chat) - 1, is_user=True)
        threading.Thread(target=self.send_message).start()

    def update_folder(self, *a):
        if not self.check_streams["folder"]:
            self.check_streams["folder"] = True
            if os.path.exists(os.path.expanduser(self.main_path)):
                self.explorer_panel_header.set_title_widget(Gtk.Label(label=os.path.normpath(self.main_path)+(3-len(os.path.normpath(self.main_path)))*" ", css_classes=["title"],ellipsize=Pango.EllipsizeMode.MIDDLE,max_width_chars=15,halign=Gtk.Align.CENTER,hexpand=True))
                if len(os.listdir(os.path.expanduser(self.main_path))) == 0 or (sum(
                        1 for filename in os.listdir(os.path.expanduser(self.main_path)) if
                        not filename.startswith('.')) == 0 and not self.hidden_files) and os.path.normpath(self.main_path) != "~":
                    self.explorer_panel.remove(self.folder_blocks_panel)
                    self.folder_blocks_panel = Gtk.Box(orientation=Gtk.Orientation.VERTICAL, spacing=20, opacity=0.25)
                    self.explorer_panel.append(self.folder_blocks_panel)
                    icon = Gtk.Image.new_from_gicon(Gio.ThemedIcon(name="folder-symbolic"))
                    icon.set_css_classes(["empty-folder"])
                    icon.set_valign(Gtk.Align.END)
                    icon.set_vexpand(True)
                    self.folder_blocks_panel.append(icon)
                    self.folder_blocks_panel.append(Gtk.Label(label=_("Folder is Empty"), wrap=True, wrap_mode=Pango.WrapMode.WORD_CHAR, vexpand=True,valign=Gtk.Align.START,css_classes=["empty-folder", "heading"]))
                else:
                    self.explorer_panel.remove(self.folder_blocks_panel)
                    self.folder_blocks_panel = Gtk.Box(orientation=Gtk.Orientation.VERTICAL)
                    self.explorer_panel.append(self.folder_blocks_panel)

                    flow_box = Gtk.FlowBox(vexpand=True)
                    flow_box.set_valign(Gtk.Align.START)

                    if os.path.normpath(self.main_path) == "~":
                        os.chdir(os.path.expanduser("~"))
                        path = "./.var/app/moe.nyarchlinux.assistant/NyarchAssistant"
                        if not os.path.exists(path):
                            os.makedirs(path)
                        button = Gtk.Button(css_classes=["flat"])
                        button.set_name(".var/app/moe.nyarchlinux.assistant/NyarchAssistant")
                        button.connect("clicked", self.open_folder)

                        icon = File(self.main_path, ".var/app/moe.nyarchlinux.assistant/NyarchAssistant")
                        icon.set_css_classes(["large"])
                        icon.set_valign(Gtk.Align.END)
                        icon.set_vexpand(True)
                        file_label = Gtk.Label(label="NyarchAssistant", wrap=True, wrap_mode=Pango.WrapMode.WORD_CHAR,
                                               vexpand=True, max_width_chars=11, valign=Gtk.Align.START,
                                               ellipsize=Pango.EllipsizeMode.MIDDLE)
                        file_box = Gtk.Box(orientation=Gtk.Orientation.VERTICAL, spacing=6)
                        file_box.append(icon)
                        file_box.set_size_request(110, 110)
                        file_box.append(file_label)
                        button.set_child(file_box)

                        flow_box.append(button)
                    for file_info in os.listdir(os.path.expanduser(self.main_path)):
                        if file_info[0] == "." and not self.hidden_files:
                            continue
                        button = Gtk.Button(css_classes=["flat"])
                        button.set_name(file_info)
                        button.connect("clicked", self.open_folder)

                        icon = File(self.main_path, file_info)
                        icon.set_css_classes(["large"])
                        icon.set_valign(Gtk.Align.END)
                        icon.set_vexpand(True)
                        file_label = Gtk.Label(label=file_info+" "*(5-len(file_info)), wrap=True, wrap_mode=Pango.WrapMode.WORD_CHAR,
                                               vexpand=True, max_width_chars=11, valign=Gtk.Align.START,
                                               ellipsize=Pango.EllipsizeMode.MIDDLE)
                        file_box = Gtk.Box(orientation=Gtk.Orientation.VERTICAL, spacing=6)
                        file_box.append(icon)
                        file_box.set_size_request(110, 110)
                        file_box.append(file_label)
                        button.set_child(file_box)

                        flow_box.append(button)
                    scrolled_window = Gtk.ScrolledWindow()
                    scrolled_window.set_policy(Gtk.PolicyType.NEVER, Gtk.PolicyType.AUTOMATIC)
                    scrolled_window.set_child(flow_box)
                    self.folder_blocks_panel.append(scrolled_window)
            else:
                self.main_path = "~"
                self.update_folder()
            self.check_streams["folder"]=False
    def get_target_directory(self,working_directory, directory):
        try:
            directory = directory.strip()
            if directory.startswith("'") and directory.endswith("'"):
                directory = directory[1:-1]
            elif directory.startswith('"') and directory.endswith('"'):
                directory = directory[1:-1]

            if directory.startswith("~"):
                directory = os.path.expanduser("~") + directory[1:]

            target_directory = posixpath.join(working_directory, directory)
            return (True, os.path.normpath(target_directory))
        except (IndexError, OSError) as e:
            return (False,working_directory)
    def open_folder(self, button, *a):
        if os.path.exists(os.path.join(os.path.expanduser(self.main_path), button.get_name())):
            if os.path.isdir(os.path.join(os.path.expanduser(self.main_path), button.get_name())):
                self.main_path += "/" + button.get_name()
                os.chdir(os.path.expanduser(self.main_path))
                GLib.idle_add(self.update_folder)
            else:
                subprocess.run(['xdg-open', os.path.expanduser(self.main_path + "/" + button.get_name())])
        else:
            self.notification_block.add_toast(Adw.Toast(title=_('File not found'), timeout=2))

    def handle_main_block_change(self, *data):
        if (self.main.get_folded()):
            self.chat_panel_header.set_show_end_title_buttons(not self.main_program_block.get_reveal_flap())
            self.left_panel_back_button.set_visible(True)
        else:
            self.chat_panel_header.set_show_end_title_buttons(False)
            self.left_panel_back_button.set_visible(False)

    def execute_terminal_command(self, command):
        os.chdir(os.path.expanduser(self.main_path))
        console_permissions = ""
        if not self.virtualization:
            console_permissions = " ".join(get_spawn_command())
        commands = ('\n'.join(command)).split(" && ")
        txt = ""
        path=self.main_path
        for t in commands:
            if txt!="":
                txt+=" && "
            if "cd " in t:
                txt+=t
                p = (t.split("cd "))[min(len(t.split("cd ")),1)]
                v = self.get_target_directory(path, p)
                if not v[0]:
                    Adw.Toast(title=_('Wrong folder path'), timeout=2)
                else:
                    path = v[1]
            else:
                txt+=console_permissions+" "+t
        process = subprocess.Popen(txt, stdout=subprocess.PIPE,
                                   stderr=subprocess.PIPE, shell=True)
        outputs = []

        def read_output(process, outputs):
            try:
                stdout, stderr = process.communicate()
                if process.returncode != 0:
                    outputs.append((False, stderr.decode()))
                else:
                    if stdout.decode() == "":
                        outputs.append((True, "Done"))
                    outputs.append((True, stdout.decode()))
            except Exception as e:
                pass

        output_thread = threading.Thread(target=read_output, args=(process, outputs))
        output_thread.start()
        for i in range(5):
            time.sleep(i)
            if outputs!=[]:
                break
        else:
            self.streams.append(process)
            outputs = [(True, _("Thread has not been completed, thread number: ")+str(len(self.streams)))]
        if os.path.exists(os.path.expanduser(path)):
            os.chdir(os.path.expanduser(path))
            self.main_path = path
            GLib.idle_add(self.update_folder)
        else:
            Adw.Toast(title=_('Failed to open the folder'), timeout=2)
        if len(outputs[0][1]) > 1000:
            new_value = outputs[0][1][0:1000] + "..."
            outputs = ((outputs[0][0], new_value),)
        return outputs[0]


    def get_chat(self, chat):
        chats = ""
        for c in chat:
            chats += "\n" + c["User"] + ":" + c["Message"]
        return chats

    def update_button_text(self):
        stream_number_variable = self.stream_number_variable
        message_suggestion_texts_array = []
        for btn in self.message_suggestion_buttons_array:
            btn.set_visible(False)
        self.button_clear.set_visible(False)
        self.button_continue.set_visible(False)
        self.regenerate_message_button.set_visible(False)
        self.chat_stop_button.set_visible(False)
        if self.status:
            if self.chat != []:
                self.button_clear.set_visible(True)
                if self.chat[-1]["User"] in ["Assistant","Console"]:
                    self.regenerate_message_button.set_visible(True)
                elif self.chat[-1]["User"] in ["Assistant","Console","User"]:
                    self.button_continue.set_visible(True)
            # Generate suggestions in another thread and then add them to the UI
            threading.Thread(target=self.generate_suggestions).start()
        else:
            for btn in self.message_suggestion_buttons_array:
                btn.set_visible(False)
            self.button_clear.set_visible(False)
            self.button_continue.set_visible(False)
            self.regenerate_message_button.set_visible(False)
            self.chat_stop_button.set_visible(True)
        GLib.idle_add(self.scrolled_chat)

    def generate_suggestions(self):
        """Create the suggestions and update the UI when it's finished"""
        suggestions = self.model.get_suggestions(self.prompts["get_suggestions_prompt"], self.offers)
        GLib.idle_add(self.populate_suggestions, suggestions)

    def populate_suggestions(self, suggestions):
        """Update the UI with the generated suggestions"""
        i = 0
        # Convert to tuple to remove duplicates
        for suggestion in tuple(suggestions):
            if i+1 > self.offers:
                break
            else:
                message = suggestion.replace("\n","")
                btn = self.message_suggestion_buttons_array[i]
                btn.get_child().set_label(message)
                btn.set_visible(True)
                GLib.idle_add(self.scrolled_chat)
            i+=1
        self.chat_stop_button.set_visible(False)
        GLib.idle_add(self.scrolled_chat)

    def on_entry_activate(self, entry):
        if not self.status:
            self.notification_block.add_toast(
                Adw.Toast(title=_('The message cannot be sent until the program is finished'), timeout=2))
            return False
        text = entry.get_text()
        entry.set_text('')
        if not text == " " * len(text):
            if self.attached_image_data is not None:
                text = "```image\n" + self.attached_image_data + "\n```\n" + text
                self.delete_attachment(self.attach_button)
            self.chat.append({"User": "User", "Message": text}) 
            self.show_message(text, True,id_message=len(self.chat)-1, is_user=True)
        self.scrolled_chat()
        threading.Thread(target=self.send_message).start()
        self.send_button_start_spinner()

    def show_chat(self):
        if not self.check_streams["chat"]:
            self.check_streams["chat"] = True
            try:
                self.chat_scroll_window.remove(self.chat_list_block)
                self.chat_list_block = Gtk.ListBox(css_classes=["separators","background","view"])
                self.chat_list_block.set_selection_mode(Gtk.SelectionMode.NONE)

                self.chat_scroll_window.append(self.chat_list_block)
            except Exception as e:
                self.notification_block.add_toast(Adw.Toast(title=e))

            self.chat_scroll_window.remove(self.chat_controls_entry_block)
            self.chat_scroll_window.remove(self.offers_entry_block)
            self.chat_scroll_window.append(self.chat_controls_entry_block)
            self.chat_scroll_window.append(self.offers_entry_block)
            if not self.virtualization:
                self.add_message("WarningNoVirtual")
            else:
                self.add_message("Disclaimer")
            for i in range(len(self.chat)):
                if self.chat[i]["User"] == "User":
                    self.show_message(self.chat[i]["Message"], True, id_message=i, is_user=True)
                elif self.chat[i]["User"] == "Assistant":
                    self.show_message(self.chat[i]["Message"], True, id_message=i)
                elif self.chat[i]["User"] in ["File", "Folder"]:
                    self.add_message(self.chat[i]["User"], self.get_file_button(self.chat[i]["Message"][1:len(self.chat[i]["Message"])]))
            self.check_streams["chat"] = False
        GLib.idle_add(self.scrolled_chat)

    def show_message(self, message_label, restore=False,id_message=-1, is_user=False, return_widget=False):
        editable = True
        if message_label == " " * len(message_label) and not is_user:
            if not restore:
                self.chat.append({"User": "Assistant", "Message": message_label})
                GLib.idle_add(self.update_button_text)
                self.status = True
                self.chat_stop_button.set_visible(False)
        else:
            if not restore and not is_user: self.chat.append({"User": "Assistant", "Message": message_label})
            table_string = message_label.split("\n")
            box = Gtk.Box(margin_top=10, margin_start=10, margin_bottom=10, margin_end=10,
                          orientation=Gtk.Orientation.VERTICAL)
            start_table_index = -1
            table_length = 0
            code_language = ""
            start_code_index = -1
            has_terminal_command = False
            running_threads = []
            for i in range(len(table_string)):
                if len(table_string[i]) > 0 and table_string[i].lstrip(" ")[0:3] == "```":
                    table_string[i] = table_string[i].lstrip(" ")
                    if start_code_index == -1:
                        start_code_index = i + 1
                        code_language = table_string[i][3:len(table_string[i])]
                    else:
                        if code_language in self.extensionloader.codeblocks and not is_user:
                            
                            value = '\n'.join(table_string[start_code_index:i])
                            extension = self.extensionloader.codeblocks[code_language]
                            try:
                                widget = extension.get_gtk_widget(value, code_language)
                                if widget is not None:
                                    box.append(widget)
                                else:
                                    editable = False
                                    if id_message==-1:
                                        id_message = len(self.chat)-1
                                    id_message+=1
                                    has_terminal_command = True
                                    text_expander = Gtk.Expander(
                                        label=code_language, css_classes=["toolbar", "osd"], margin_top=10, margin_start=10,
                                        margin_bottom=10, margin_end=10
                                    )
                                    text_expander.set_expanded(False)
                                    reply_from_the_console = None
                                    
                                    if self.chat[min(id_message, len(self.chat) - 1)]["User"] == "Console":
                                        reply_from_the_console = self.chat[min(id_message, len(self.chat) - 1)]["Message"]
                                    def getresponse():
                                        if not restore:
                                            response = extension.get_answer(value, code_language)  
                                            if response is not None:
                                                code = (True, response)
                                            else:
                                                code = (False, "Error:") 
                                        else:
                                            code = (True, reply_from_the_console)
                                        text_expander.set_child(
                                            Gtk.Label(wrap=True, wrap_mode=Pango.WrapMode.WORD_CHAR, label='\n'.join(table_string[start_code_index:i])+"\n"+str(code[1]),
                                                      selectable=True))
                                        if not code[0]:
                                            self.add_message("Error", text_expander)
                                        elif restore:
                                            self.add_message("Assistant", text_expander)
                                        else:
                                            self.add_message("Done", text_expander)
                                        if not restore:
                                            self.chat.append({"User": "Console", "Message": " " + code[1]})
                                          
                                    t = threading.Thread(target=getresponse)
                                    t.start()
                                    running_threads.append(t)
                            except Exception as e:
                                print("Extension error " + extension.id + ": " + str(e))
                                box.append(CopyBox("\n".join(table_string[start_code_index:i]), code_language, parent = self))
                        elif code_language == "image":
                            for i in table_string[start_code_index:i]: 
                                image = Gtk.Image(css_classes=["image"])
                                if i.startswith('data:image/jpeg;base64,'):
                                    data = i[len('data:image/jpeg;base64,'):]
                                    raw_data = base64.b64decode(data)
                                    loader = GdkPixbuf.PixbufLoader()
                                    loader.write(raw_data)
                                    loader.close()
                                    image.set_from_pixbuf(loader.get_pixbuf())
                                else:
                                    image.set_from_file(i)
                                box.append(image)

                        elif code_language == "console" and not is_user:
                            editable = False
                            if id_message==-1:
                                id_message = len(self.chat)-1
                            id_message+=1
                            if self.auto_run and not any(command in "\n".join(table_string[start_code_index:i]) for command in ["rm ","apt ","sudo ","yum ","mkfs "]):
                                has_terminal_command = True
                                value = table_string[start_code_index:i]
                                text_expander = Gtk.Expander(
                                    label="Console", css_classes=["toolbar", "osd"], margin_top=10, margin_start=10,
                                    margin_bottom=10, margin_end=10
                                )
                                text_expander.set_expanded(False)
                                path=""
                                reply_from_the_console = None
                                if self.chat[min(id_message, len(self.chat) - 1)]["User"] == "Console":
                                    reply_from_the_console = self.chat[min(id_message, len(self.chat) - 1)]["Message"]
                                if not restore:
                                    path=os.path.normpath(self.main_path)
                                    code = self.execute_terminal_command(value)
                                else:
                                    code = (True, reply_from_the_console)
                                val='\n'.join(value)
                                text = f"[User {path}]:$ {val}\n{code[1]}"
                                text_expander.set_child(
                                    Gtk.Label(wrap=True, wrap_mode=Pango.WrapMode.WORD_CHAR, label=text,
                                              selectable=True))
                                if not code[0]:
                                    self.add_message("Error", text_expander)
                                elif restore:
                                    self.add_message("Assistant", text_expander)
                                else:
                                    self.add_message("Done", text_expander)
                                if not restore:
                                    self.chat.append({"User": "Console", "Message": " " + code[1]})
                            else:
                                if not restore:
                                    self.chat.append({"User": "Console", "Message": f"None"})
                                box.append(CopyBox("\n".join(table_string[start_code_index:i]), code_language, self,id_message))
                            result = {}
                        elif code_language in ["file", "folder"]:
                            for obj in table_string[start_code_index:i]:
                                box.append(self.get_file_button(obj))
                        elif code_language == "chart" and not is_user:
                            result = {}
                            lines = table_string[start_code_index:i]
                            for line in lines:
                                parts = line.split('-')
                                if len(parts) == 2:
                                    key = parts[0].strip()
                                    percentages = "%" in parts[1]
                                    value = ''.join(filter(lambda x: x.isdigit() or x==".", parts[1]))
                                    result[key] = float(value)
                                else:
                                    box.append(CopyBox("\n".join(table_string[start_code_index:i]), code_language, parent = self))
                                    result = {}
                                    break
                            if result !={}:
                                box.append(BarChartBox(result,percentages))
                        else:
                            box.append(CopyBox("\n".join(table_string[start_code_index:i]), code_language, parent = self))
                        start_code_index = -1
                elif len(table_string[i]) > 0 and table_string[i][0] == "|":
                    if start_table_index == -1:
                        table_length = len(table_string[i].split("|"))
                        start_table_index = i
                    elif table_length != len(table_string[i].split("|")):

                        box.append(self.create_table(table_string[start_table_index:i]))
                        start_table_index = i
                elif start_table_index != -1:
                    box.append(self.create_table(table_string[start_table_index:i-1]))
                    start_table_index = -1
                elif start_code_index == -1:
                    label = markwon_to_pango(table_string[i])
                    box.append(Gtk.Label(label=label, wrap=True, halign=Gtk.Align.START,
                                         wrap_mode=Pango.WrapMode.WORD_CHAR, width_chars=1, selectable=True, use_markup=True))
            if start_table_index != -1:
                box.append(self.create_table(table_string[start_table_index:len(table_string)]))
            if not has_terminal_command:
                if not return_widget:
                    self.add_message("Assistant" if not is_user else "User", box, id_message, editable)
                else:
                    return box
                if not restore:
                    GLib.idle_add(self.update_button_text)
                    self.status = True
                    self.chat_stop_button.set_visible(False)
                    self.chats[self.chat_id]["chat"] = self.chat
            else:
                if not restore and not is_user:
                    def wait_threads_sm():
                        for t in running_threads:
                            t.join()
                        self.send_message()
                    threading.Thread(target=wait_threads_sm).start()
        GLib.idle_add(self.scrolled_chat)
        self.save_chat()

    def get_history(self, chat = None) -> list[dict[str, str]]: 
        if chat is None:
            chat = self.chat
        history = []
        count = self.memory
        for msg in chat[:-1]:
            if count == 0:
                break
            if msg["User"] == "Console" and msg["Message"] == "None":
                continue
            history.append(msg)
            count -= 1
        return history

    def send_message(self):
        self.stream_number_variable += 1
        stream_number_variable = self.stream_number_variable
        self.status = False
        self.update_button_text()

        # Append extensions prompts
        prompts = [replace_variables(value["prompt"]) for value in self.extensions.values() if value["status"]]
        
        for prompt in self.bot_prompts:
            prompts.append(replace_variables(prompt))
        if not self.model.is_installed():
            print("Installing the model...")
            self.model.install()
            self.update_settings() 
       
        # Get smart prompts
        if self.smart_prompt_enabled:
            if self.smart_prompt_handler in AVAILABLE_SMART_PROMPTS:
                try:
                    smart_prompt = AVAILABLE_SMART_PROMPTS[self.smart_prompt_handler]["class"](self.settings, self.directory)
                    generated = smart_prompt.get_extra_prompts(self.chat[-1]["Message"], self.get_history(), EXTRA_PROMPTS)
                    prompts += generated
                except Exception as e:
                    print(e)

        # Set history and prompts
        self.model.set_history(prompts, self.get_history())
        if self.model.stream_enabled():
            self.streamed_message = ""
            self.curr_label = ""
            GLib.idle_add(self.create_streaming_message_label)
<<<<<<< HEAD
            self.streaming_lable = None
            message_label = self.model.send_message_stream(self, self.chat[-1]["Message"], self.update_message, [stream_number_variable])
=======
            self.streaming_label = None
            message_label = self.model.send_message_stream(self, self.chat[-1]["Message"], self.update_message)
>>>>>>> fffe37d8
            try:
                self.streaming_box.get_parent().set_visible(False)
            except:
                pass
        else:
            message_label = self.send_message_to_bot(self.chat[-1]["Message"])
        
        if self.stream_number_variable == stream_number_variable:
            GLib.idle_add(self.show_message, message_label)
        GLib.idle_add(self.remove_send_button_spinner)
<<<<<<< HEAD
        # TTS
        tts_thread = None
        if self.tts_enabled: 
            message=re.sub(r"```.*?```", "", message_label, flags=re.DOTALL)
            message = remove_markdown(message)
            if not(not message.strip() or message.isspace() or all(char == '\n' for char in message)):
                tts_thread = threading.Thread(target=self.tts.play_audio, args=(message, ))
                tts_thread.start()
        def restart_recording():
            if tts_thread is not None:
                tts_thread.join()
            GLib.idle_add(self.start_recording, self.recording_button)
        if self.automatic_stt:
            threading.Thread(target=restart_recording).start()
=======

        if self.tts_enabled:
            if self.tts_program in AVAILABLE_TTS:
                # Remove text in *text*
                message = re.sub(r"\*(.*?)\*", "", message_label)
                message = re.sub(r"```.*?```", "", message, flags=re.DOTALL)
                # Remove text in *text*
                if not(not message.strip() or message.isspace() or all(char == '\n' for char in message)):
                    # Translate the message
                    translator = None
                    if self.translation_enabled and self.translation_handler in AVAILABLE_TRANSLATORS:
                        translator = AVAILABLE_TRANSLATORS[self.translation_handler]["class"](self.settings, self.directory)          
                    if self.avatar_enabled and self.avatar_handler is not None:
                        tts_thread = threading.Thread(target=self.avatar_handler.speak_with_tts, args=(message, self.tts, translator))
                    else:
                        if translator is not None:
                            message = translator.translate(message)
                        tts_thread = threading.Thread(target=self.tts.play_audio, args=(message, ))
                    tts_thread.start()
                    def restart_recording():
                        if tts_thread is not None:
                            tts_thread.join()
                        GLib.idle_add(self.start_recording, self.recording_button)
                    if self.automatic_stt:
                        threading.Thread(target=restart_recording).start()
>>>>>>> fffe37d8


    def create_streaming_message_label(self):
        scrolled_window = Gtk.ScrolledWindow(margin_top=10, margin_start=10, margin_bottom=10, margin_end=10)
        
        scrolled_window.set_policy(Gtk.PolicyType.NEVER, Gtk.PolicyType.NEVER)
        scrolled_window.set_overflow(Gtk.Overflow.HIDDEN)
        scrolled_window.set_max_content_width(200)
        self.streaming_label = Gtk.TextView(wrap_mode=Gtk.WrapMode.WORD_CHAR, editable=False, hexpand=True)
        scrolled_window.add_css_class("scroll")
        self.streaming_label.add_css_class("scroll")
        apply_css_to_widget(scrolled_window, ".scroll { background-color: rgba(0,0,0,0);}")
        apply_css_to_widget(self.streaming_label, ".scroll { background-color: rgba(0,0,0,0);}")
        scrolled_window.set_child(self.streaming_label)
        text_buffer = self.streaming_label.get_buffer()
        tag = text_buffer.create_tag("no-background", background_set=False, paragraph_background_set=False)
        text_buffer.apply_tag(tag, text_buffer.get_start_iter(), text_buffer.get_end_iter())
        self.streaming_box=self.add_message("Assistant", scrolled_window)
        self.streaming_box.set_overflow(Gtk.Overflow.VISIBLE)
    
    def update_message(self, message, stream_number_variable):  
        if self.stream_number_variable != stream_number_variable:
            return
        self.streamed_message = message
        if self.streaming_label is not None:
            added_message = message[len(self.curr_label):]
            self.curr_label = message
            def idle_edit():
                self.streaming_label.get_buffer().insert(self.streaming_label.get_buffer().get_end_iter(), added_message)
                pl = self.streaming_label.create_pango_layout(self.curr_label)
                width, height = pl.get_size()
                width = Gtk.Widget.get_scale_factor(self.streaming_label) * width / Pango.SCALE
                height = Gtk.Widget.get_scale_factor(self.streaming_label) * height / Pango.SCALE
                wmax = self.chat_list_block.get_size(Gtk.Orientation.HORIZONTAL)
                # Dynamically take the width of the label
                self.streaming_label.set_size_request(min(width, wmax-150), -1)
            GLib.idle_add(idle_edit)

    def edit_message(self, gesture, data, x, y, box: Gtk.Box, apply_edit_stack: Gtk.Stack):
        if not self.status:
            self.notification_block.add_toast(Adw.Toast(title=_("You can't edit a message while the program is running."), timeout=2))
            return False

        old_message = box.get_last_child()
        entry = MultilineEntry()
        self.edit_entries[int(gesture.get_name())] = entry

        wmax = old_message.get_size(Gtk.Orientation.HORIZONTAL)
        hmax = old_message.get_size(Gtk.Orientation.VERTICAL)
        entry.set_text(self.chat[int(gesture.get_name())]["Message"])
        entry.set_margin_end(10)
        entry.set_margin_top(10)
        entry.set_margin_start(10)
        entry.set_margin_bottom(10)
        entry.set_size_request(wmax, hmax)
        apply_edit_stack.set_visible_child_name("apply")
        entry.set_on_enter(lambda entry: self.apply_edit_message(gesture, box, apply_edit_stack)) 
        box.remove(old_message)
        box.append(entry)

    def apply_edit_message(self, gesture, box: Gtk.Box, apply_edit_stack: Gtk.Stack):
        entry = self.edit_entries[int(gesture.get_name())]
        self.focus_input()
        # Delete message
        if entry.get_text() == "":
            self.delete_message(gesture, box)
            return

        apply_edit_stack.set_visible_child_name("edit")
        self.chat[int(gesture.get_name())]["Message"] = entry.get_text()
        self.save_chat()
        box.remove(entry)
        box.append(self.show_message(entry.get_text(), restore=True, id_message=int(gesture.get_name()), is_user=self.chat[int(gesture.get_name())]["User"] == "User", return_widget=True))
   
    def cancel_edit_message(self, gesture, box: Gtk.Box, apply_edit_stack: Gtk.Stack):
        entry = self.edit_entries[int(gesture.get_name())]
        self.focus_input()
        apply_edit_stack.set_visible_child_name("edit")
        box.remove(entry)
        box.append(self.show_message(self.chat[int(gesture.get_name())]["Message"], restore=True, id_message=int(gesture.get_name()), is_user=self.chat[int(gesture.get_name())]["User"] == "User", return_widget=True))
    
    def delete_message(self, gesture, box):
        del self.chat[int(gesture.get_name())]
        self.chat_list_block.remove(box.get_parent())
        self.save_chat()
        self.show_chat()

    def build_edit_box(self, box, id):
        edit_box = Gtk.Box()
        apply_box = Gtk.Box()
        
        # Apply box
        apply_edit_stack = Gtk.Stack()
        apply_button = Gtk.Button(icon_name="check-plain-symbolic", css_classes=["flat", "success"], valign=Gtk.Align.CENTER, name=id)
        apply_button.connect("clicked", self.apply_edit_message,box,apply_edit_stack)
        cancel_button = Gtk.Button(icon_name="circle-crossed-symbolic", css_classes=["flat", "destructive-action"], valign=Gtk.Align.CENTER, name=id)
        cancel_button.connect("clicked", self.cancel_edit_message,box,apply_edit_stack)
        apply_box.append(apply_button)
        apply_box.append(cancel_button)

        # Edit box
        button = Gtk.Button(icon_name="document-edit-symbolic", css_classes=["flat", "success"], valign=Gtk.Align.CENTER, name=id)
        button.connect("clicked", self.edit_message, None, None, None, box, apply_edit_stack)
        remove_button = Gtk.Button(icon_name="user-trash-symbolic", css_classes=["flat", "destructive-action"], valign=Gtk.Align.CENTER, name=id)
        remove_button.connect("clicked", self.delete_message, box)
        edit_box.append(button)
        edit_box.append(remove_button)
        
        apply_edit_stack.add_named(apply_box, "apply")
        apply_edit_stack.add_named(edit_box, "edit")
        apply_edit_stack.set_visible_child_name("edit")
        return edit_box, apply_edit_stack

    def add_message(self, user, message=None, id_message=0, editable=False):
        box = Gtk.Box(css_classes=["card"], margin_top=10, margin_start=10, margin_bottom=10, margin_end=10,
                      halign=Gtk.Align.START) 
        if editable:
            edit_box, apply_edit_stack = self.build_edit_box(box, str(id_message))
            evk = Gtk.GestureClick.new()
            evk.connect("pressed", self.edit_message, box, apply_edit_stack)
            evk.set_name(str(id_message))
            evk.set_button(3)
            box.add_controller(evk)
            ev = Gtk.EventControllerMotion.new() 

            stack = Gtk.Stack()
            ev.connect("enter", lambda x,y,data: stack.set_visible_child_name("edit"))
            ev.connect("leave", lambda data: stack.set_visible_child_name("label"))
            box.add_controller(ev)

        if user == "User":
            label = Gtk.Label(label=user + ": ", margin_top=10, margin_start=10, margin_bottom=10, margin_end=0,
                                 css_classes=["accent", "heading"]) 
            if editable: 
                stack.add_named(label, "label")
                stack.add_named(apply_edit_stack, "edit")
                stack.set_visible_child_name("label")
                box.append(stack)
            else:
                box.append(label)
            box.set_css_classes(["card", "user"])
        if user == "Assistant": 
            label = Gtk.Label(label=user + ": ", margin_top=10, margin_start=10, margin_bottom=10, margin_end=0,
                                 css_classes=["warning", "heading"])
            if editable: 
                stack.add_named(label, "label")
                stack.add_named(apply_edit_stack, "edit")
                stack.set_visible_child_name("label")
                box.append(stack)
            else:
                box.append(label)
            box.set_css_classes(["card", "assistant"])
        if user == "Done":
            box.append(Gtk.Label(label="Assistant: ", margin_top=10, margin_start=10, margin_bottom=10, margin_end=0,
                                 css_classes=["success", "heading"]))
            box.set_css_classes(["card", "done"])
        if user == "Error":
            box.append(Gtk.Label(label="Assistant: ", margin_top=10, margin_start=10, margin_bottom=10, margin_end=0,
                                 css_classes=["error", "heading"]))
            box.set_css_classes(["card", "failed"])
        if user == "File":
            box.append(Gtk.Label(label="User: ", margin_top=10, margin_start=10, margin_bottom=10, margin_end=0,
                                 css_classes=["accent", "heading"]))
            box.set_css_classes(["card", "file"])
        if user == "Folder":
            box.append(Gtk.Label(label="User: ", margin_top=10, margin_start=10, margin_bottom=10, margin_end=0,
                                 css_classes=["accent", "heading"]))
            box.set_css_classes(["card", "folder"])
        if user == "WarningNoVirtual":
            icon = Gtk.Image.new_from_gicon(Gio.ThemedIcon(name="dialog-warning"))
            icon.set_icon_size(Gtk.IconSize.LARGE)
            icon.set_properties(margin_top=10, margin_start=20, margin_bottom=10, margin_end=10)
            box_warning = Gtk.Box(halign=Gtk.Align.CENTER, orientation=Gtk.Orientation.HORIZONTAL,
                                  css_classes=["warning", "heading"])
            box_warning.append(icon)

            label = Gtk.Label(
                label=_("The neural network has access to your computer and any data in this chat and can run commands, be careful, we are not responsible for the neural network. Do not share any sensitive information."),
                margin_top=10, margin_start=10, margin_bottom=10, margin_end=10, wrap=True,
                wrap_mode=Pango.WrapMode.WORD_CHAR)

            box_warning.append(label)
            box.append(box_warning)
            box.set_halign(Gtk.Align.CENTER)
            box.set_css_classes(["card", "message-warning"])
        elif user == "Disclaimer":
            icon = Gtk.Image.new_from_gicon(Gio.ThemedIcon(name="user-info-symbolic"))
            icon.set_icon_size(Gtk.IconSize.LARGE)
            icon.set_properties(margin_top=10, margin_start=20, margin_bottom=10, margin_end=10)
            box_warning = Gtk.Box(halign=Gtk.Align.CENTER, orientation=Gtk.Orientation.HORIZONTAL,
                                  css_classes=["heading"])
            box_warning.append(icon)

            label = Gtk.Label(
                label=_("The neural network has access to any data in this chat, be careful, we are not responsible for the neural network. Do not share any sensitive information."),
                margin_top=10, margin_start=10, margin_bottom=10, margin_end=10, wrap=True,
                wrap_mode=Pango.WrapMode.WORD_CHAR)

            box_warning.append(label)
            box.append(box_warning)
            box.set_halign(Gtk.Align.CENTER)
            box.set_css_classes(["card"])
        else:
            box.append(message)
        self.chat_list_block.append(box)
        return box

    def save_chat(self):
        prevdir = os.getcwd()
        os.chdir(os.path.expanduser("~"))
        with open(self.path + self.filename, 'wb') as f:
            pickle.dump(self.chats, f)
        os.chdir(prevdir)
<|MERGE_RESOLUTION|>--- conflicted
+++ resolved
@@ -11,11 +11,7 @@
 from .constants import AVAILABLE_LLMS, AVAILABLE_SMART_PROMPTS, AVAILABLE_TRANSLATORS, EXTRA_PROMPTS, PROMPTS, AVAILABLE_TTS, AVAILABLE_STT, AVAILABLE_AVATARS, AVAILABLE_PROMPTS
 from gi.repository import Gtk, Adw, Pango, Gio, Gdk, GObject, GLib, GdkPixbuf
 from .stt import AudioRecorder
-<<<<<<< HEAD
-from .extra import get_spawn_command, install_module, markwon_to_pango, override_prompts, remove_markdown, replace_variables
-=======
-from .extra import ReplaceHelper, get_spawn_command, is_flatpak, markwon_to_pango, override_prompts, replace_variables
->>>>>>> fffe37d8
+from .extra import ReplaceHelper, get_spawn_command, is_flatpak, markwon_to_pango, override_prompts, replace_variables, remove_markdown
 import threading
 import posixpath
 import shlex,json, base64
@@ -381,13 +377,8 @@
         self.focus_input()
         if self.tts_enabled:
             self.tts.stop()
-<<<<<<< HEAD
-        return False
-=======
         if self.avatar_handler is not None:
             self.avatar_handler.stop()
-        button.set_visible(False)
->>>>>>> fffe37d8
 
     def focus_input(self):
         self.input_panel.input_panel.grab_focus()
@@ -647,14 +638,9 @@
             header_widget.pack_end(self.headerbox)
         elif type(header_widget) is Gtk.Box:
             self.explorer_panel_headerbox.append(self.headerbox)
-<<<<<<< HEAD
     
     def on_flap_button_toggled(self, toggle_button):  
         self.focus_input()
-=======
-   
-    def on_flap_button_toggled(self, toggle_button):
->>>>>>> fffe37d8
         self.flap_button_left.set_active(True)
         if self.main_program_block.get_name() == "visible":
             self.main_program_block.set_name("hide")
@@ -1434,13 +1420,8 @@
             self.streamed_message = ""
             self.curr_label = ""
             GLib.idle_add(self.create_streaming_message_label)
-<<<<<<< HEAD
             self.streaming_lable = None
             message_label = self.model.send_message_stream(self, self.chat[-1]["Message"], self.update_message, [stream_number_variable])
-=======
-            self.streaming_label = None
-            message_label = self.model.send_message_stream(self, self.chat[-1]["Message"], self.update_message)
->>>>>>> fffe37d8
             try:
                 self.streaming_box.get_parent().set_visible(False)
             except:
@@ -1451,28 +1432,12 @@
         if self.stream_number_variable == stream_number_variable:
             GLib.idle_add(self.show_message, message_label)
         GLib.idle_add(self.remove_send_button_spinner)
-<<<<<<< HEAD
-        # TTS
-        tts_thread = None
-        if self.tts_enabled: 
-            message=re.sub(r"```.*?```", "", message_label, flags=re.DOTALL)
-            message = remove_markdown(message)
-            if not(not message.strip() or message.isspace() or all(char == '\n' for char in message)):
-                tts_thread = threading.Thread(target=self.tts.play_audio, args=(message, ))
-                tts_thread.start()
-        def restart_recording():
-            if tts_thread is not None:
-                tts_thread.join()
-            GLib.idle_add(self.start_recording, self.recording_button)
-        if self.automatic_stt:
-            threading.Thread(target=restart_recording).start()
-=======
 
         if self.tts_enabled:
             if self.tts_program in AVAILABLE_TTS:
                 # Remove text in *text*
-                message = re.sub(r"\*(.*?)\*", "", message_label)
-                message = re.sub(r"```.*?```", "", message, flags=re.DOTALL)
+                message = re.sub(r"```.*?```", "", message_label, flags=re.DOTALL)
+                message = remove_markdown(message)
                 # Remove text in *text*
                 if not(not message.strip() or message.isspace() or all(char == '\n' for char in message)):
                     # Translate the message
@@ -1492,7 +1457,6 @@
                         GLib.idle_add(self.start_recording, self.recording_button)
                     if self.automatic_stt:
                         threading.Thread(target=restart_recording).start()
->>>>>>> fffe37d8
 
 
     def create_streaming_message_label(self):
