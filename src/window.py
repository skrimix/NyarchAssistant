--- conflicted
+++ resolved
@@ -457,16 +457,11 @@
         self.main.set_visible_child(self.chat_panel)
 
     def continue_message(self, button):
-<<<<<<< HEAD
-        if not self.chat[-1]["User"] in ["Assistant","Console"]:
+        if not self.chat[-1]["User"] in ["Assistant","Console","User"]:
             self.notification_block.add_toast(Adw.Toast(title=_('You can no longer continue the message.'), timeout=2))
-        threading.Thread(target=self.send_message).start()
-=======
-        if not self.chat[-1]["User"] in ["Assistant","Console","User"]:
-            self.notification_block.add_toast(Adw.Toast(title=_('You can no longer continue the message.')))
         else:
             threading.Thread(target=self.send_message).start()
->>>>>>> a57ecbd9
+
     def regenerate_message(self, *a):
         if self.chat[-1]["User"] in ["Assistant","Console"]:
             for i in range(len(self.chat) - 1, -1, -1):
@@ -717,18 +712,10 @@
                     scrolled_window.set_policy(Gtk.PolicyType.NEVER, Gtk.PolicyType.AUTOMATIC)
                     scrolled_window.set_child(flow_box)
                     self.folder_blocks_panel.append(scrolled_window)
-<<<<<<< HEAD
-                except Exception as e:
-                    self.notification_block.add_toast(Adw.Toast(title=e), timeout=2)
-        else:
-            self.main_path = "~"
-            self.update_folder()
-=======
             else:
                 self.main_path = "~"
                 self.update_folder()
             self.check_streams["folder"]=False
->>>>>>> a57ecbd9
     def get_target_directory(self,working_directory, directory):
         try:
             directory = directory.strip()
@@ -874,23 +861,12 @@
         threading.Thread(target=self.send_message).start()
 
     def show_chat(self):
-<<<<<<< HEAD
-        try:
-            self.chat_scroll_window.remove(self.chat_list_block)
-            self.chat_list_block = Gtk.ListBox(css_classes=["separators","background"])
-            self.chat_list_block.set_selection_mode(Gtk.SelectionMode.NONE)
-
-            self.chat_scroll_window.append(self.chat_list_block)
-        except Exception as e:
-            self.notification_block.add_toast(Adw.Toast(title=e), timeout=2)
-=======
         if not self.check_streams["chat"]:
             self.check_streams["chat"] = True
             try:
                 self.chat_scroll_window.remove(self.chat_list_block)
                 self.chat_list_block = Gtk.ListBox(css_classes=["separators","background"])
                 self.chat_list_block.set_selection_mode(Gtk.SelectionMode.NONE)
->>>>>>> a57ecbd9
 
                 self.chat_scroll_window.append(self.chat_list_block)
             except Exception as e:
