--- conflicted
+++ resolved
@@ -30,13 +30,8 @@
 from .utility import override_prompts
 from .utility.system import get_spawn_command, is_flatpak 
 from .utility.pip import install_module
-<<<<<<< HEAD
-from .utility.strings import convert_think_codeblocks, markwon_to_pango, remove_markdown
-from .utility.replacehelper import replace_variables
-=======
-from .utility.strings import markwon_to_pango, remove_markdown
+from .utility.strings import markwon_to_pango, remove_markdown, convert_think_codeblocks
 from .utility.replacehelper import ReplaceHelper, replace_variables
->>>>>>> b6f51521
 from .utility.profile_settings import get_settings_dict, restore_settings_from_dict
 from .utility.audio_recorder import AudioRecorder
 from .ui.screenrecorder import ScreenRecorder
@@ -1571,30 +1566,11 @@
         # Generate chat name 
         if self.auto_generate_name and len(self.chat) == 1: 
             GLib.idle_add(self.generate_chat_name, Gtk.Button(name=str(self.chat_id)))
-<<<<<<< HEAD
-        # TTS
-        tts_thread = None
-        if self.tts_enabled:
-            message_label = convert_think_codeblocks(message_label)
-            message = re.sub(r"```.*?```", "", message_label, flags=re.DOTALL)
-            message = remove_markdown(message)
-            if not (not message.strip() or message.isspace() or all(char == '\n' for char in message)):
-                tts_thread = threading.Thread(target=self.tts.play_audio, args=(message,))
-                tts_thread.start()
-
-        # Wait for tts to finish to restart recording
-        def restart_recording():
-            if not self.automatic_stt_status:
-                return
-            if tts_thread is not None:
-                tts_thread.join()
-            GLib.idle_add(self.start_recording, self.recording_button)
-=======
->>>>>>> b6f51521
-
+            
         if self.tts_enabled:
             if self.tts_program in AVAILABLE_TTS:
                 # Remove text in *text*
+                message_label = convert_think_codeblocks(message_label)
                 message = re.sub(r"```.*?```", "", message_label, flags=re.DOTALL)
                 message = remove_markdown(message)
                 # Remove text in *text*
@@ -1611,6 +1587,8 @@
                         tts_thread = threading.Thread(target=self.tts.play_audio, args=(message, ))
                     tts_thread.start()
                     def restart_recording():
+                        if not self.automatic_stt_status:
+                            return
                         if tts_thread is not None:
                             tts_thread.join()
                         GLib.idle_add(self.start_recording, self.recording_button)
