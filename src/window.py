--- conflicted
+++ resolved
@@ -10,12 +10,8 @@
 
 from .constants import AVAILABLE_LLMS, AVAILABLE_SMART_PROMPTS, AVAILABLE_TRANSLATORS, EXTRA_PROMPTS, PROMPTS, AVAILABLE_TTS, AVAILABLE_STT, AVAILABLE_AVATARS, AVAILABLE_PROMPTS
 import threading
-<<<<<<< HEAD
-import json
-=======
 import posixpath
 import json 
->>>>>>> cbb441a3
 import base64
 import copy
 import uuid 
@@ -54,15 +50,12 @@
 from .ui.screenrecorder import ScreenRecorder
 from .handlers import ErrorSeverity
 from .controller import NewelleController, ReloadType
-<<<<<<< HEAD
 from .ui_controller import UIController
-=======
 from .extensions import ExtensionLoader
 
 from .controller import BASE_PATH
 LIVE2D_VERSION = 0.5
 
->>>>>>> cbb441a3
 
 
 class MainWindow(Adw.ApplicationWindow):
@@ -90,14 +83,10 @@
         # Init controller
         self.controller = NewelleController(sys.path)
         self.controller.ui_init()
-<<<<<<< HEAD
         # Init UI controller
         self.ui_controller = UIController(self)
         self.controller.set_ui_controller(self.ui_controller)
         # Replace helper - set variables in the prompt
-=======
-        self.path = self.controller.config_dir
->>>>>>> cbb441a3
         ReplaceHelper.set_controller(self.controller)
         # Set basic vars
         self.path = self.controller.config_dir
@@ -208,7 +197,6 @@
         self.chats_secondary_box.append(button)
         self.chats_main_box.append(self.chats_secondary_box)
         self.chats_main_box.append(Gtk.Separator())
-<<<<<<< HEAD
         self.main.set_sidebar(Adw.NavigationPage(child=self.chats_main_box, title=_("Chats")))
         self.main.set_content(Adw.NavigationPage(child=self.chat_panel, title=_("Chat")))
         self.main.set_show_sidebar(True)
@@ -216,22 +204,6 @@
         # Canvas panel
         self.build_canvas()
         # Secondary message block
-=======
-        self.main.append(self.chats_main_box)
-        self.main.append(self.chat_panel)
-        self.main.set_visible_child(self.chat_panel)
-        self.explorer_panel = Gtk.Box(
-            orientation=Gtk.Orientation.VERTICAL, css_classes=["background", "view"]
-        )
-        self.explorer_panel.set_size_request(420, -1)
-        self.explorer_panel_header = Adw.HeaderBar(css_classes=["flat"], show_start_title_buttons=False)
-        self.explorer_panel.append(self.explorer_panel_header)
-        self.folder_blocks_panel = Gtk.Box(orientation=Gtk.Orientation.VERTICAL)
-        self.explorer_panel.append(self.folder_blocks_panel)
-        #self.set_child(self.main_program_block)
-        self.main_program_block.set_content(self.main)
-        self.main_program_block.set_flap(self.explorer_panel)
->>>>>>> cbb441a3
         self.secondary_message_chat_block = Gtk.Box(
             orientation=Gtk.Orientation.VERTICAL, spacing=2
         )
@@ -302,57 +274,6 @@
         self.chat_stop_button.connect("clicked", self.stop_chat)
         self.chat_stop_button.set_visible(False)
 
-<<<<<<< HEAD
-=======
-        # Back explorer panel button
-        button_folder_back = Gtk.Button(css_classes=["flat"])
-        icon = Gtk.Image.new_from_gicon(Gio.ThemedIcon(name="go-previous-symbolic"))
-        icon.set_icon_size(Gtk.IconSize.INHERIT)
-        box = Gtk.Box(halign=Gtk.Align.CENTER)
-        box.append(icon)
-        button_folder_back.set_child(box)
-        button_folder_back.connect("clicked", self.go_back_in_explorer_panel)
-
-        # Forward explorer panel button
-        button_folder_forward = Gtk.Button(css_classes=["flat"])
-        icon = Gtk.Image.new_from_gicon(Gio.ThemedIcon(name="go-next-symbolic"))
-        icon.set_icon_size(Gtk.IconSize.INHERIT)
-        box = Gtk.Box(halign=Gtk.Align.CENTER)
-        box.append(icon)
-        button_folder_forward.set_child(box)
-        button_folder_forward.connect("clicked", self.go_forward_in_explorer_panel)
-
-        # Home explorer panel button
-        button_home = Gtk.Button(css_classes=["flat"])
-        icon = Gtk.Image.new_from_gicon(Gio.ThemedIcon(name="go-home-symbolic"))
-        icon.set_icon_size(Gtk.IconSize.INHERIT)
-        box = Gtk.Box(halign=Gtk.Align.CENTER)
-        box.append(icon)
-        button_home.set_child(box)
-        button_home.connect("clicked", self.go_home_in_explorer_panel)
-
-        # Reload explorer panel button
-        button_reload = Gtk.Button(css_classes=["flat"])
-        icon = Gtk.Image.new_from_gicon(Gio.ThemedIcon(name="view-refresh-symbolic"))
-        icon.set_icon_size(Gtk.IconSize.INHERIT)
-        box = Gtk.Box(halign=Gtk.Align.CENTER)
-        box.append(icon)
-        button_reload.set_child(box)
-        button_reload.connect("clicked", self.update_folder)
-
-        box = Gtk.Box(spacing=6)
-        box.append(button_folder_back)
-        box.append(button_folder_forward)
-        box.append(button_home)
-        self.explorer_panel_header.pack_start(box)
-        box = Gtk.Box(spacing=6)
-        box.append(button_reload)
-
-        # Box containing explorer panel specific buttons
-        self.explorer_panel_headerbox = box
-        self.main_program_block.set_reveal_flap(False)
-        self.explorer_panel_header.pack_end(box)
-
         # Avatar
         self.avatar_handler = None
         self.avatar_widget = None
@@ -377,7 +298,6 @@
         self.avatar_flap.set_reveal_flap(False)
         # End Live2d
         self.status = True
->>>>>>> cbb441a3
         self.chat_controls_entry_block.append(self.chat_stop_button)
         self.status = True
         self.build_offers()
@@ -861,13 +781,10 @@
         self.embeddings = self.controller.handlers.embedding
         self.memory_handler = self.controller.handlers.memory
         self.rag_handler = self.controller.handlers.rag
-<<<<<<< HEAD
         self.extensionloader = self.controller.extensionloader
-=======
+        # Nyarch Scpecific 
         self.translator = self.controller.handlers.translator
-        # Nyarch Scpecific 
         self.avatar = self.controller.handlers.avatar
->>>>>>> cbb441a3
         if ReloadType.RELOAD_CHAT in reloads:
             self.show_chat()
         if ReloadType.RELOAD_CHAT_LIST in reloads:
@@ -1588,11 +1505,7 @@
         elif (self.main_program_block.get_name() == "visible") and (not status):
             self.main_program_block.set_show_sidebar(True)
             return True
-<<<<<<< HEAD
-        status = self.main_program_block.get_show_sidebar()
-        if status:
-=======
-        status = self.main_program_block.get_reveal_flap() or self.avatar_flap.get_reveal_flap()
+        status = self.main_program_block.get_show_sidebar() or self.avatar_flap.get_reveal_flap()
         
         if self.avatar_flap.get_reveal_flap():
             if self.avatar_flap.get_name() == "hide":
@@ -1600,17 +1513,12 @@
             self.chat_panel_header.set_show_end_title_buttons(False)
             self.chat_header.set_show_end_title_buttons(False)
             header_widget = self.web_panel_header
-        elif self.main_program_block.get_reveal_flap():
->>>>>>> cbb441a3
+        elif self.main_program_block.get_show_sidebar():
             self.chat_panel_header.set_show_end_title_buttons(False)
             self.chat_header.set_show_end_title_buttons(False)
             header_widget = self.canvas_headerbox
         else:
-<<<<<<< HEAD
-            self.chat_panel_header.set_show_end_title_buttons(not self.main.get_show_sidebar())
-=======
-            self.chat_panel_header.set_show_end_title_buttons(self.main.get_folded() and self.avatar_flap.get_folded())
->>>>>>> cbb441a3
+            self.chat_panel_header.set_show_end_title_buttons(not self.main.get_show_sidebar() and self.avatar_flap.get_folded())
             self.chat_header.set_show_end_title_buttons(True)
             header_widget = self.chat_header
         # Unparent the headerbox
@@ -1631,16 +1539,12 @@
             toggle_button.set_active(False)
         else:
             self.main_program_block.set_name("visible")
-<<<<<<< HEAD
             self.main_program_block.set_show_sidebar(True)
             toggle_button.set_active(True)
 
-=======
-            self.main_program_block.set_reveal_flap(True)
         if not self.controller.newelle_settings.avatar_enabled:
             self.load_avatar()
     
->>>>>>> cbb441a3
     # UI Functions for chat management
 
     def send_button_start_spinner(self):
@@ -1656,8 +1560,6 @@
     def on_entry_button_clicked(self, *a):
         """When the send message button is clicked activate the input panel"""
         self.on_entry_activate(self.input_panel)
-
-    # Explorer code
 
     def on_avatar_button_toggled(self, toggle_button):
         self.focus_input()
@@ -1793,202 +1695,10 @@
                 )
         self.hide_placeholder()
 
-<<<<<<< HEAD
-=======
-    def go_back_in_explorer_panel(self, *a):
-        self.main_path += "/.."
-        GLib.idle_add(self.update_folder)
-
-    def go_home_in_explorer_panel(self, *a):
-        self.main_path = "~"
-        GLib.idle_add(self.update_folder)
-
-    def go_forward_in_explorer_panel(self, *a):
-        if self.main_path[len(self.main_path) - 3 : len(self.main_path)] == "/..":
-            self.main_path = self.main_path[0 : len(self.main_path) - 3]
-            GLib.idle_add(self.update_folder)
-
-    def go_back_to_chats_panel(self, button):
-        self.main.set_visible_child(self.chats_main_box)
-
-    def return_to_chat_panel(self, button):
-        self.main.set_visible_child(self.chat_panel)
-
-    def update_folder(self, *a):
-        if not self.check_streams["folder"]:
-            self.check_streams["folder"] = True
-            if os.path.exists(os.path.expanduser(self.main_path)):
-                self.explorer_panel_header.set_title_widget(
-                    Gtk.Label(
-                        label=os.path.normpath(self.main_path)
-                        + (3 - len(os.path.normpath(self.main_path))) * " ",
-                        css_classes=["title"],
-                        ellipsize=Pango.EllipsizeMode.MIDDLE,
-                        max_width_chars=15,
-                        halign=Gtk.Align.CENTER,
-                        hexpand=True,
-                    )
-                )
-                if (
-                    len(os.listdir(os.path.expanduser(self.main_path))) == 0
-                    or (
-                        sum(
-                            1
-                            for filename in os.listdir(
-                                os.path.expanduser(self.main_path)
-                            )
-                            if not filename.startswith(".")
-                        )
-                        == 0
-                        and not self.controller.newelle_settings.hidden_files
-                    )
-                    and os.path.normpath(self.main_path) != "~"
-                ):
-                    self.explorer_panel.remove(self.folder_blocks_panel)
-                    self.folder_blocks_panel = Gtk.Box(
-                        orientation=Gtk.Orientation.VERTICAL, spacing=20, opacity=0.25
-                    )
-                    self.explorer_panel.append(self.folder_blocks_panel)
-                    icon = Gtk.Image.new_from_gicon(
-                        Gio.ThemedIcon(name="folder-symbolic")
-                    )
-                    icon.set_css_classes(["empty-folder"])
-                    icon.set_valign(Gtk.Align.END)
-                    icon.set_vexpand(True)
-                    self.folder_blocks_panel.append(icon)
-                    self.folder_blocks_panel.append(
-                        Gtk.Label(
-                            label=_("Folder is Empty"),
-                            wrap=True,
-                            wrap_mode=Pango.WrapMode.WORD_CHAR,
-                            vexpand=True,
-                            valign=Gtk.Align.START,
-                            css_classes=["empty-folder", "heading"],
-                        )
-                    )
-                else:
-                    self.explorer_panel.remove(self.folder_blocks_panel)
-                    self.folder_blocks_panel = Gtk.Box(
-                        orientation=Gtk.Orientation.VERTICAL
-                    )
-                    self.explorer_panel.append(self.folder_blocks_panel)
-
-                    flow_box = Gtk.FlowBox(vexpand=True)
-                    flow_box.set_valign(Gtk.Align.START)
-                    if os.path.normpath(self.main_path) == "~" or os.path.normpath(self.main_path) == os.path.expanduser("~"):
-                        os.chdir(os.path.expanduser("~"))
-
-                        path = self.controller.newelle_dir
-                        if not os.path.exists(path):
-                            os.makedirs(path)
-                        button = Gtk.Button(css_classes=["flat"])
-                        fname = "/".join(self.controller.newelle_dir.split("/")[3:])
-                        button.set_name(fname)
-                        button.connect("clicked", self.open_folder)
-                        icon = File(self.main_path, fname)
-                        icon.set_css_classes(["large"])
-                        icon.set_valign(Gtk.Align.END)
-                        icon.set_vexpand(True)
-                        file_label = Gtk.Label(label="NyarchAssistant", wrap=True, wrap_mode=Pango.WrapMode.WORD_CHAR,
-                                               vexpand=True, max_width_chars=11, valign=Gtk.Align.START,
-                                               ellipsize=Pango.EllipsizeMode.MIDDLE)
-                        file_box = Gtk.Box(orientation=Gtk.Orientation.VERTICAL, spacing=6)
-                        file_box.append(icon)
-                        file_box.set_size_request(110, 110)
-                        file_box.append(file_label)
-                        button.set_child(file_box)
-
-                        flow_box.append(button)
-                    for file_info in os.listdir(os.path.expanduser(self.main_path)):
-                        if (
-                            file_info[0] == "."
-                            and not self.controller.newelle_settings.hidden_files
-                        ):
-                            continue
-                        button = Gtk.Button(css_classes=["flat"])
-                        button.set_name(file_info)
-                        button.connect("clicked", self.open_folder)
-
-                        icon = File(self.main_path, file_info)
-                        icon.set_css_classes(["large"])
-                        icon.set_valign(Gtk.Align.END)
-                        icon.set_vexpand(True)
-                        file_label = Gtk.Label(
-                            label=file_info + " " * (5 - len(file_info)),
-                            wrap=True,
-                            wrap_mode=Pango.WrapMode.WORD_CHAR,
-                            vexpand=True,
-                            max_width_chars=11,
-                            valign=Gtk.Align.START,
-                            ellipsize=Pango.EllipsizeMode.MIDDLE,
-                        )
-                        file_box = Gtk.Box(
-                            orientation=Gtk.Orientation.VERTICAL, spacing=6
-                        )
-                        file_box.append(icon)
-                        file_box.set_size_request(110, 110)
-                        file_box.append(file_label)
-                        button.set_child(file_box)
-
-                        flow_box.append(button)
-                    scrolled_window = Gtk.ScrolledWindow()
-                    scrolled_window.set_policy(
-                        Gtk.PolicyType.NEVER, Gtk.PolicyType.AUTOMATIC
-                    )
-                    scrolled_window.set_child(flow_box)
-                    self.folder_blocks_panel.append(scrolled_window)
-            else:
-                self.main_path = "~"
-                self.update_folder()
-            self.check_streams["folder"] = False
-
-    def get_target_directory(self, working_directory, directory):
-        try:
-            directory = directory.strip()
-            if directory.startswith("'") and directory.endswith("'"):
-                directory = directory[1:-1]
-            elif directory.startswith('"') and directory.endswith('"'):
-                directory = directory[1:-1]
-
-            if directory.startswith("~"):
-                directory = os.path.expanduser("~") + directory[1:]
-
-            target_directory = posixpath.join(working_directory, directory)
-            return (True, os.path.normpath(target_directory))
-        except (IndexError, OSError) as e:
-            return (False, working_directory)
-
-    def open_folder(self, button, *a):
-        if os.path.exists(
-            os.path.join(os.path.expanduser(self.main_path), button.get_name())
-        ):
-            if os.path.isdir(
-                os.path.join(os.path.expanduser(self.main_path), button.get_name())
-            ):
-                self.main_path += "/" + button.get_name()
-                os.chdir(os.path.expanduser(self.main_path))
-                GLib.idle_add(self.update_folder)
-            else:
-                subprocess.run(
-                    [
-                        "xdg-open",
-                        os.path.expanduser(self.main_path + "/" + button.get_name()),
-                    ]
-                )
-        else:
-            self.notification_block.add_toast(
-                Adw.Toast(title=_("File not found"), timeout=2)
-            )
-
->>>>>>> cbb441a3
     def handle_main_block_change(self, *data):
         if self.main.get_show_sidebar():
             self.chat_panel_header.set_show_end_title_buttons(
-<<<<<<< HEAD
-                not self.main_program_block.get_show_sidebar()
-=======
-                not (self.main_program_block.get_reveal_flap() or self.avatar_flap.get_reveal_flap())
->>>>>>> cbb441a3
+                not self.main_program_block.get_show_sidebar() or self.avatar_flap.get_reveal_flap()
             )
             self.chat_header.set_show_start_title_buttons(True)
         else:
