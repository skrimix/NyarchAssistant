import cairo
from pylatexenc.latex2text import LatexNodes2Text
import time
import re
import sys
import os
import subprocess
<<<<<<< HEAD
=======
import pickle
from .handlers.avatar import AvatarHandler

from .constants import AVAILABLE_LLMS, AVAILABLE_SMART_PROMPTS, AVAILABLE_TRANSLATORS, EXTRA_PROMPTS, PROMPTS, AVAILABLE_TTS, AVAILABLE_STT, AVAILABLE_AVATARS, AVAILABLE_PROMPTS
>>>>>>> c05c13ea
import threading
import posixpath
import json 
import base64
import copy

from gi.repository import Gtk, Adw, Pango, Gio, Gdk, GObject, GLib, GdkPixbuf

from .ui.settings import Settings

from .utility.message_chunk import get_message_chunks

from .ui.profile import ProfileDialog
from .ui.presentation import PresentationWindow
from .ui.widgets import File, CopyBox, BarChartBox
from .ui import apply_css_to_widget
from .ui.widgets import MultilineEntry, ProfileRow, DisplayLatex
from .constants import AVAILABLE_LLMS

<<<<<<< HEAD
from .utility.system import get_spawn_command
from .utility.strings import (
    convert_think_codeblocks,
    get_edited_messages,
    markwon_to_pango,
    remove_markdown,
    remove_thinking_blocks,
    simple_markdown_to_pango,
)
=======
from .utility.system import get_spawn_command 
from .utility.strings import convert_think_codeblocks, get_edited_messages, markwon_to_pango, remove_markdown, remove_thinking_blocks, simple_markdown_to_pango
>>>>>>> c05c13ea
from .utility.replacehelper import replace_variables, ReplaceHelper
from .utility.profile_settings import get_settings_dict, restore_settings_from_dict
from .utility.audio_recorder import AudioRecorder
from .utility.media import extract_supported_files
from .utility.system import is_flatpak
from .ui.screenrecorder import ScreenRecorder
from .handlers import ErrorSeverity
from .controller import NewelleController, ReloadType
from .extensions import ExtensionLoader

if is_flatpak():
    BASE_PATH = "/app/data"
else:
    BASE_PATH = "/usr/share/nyarchassistant/data"
LIVE2D_VERSION = 0.4



class MainWindow(Gtk.ApplicationWindow):
    def __init__(self, *args, **kwargs):
        self.first_load = True
        super().__init__(*args, **kwargs)
        self.set_default_size(1400, 800)  # (1500, 800) to show everything
        self.app = self.get_application()
        self.main_program_block = Adw.Flap(
            flap_position=Gtk.PackType.END,
            modal=False,
            swipe_to_close=False,
            swipe_to_open=False,
        )
        self.main_program_block.set_name("hide")
        self.check_streams = {"folder": False, "chat": False}
        # Init controller
        self.controller = NewelleController(sys.path)
        self.controller.ui_init()
        ReplaceHelper.set_controller(self.controller)
        # Set basic vars
        self.chats = self.controller.chats
        self.chat = self.controller.chat
        self.settings = self.controller.settings
        self.extensionloader = self.controller.extensionloader
        self.chat_id = self.controller.newelle_settings.chat_id
        self.main_path = self.controller.newelle_settings.main_path
        # Set zoom
        self.set_zoom(self.controller.newelle_settings.zoom)
        # Update the settings
        self.first_load = True
        self.update_settings()
        self.first_load = False

        # Helper vars
        self.streams = []
        self.last_error_box = None
        self.edit_entries = {}
        self.auto_run_times = 0
        # Build Window
        self.set_titlebar(Gtk.Box())
        self.chat_panel = Gtk.Box(hexpand_set=True, hexpand=True)
        self.chat_panel.set_size_request(450, -1)
        menu_button = Gtk.MenuButton()
        menu_button.set_icon_name("open-menu-symbolic")
        menu = Gio.Menu()
        menu.append(_("Thread editing"), "app.thread_editing")
        menu.append(_("Extensions"), "app.extension")
        menu.append(_("Settings"), "app.settings")
        menu.append(_("Keyboard shorcuts"), "app.shortcuts")
        menu.append(_("About"), "app.about")
        menu_button.set_menu_model(menu)
        self.chat_block = Gtk.Box(
            orientation=Gtk.Orientation.VERTICAL, hexpand=True, css_classes=["view"]
        )
        self.chat_header = Adw.HeaderBar(css_classes=["flat", "view"])
        self.chat_header.set_title_widget(
            Gtk.Label(label=_("Chat"), css_classes=["title"])
        )

        # Header box - Contains the buttons that must go in the left side of the header
        self.headerbox = Gtk.Box(orientation=Gtk.Orientation.HORIZONTAL, hexpand=True)
        # Mute TTS Button
        self.mute_tts_button = Gtk.Button(
            css_classes=["flat"], icon_name="audio-volume-muted-symbolic", visible=False
        )
        self.mute_tts_button.connect("clicked", self.mute_tts)
        self.headerbox.append(self.mute_tts_button)
        # Flap button
        self.flap_button_left = Gtk.ToggleButton.new()
        self.flap_button_left.set_icon_name(icon_name="sidebar-show-right-symbolic")
        self.flap_button_left.connect("clicked", self.on_flap_button_toggled)
        self.headerbox.append(child=self.flap_button_left)
        # Add headerbox to default parent
        self.chat_header.pack_end(self.headerbox)

        self.left_panel_back_button = Gtk.Button(css_classes=["flat"], visible=False)
        icon = Gtk.Image.new_from_gicon(Gio.ThemedIcon(name="go-previous-symbolic"))
        icon.set_icon_size(Gtk.IconSize.INHERIT)
        box = Gtk.Box(halign=Gtk.Align.CENTER)
        box.append(icon)
        self.left_panel_back_button.set_child(box)
        self.left_panel_back_button.connect("clicked", self.go_back_to_chats_panel)
        self.chat_header.pack_start(self.left_panel_back_button)
        self.chat_block.append(self.chat_header)
        self.chat_block.append(Gtk.Separator())
        self.chat_panel.append(self.chat_block)
        self.chat_panel.append(Gtk.Separator())

        # Setup main program block
        self.main = Adw.Leaflet(
            fold_threshold_policy=Adw.FoldThresholdPolicy.NATURAL,
            can_navigate_back=True,
            can_navigate_forward=True,
        )
        self.chats_main_box = Gtk.Box(hexpand_set=True)
        self.chats_main_box.set_size_request(300, -1)
        self.chats_secondary_box = Gtk.Box(
            orientation=Gtk.Orientation.VERTICAL, hexpand=True
        )
        self.chat_panel_header = Adw.HeaderBar(
            css_classes=["flat"], show_end_title_buttons=False
        )
        self.chat_panel_header.set_title_widget(
            Gtk.Label(label=_("History"), css_classes=["title"])
        )
        self.chats_secondary_box.append(self.chat_panel_header)
        self.chats_secondary_box.append(Gtk.Separator())
        self.chat_panel_header.pack_end(menu_button)
        self.chats_buttons_block = Gtk.ListBox(css_classes=["separators", "background"])
        self.chats_buttons_block.set_selection_mode(Gtk.SelectionMode.NONE)
        self.chats_buttons_scroll_block = Gtk.ScrolledWindow(vexpand=True)
        self.chats_buttons_scroll_block.set_policy(
            Gtk.PolicyType.NEVER, Gtk.PolicyType.AUTOMATIC
        )
        self.chats_buttons_scroll_block.set_child(self.chats_buttons_block)
        self.chats_secondary_box.append(self.chats_buttons_scroll_block)
        button = Gtk.Button(
            valign=Gtk.Align.END,
            css_classes=["suggested-action"],
            margin_start=7,
            margin_end=7,
            margin_top=7,
            margin_bottom=7,
        )
        button.set_child(Gtk.Label(label=_("Create a chat")))
        button.connect("clicked", self.new_chat)
        self.chats_secondary_box.append(button)
        self.chats_main_box.append(self.chats_secondary_box)
        self.chats_main_box.append(Gtk.Separator())
        self.main.append(self.chats_main_box)
        self.main.append(self.chat_panel)
        self.main.set_visible_child(self.chat_panel)
        self.explorer_panel = Gtk.Box(
            orientation=Gtk.Orientation.VERTICAL, css_classes=["background", "view"]
        )
        self.explorer_panel.set_size_request(420, -1)
        self.explorer_panel_header = Adw.HeaderBar(css_classes=["flat"])
        self.explorer_panel.append(self.explorer_panel_header)
        self.folder_blocks_panel = Gtk.Box(orientation=Gtk.Orientation.VERTICAL)
        self.explorer_panel.append(self.folder_blocks_panel)
        #self.set_child(self.main_program_block)
        self.main_program_block.set_content(self.main)
        self.main_program_block.set_flap(self.explorer_panel)
        self.secondary_message_chat_block = Gtk.Box(
            orientation=Gtk.Orientation.VERTICAL, spacing=2
        )

        self.chat_block.append(self.secondary_message_chat_block)
        self.chat_list_block = Gtk.ListBox(
            css_classes=["separators", "background", "view"]
        )
        self.chat_list_block.set_selection_mode(Gtk.SelectionMode.NONE)
        self.chat_scroll = Gtk.ScrolledWindow(vexpand=True)
        self.chat_scroll_window = Gtk.Box(
            orientation=Gtk.Orientation.VERTICAL, css_classes=["background", "view"]
        )
        self.chat_scroll.set_child(self.chat_scroll_window)
        drop_target = Gtk.DropTarget.new(GObject.TYPE_STRING, Gdk.DragAction.COPY)
        drop_target.connect("drop", self.handle_file_drag)
        self.chat_scroll.add_controller(drop_target)
        drop_target = Gtk.DropTarget.new(Gdk.FileList, Gdk.DragAction.COPY)
        drop_target.connect("drop", self.handle_file_drag)
        self.chat_scroll.add_controller(drop_target)
        self.chat_scroll.set_policy(Gtk.PolicyType.NEVER, Gtk.PolicyType.AUTOMATIC)
        self.chat_scroll_window.append(self.chat_list_block)
        self.notification_block = Adw.ToastOverlay()
        self.notification_block.set_child(self.chat_scroll)

        self.secondary_message_chat_block.append(self.notification_block)

        self.offers_entry_block = Gtk.Box(
            orientation=Gtk.Orientation.VERTICAL,
            spacing=6,
            valign=Gtk.Align.END,
            halign=Gtk.Align.FILL,
            margin_bottom=6,
        )
        self.chat_scroll_window.append(self.offers_entry_block)
        self.chat_controls_entry_block = Gtk.Box(
            orientation=Gtk.Orientation.HORIZONTAL,
            spacing=6,
            vexpand=True,
            valign=Gtk.Align.END,
            halign=Gtk.Align.CENTER,
            margin_top=6,
            margin_bottom=6,
        )
        self.chat_scroll_window.append(self.chat_controls_entry_block)

        self.message_suggestion_buttons_array = []

        # Stop chat button
        self.chat_stop_button = Gtk.Button(css_classes=["flat"])
        icon = Gtk.Image.new_from_gicon(Gio.ThemedIcon(name="media-playback-stop"))
        icon.set_icon_size(Gtk.IconSize.INHERIT)
        box = Gtk.Box(halign=Gtk.Align.CENTER)
        box.append(icon)
        label = Gtk.Label(label=_(" Stop"))
        box.append(label)
        self.chat_stop_button.set_child(box)
        self.chat_stop_button.connect("clicked", self.stop_chat)
        self.chat_stop_button.set_visible(False)

        # Back explorer panel button
        button_folder_back = Gtk.Button(css_classes=["flat"])
        icon = Gtk.Image.new_from_gicon(Gio.ThemedIcon(name="go-previous-symbolic"))
        icon.set_icon_size(Gtk.IconSize.INHERIT)
        box = Gtk.Box(halign=Gtk.Align.CENTER)
        box.append(icon)
        button_folder_back.set_child(box)
        button_folder_back.connect("clicked", self.go_back_in_explorer_panel)

        # Forward explorer panel button
        button_folder_forward = Gtk.Button(css_classes=["flat"])
        icon = Gtk.Image.new_from_gicon(Gio.ThemedIcon(name="go-next-symbolic"))
        icon.set_icon_size(Gtk.IconSize.INHERIT)
        box = Gtk.Box(halign=Gtk.Align.CENTER)
        box.append(icon)
        button_folder_forward.set_child(box)
        button_folder_forward.connect("clicked", self.go_forward_in_explorer_panel)

        # Home explorer panel button
        button_home = Gtk.Button(css_classes=["flat"])
        icon = Gtk.Image.new_from_gicon(Gio.ThemedIcon(name="go-home-symbolic"))
        icon.set_icon_size(Gtk.IconSize.INHERIT)
        box = Gtk.Box(halign=Gtk.Align.CENTER)
        box.append(icon)
        button_home.set_child(box)
        button_home.connect("clicked", self.go_home_in_explorer_panel)

        # Reload explorer panel button
        button_reload = Gtk.Button(css_classes=["flat"])
        icon = Gtk.Image.new_from_gicon(Gio.ThemedIcon(name="view-refresh-symbolic"))
        icon.set_icon_size(Gtk.IconSize.INHERIT)
        box = Gtk.Box(halign=Gtk.Align.CENTER)
        box.append(icon)
        button_reload.set_child(box)
        button_reload.connect("clicked", self.update_folder)

        box = Gtk.Box(spacing=6)
        box.append(button_folder_back)
        box.append(button_folder_forward)
        box.append(button_home)
        self.explorer_panel_header.pack_start(box)
        box = Gtk.Box(spacing=6)
        box.append(button_reload)

        # Box containing explorer panel specific buttons
        self.explorer_panel_headerbox = box
        self.main_program_block.set_reveal_flap(False)
        self.explorer_panel_header.pack_end(box)

        # Avatar
        self.avatar_handler = None
        self.avatar_widget = None
        self.avatar_flap = Adw.Flap(flap_position=Gtk.PackType.END, modal=False, swipe_to_close=False, swipe_to_open=False)
        self.avatar_flap.set_name("hide")

        self.boxw = Gtk.Box(orientation=Gtk.Orientation.VERTICAL, css_classes=["background"])
        self.web_panel_header = Adw.HeaderBar(css_classes=["flat", "view"])
        self.web_panel_header.set_title_widget(Gtk.Box())
        self.boxw.append(self.web_panel_header)
        self.boxw.set_size_request(400, 0)
        self.boxw.set_hexpand(False)
        self.avatar_flap.set_flap(self.boxw)

        self.avatar_flap.set_content(self.main_program_block)
        self.flap_button_avatar = Gtk.ToggleButton.new()
        self.flap_button_avatar.set_icon_name(icon_name='avatar-symbolic')
        self.flap_button_avatar.connect('clicked', self.on_avatar_button_toggled)
        self.avatar_flap.connect("notify::reveal-flap", self.handle_second_block_change)
        self.headerbox.append(self.flap_button_avatar)
        self.set_child(self.avatar_flap)
        self.avatar_flap.set_reveal_flap(False)
        # End Live2d
        self.status = True
        self.chat_controls_entry_block.append(self.chat_stop_button)
        self.build_offers()
        # Clear chat button
        self.button_clear = Gtk.Button(css_classes=["flat"])
        icon = Gtk.Image.new_from_gicon(Gio.ThemedIcon(name="edit-clear-all-symbolic"))
        icon.set_icon_size(Gtk.IconSize.INHERIT)
        box = Gtk.Box(halign=Gtk.Align.CENTER)
        box.append(icon)
        label = Gtk.Label(label=_(" Clear"))
        box.append(label)
        self.button_clear.set_child(box)
        self.button_clear.connect("clicked", self.clear_chat)
        self.button_clear.set_visible(False)
        self.chat_controls_entry_block.append(self.button_clear)

        # Continue button
        self.button_continue = Gtk.Button(css_classes=["flat"])
        icon = Gtk.Image.new_from_gicon(
            Gio.ThemedIcon(name="media-seek-forward-symbolic")
        )
        icon.set_icon_size(Gtk.IconSize.INHERIT)
        box = Gtk.Box(halign=Gtk.Align.CENTER)
        box.append(icon)
        label = Gtk.Label(label=_(" Continue"))
        box.append(label)
        self.button_continue.set_child(box)
        self.button_continue.connect("clicked", self.continue_message)
        self.button_continue.set_visible(False)
        self.chat_controls_entry_block.append(self.button_continue)

        # Regenerate message button
        self.regenerate_message_button = Gtk.Button(css_classes=["flat"])
        icon = Gtk.Image.new_from_gicon(Gio.ThemedIcon(name="view-refresh-symbolic"))
        icon.set_icon_size(Gtk.IconSize.INHERIT)
        box = Gtk.Box(halign=Gtk.Align.CENTER)
        box.append(icon)
        label = Gtk.Label(label=_(" Regenerate"))
        box.append(label)
        self.regenerate_message_button.set_child(box)
        self.regenerate_message_button.connect("clicked", self.regenerate_message)
        self.regenerate_message_button.set_visible(False)
        self.chat_controls_entry_block.append(self.regenerate_message_button)
        self.profiles_box = None
        self.refresh_profiles_box()

        # Input message box
        self.input_box = Gtk.Box(
            halign=Gtk.Align.FILL,
            margin_start=6,
            margin_end=6,
            margin_top=6,
            margin_bottom=6,
            spacing=6,
        )
        self.input_box.set_valign(Gtk.Align.CENTER)
        self.build_quick_toggles()
        # Attach icon
        button = Gtk.Button(
            css_classes=["flat", "circular"], icon_name="attach-symbolic"
        )
        button.connect("clicked", self.attach_file)
        # Attached image
        self.attached_image = Gtk.Image(visible=False)
        self.attached_image.set_size_request(36, 36)
        self.attached_image_data = None
        self.attach_button = button
        self.input_box.append(button)
        self.input_box.append(self.attached_image)
        if (
            not self.model.supports_vision()
            and not self.model.supports_video_vision()
            and (
                len(self.model.get_supported_files())
                + (
                    len(self.rag_handler.get_supported_files())
                    if self.rag_handler is not None
                    else 0
                )
                == 0
            )
        ):
            self.attach_button.set_visible(False)
        else:
            self.attach_button.set_visible(True)

        # Add screen recording button
        self.screen_record_button = Gtk.Button(
            icon_name="media-record-symbolic",
            css_classes=["flat"],
            halign=Gtk.Align.CENTER,
        )
        self.screen_record_button.connect("clicked", self.start_screen_recording)
        self.input_box.append(self.screen_record_button)

        if not self.model.supports_video_vision():
            self.screen_record_button.set_visible(False)
        self.video_recorder = None

        # Text Entry
        self.input_panel = MultilineEntry()
        self.input_panel.set_on_image_pasted(self.image_pasted)
        self.input_box.append(self.input_panel)
        self.input_panel.set_placeholder(_("Send a message..."))

        # Buttons on the right
        self.secondary_message_chat_block.append(Gtk.Separator())
        self.secondary_message_chat_block.append(self.input_box)

        # Mic button
        self.mic_button = Gtk.Button(
            css_classes=["suggested-action"],
            icon_name="audio-input-microphone-symbolic",
            width_request=36,
            height_request=36,
        )
        self.mic_button.set_vexpand(False)
        self.mic_button.set_valign(Gtk.Align.CENTER)
        self.mic_button.connect("clicked", self.start_recording)
        self.recording_button = self.mic_button
        self.input_box.append(self.mic_button)

        # Send button
        box = Gtk.Box()
        box.set_vexpand(False)
        self.send_button = Gtk.Button(
            css_classes=["suggested-action"],
            icon_name="go-next-symbolic",
            width_request=36,
            height_request=36,
        )
        self.send_button.set_vexpand(False)
        self.send_button.set_valign(Gtk.Align.CENTER)
        box.append(self.send_button)
        self.input_box.append(box)
        self.input_panel.set_on_enter(self.on_entry_activate)
        self.send_button.connect("clicked", self.on_entry_button_clicked)
        self.main.connect("notify::folded", self.handle_main_block_change)
        self.main_program_block.connect(
            "notify::reveal-flap", self.handle_second_block_change
        )

        def build_model_popup():
            self.chat_header.set_title_widget(self.build_model_popup())

        self.stream_number_variable = 0
        GLib.idle_add(self.update_folder)
        GLib.idle_add(self.update_history)
        GLib.idle_add(self.show_chat)
        if not self.settings.get_boolean("welcome-screen-shown"):
<<<<<<< HEAD
            GLib.idle_add(self.show_presentation_window)
        GLib.timeout_add(10, build_model_popup)
        self.controller.handlers.set_error_func(self.handle_error)

    def handle_error(self, message: str, error: ErrorSeverity):
        if error == ErrorSeverity.ERROR:
            dialog = Adw.AlertDialog(title=_("Provider Errror"), body=message)
            dialog.add_response("close", "Close")
            dialog.set_response_appearance("close", Adw.ResponseAppearance.DESTRUCTIVE)
            dialog.connect("response", lambda d, r: d.close())
            dialog.present()
        elif error == ErrorSeverity.WARNING:
            self.notification_block.add_toast(Adw.Toast.new(message))

    def set_zoom(self, zoom):
        settings = Gtk.Settings.get_default()
        if settings is not None:
            settings.reset_property("gtk-xft-dpi")
            settings.set_property(
                "gtk-xft-dpi", settings.get_property("gtk-xft-dpi") + (zoom - 100) * 400
            )
=======
            GLib.idle_add(self.show_presentation_window) 
            self.first_start()
        else:
            threading.Thread(target=self.check_version).start()
        GLib.timeout_add(10, build_model_popup)
        self.first_load = False
        self.load_avatar()

    def first_start(self):
        GLib.idle_add(self.show_presentation_window)
        threading.Thread(target=self.install_live2d).start()

    def check_version(self):
        try:
            live2d_version = open(os.path.join(self.controller.config_dir, "avatars/live2d/web/VERSION"), "r").read()
            live2d_version = float(live2d_version)
        except Exception as e:
            live2d_version = 0.1
        if live2d_version < LIVE2D_VERSION:
            print("Updating live2d...")
            self.install_live2d()

    def install_live2d(self):
        try:
            os.makedirs(os.path.join(self.controller.config_dir, "avatars/live2d"), exist_ok=True)
            os.makedirs(os.path.expanduser("~/.cache/wordllama/tokenizers"), exist_ok=True)
        except Exception as e:
            print(e)
        try:
            subprocess.check_output(['mv', os.path.join(self.controller.config_dir, "avatars/live2d/web/models"), os.path.join(self.controller.config_dir, 'avatars/live2d/models')])
            subprocess.check_output(['rm', '-rf',  os.path.join(self.controller.config_dir, "avatars/live2d/web")])
        except Exception as e:
            print(e)
        subprocess.check_output(['cp', '-r', os.path.join(BASE_PATH, 'live2d/web/build'), os.path.join(self.controller.config_dir, "avatars/live2d/web")])
        try:
            subprocess.check_output(['cp', '-rf', os.path.join(self.controller.config_dir, "avatars/live2d/models"), os.path.join(self.controller.config_dir, "avatars/live2d/web/")])
            subprocess.check_output(['rm', '-rf', os.path.join(self.controller.config_dir, "avatars/live2d/models")])
        except Exception as e:
            print(e)
>>>>>>> c05c13ea

    def build_quick_toggles(self):
        self.quick_toggles = Gtk.MenuButton(
            css_classes=["flat"], icon_name="controls-big"
        )
        self.quick_toggles_popover = Gtk.Popover()
        entries = [  # Your provided list
            {"setting_name": "rag-on", "title": "Local Documents"},
            {"setting_name": "memory-on", "title": "Long Term Memory"},
            {"setting_name": "tts-on", "title": "TTS"},
            {"setting_name": "virtualization", "title": "Command virutalization"},
        ]

        container = Gtk.Box(orientation=Gtk.Orientation.VERTICAL, spacing=12)
        container.set_margin_start(12)
        container.set_margin_end(12)
        container.set_margin_top(6)
        container.set_margin_bottom(6)

        for entry in entries:
            title = entry["title"]
            setting_key = entry["setting_name"]
            # Create row container
            row = Gtk.Box(orientation=Gtk.Orientation.HORIZONTAL, spacing=6)
            row.set_margin_top(6)
            row.set_margin_bottom(6)
            # Label with title
            label = Gtk.Label(label=title, xalign=0)
            label.set_hexpand(True)  # Expand horizontally to push switch right
            # Create the Switch
            switch = Gtk.Switch()
            # Bind to settings
            self.settings.bind(
                setting_key, switch, "active", Gio.SettingsBindFlags.DEFAULT
            )
            # Pack row items
            row.append(label)
            row.append(switch)
            # Add row to vertical container
            container.append(row)

        # Apply to UI
        self.quick_toggles_popover.set_child(container)
        self.quick_toggles.set_popover(self.quick_toggles_popover)
        self.input_box.append(self.quick_toggles)
        self.quick_toggles_popover.connect("closed", self.update_toggles)

    def build_offers(self):
        """Build offers buttons, called by update_settings to update the number of buttons"""
        for text in range(self.offers):
            button = Gtk.Button(css_classes=["flat"], margin_start=6, margin_end=6)
            label = Gtk.Label(label=str(text), wrap=True, wrap_mode=Pango.WrapMode.CHAR)
            button.set_child(label)
            button.connect("clicked", self.send_bot_response)
            button.set_visible(False)
            self.offers_entry_block.append(button)
            self.message_suggestion_buttons_array.append(button)

    def update_toggles(self, *_):
        """Update the quick toggles"""
        self.controller.update_settings()
        self.tts_enabled = self.controller.newelle_settings.tts_enabled
        self.rag_on = self.controller.newelle_settings.rag_on
        self.memory_on = self.controller.newelle_settings.memory_on
        self.virtualization = self.controller.newelle_settings.virtualization

    def quick_settings_update(self):
        """Update settings from the quick settings"""
        reloads = self.controller.update_settings()
        self.model = self.controller.handlers.llm
        self.tts_enabled = self.controller.newelle_settings.tts_enabled
        self.rag_on = self.controller.newelle_settings.rag_on
        self.rag_on_documents = self.controller.newelle_settings.rag_on_documents
        self.memory_on = self.controller.newelle_settings.memory_on
        self.update_model_popup()
        if ReloadType.LLM in reloads:
            self.reload_buttons()

    def update_settings(self):
        """Update settings, run every time the program is started or settings dialog closed"""
        reloads = self.controller.update_settings()
        if self.first_load:
            threading.Thread(target=self.controller.handlers.load_handlers).start()
        # Basic settings
        self.offers = self.controller.newelle_settings.offers
        self.current_profile = self.controller.newelle_settings.current_profile
        self.profile_settings = self.controller.newelle_settings.profile_settings
        self.memory_on = self.controller.newelle_settings.memory_on
        self.rag_on = self.controller.newelle_settings.rag_on
        self.tts_enabled = self.controller.newelle_settings.tts_enabled
<<<<<<< HEAD
        self.virtualization = self.controller.newelle_settings.virtualization
=======
        self.translation_enabled = self.controller.newelle_settings.translation_enabled
>>>>>>> c05c13ea
        # Handlers
        self.tts = self.controller.handlers.tts
        self.stt = self.controller.handlers.stt
        self.model = self.controller.handlers.llm
        self.secondary_model = self.controller.handlers.secondary_llm
        self.embeddings = self.controller.handlers.embedding
        self.memory_handler = self.controller.handlers.memory
        self.rag_handler = self.controller.handlers.rag
        self.translator = self.controller.handlers.translator
        # Nyarch Scpecific 
        self.avatar = self.controller.handlers.avatar
        if ReloadType.RELOAD_CHAT in reloads:
            self.show_chat()
        if ReloadType.RELOAD_CHAT_LIST in reloads:
            self.update_history()
        # Setup TTS
<<<<<<< HEAD
        self.tts.connect(
            "start", lambda: GLib.idle_add(self.mute_tts_button.set_visible, True)
        )
        self.tts.connect(
            "stop", lambda: GLib.idle_add(self.mute_tts_button.set_visible, False)
        )
        if ReloadType.LLM in reloads:
            self.reload_buttons()

    def reload_buttons(self):
        """Reload offers and buttons on LLM change"""
        if not self.first_load:
            self.build_offers()
            if (
                not self.model.supports_vision()
                and not self.model.supports_video_vision()
                and len(self.model.get_supported_files())
                + (
                    len(self.rag_handler.get_supported_files())
                    if self.rag_handler is not None
                    else 0
                )
                == 0
            ):
                if self.attached_image_data is not None:
                    self.delete_attachment(self.attach_button)
                self.attach_button.set_visible(False)
            else:
                self.attach_button.set_visible(True)
            if not self.model.supports_video_vision():
                if self.video_recorder is not None:
                    self.video_recorder.stop()
                    self.video_recorder = None
            self.screen_record_button.set_visible(
                self.model.supports_video_vision() and not self.attached_image_data
            )
            self.chat_header.set_title_widget(self.build_model_popup())

    # Model popup
=======
        self.tts.connect('start', lambda: GLib.idle_add(self.mute_tts_button.set_visible, True))
        self.tts.connect('stop', lambda: GLib.idle_add(self.mute_tts_button.set_visible, False))
        if ReloadType.AVATAR in reloads and not self.first_load:
            self.load_avatar()
         
    # Model popup 
>>>>>>> c05c13ea
    def update_model_popup(self):
        """Update the label in the popup"""
        model_name = AVAILABLE_LLMS[self.model.key]["title"]
        if self.model.get_setting("model") is not None:
            model_name = model_name + " - " + self.model.get_setting("model")
        self.model_menu_button.set_child(
            Gtk.Label(
                label=model_name,
                ellipsize=Pango.EllipsizeMode.MIDDLE,
            )
        )

    def build_model_popup(self):
        self.model_menu_button = Gtk.MenuButton()
        self.update_model_popup()
        self.model_popup = Gtk.Popover()
        self.model_popup.set_size_request(500, 500)
        scroll = Gtk.ScrolledWindow()
        scroll.set_vexpand(True)
        scroll.set_hexpand(True)
        settings = Settings(self.app, self.controller, headless=True)
        box = Gtk.Box(orientation=Gtk.Orientation.VERTICAL)
        stack = Adw.ViewStack()

        # Add the model selection page
        model_page = self.scrollable(self.build_model_selection())
        self.model_page = model_page
        stack.add_titled_with_icon(
            self.model_page,
            title="Models",
            name="Models",
            icon_name="view-list-symbolic",
        )

        # Add the existing pages
        llm_page = self.steal_from_settings(settings.LLM)
        stack.add_titled_with_icon(
            self.scrollable(llm_page),
            title="LLM",
            name="LLM",
            icon_name="brain-augemnted-symbolic",
        )
        stack.add_titled_with_icon(
            self.scrollable(self.steal_from_settings(settings.prompt)),
            title="Prompts",
            name="Prompts",
            icon_name="question-round-outline-symbolic",
        )
        if len(self.model.get_models_list()) == 0:
            stack.set_visible_child(llm_page)
        switcher = Adw.ViewSwitcher()
        switcher.set_stack(stack)
        box.append(switcher)
        box.append(stack)
        self.model_menu_button.set_popover(self.model_popup)
        self.model_popup.connect(
            "closed", lambda x: GLib.idle_add(self.quick_settings_update)
        )
        self.model_popup.set_child(box)
        return self.model_menu_button

    def update_available_models(self):
        self.controller.update_settings()
        self.model = self.controller.handlers.llm
        if self.model_page is not None:
            self.model_page.set_child(self.build_model_selection())

    def build_model_selection(self):
        # Create a vertical box with some spacing & margins
        provider_title = AVAILABLE_LLMS[self.model.key]["title"]
        if len(self.model.get_models_list()) == 0:
            return Gtk.Label(
                label=_("This provider does not have a model list"), wrap=True
            )
        vbox = Gtk.Box(
            orientation=Gtk.Orientation.VERTICAL, spacing=6, margin_top=12
        )  # Changed to Gtk.Box for more flexibility
        group = Adw.PreferencesGroup(title=provider_title + _(" Models"))

        # Add Search Bar
        self.search_entry = Gtk.SearchEntry(placeholder_text=_("Search Models..."))
        self.search_entry.connect("search-changed", self._filter_models)
        vbox.append(self.search_entry)  # Add search entry to the main vbox

        # Create a ListBox in SINGLE selection mode with activate-on-single-click
        self.models_list = Gtk.ListBox()
        self.models_list.set_selection_mode(Gtk.SelectionMode.SINGLE)
        self.models_list.set_activate_on_single_click(True)
        self.models_list.connect("row-activated", self.on_model_row_activated)

        # Populate the list with downloaded models.
        provider_title = AVAILABLE_LLMS[self.model.key]["title"]
        for name, model in self.model.get_models_list():
            # Create a ListBoxRow to hold our action row.
            listbox_row = Gtk.ListBoxRow()
            listbox_row.get_style_context().add_class("card")
            listbox_row.set_margin_bottom(5)

            # Create an ActionRow with a title and subtitle.
            # The title shows provider and display; the subtitle shows a per-model description.
            # Retrieve a model-specific subtitle (for example, using a model library if available).
            model_subtitle = "Model: " + model
            if hasattr(self.model, "model_library"):
                for info_dict in self.model.model_library:
                    if info_dict["key"] == model:
                        model_subtitle = info_dict["description"]
                        break
            action_row = Adw.ActionRow(
                title=f"{provider_title} - {name}", subtitle=model_subtitle
            )
            listbox_row.set_child(action_row)

            # Save attributes for selection handling and searching.
            listbox_row.model = model
            listbox_row.search_terms = (
                f"{provider_title} {name} {model_subtitle}".lower()
            )  # Store searchable text

            # Select the correct row on init
            if self.model.get_selected_model() == model:
                self.models_list.select_row(listbox_row)

            self.models_list.get_style_context().add_class("transparent")
            self.models_list.append(listbox_row)

        # Add the listbox to a scrolled window for better handling if list is long
        list_scroll = Gtk.ScrolledWindow(
            hscrollbar_policy=Gtk.PolicyType.NEVER, vexpand=True
        )
        list_scroll.set_child(self.models_list)
        group.add(list_scroll)  # Add scrolled list to the group
        vbox.append(group)  # Add the group to the main vbox

        # "+" button to open the full settings
        plus_button = Gtk.Button(label="+")
        plus_button.get_style_context().add_class("suggested-action")
        plus_button.connect(
            "clicked",
            lambda btn: self.get_application().lookup_action("settings").activate(None),
        )
        group.add(plus_button)  # Add plus button inside the group

        # Initial filter call
        self._filter_models(self.search_entry)

        return vbox

    def _filter_models(self, search_entry):
        """Filters the models list based on the search entry text."""
        search_text = search_entry.get_text().lower()
        current_row = self.models_list.get_row_at_index(0)
        while current_row is not None:
            if hasattr(current_row, "search_terms"):
                is_visible = search_text in current_row.search_terms
                current_row.set_visible(is_visible)
            current_row = current_row.get_next_sibling()

    def on_model_row_activated(self, listbox, row):
        # Retrieve the stored provider key and internal model.
        internal_model = row.model

        # Set the active LLM
        # self.settings.set_string("language-model", provider_key)
        self.model.set_setting("model", internal_model)
        # Dismiss the popover.
        self.model_popup.popdown()

        # Update the header label to reflect the new choice.
        self.update_model_popup()

    def scrollable(self, widget) -> Gtk.ScrolledWindow:
        scroll = Gtk.ScrolledWindow(hscrollbar_policy=Gtk.PolicyType.NEVER)
        scroll.set_child(widget)
        scroll.set_vexpand(True)
        scroll.set_hexpand(True)
        return scroll

    def steal_from_settings(self, widget):
        widget.unparent()
        widget.set_margin_bottom(3)
        widget.set_margin_end(3)
        widget.set_margin_start(3)
        widget.set_margin_top(3)
        return widget

    def load_avatar(self):
        if self.controller.newelle_settings.avatar_enabled:
            # If the avatar is enabled, check if it requires reloading 
            if not hasattr(self, "avatar_handler"):
                self.avatar_handler = None
            old_avatar = self.avatar_handler
            selected_key = self.settings.get_string("avatar-model")
            self.avatar_handler = self.controller.handlers.avatar
            # If it does not require reloading, then just return
            if old_avatar is not None and not old_avatar.requires_reloading(self.avatar_handler):
                self.avatar_handler = old_avatar
                return
            # If it requires reloading, reload the old avatar
            self.unload_avatar(old_avatar)
            self.flap_button_avatar.set_visible(True)
            if self.avatar_handler is not None:   
                self.avatar_widget = self.avatar_handler.create_gtk_widget()
                self.boxw.append(self.avatar_widget)
                ReplaceHelper.set_handler(self.avatar_handler)
            else:
                ReplaceHelper.set_handler(None)
        else:
            # If the avatar is disabled, unload the old one and 
            # remove related widgets
            if self.avatar_handler is not None:
                self.unload_avatar(self.avatar_handler)
            self.flap_button_avatar.set_visible(False)
            self.avatar_flap.set_reveal_flap(False)
            self.avatar_flap.set_name("hide")
            return
       
    def unload_avatar(self, handler : AvatarHandler):
        if self.avatar_widget is not None and handler is not None:
            self.boxw.remove(self.avatar_widget)
            handler.destroy()
    
    # UI Functions
    def show_presentation_window(self):
        """Show the window for the initial program presentation on first start"""
        self.presentation_dialog = PresentationWindow(
            "presentation", self.settings, self
        )
        self.presentation_dialog.show()

    def mute_tts(self, button: Gtk.Button):
        """Mute the TTS"""
        self.focus_input()
        if self.tts_enabled:
            self.tts.stop()
        if self.avatar_handler is not None:
            self.avatar_handler.stop()

    def focus_input(self):
        """Focus the input box. Often used to avoid removing focues objects"""
        self.input_panel.input_panel.grab_focus()

    # Profiles
    def refresh_profiles_box(self):
        """Changes the profile switch button on the header"""
        if self.profiles_box is not None:
            self.chat_header.remove(self.profiles_box)
        self.profiles_box = self.get_profiles_box()
        self.chat_header.pack_start(self.profiles_box)

    def create_profile(self, profile_name, picture=None, settings={}):
        """Create a profile

        Args:
            profile_name (): name of the profile
            picture (): path to the profile picture
            settings (): settings to override for that profile
        """
        self.controller.create_profile(profile_name, picture, settings)

    def delete_profile(self, profile_name):
        """Delete a profile

        Args:
            profile_name (): name of the profile to delete
        """
        self.controller.delete_profile(profile_name)
        self.refresh_profiles_box()
        self.update_settings()

    def get_profiles_box(self):
        """Create and build the profile selection dialog"""
        box = Gtk.Box()
        scroll = Gtk.ScrolledWindow(
            propagate_natural_width=True,
            propagate_natural_height=True,
            hscrollbar_policy=Gtk.PolicyType.NEVER,
        )
        profile_button = Gtk.MenuButton()
        if self.profile_settings[self.current_profile]["picture"] is not None:
            avatar = Adw.Avatar(
                custom_image=Gdk.Texture.new_from_filename(
                    self.profile_settings[self.current_profile]["picture"]
                ),
                text=self.current_profile,
                show_initials=True,
                size=20,
            )
            # Set avata image at the correct size
            ch = avatar.get_last_child()
            if ch is not None:
                ch = ch.get_last_child()
                if ch is not None and type(ch) is Gtk.Image:
                    ch.set_icon_size(Gtk.IconSize.NORMAL)
        else:
            avatar = Adw.Avatar(text=self.current_profile, show_initials=True, size=20)

        profile_button.set_child(avatar)
        box.append(profile_button)

        profiles = Gtk.ListBox(
            selection_mode=Gtk.SelectionMode.SINGLE, css_classes=["boxed-list"]
        )
        for profile in self.profile_settings.keys():
            account_row = ProfileRow(
                profile,
                self.profile_settings[profile]["picture"],
                self.current_profile == profile,
                allow_delete=profile != "Assistant" and profile != self.current_profile,
            )
            profiles.append(account_row)
            account_row.set_on_forget(self.delete_profile)
        # Separator
        separator = Gtk.Separator(
            sensitive=False, can_focus=False, can_target=False, focus_on_click=False
        )
        profiles.append(separator)
        parent = separator.get_parent()
        if parent is not None:
            parent.set_sensitive(False)
        # Add profile row
        profiles.append(
            ProfileRow(
                _("Create new profile"), None, False, add=True, allow_delete=False
            )
        )

        # Assign widgets
        popover = Gtk.Popover(css_classes=["menu"])
        profiles.set_selection_mode(Gtk.SelectionMode.SINGLE)
        scroll.set_child(profiles)
        popover.set_child(scroll)
        profile_button.set_popover(popover)
        profiles.select_row(
            profiles.get_row_at_index(
                list(self.profile_settings.keys()).index(self.current_profile)
            )
        )
        profiles.connect(
            "row-selected",
            lambda listbox, action, popover=popover: self.select_profile(
                listbox, action, popover
            ),
        )
        return box

    def select_profile(
        self, listbox: Gtk.ListBox, action: ProfileRow, popover: Gtk.Popover
    ):
        """Handle profile selection in the listbox"""
        if action is None:
            return
        if action.add:
            dialog = ProfileDialog(self, self.profile_settings)
            listbox.select_row(
                listbox.get_row_at_index(
                    list(self.profile_settings.keys()).index(self.current_profile)
                )
            )
            popover.hide()
            dialog.present()
            return
        if self.current_profile != action.profile:
            popover.hide()
        self.switch_profile(action.profile)

    def switch_profile(self, profile: str):
        """Handle profile switching"""
        if self.current_profile == profile:
            return
        print(f"Switching profile to {profile}")

        old_settings = get_settings_dict(self.settings, ["current-profile", "profiles"])
        self.profile_settings = json.loads(self.settings.get_string("profiles"))
        self.profile_settings[self.current_profile]["settings"] = old_settings

        new_settings = self.profile_settings[profile]["settings"]
        restore_settings_from_dict(self.settings, new_settings)
        self.settings.set_string("profiles", json.dumps(self.profile_settings))
        self.settings.set_string("current-profile", profile)
        self.update_settings()

        self.refresh_profiles_box()

    # Voice Recording
    def start_recording(self, button):
        """Start recording voice for Speech to Text"""
        path = os.path.join(self.controller.cache_dir, "recording.wav")
        if os.path.exists(path):
            os.remove(path)
        if self.controller.newelle_settings.automatic_stt:
            self.automatic_stt_status = True
        # button.set_child(Gtk.Spinner(spinning=True))
        button.set_icon_name("media-playback-stop-symbolic")
        button.disconnect_by_func(self.start_recording)
        button.remove_css_class("suggested-action")
        button.add_css_class("error")
        button.connect("clicked", self.stop_recording)
        self.recorder = AudioRecorder(
            auto_stop=True,
            stop_function=self.auto_stop_recording,
            silence_duration=self.controller.newelle_settings.stt_silence_detection_duration,
            silence_threshold_percent=self.controller.newelle_settings.stt_silence_detection_threshold,
        )
        t = threading.Thread(target=self.recorder.start_recording, args=(path,))
        t.start()

    def auto_stop_recording(self, button=False):
        """Stop recording after an auto stop signal"""
        GLib.idle_add(self.stop_recording_ui, self.recording_button)
        threading.Thread(
            target=self.stop_recording_async, args=(self.recording_button,)
        ).start()

    def stop_recording(self, button=False):
        """Stop a recording manually"""
        self.automatic_stt_status = False
        self.recorder.stop_recording(
            os.path.join(self.controller.cache_dir, "recording.wav")
        )
        # self.auto_stop_recording()

    def stop_recording_ui(self, button):
        """Update the UI to show that the recording has been stopped"""
        button.set_child(None)
        button.set_icon_name("audio-input-microphone-symbolic")
        button.add_css_class("suggested-action")
        button.remove_css_class("error")
        button.disconnect_by_func(self.stop_recording)
        button.connect("clicked", self.start_recording)

    def stop_recording_async(self, button=False):
        """Stop recording and save the file"""
        recognizer = self.stt
        result = recognizer.recognize_file(
            os.path.join(self.controller.cache_dir, "recording.wav")
        )
        print("Result: ", result)

        def idle_record():
            if (
                result is not None
                and "stop" not in result.lower()
                and len(result.replace(" ", "")) > 2
            ):
                self.input_panel.set_text(result)
                self.on_entry_activate(self.input_panel)
            else:
                self.notification_block.add_toast(
                    Adw.Toast(title=_("Could not recognize your voice"), timeout=2)
                )

        GLib.idle_add(idle_record)

    # Screen recording
    def start_screen_recording(self, button):
        """Start screen recording"""
        if self.video_recorder is None:
            self.video_recorder = ScreenRecorder(self)
            self.video_recorder.start()
            if self.video_recorder.recording:
                self.screen_record_button.set_icon_name("media-playback-stop-symbolic")
                self.screen_record_button.set_css_classes(
                    ["destructive-action", "circular"]
                )
            else:
                self.video_recorder = None
        else:
            self.screen_record_button.set_visible(False)
            self.video_recorder.stop()
            self.screen_record_button.set_icon_name("media-record-symbolic")
            self.screen_record_button.set_css_classes(["flat"])
            self.add_file(file_path=self.video_recorder.output_path + ".mp4")
            self.video_recorder = None

    # File attachment
    def attach_file(self, button):
        """Show attach file dialog to add a file"""
        filters = Gio.ListStore.new(Gtk.FileFilter)

        image_filter = Gtk.FileFilter(
            name="Images", patterns=["*.png", "*.jpg", "*.jpeg", "*.webp"]
        )
        video_filter = Gtk.FileFilter(name="Video", patterns=["*.mp4"])
        file_filter = Gtk.FileFilter(
            name="Supported Files", patterns=self.model.get_supported_files()
        )
        second_file_filter = None
        if (
            self.rag_handler is not None
            and self.controller.newelle_settings.rag_on_documents
        ):
            second_file_filter = Gtk.FileFilter(
                name="RAG Supported files",
                patterns=self.rag_handler.get_supported_files(),
            )
        default_filter = None
        if second_file_filter is not None:
            filters.append(second_file_filter)
            default_filter = video_filter
        if self.model.supports_video_vision():
            filters.append(video_filter)
            default_filter = video_filter
        if len(self.model.get_supported_files()) > 0:
            filters.append(file_filter)
            default_filter = file_filter
        if self.model.supports_vision():
            filters.append(image_filter)
            default_filter = image_filter

        dialog = Gtk.FileDialog(
            title=_("Attach file"),
            modal=True,
            default_filter=default_filter,
            filters=filters,
        )
        dialog.open(self, None, self.process_file)

    def process_file(self, dialog, result):
        """Get the attached file by the dialog

        Args:
            dialog ():
            result ():
        """
        try:
            file = dialog.open_finish(result)
        except Exception as _:
            return
        if file is None:
            return
        file_path = file.get_path()
        self.add_file(file_path=file_path)

    def image_pasted(self, image):
        """Handle image pasting

        Args:
            image (): image data
        """
        self.add_file(file_data=image)

    def delete_attachment(self, button):
        """Delete file attachment"""
        self.attached_image_data = None
        self.attach_button.set_icon_name("attach-symbolic")
        self.attach_button.set_css_classes(["circular", "flat"])
        self.attach_button.disconnect_by_func(self.delete_attachment)
        self.attach_button.connect("clicked", self.attach_file)
        self.attached_image.set_visible(False)
        self.screen_record_button.set_visible(self.model.supports_video_vision())
        # self.screen_record_button.set_visible("mp4" in self.model.get_supported_files())

    def add_file(self, file_path=None, file_data=None):
        """Add a file and update the UI, also generates thumbnail for videos

        Args:
            file_path (): file path for the file
            file_data (): file data for the file
        """
        if file_path is not None:
            if file_path.lower().endswith((".mp4", ".avi", ".mov")):
                cmd = [
                    "ffmpeg",
                    "-i",
                    file_path,
                    "-vframes",
                    "1",
                    "-f",
                    "image2pipe",
                    "-vcodec",
                    "png",
                    "-",
                ]
                frame_data = subprocess.run(cmd, capture_output=True).stdout

                if frame_data:
                    loader = GdkPixbuf.PixbufLoader()
                    loader.write(frame_data)
                    loader.close()
                    self.attached_image.set_from_pixbuf(loader.get_pixbuf())
                else:
                    self.attached_image.set_from_icon_name("video-x-generic")
            elif file_path.lower().endswith((".png", ".jpg", ".jpeg", ".webp")):
                self.attached_image.set_from_file(file_path)
            else:
                self.attached_image.set_from_icon_name("text-x-generic")

            self.attached_image_data = file_path
            self.attached_image.set_visible(True)
        elif file_data is not None:
            base64_image = base64.b64encode(file_data).decode("utf-8")
            self.attached_image_data = f"data:image/jpeg;base64,{base64_image}"
            loader = GdkPixbuf.PixbufLoader()
            loader.write(file_data)
            loader.close()
            self.attached_image.set_from_pixbuf(loader.get_pixbuf())
            self.attached_image.set_visible(True)

        self.attach_button.set_icon_name("user-trash-symbolic")
        self.attach_button.set_css_classes(["destructive-action", "circular"])
        self.attach_button.connect("clicked", self.delete_attachment)
        self.attach_button.disconnect_by_func(self.attach_file)
        self.screen_record_button.set_visible(False)

    # Flap management
    def handle_second_block_change(self, *a):
        """Handle flaps reveal/hide"""
        status = self.main_program_block.get_reveal_flap()
        if self.main_program_block.get_name() == "hide" and status:
            self.main_program_block.set_reveal_flap(False)
            return True
        elif (self.main_program_block.get_name() == "visible") and (not status):
            self.main_program_block.set_reveal_flap(True)
            return True
        status = self.main_program_block.get_reveal_flap() or self.avatar_flap.get_reveal_flap()
        
        if self.avatar_flap.get_reveal_flap():
            if self.avatar_flap.get_name() == "hide":
                self.avatar_flap.set_reveal_flap(False)
            self.chat_panel_header.set_show_end_title_buttons(False)
            self.chat_header.set_show_end_title_buttons(False)
            header_widget = self.web_panel_header
        elif self.main_program_block.get_reveal_flap():
            self.chat_panel_header.set_show_end_title_buttons(False)
            self.chat_header.set_show_end_title_buttons(False)
            header_widget = self.explorer_panel_headerbox
        else:
            self.chat_panel_header.set_show_end_title_buttons(self.main.get_folded())
            self.chat_header.set_show_end_title_buttons(True)
            header_widget = self.chat_header
        # Unparent the headerbox
        self.headerbox.unparent()
        # Move the headerbox to the right widget
        if type(header_widget) is Adw.HeaderBar or type(header_widget) is Gtk.HeaderBar:
            header_widget.pack_end(self.headerbox)
        elif type(header_widget) is Gtk.Box:
            self.explorer_panel_headerbox.append(self.headerbox)

    def on_flap_button_toggled(self, toggle_button):
        """Handle flap button toggle"""
        self.focus_input()
        self.flap_button_left.set_active(True)
        if self.main_program_block.get_name() == "visible":
            self.main_program_block.set_name("hide")
            self.main_program_block.set_reveal_flap(False)
        else:
            self.main_program_block.set_name("visible")
            self.main_program_block.set_reveal_flap(True)
<<<<<<< HEAD

=======
        if not self.controller.newelle_settings.avatar_enabled:
            self.load_avatar()
    
>>>>>>> c05c13ea
    # UI Functions for chat management

    def send_button_start_spinner(self):
        """Show a spinner when you click on send button"""
        spinner = Gtk.Spinner(spinning=True)
        self.send_button.set_child(spinner)

    def remove_send_button_spinner(self):
        """Remove the spinner in the send button when the message is received"""
        self.send_button.set_child(None)
        self.send_button.set_icon_name("go-next-symbolic")

    def on_entry_button_clicked(self, *a):
        """When the send message button is clicked activate the input panel"""
        self.on_entry_activate(self.input_panel)

    # Explorer code

    def on_avatar_button_toggled(self, toggle_button):
        self.focus_input()
        self.flap_button_avatar.set_active(False)
        if self.avatar_flap.get_name() == "visible":
            self.avatar_flap.set_name("hide")
            self.main_program_block.set_name("hide")
            self.avatar_flap.set_reveal_flap(False)
        else:
            self.avatar_flap.set_name("visible")
            self.avatar_flap.set_reveal_flap(True)
        if not self.avatar_enabled:
            self.load_avatar()
    
    def get_file_button(self, path):
        """Get the button for the file

        Args:
            path (): path of the file

        Returns:
           the button for the file
        """
        if path[0:2] == "./":
            path = self.main_path + path[1 : len(path)]
        path = os.path.expanduser(os.path.normpath(path))
        button = Gtk.Button(
            css_classes=["flat"],
            margin_top=5,
            margin_start=5,
            margin_bottom=5,
            margin_end=5,
        )
        button.connect("clicked", self.run_file_on_button_click)
        button.set_name(path)
        box = Gtk.Box()
        vbox = Gtk.Box(orientation=Gtk.Orientation.VERTICAL)
        file_name = path.split("/")[-1]
        if os.path.exists(path):
            if os.path.isdir(path):
                name = "folder"
            else:
                if file_name[len(file_name) - 4 : len(file_name)] in [".png", ".jpg"]:
                    name = "image-x-generic"
                else:
                    name = "text-x-generic"
        else:
            name = "image-missing"
        icon = Gtk.Image(icon_name=name)
        icon.set_css_classes(["large"])
        box.append(icon)
        box.append(vbox)
        vbox.set_size_request(250, -1)
        vbox.append(
            Gtk.Label(
                label=path.split("/")[-1],
                css_classes=["title-3"],
                halign=Gtk.Align.START,
                wrap=True,
                wrap_mode=Pango.WrapMode.WORD_CHAR,
            )
        )
        vbox.append(
            Gtk.Label(
                label="/".join(path.split("/")[0:-1]),
                halign=Gtk.Align.START,
                wrap=True,
                wrap_mode=Pango.WrapMode.WORD_CHAR,
            )
        )
        button.set_child(box)
        return button

    def run_file_on_button_click(self, button, *a):
        """Opens the file when the file button is clicked

        Args:
            button ():
            *a:
        """
        if os.path.exists(button.get_name()):
            if os.path.isdir(
                os.path.join(os.path.expanduser(self.main_path), button.get_name())
            ):
                self.main_path = button.get_name()
                os.chdir(os.path.expanduser(self.main_path))
                GLib.idle_add(self.update_folder)
            else:
                subprocess.run(["xdg-open", os.path.expanduser(button.get_name())])
        else:
            self.notification_block.add_toast(
                Adw.Toast(title=_("File not found"), timeout=2)
            )

    def handle_file_drag(self, DropTarget, data, x, y):
        """Handle file drag and drop

        Args:
            DropTarget ():
            data ():
            x ():
            y ():

        Returns:

        """
        if not self.status:
            self.notification_block.add_toast(
                Adw.Toast(
                    title=_("The file cannot be sent until the program is finished"),
                    timeout=2,
                )
            )
            return False
        if type(data) is Gdk.FileList:
            paths = []
            for file in data.get_files():
                paths += [file.get_path()]
            data = "\n".join(paths)
        for path in data.split("\n"):
            if os.path.exists(path):
                message_label = self.get_file_button(path)
                if os.path.isdir(path):
                    self.chat.append({"User": "Folder", "Message": " " + path})
                    self.add_message("Folder", message_label)
                else:
                    self.chat.append({"User": "File", "Message": " " + path})
                    self.add_message("File", message_label)
                self.chats[self.chat_id]["chat"] = self.chat
            else:
                self.notification_block.add_toast(
                    Adw.Toast(title=_("The file is not recognized"), timeout=2)
                )

    def go_back_in_explorer_panel(self, *a):
        self.main_path += "/.."
        GLib.idle_add(self.update_folder)

    def go_home_in_explorer_panel(self, *a):
        self.main_path = "~"
        GLib.idle_add(self.update_folder)

    def go_forward_in_explorer_panel(self, *a):
        if self.main_path[len(self.main_path) - 3 : len(self.main_path)] == "/..":
            self.main_path = self.main_path[0 : len(self.main_path) - 3]
            GLib.idle_add(self.update_folder)

    def go_back_to_chats_panel(self, button):
        self.main.set_visible_child(self.chats_main_box)

    def return_to_chat_panel(self, button):
        self.main.set_visible_child(self.chat_panel)

    def update_folder(self, *a):
        if not self.check_streams["folder"]:
            self.check_streams["folder"] = True
            if os.path.exists(os.path.expanduser(self.main_path)):
                self.explorer_panel_header.set_title_widget(
                    Gtk.Label(
                        label=os.path.normpath(self.main_path)
                        + (3 - len(os.path.normpath(self.main_path))) * " ",
                        css_classes=["title"],
                        ellipsize=Pango.EllipsizeMode.MIDDLE,
                        max_width_chars=15,
                        halign=Gtk.Align.CENTER,
                        hexpand=True,
                    )
                )
                if (
                    len(os.listdir(os.path.expanduser(self.main_path))) == 0
                    or (
                        sum(
                            1
                            for filename in os.listdir(
                                os.path.expanduser(self.main_path)
                            )
                            if not filename.startswith(".")
                        )
                        == 0
                        and not self.controller.newelle_settings.hidden_files
                    )
                    and os.path.normpath(self.main_path) != "~"
                ):
                    self.explorer_panel.remove(self.folder_blocks_panel)
                    self.folder_blocks_panel = Gtk.Box(
                        orientation=Gtk.Orientation.VERTICAL, spacing=20, opacity=0.25
                    )
                    self.explorer_panel.append(self.folder_blocks_panel)
                    icon = Gtk.Image.new_from_gicon(
                        Gio.ThemedIcon(name="folder-symbolic")
                    )
                    icon.set_css_classes(["empty-folder"])
                    icon.set_valign(Gtk.Align.END)
                    icon.set_vexpand(True)
                    self.folder_blocks_panel.append(icon)
                    self.folder_blocks_panel.append(
                        Gtk.Label(
                            label=_("Folder is Empty"),
                            wrap=True,
                            wrap_mode=Pango.WrapMode.WORD_CHAR,
                            vexpand=True,
                            valign=Gtk.Align.START,
                            css_classes=["empty-folder", "heading"],
                        )
                    )
                else:
                    self.explorer_panel.remove(self.folder_blocks_panel)
                    self.folder_blocks_panel = Gtk.Box(
                        orientation=Gtk.Orientation.VERTICAL
                    )
                    self.explorer_panel.append(self.folder_blocks_panel)

                    flow_box = Gtk.FlowBox(vexpand=True)
                    flow_box.set_valign(Gtk.Align.START)

                    if os.path.normpath(self.main_path) == "~":
                        os.chdir(os.path.expanduser("~"))
                        path = "./.var/app/moe.nyarchlinux.assistant/NyarchAssistant"
                        if not os.path.exists(path):
                            os.makedirs(path)
                        button = Gtk.Button(css_classes=["flat"])
                        button.set_name(".var/app/moe.nyarchlinux.assistant/NyarchAssistant")
                        button.connect("clicked", self.open_folder)

<<<<<<< HEAD
                        icon = File(
                            self.main_path, ".var/app/io.github.qwersyk.Newelle/Newelle"
                        )
                        icon.set_css_classes(["large"])
                        icon.set_valign(Gtk.Align.END)
                        icon.set_vexpand(True)
                        file_label = Gtk.Label(
                            label="Newelle",
                            wrap=True,
                            wrap_mode=Pango.WrapMode.WORD_CHAR,
                            vexpand=True,
                            max_width_chars=11,
                            valign=Gtk.Align.START,
                            ellipsize=Pango.EllipsizeMode.MIDDLE,
                        )
                        file_box = Gtk.Box(
                            orientation=Gtk.Orientation.VERTICAL, spacing=6
                        )
=======
                        icon = File(self.main_path, ".var/app/moe.nyarchlinux.assistant/NyarchAssistant")
                        icon.set_css_classes(["large"])
                        icon.set_valign(Gtk.Align.END)
                        icon.set_vexpand(True)
                        file_label = Gtk.Label(label="NyarchAssistant", wrap=True, wrap_mode=Pango.WrapMode.WORD_CHAR,
                                               vexpand=True, max_width_chars=11, valign=Gtk.Align.START,
                                               ellipsize=Pango.EllipsizeMode.MIDDLE)
                        file_box = Gtk.Box(orientation=Gtk.Orientation.VERTICAL, spacing=6)
>>>>>>> c05c13ea
                        file_box.append(icon)
                        file_box.set_size_request(110, 110)
                        file_box.append(file_label)
                        button.set_child(file_box)

                        flow_box.append(button)
                    for file_info in os.listdir(os.path.expanduser(self.main_path)):
                        if (
                            file_info[0] == "."
                            and not self.controller.newelle_settings.hidden_files
                        ):
                            continue
                        button = Gtk.Button(css_classes=["flat"])
                        button.set_name(file_info)
                        button.connect("clicked", self.open_folder)

                        icon = File(self.main_path, file_info)
                        icon.set_css_classes(["large"])
                        icon.set_valign(Gtk.Align.END)
                        icon.set_vexpand(True)
                        file_label = Gtk.Label(
                            label=file_info + " " * (5 - len(file_info)),
                            wrap=True,
                            wrap_mode=Pango.WrapMode.WORD_CHAR,
                            vexpand=True,
                            max_width_chars=11,
                            valign=Gtk.Align.START,
                            ellipsize=Pango.EllipsizeMode.MIDDLE,
                        )
                        file_box = Gtk.Box(
                            orientation=Gtk.Orientation.VERTICAL, spacing=6
                        )
                        file_box.append(icon)
                        file_box.set_size_request(110, 110)
                        file_box.append(file_label)
                        button.set_child(file_box)

                        flow_box.append(button)
                    scrolled_window = Gtk.ScrolledWindow()
                    scrolled_window.set_policy(
                        Gtk.PolicyType.NEVER, Gtk.PolicyType.AUTOMATIC
                    )
                    scrolled_window.set_child(flow_box)
                    self.folder_blocks_panel.append(scrolled_window)
            else:
                self.main_path = "~"
                self.update_folder()
            self.check_streams["folder"] = False

    def get_target_directory(self, working_directory, directory):
        try:
            directory = directory.strip()
            if directory.startswith("'") and directory.endswith("'"):
                directory = directory[1:-1]
            elif directory.startswith('"') and directory.endswith('"'):
                directory = directory[1:-1]

            if directory.startswith("~"):
                directory = os.path.expanduser("~") + directory[1:]

            target_directory = posixpath.join(working_directory, directory)
            return (True, os.path.normpath(target_directory))
        except (IndexError, OSError) as e:
            return (False, working_directory)

    def open_folder(self, button, *a):
        if os.path.exists(
            os.path.join(os.path.expanduser(self.main_path), button.get_name())
        ):
            if os.path.isdir(
                os.path.join(os.path.expanduser(self.main_path), button.get_name())
            ):
                self.main_path += "/" + button.get_name()
                os.chdir(os.path.expanduser(self.main_path))
                GLib.idle_add(self.update_folder)
            else:
                subprocess.run(
                    [
                        "xdg-open",
                        os.path.expanduser(self.main_path + "/" + button.get_name()),
                    ]
                )
        else:
            self.notification_block.add_toast(
                Adw.Toast(title=_("File not found"), timeout=2)
            )

    def handle_main_block_change(self, *data):
        if self.main.get_folded():
            self.chat_panel_header.set_show_end_title_buttons(
                not self.main_program_block.get_reveal_flap()
            )
            self.left_panel_back_button.set_visible(True)
        else:
            self.chat_panel_header.set_show_end_title_buttons(False)
            self.left_panel_back_button.set_visible(False)

    # Chat management
    def continue_message(self, button):
        """Continue last message"""
        if self.chat[-1]["User"] not in ["Assistant", "Console", "User"]:
            self.notification_block.add_toast(
                Adw.Toast(title=_("You can no longer continue the message."), timeout=2)
            )
        else:
            threading.Thread(target=self.send_message).start()
            self.send_button_start_spinner()

    def regenerate_message(self, *a):
        """Regenerate last message"""
        if self.chat[-1]["User"] in ["Assistant", "Console"]:
            for i in range(len(self.chat) - 1, -1, -1):
                if self.chat[i]["User"] in ["Assistant", "Console"]:
                    self.chat.pop(i)
                else:
                    break
            self.show_chat()
            threading.Thread(target=self.send_message).start()
            self.send_button_start_spinner()
        elif self.last_error_box is not None:
            self.remove_error(True)
            self.show_chat()
            threading.Thread(target=self.send_message).start()
            self.send_button_start_spinner()
        else:
            self.notification_block.add_toast(
                Adw.Toast(
                    title=_("You can no longer regenerate the message."), timeout=2
                )
            )

    def remove_error(self, idle=False):
        """Remove the last error shown in chat

        Args:
            idle (): if the function is being executed in idle
        """
        if not idle:
            GLib.idle_add(self.remove_error, True)
        if self.last_error_box is not None:
            self.chat_list_block.remove(self.last_error_box)
            self.last_error_box = None

    def update_history(self):
        """Reload chats panel"""
        # Focus input to avoid removing a focused child
        # This avoids scroll up
        self.focus_input()

        # Update UI
        list_box = Gtk.ListBox(css_classes=["separators", "background"])
        list_box.set_selection_mode(Gtk.SelectionMode.NONE)
        self.chats_buttons_scroll_block.set_child(list_box)
        chat_range = (
            range(len(self.chats)).__reversed__()
            if self.controller.newelle_settings.reverse_order
            else range(len(self.chats))
        )
        for i in chat_range:
            box = Gtk.Box(
                spacing=6, margin_top=3, margin_bottom=3, margin_start=3, margin_end=3
            )
            generate_chat_name_button = Gtk.Button(
                css_classes=["flat", "accent"],
                valign=Gtk.Align.CENTER,
                icon_name="document-edit-symbolic",
                width_request=36,
            )  # wanted to use: tag-outline-symbolic
            generate_chat_name_button.connect("clicked", self.generate_chat_name)
            generate_chat_name_button.set_name(str(i))

            create_chat_clone_button = Gtk.Button(
                css_classes=["flat", "success"], valign=Gtk.Align.CENTER
            )
            create_chat_clone_button.connect("clicked", self.copy_chat)
            icon = Gtk.Image.new_from_gicon(Gio.ThemedIcon(name="edit-copy-symbolic"))
            icon.set_icon_size(Gtk.IconSize.INHERIT)
            create_chat_clone_button.set_child(icon)
            create_chat_clone_button.set_name(str(i))

            delete_chat_button = Gtk.Button(
                css_classes=["error", "flat"], valign=Gtk.Align.CENTER
            )
            delete_chat_button.connect("clicked", self.remove_chat)
            icon = Gtk.Image.new_from_gicon(Gio.ThemedIcon(name="user-trash-symbolic"))
            icon.set_icon_size(Gtk.IconSize.INHERIT)
            delete_chat_button.set_child(icon)
            delete_chat_button.set_name(str(i))
            button = Gtk.Button(css_classes=["flat"], hexpand=True)
            name = self.chats[i]["name"]
            if len(name) > 30:
                # name = name[0:27] + "…"
                button.set_tooltip_text(name)
            button.set_child(
                Gtk.Label(
                    label=name,
                    wrap=False,
                    wrap_mode=Pango.WrapMode.WORD_CHAR,
                    xalign=0,
                    ellipsize=Pango.EllipsizeMode.END,
                    width_chars=22,
                    single_line_mode=True,
                )
            )
            button.set_name(str(i))

            if i == self.chat_id:
                button.connect("clicked", self.return_to_chat_panel)
                delete_chat_button.set_css_classes([""])
                delete_chat_button.set_sensitive(False)
                delete_chat_button.set_can_target(False)
                delete_chat_button.set_has_frame(False)
                button.set_has_frame(True)
            else:
                button.connect("clicked", self.chose_chat)
            box.append(button)
            box.append(create_chat_clone_button)
            box.append(generate_chat_name_button)
            box.append(delete_chat_button)
            list_box.append(box)

    def remove_chat(self, button):
        """Remove a chat"""
        if int(button.get_name()) < self.chat_id:
            self.chat_id -= 1
        elif int(button.get_name()) == self.chat_id:
            return False
        self.chats.pop(int(button.get_name()))
        self.update_history()

    def generate_chat_name(self, button, multithreading=False):
        """Generate the name of the chat using llm. Reloaunches on another thread if not already in one"""
        if multithreading:
            if len(self.chats[int(button.get_name())]["chat"]) < 2:
                self.notification_block.add_toast(
                    Adw.Toast(title=_("Chat is empty"), timeout=2)
                )
                return False
            spinner = Gtk.Spinner(spinning=True)
            button.set_child(spinner)
            button.set_can_target(False)
            button.set_has_frame(True)

            self.secondary_model.set_history(
                [], self.get_history(self.chats[int(button.get_name())]["chat"])
            )
            print("Generating")
            name = self.secondary_model.generate_chat_name(
                self.prompts["generate_name_prompt"]
            )
            name = remove_thinking_blocks(name)
            if name is None:
                self.update_history()
                return
            name = remove_markdown(name)
            if name != "Chat has been stopped":
                self.chats[int(button.get_name())]["name"] = name
            self.update_history()
        else:
            threading.Thread(
                target=self.generate_chat_name, args=[button, True]
            ).start()

    def new_chat(self, button, *a):
        """Create a new chat and switch to it"""
        self.chats.append({"name": _("Chat ") + str(len(self.chats) + 1), "chat": []})
        if not self.status:
            self.stop_chat()
        self.stream_number_variable += 1
        self.chat_id = len(self.chats) - 1
        self.chat = self.chats[self.chat_id]["chat"]
        self.update_history()
        self.show_chat()
        GLib.idle_add(self.update_button_text)

    def copy_chat(self, button, *a):
        """Copy a chat into a new chat"""
        self.chats.append(
            {
                "name": self.chats[int(button.get_name())]["name"],
                "chat": self.chats[int(button.get_name())]["chat"][:],
            }
        )
        self.update_history()

    def chose_chat(self, button, *a):
        """Switch to another chat"""
        self.main.set_visible_child(self.chat_panel)
        if not self.status:
            self.stop_chat()
        self.stream_number_variable += 1
        self.chat_id = int(button.get_name())
        self.chat = self.chats[self.chat_id]["chat"]
        self.update_history()
        self.show_chat()
        GLib.idle_add(self.update_button_text)

    def scrolled_chat(self):
        """Scroll at the bottom of the chat"""
        adjustment = self.chat_scroll.get_vadjustment()
        adjustment.set_value(100000)

    def clear_chat(self, button):
        """Delete current chat history"""
        self.notification_block.add_toast(
            Adw.Toast(title=_("Chat is cleared"), timeout=2)
        )
        self.chat = []
        self.chats[self.chat_id]["chat"] = self.chat
        self.show_chat()
        self.stream_number_variable += 1
        threading.Thread(target=self.update_button_text).start()

    def stop_chat(self, button=None):
        """Stop generating the message"""
        self.status = True
        self.stream_number_variable += 1
        self.chat_stop_button.set_visible(False)
        GLib.idle_add(self.update_button_text)
        if len(self.chat) > 0 and (
            self.chat[-1]["User"] != "Assistant"
            or "```console" in self.chat[-1]["Message"]
        ):
            for i in range(len(self.chat) - 1, -1, -1):
                if self.chat[i]["User"] in ["Assistant", "Console"]:
                    self.chat.pop(i)
                else:
                    break
        self.notification_block.add_toast(
            Adw.Toast(
                title=_("The message was canceled and deleted from history"), timeout=2
            )
        )
        self.show_chat()
        self.remove_send_button_spinner()

    def update_button_text(self):
        """Update clear chat, regenerate message and continue buttons, add offers"""
        for btn in self.message_suggestion_buttons_array:
            btn.set_visible(False)
        self.button_clear.set_visible(False)
        self.button_continue.set_visible(False)
        self.regenerate_message_button.set_visible(False)
        self.chat_stop_button.set_visible(False)
        if self.status:
            if self.chat != []:
                self.button_clear.set_visible(True)
                if (
                    self.chat[-1]["User"] in ["Assistant", "Console"]
                    or self.last_error_box is not None
                ):
                    self.regenerate_message_button.set_visible(True)
                elif self.chat[-1]["User"] in ["Assistant", "Console", "User"]:
                    self.button_continue.set_visible(True)
            # Generate suggestions in another thread and then add them to the UI
            threading.Thread(target=self.generate_suggestions).start()
        else:
            for btn in self.message_suggestion_buttons_array:
                btn.set_visible(False)
            self.button_clear.set_visible(False)
            self.button_continue.set_visible(False)
            self.regenerate_message_button.set_visible(False)
            self.chat_stop_button.set_visible(True)
        GLib.idle_add(self.scrolled_chat)

    def on_entry_activate(self, entry):
        """Send a message when input is pressed

        Args:
            entry (): Message input entry
        """
        if not self.status:
            self.notification_block.add_toast(
                Adw.Toast(
                    title=_("The message cannot be sent until the program is finished"),
                    timeout=2,
                )
            )
            return False
        text = entry.get_text()
        entry.set_text("")
        if not text == " " * len(text):
            if self.attached_image_data is not None:
                if self.attached_image_data.endswith(
                    (".png", ".jpg", ".jpeg", ".webp")
                ) or self.attached_image_data.startswith("data:image/jpeg;base64,"):
                    text = "```image\n" + self.attached_image_data + "\n```\n" + text
                elif self.attached_image_data.endswith(
                    (".mp4", ".mkv", ".webm", ".avi")
                ):
                    text = "```video\n" + self.attached_image_data + "\n```\n" + text
                else:
                    text = "```file\n" + self.attached_image_data + "\n```\n" + text
                self.delete_attachment(self.attach_button)
            self.chat.append({"User": "User", "Message": text})
            self.show_message(text, True, id_message=len(self.chat) - 1, is_user=True)
        self.scrolled_chat()
        threading.Thread(target=self.send_message).start()
        self.send_button_start_spinner()

    # LLM functions
    def send_message_to_bot(self, message):
        """Send a message to the bot

        Args:
            message (): text of the message

        Returns:
           the message
        """
        return self.model.send_message(self, message)

    def send_bot_response(self, button):
        """Add message to the chat, display the user message and the spiner and launch a thread to get response

        Args:
            button (): send message button
        """
        self.send_button_start_spinner()
        text = button.get_child().get_label()
        self.chat.append({"User": "User", "Message": " " + text})
        self.show_message(text, id_message=len(self.chat) - 1, is_user=True)
        threading.Thread(target=self.send_message).start()

    def generate_suggestions(self):
        """Create the suggestions and update the UI when it's finished"""
        self.model.set_history([], self.get_history())
        suggestions = self.secondary_model.get_suggestions(
            self.controller.newelle_settings.prompts["get_suggestions_prompt"],
            self.offers,
        )
        GLib.idle_add(self.populate_suggestions, suggestions)

    def populate_suggestions(self, suggestions):
        """Update the UI with the generated suggestions"""
        i = 0
        # Convert to tuple to remove duplicates
        for suggestion in tuple(suggestions):
            if i + 1 > self.offers:
                break
            else:
                message = suggestion.replace("\n", "")
                btn = self.message_suggestion_buttons_array[i]
                btn.get_child().set_label(message)
                btn.set_visible(True)
                GLib.idle_add(self.scrolled_chat)
            i += 1
        self.chat_stop_button.set_visible(False)
        GLib.idle_add(self.scrolled_chat)

    def get_history(
        self, chat=None, include_last_message=False
    ) -> list[dict[str, str]]:
        """Format the history excluding none messages and picking the right context size

        Args:
            chat (): chat history, if None current is taken

        Returns:
           chat history
        """
        if chat is None:
            chat = self.chat
        history = []
        count = self.controller.newelle_settings.memory
        msgs = chat[:-1] if not include_last_message else chat
        for msg in msgs:
            if count == 0:
                break
            if msg["User"] == "Console" and msg["Message"] == "None":
                continue
            if self.controller.newelle_settings.remove_thinking:
                msg["Message"] = remove_thinking_blocks(msg["Message"])
            history.append(msg)
            count -= 1
        return history

    def get_memory_prompt(self):
        r = []
        if self.memory_on:
            r += self.memory_handler.get_context(
                self.chat[-1]["Message"], self.get_history()
            )
        if self.rag_on:
            r += self.rag_handler.get_context(
                self.chat[-1]["Message"], self.get_history()
            )
        if (
            self.controller.newelle_settings.rag_on_documents
            and self.rag_handler is not None
        ):
            documents = extract_supported_files(
                self.get_history(include_last_message=True),
                self.rag_handler.get_supported_files(),
            )
            if len(documents) > 0:
                r += self.rag_handler.query_document(
                    self.chat[-1]["Message"], documents
                )
        return r

    def update_memory(self, bot_response):
        if self.memory_on:
            threading.Thread(
                target=self.memory_handler.register_response,
                args=(bot_response, self.chat),
            ).start()

    def send_message(self, manual=True):
        """Send a message in the chat and get bot answer, handle TTS etc"""
        if manual:
            self.auto_run_times = 0
        self.stream_number_variable += 1
        stream_number_variable = self.stream_number_variable
        self.status = False
        GLib.idle_add(self.update_button_text)

        # Append extensions prompts
        prompts = []
        for prompt in self.controller.newelle_settings.bot_prompts:
            prompts.append(replace_variables(prompt))

        # Append memory
        if (
            self.memory_on
            or self.rag_on
            or self.controller.newelle_settings.rag_on_documents
        ):
            prompts += self.get_memory_prompt()

<<<<<<< HEAD
=======
        # If the model is not installed, install it
        if not self.model.is_installed():
            print("Installing the model...")
            self.model.install()
        # Get smart prompts
        if self.controller.newelle_settings.smart_prompt_enabled:
            self.smart_prompt_handler = self.controller.handlers.smart_prompt
            if self.smart_prompt_handler in AVAILABLE_SMART_PROMPTS:
                try:
                    generated = self.smart_prompt_handler.get_extra_prompts(self.chat[-1]["Message"], self.get_history(), EXTRA_PROMPTS)
                    prompts += generated
                except Exception as e:
                    print(e)
>>>>>>> c05c13ea
        # Set the history for the model
        history = self.get_history()
        # Let extensions preprocess the history
        old_history = copy.deepcopy(history)
        old_user_prompt = self.chat[-1]["Message"]

        self.chat, prompts = self.extensionloader.preprocess_history(self.chat, prompts)
        if len(self.chat) == 0:
            GLib.idle_add(self.remove_send_button_spinner)
            GLib.idle_add(self.show_chat)
            return
        if self.chat[-1]["Message"] != old_user_prompt:
            self.reload_message(len(self.chat) - 1)

        self.model.set_history(prompts, history)
        try:
            if self.model.stream_enabled():
                self.streamed_message = ""
                self.curr_label = ""
                GLib.idle_add(self.create_streaming_message_label)
                self.streaming_label = None
                self.last_update = time.time()
                message_label = self.model.send_message_stream(
                    self,
                    self.chat[-1]["Message"],
                    self.update_message,
                    [stream_number_variable],
                )
                try:
                    parent = self.streaming_box.get_parent()
                    if parent is not None:
                        parent.set_visible(False)
                except Exception as _:
                    pass
            else:
                message_label = self.send_message_to_bot(self.chat[-1]["Message"])
        except Exception as e:
            # Show error messsage
            GLib.idle_add(self.show_message, str(e), False, -1, False, False, True)
            GLib.idle_add(self.remove_send_button_spinner)

            def remove_streaming_box():
                if self.model.stream_enabled() and hasattr(self, "streaming_box"):
                    self.streaming_box.unparent()

            GLib.timeout_add(250, remove_streaming_box)
            return
        if self.stream_number_variable == stream_number_variable:
            history, message_label = self.extensionloader.postprocess_history(
                self.chat, message_label
            )
            # Edit messages that require to be updated
            edited_messages = get_edited_messages(history, old_history)
            if edited_messages is None:
                GLib.idle_add(self.show_chat)
            else:
                for message in edited_messages:
                    GLib.idle_add(self.reload_message, message)
            GLib.idle_add(
                self.show_message,
                message_label,
                False,
                -1,
                False,
                False,
                False,
                "\n".join(prompts),
            )
        GLib.idle_add(self.remove_send_button_spinner)
        # Generate chat name
        self.update_memory(message_label)
        if self.controller.newelle_settings.auto_generate_name and len(self.chat) == 1:
            GLib.idle_add(self.generate_chat_name, Gtk.Button(name=str(self.chat_id)))
            
        if self.tts_enabled:
            # Remove text in *text*
            message_label = convert_think_codeblocks(message_label)
            message = re.sub(r"```.*?```", "", message_label, flags=re.DOTALL)
            message = remove_markdown(message)
<<<<<<< HEAD
            if not (
                not message.strip()
                or message.isspace()
                or all(char == "\n" for char in message)
            ):
                tts_thread = threading.Thread(
                    target=self.tts.play_audio, args=(message,)
                )
=======
            # Remove text in *text*
            if not(not message.strip() or message.isspace() or all(char == '\n' for char in message)):
                # Translate the message
                translator = None
                if self.translation_enabled:
                    translator = self.translator          
                if self.controller.newelle_settings.avatar_enabled and self.avatar_handler is not None:
                    tts_thread = threading.Thread(target=self.avatar_handler.speak_with_tts, args=(message, self.tts, translator))
                else:
                    if translator is not None:
                        message = translator.translate(message)
                    tts_thread = threading.Thread(target=self.tts.play_audio, args=(message, ))
>>>>>>> c05c13ea
                tts_thread.start()
                def restart_recording():
                    if not self.automatic_stt_status:
                        return
                    if tts_thread is not None:
                        tts_thread.join()
                    GLib.idle_add(self.start_recording, self.recording_button)
                if self.controller.newelle_settings.automatic_stt:
                    threading.Thread(target=restart_recording).start()

    def create_streaming_message_label(self):
        """Create a label for message streaming"""
        # Create a scrolledwindow for the text view
        scrolled_window = Gtk.ScrolledWindow(
            margin_top=10, margin_start=10, margin_bottom=10, margin_end=10
        )
        scrolled_window.set_policy(Gtk.PolicyType.NEVER, Gtk.PolicyType.NEVER)
        scrolled_window.set_overflow(Gtk.Overflow.HIDDEN)
        scrolled_window.set_max_content_width(200)
        # Create a textview for the message that will be streamed
        self.streaming_label = Gtk.TextView(
            wrap_mode=Gtk.WrapMode.WORD_CHAR, editable=False, hexpand=True
        )
        # Remove background color from window and textview
        scrolled_window.add_css_class("scroll")
        self.streaming_label.add_css_class("scroll")
        apply_css_to_widget(
            scrolled_window, ".scroll { background-color: rgba(0,0,0,0);}"
        )
        apply_css_to_widget(
            self.streaming_label, ".scroll { background-color: rgba(0,0,0,0);}"
        )
        # Add the textview to the scrolledwindow
        scrolled_window.set_child(self.streaming_label)
        # Remove background from the text buffer
        text_buffer = self.streaming_label.get_buffer()
        tag = text_buffer.create_tag(
            "no-background", background_set=False, paragraph_background_set=False
        )
        if tag is not None:
            text_buffer.apply_tag(
                tag, text_buffer.get_start_iter(), text_buffer.get_end_iter()
            )
        # Create the message label
        self.streaming_box = self.add_message("Assistant", scrolled_window)
        self.streaming_box.set_overflow(Gtk.Overflow.VISIBLE)

    def update_message(self, message, stream_number_variable):
        """Update message label when streaming

        Args:
            message (): new message text
            stream_number_variable (): stream number, avoid conflicting streams
        """
        if self.stream_number_variable != stream_number_variable:
            return
        self.streamed_message = message
        if self.streaming_label is not None:
            # Find the differences between the messages
            added_message = message[len(self.curr_label) :]
            t = time.time()
            if t - self.last_update < 0.05:
                return
            self.last_update = t
            self.curr_label = message

            # Edit the label on the main thread
            def idle_edit():
                self.streaming_label.get_buffer().insert(
                    self.streaming_label.get_buffer().get_end_iter(), added_message
                )
                pl = self.streaming_label.create_pango_layout(self.curr_label)
                width, height = pl.get_size()
                width = (
                    Gtk.Widget.get_scale_factor(self.streaming_label)
                    * width
                    / Pango.SCALE
                )
                height = (
                    Gtk.Widget.get_scale_factor(self.streaming_label)
                    * height
                    / Pango.SCALE
                )
                wmax = self.chat_list_block.get_size(Gtk.Orientation.HORIZONTAL)
                # Dynamically take the width of the label
                self.streaming_label.set_size_request(int(min(width, wmax - 150)), -1)

            GLib.idle_add(idle_edit)

    # Show messages in chat
    def show_chat(self):
        """Show a chat"""
        self.messages_box = []
        self.last_error_box = None
        if not self.check_streams["chat"]:
            self.check_streams["chat"] = True
            try:
                self.chat_scroll_window.remove(self.chat_list_block)
                self.chat_list_block = Gtk.ListBox(
                    css_classes=["separators", "background", "view"]
                )
                self.chat_list_block.set_selection_mode(Gtk.SelectionMode.NONE)

                self.chat_scroll_window.append(self.chat_list_block)
            except Exception as e:
                self.notification_block.add_toast(Adw.Toast(title=str(e)))

            self.chat_scroll_window.remove(self.chat_controls_entry_block)
            self.chat_scroll_window.remove(self.offers_entry_block)
            self.chat_scroll_window.append(self.chat_controls_entry_block)
            self.chat_scroll_window.append(self.offers_entry_block)
            if not self.controller.newelle_settings.virtualization:
                self.add_message("WarningNoVirtual")
            else:
                self.add_message("Disclaimer")
            for i in range(len(self.chat)):
                if self.chat[i]["User"] == "User":
                    self.show_message(
                        self.chat[i]["Message"], True, id_message=i, is_user=True
                    )
                elif self.chat[i]["User"] == "Assistant":
                    self.show_message(self.chat[i]["Message"], True, id_message=i)
                elif self.chat[i]["User"] in ["File", "Folder"]:
                    self.add_message(
                        self.chat[i]["User"],
                        self.get_file_button(
                            self.chat[i]["Message"][1 : len(self.chat[i]["Message"])]
                        ),
                    )
            self.check_streams["chat"] = False
        GLib.idle_add(self.scrolled_chat)
        GLib.idle_add(self.update_button_text)

    def add_prompt(self, prompt: str | None):
        if prompt is None:
            return
        self.chat[-1]["Prompt"] = prompt

    def show_message(
        self,
        message_label,
        restore=False,
        id_message=-1,
        is_user=False,
        return_widget=False,
        newelle_error=False,
        prompt: str | None = None,
    ):
        """Show a message

        Args:
            message_label (): text of the message
            restore (): if the chat is being restored
            id_message (): id of the message
            is_user (): true if it's a user message
            return_widget (): if the widget should be returned and not added
            newelle_error (): if the message is an error from Newelle

        Returns:
            Gtk.Widget | None
        """
        editable = True
        if message_label == " " * len(message_label) and not is_user:
            if not restore:
                self.chat.append({"User": "Assistant", "Message": message_label})
                self.add_prompt(prompt)
                GLib.idle_add(self.update_button_text)
                self.status = True
                self.chat_stop_button.set_visible(False)
        elif newelle_error:
            if not restore:
                self.chat_stop_button.set_visible(False)
                GLib.idle_add(self.update_button_text)
                self.status = True
            message_label = markwon_to_pango(message_label)
            self.last_error_box = self.add_message(
                "Error",
                Gtk.Label(
                    label=message_label,
                    use_markup=True,
                    wrap=True,
                    margin_top=10,
                    margin_end=10,
                    margin_bottom=10,
                    margin_start=10,
                ),
            )
        else:
            if not restore and not is_user:
                self.chat.append({"User": "Assistant", "Message": message_label})
                self.add_prompt(prompt)
            chunks = get_message_chunks(
                message_label, self.controller.newelle_settings.display_latex
            )
            box = Gtk.Box(
                margin_top=10,
                margin_start=10,
                margin_bottom=10,
                margin_end=10,
                orientation=Gtk.Orientation.VERTICAL,
            )
            code_language = ""
            has_terminal_command = False
            running_threads = []
            for chunk in chunks:
                if chunk.type == "codeblock":
                    code_language = chunk.lang
                    if code_language in self.extensionloader.codeblocks and not is_user:
                        value = chunk.text
                        extension = self.extensionloader.codeblocks[code_language]
                        try:
                            widget = extension.get_gtk_widget(value, code_language)
                            if widget is not None:
                                box.append(widget)
                            else:
                                editable = False
                                if id_message == -1:
                                    id_message = len(self.chat) - 1
                                id_message += 1
                                has_terminal_command = True
                                text_expander = Gtk.Expander(
                                    label=code_language,
                                    css_classes=["toolbar", "osd"],
                                    margin_top=10,
                                    margin_start=10,
                                    margin_bottom=10,
                                    margin_end=10,
                                )
                                text_expander.set_expanded(False)
                                reply_from_the_console = None

                                if (
                                    self.chat[min(id_message, len(self.chat) - 1)][
                                        "User"
                                    ]
                                    == "Console"
                                ):
                                    reply_from_the_console = self.chat[
                                        min(id_message, len(self.chat) - 1)
                                    ]["Message"]

                                def getresponse():
                                    if not restore:
                                        response = extension.get_answer(
                                            value, code_language
                                        )
                                        if response is not None:
                                            code = (True, response)
                                        else:
                                            code = (False, "Error:")
                                    else:
                                        code = (True, reply_from_the_console)

                                    # Apply the changes on the main thread
                                    # Avoid crashes
                                    def apply_sync():
                                        text_expander.set_child(
                                            Gtk.Label(
                                                wrap=True,
                                                wrap_mode=Pango.WrapMode.WORD_CHAR,
                                                label=chunk.text + "\n" + str(code[1]),
                                                selectable=True,
                                            )
                                        )

                                        if not code[0]:
                                            self.add_message("Error", text_expander)

                                    self.chat.append(
                                        {
                                            "User": "Console",
                                            "Message": " " + str(code[1]),
                                        }
                                    )
                                    GLib.idle_add(apply_sync)

                                box.append(text_expander)
                                t = threading.Thread(target=getresponse)
                                t.start()
                                running_threads.append(t)
                        except Exception as e:
                            print("Extension error " + extension.id + ": " + str(e))
                            box.append(CopyBox(chunk.text, code_language, parent=self))
                    elif code_language == "think":
                        box.append(
                            Gtk.Expander(
                                label="think",
                                child=Gtk.Label(label=chunk.text, wrap=True),
                                css_classes=["toolbar", "osd"],
                                margin_top=10,
                                margin_start=10,
                                margin_bottom=10,
                                margin_end=10,
                            )
                        )
                    elif code_language == "image":
                        for i in chunk.text.split("\n"):
                            if i.startswith("data:image/jpeg;base64,"):
                                data = i[len("data:image/jpeg;base64,") :]
                                raw_data = base64.b64decode(data)
                                loader = GdkPixbuf.PixbufLoader()
                                loader.write(raw_data)
                                loader.close()
                                image = Gtk.Image(css_classes=["image"])
                                image.set_from_pixbuf(loader.get_pixbuf())
                                box.append(image)
                            else:
                                image = Gtk.Image(css_classes=["image"])
                                image.set_from_file(i)
                                box.append(image)
                    elif code_language == "video":
                        for i in chunk.text.split("\n"):
                            video = Gtk.Video(
                                css_classes=["video"], vexpand=True, hexpand=True
                            )
                            video.set_size_request(-1, 400)
                            video.set_file(Gio.File.new_for_path(i))
                            box.append(video)
                    elif code_language == "console" and not is_user:
                        editable = False
                        if id_message == -1:
                            id_message = len(self.chat) - 1
                        id_message += 1
                        if (
                            self.controller.newelle_settings.auto_run
                            and not any(
                                command in chunk.text
                                for command in ["rm ", "apt ", "sudo ", "yum ", "mkfs "]
                            )
                            and self.auto_run_times
                            < self.controller.newelle_settings.max_run_times
                        ):
                            has_terminal_command = True
                            value = chunk.text
                            text_expander = Gtk.Expander(
                                label="Console",
                                css_classes=["toolbar", "osd"],
                                margin_top=10,
                                margin_start=10,
                                margin_bottom=10,
                                margin_end=10,
                            )
                            text_expander.set_expanded(False)
                            box.append(text_expander)
                            path = ""
                            reply_from_the_console = None
                            if (
                                self.chat[min(id_message, len(self.chat) - 1)]["User"]
                                == "Console"
                            ):
                                reply_from_the_console = self.chat[
                                    min(id_message, len(self.chat) - 1)
                                ]["Message"]

                            def getresponse(path):
                                if not restore:
                                    path = os.path.normpath(self.main_path)
                                    code = self.execute_terminal_command(value)
                                else:
                                    code = (True, reply_from_the_console)
                                text = f"[User {path}]:$ {value}\n{code[1]}"
                                if not restore:
                                    self.chat.append(
                                        {
                                            "User": "Console",
                                            "Message": " " + str(code[1]),
                                        }
                                    )

                                def apply_sync():
                                    text_expander.set_child(
                                        Gtk.Label(
                                            wrap=True,
                                            wrap_mode=Pango.WrapMode.WORD_CHAR,
                                            label=text,
                                            selectable=True,
                                        )
                                    )
                                    if not code[0]:
                                        self.add_message("Error", text_expander)

                                GLib.idle_add(apply_sync)

                            t = threading.Thread(target=getresponse, args=(path,))
                            t.start()
                            running_threads.append(t)
                            if not restore:
                                self.auto_run_times += 1
                        else:
                            if not restore:
                                self.chat.append({"User": "Console", "Message": "None"})
                            box.append(
                                CopyBox(chunk.text, code_language, self, id_message)
                            )
                        result = {}
                    elif code_language in ["file", "folder"]:
                        for obj in chunk.text.split("\n"):
                            box.append(self.get_file_button(obj))
                    elif code_language == "chart" and not is_user:
                        result = {}
                        lines = chunk.text.split("\n")
                        percentages = ""
                        for line in lines:
                            parts = line.split("-")
                            if len(parts) == 2:
                                key = parts[0].strip()
                                percentages = "%" in parts[1]
                                value = "".join(
                                    filter(lambda x: x.isdigit() or x == ".", parts[1])
                                )
                                result[key] = float(value)
                            else:
                                box.append(
                                    CopyBox(chunk.text, code_language, parent=self)
                                )
                                result = {}
                                break
                        if result != {}:
                            box.append(BarChartBox(result, percentages))
                    elif code_language == "latex":
                        try:
                            box.append(
                                DisplayLatex(chunk.text, 100, self.controller.cache_dir)
                            )
                        except Exception as e:
                            print(e)
                            box.append(CopyBox(chunk.text, code_language, parent=self))
                    else:
                        box.append(CopyBox(chunk.text, code_language, parent=self))
                elif chunk.type == "table":
                    try:
                        box.append(self.create_table(chunk.text.split("\n")))
                    except Exception as e:
                        print(e)
                        box.append(CopyBox(chunk.text, "table", parent=self))
                elif chunk.type == "inline_chunks":
                    if chunk.subchunks is None:
                        continue
                    txt = ""
                    for chunk in chunk.subchunks:
                        if chunk.type == "text":
                            txt += chunk.text
                        elif chunk.type == "latex_inline":
                            txt += LatexNodes2Text().latex_to_text(chunk.text)
                            print(chunk.text)
                            print(txt)
                    label = markwon_to_pango(txt)
                    box.append(
                        Gtk.Label(
                            label=label,
                            wrap=True,
                            halign=Gtk.Align.START,
                            wrap_mode=Pango.WrapMode.WORD_CHAR,
                            width_chars=1,
                            selectable=True,
                            use_markup=True,
                        )
                    )
                elif chunk.type == "latex" or chunk.type == "latex_inline":
                    try:
                        box.append(
                            DisplayLatex(chunk.text, 100, self.controller.cache_dir)
                        )
                    except Exception:
                        box.append(CopyBox(chunk.text, "latex", parent=self))
                elif chunk.type == "thinking":
                    box.append(
                        Gtk.Expander(
                            label="think",
                            child=Gtk.Label(label=chunk.text, wrap=True),
                            css_classes=["toolbar", "osd"],
                            margin_top=10,
                            margin_start=10,
                            margin_bottom=10,
                            margin_end=10,
                        )
                    )
                elif chunk.type == "text":
                    label = markwon_to_pango(chunk.text)
                    box.append(
                        Gtk.Label(
                            label=label,
                            wrap=True,
                            halign=Gtk.Align.START,
                            wrap_mode=Pango.WrapMode.WORD_CHAR,
                            width_chars=1,
                            selectable=True,
                            use_markup=True,
                        )
                    )
            if not has_terminal_command:
                if not return_widget:
                    self.add_message(
                        "Assistant" if not is_user else "User",
                        box,
                        id_message,
                        editable,
                    )
                else:
                    return box
                if not restore:
                    GLib.idle_add(self.update_button_text)
                    self.status = True
                    self.chat_stop_button.set_visible(False)
                    self.chats[self.chat_id]["chat"] = self.chat
            else:
                if not return_widget:
                    self.add_message("Assistant", box, id_message, editable)
                else:
                    return box
                if not restore and not is_user:

                    def wait_threads_sm():
                        for t in running_threads:
                            t.join()
                        if len(running_threads) > 0:
                            self.send_message(manual=False)

                    self.chats[self.chat_id]["chat"] = self.chat
                    threading.Thread(target=wait_threads_sm).start()
        GLib.idle_add(self.scrolled_chat)
        self.save_chat()

    def create_table(self, table):
        """Create a table

        Args:
            table (): markdown table code

        Returns:
           table widget
        """
        data = []
        for row in table:
            cells = row.strip("|").split("|")
            data.append([cell.strip() for cell in cells])
        model = Gtk.ListStore(*[str] * len(data[0]))
        for row in data[1:]:
            if not all(
                len(element.replace(":", "").replace(" ", "").replace("-", "").strip())
                == 0
                for element in row
            ):
                r = []
                for element in row:
                    r.append(simple_markdown_to_pango(element))
                model.append(r)
        self.treeview = Gtk.TreeView(
            model=model, css_classes=["toolbar", "view", "transparent"]
        )

        for i, title in enumerate(data[0]):
            renderer = Gtk.CellRendererText()
            column = Gtk.TreeViewColumn(title, renderer, markup=i)
            self.treeview.append_column(column)
        return self.treeview

    def edit_message(
        self, gesture, data, x, y, box: Gtk.Box, apply_edit_stack: Gtk.Stack
    ):
        """Edit message on right click or button click

        Args:
            gesture (): widget with the id of the message to edit as name
            data (): ignored
            x (): ignored
            y (): ignored
            box: box of the message
            apply_edit_stack: stack with the edit controls

        Returns:

        """
        if not self.status:
            self.notification_block.add_toast(
                Adw.Toast(
                    title=_("You can't edit a message while the program is running."),
                    timeout=2,
                )
            )
            return False

        old_message = box.get_last_child()
        if old_message is None:
            return

        entry = MultilineEntry()
        self.edit_entries[int(gesture.get_name())] = entry
        # Infer size from the size of the old message
        wmax = old_message.get_size(Gtk.Orientation.HORIZONTAL)
        hmax = old_message.get_size(Gtk.Orientation.VERTICAL)
        # Create the entry to edit the message
        entry.set_text(self.chat[int(gesture.get_name())]["Message"])
        entry.set_margin_end(10)
        entry.set_margin_top(10)
        entry.set_margin_start(10)
        entry.set_margin_bottom(10)
        entry.set_size_request(wmax, hmax)
        # Change the stack to edit controls
        apply_edit_stack.set_visible_child_name("apply")
        entry.set_on_enter(
            lambda entry: self.apply_edit_message(gesture, box, apply_edit_stack)
        )
        box.remove(old_message)
        box.append(entry)

    def reload_message(self, message_id: int):
        """Reload a message

        Args:
            message_id (int): the id of the message to reload
        """
        if len(self.messages_box) <= message_id:
            return
        if self.chat[message_id]["User"] == "Console":
            return
        message_box = self.messages_box[message_id + 1]  # +1 to fix message warning
        old_label = message_box.get_last_child()
        if old_label is not None:
            message_box.remove(old_label)
            message_box.append(
                self.show_message(
                    self.chat[message_id]["Message"],
                    id_message=message_id,
                    is_user=self.chat[message_id]["User"] == "User",
                    return_widget=True,
                )
            )

    def apply_edit_message(self, gesture, box: Gtk.Box, apply_edit_stack: Gtk.Stack):
        """Apply edit for a message

        Args:
            gesture (): widget with the id of the message to edit as name
            box: box of the message
            apply_edit_stack: stack with the edit controls
        """
        entry = self.edit_entries[int(gesture.get_name())]
        self.focus_input()
        # Delete message
        if entry.get_text() == "":
            self.delete_message(gesture, box)
            return

        apply_edit_stack.set_visible_child_name("edit")
        self.chat[int(gesture.get_name())]["Message"] = entry.get_text()
        self.save_chat()
        box.remove(entry)
        box.append(
            self.show_message(
                entry.get_text(),
                restore=True,
                id_message=int(gesture.get_name()),
                is_user=self.chat[int(gesture.get_name())]["User"] == "User",
                return_widget=True,
            )
        )

    def cancel_edit_message(self, gesture, box: Gtk.Box, apply_edit_stack: Gtk.Stack):
        """Restore the old message

        Args:
            gesture (): widget with the id of the message to edit as name
            box: box of the message
            apply_edit_stack: stack with the edit controls
        """
        entry = self.edit_entries[int(gesture.get_name())]
        self.focus_input()
        apply_edit_stack.set_visible_child_name("edit")
        box.remove(entry)
        box.append(
            self.show_message(
                self.chat[int(gesture.get_name())]["Message"],
                restore=True,
                id_message=int(gesture.get_name()),
                is_user=self.chat[int(gesture.get_name())]["User"] == "User",
                return_widget=True,
            )
        )

    def delete_message(self, gesture, box):
        """Delete a message from the chat

        Args:
            gesture (): widget with the id of the message to edit as name
            box (): box of the message
        """
        del self.chat[int(gesture.get_name())]
        self.chat_list_block.remove(box.get_parent())
        self.messages_box.remove(box)
        self.save_chat()
        self.show_chat()

    def show_prompt(self, button, id):
        """Show a prompt

        Args:
            id (): id of the prompt to show
        """
        dialog = Adw.Dialog(can_close=True)
        dialog.set_title(_("Prompt content"))
        label = Gtk.Label(
            label=self.chat[id]["Prompt"],
            wrap=True,
            wrap_mode=Pango.WrapMode.WORD,
            selectable=True,
            halign=Gtk.Align.START,
        )
        scroll = Gtk.ScrolledWindow(propagate_natural_width=True, height_request=600)
        scroll.set_policy(Gtk.PolicyType.NEVER, Gtk.PolicyType.AUTOMATIC)
        scroll.set_child(label)
        content = Gtk.Box(orientation=Gtk.Orientation.VERTICAL)
        content.append(
            Adw.HeaderBar(css_classes=["flat"], show_start_title_buttons=False)
        )
        content.append(scroll)
        dialog.set_child(content)
        dialog.set_content_width(400)
        dialog.present()

    def copy_message(self, button, id):
        """Copy a message

        Args:
            id (): id of the message to copy
        """
        display = Gdk.Display.get_default()
        if display is None or len(self.chat) <= id:
            return
        clipboard = display.get_clipboard()
        clipboard.set_content(
            Gdk.ContentProvider.new_for_value(self.chat[id]["Message"])
        )
        button.set_icon_name("object-select-symbolic")
        GLib.timeout_add(2000, lambda: button.set_icon_name("edit-copy-symbolic"))

    def build_edit_box(self, box, id):
        """Create the box and the stack with the edit buttons

        Args:
            box (): box of the message
            id (): id of the message

        Returns:
            Gtk.Stack
        """
        has_prompt = len(self.chat) > int(id) and "Prompt" in self.chat[int(id)]
        edit_box = Gtk.Box()
        buttons_box = Gtk.Box(
            orientation=Gtk.Orientation.VERTICAL,
            valign=Gtk.Align.CENTER,
            halign=Gtk.Align.CENTER,
        )
        apply_box = Gtk.Box()

        # Apply box
        apply_edit_stack = Gtk.Stack()
        apply_button = Gtk.Button(
            icon_name="check-plain-symbolic",
            css_classes=["flat", "success"],
            valign=Gtk.Align.CENTER,
            name=id,
        )
        apply_button.connect("clicked", self.apply_edit_message, box, apply_edit_stack)
        cancel_button = Gtk.Button(
            icon_name="circle-crossed-symbolic",
            css_classes=["flat", "destructive-action"],
            valign=Gtk.Align.CENTER,
            name=id,
        )
        cancel_button.connect(
            "clicked", self.cancel_edit_message, box, apply_edit_stack
        )
        apply_box.append(apply_button)
        apply_box.append(cancel_button)

        # Edit box
        button = Gtk.Button(
            icon_name="document-edit-symbolic",
            css_classes=["flat", "success"],
            valign=Gtk.Align.CENTER,
            name=id,
        )
        button.connect(
            "clicked", self.edit_message, None, None, None, box, apply_edit_stack
        )
        remove_button = Gtk.Button(
            icon_name="user-trash-symbolic",
            css_classes=["flat", "destructive-action"],
            valign=Gtk.Align.CENTER,
            name=id,
        )
        remove_button.connect("clicked", self.delete_message, box)
        edit_box.append(button)
        edit_box.append(remove_button)
        buttons_box.append(edit_box)
        # Prompt box
        if has_prompt:
            prompt_box = Gtk.Box(halign=Gtk.Align.CENTER)
            button = Gtk.Button(
                icon_name="question-round-outline-symbolic",
                css_classes=["flat", "accent"],
                valign=Gtk.Align.CENTER,
                halign=Gtk.Align.CENTER,
            )
            button.connect("clicked", self.show_prompt, int(id))
            prompt_box.append(button)
            copy_button = Gtk.Button(
                icon_name="edit-copy-symbolic",
                css_classes=["flat"],
                valign=Gtk.Align.CENTER,
            )
            copy_button.connect("clicked", self.copy_message, int(id))
            prompt_box.append(copy_button)
            buttons_box.append(prompt_box)

        apply_edit_stack.add_named(apply_box, "apply")
        apply_edit_stack.add_named(buttons_box, "edit")
        apply_edit_stack.set_visible_child_name("edit")
        return apply_edit_stack

    def add_message(self, user, message=None, id_message=0, editable=False):
        """Add a message to the chat and return the box

        Args:
            user (): if the message is send by a user
            message (): message label
            id_message (): id of the message
            editable (): if the message is editable

        Returns:
           message box
        """
        box = Gtk.Box(
            css_classes=["card"],
            margin_top=10,
            margin_start=10,
            margin_bottom=10,
            margin_end=10,
            halign=Gtk.Align.START,
        )
        self.messages_box.append(box)
        # Create edit controls
        if editable:
            apply_edit_stack = self.build_edit_box(box, str(id_message))
            evk = Gtk.GestureClick.new()
            evk.connect("pressed", self.edit_message, box, apply_edit_stack)
            evk.set_name(str(id_message))
            evk.set_button(3)
            box.add_controller(evk)
            ev = Gtk.EventControllerMotion.new()

            stack = Gtk.Stack()
            ev.connect("enter", lambda x, y, data: stack.set_visible_child_name("edit"))
            ev.connect("leave", lambda data: stack.set_visible_child_name("label"))
            box.add_controller(ev)

        if user == "User":
            label = Gtk.Label(
                label=self.controller.newelle_settings.username + ": ",
                margin_top=10,
                margin_start=10,
                margin_bottom=10,
                margin_end=0,
                css_classes=["accent", "heading"],
            )
            if editable:
                stack.add_named(label, "label")
                stack.add_named(apply_edit_stack, "edit")
                stack.set_visible_child_name("label")
                box.append(stack)
            else:
                box.append(label)
            box.set_css_classes(["card", "user"])
        if user == "Assistant":
            label = Gtk.Label(
                label=self.current_profile + ": ",
                margin_top=10,
                margin_start=10,
                margin_bottom=10,
                margin_end=0,
                css_classes=["warning", "heading"],
                wrap=True,
                ellipsize=Pango.EllipsizeMode.END,
            )
            if editable:
                stack.add_named(label, "label")
                stack.add_named(apply_edit_stack, "edit")
                stack.set_visible_child_name("label")
                box.append(stack)
            else:
                box.append(label)
            box.set_css_classes(["card", "assistant"])
        if user == "Done":
            box.append(
                Gtk.Label(
                    label="Assistant: ",
                    margin_top=10,
                    margin_start=10,
                    margin_bottom=10,
                    margin_end=0,
                    css_classes=["success", "heading"],
                )
            )
            box.set_css_classes(["card", "done"])
        if user == "Error":
            box.append(
                Gtk.Label(
                    label="Error: ",
                    margin_top=10,
                    margin_start=10,
                    margin_bottom=10,
                    margin_end=0,
                    css_classes=["error", "heading"],
                )
            )
            box.set_css_classes(["card", "failed"])
        if user == "File":
            box.append(
                Gtk.Label(
                    label=self.controller.newelle_settings.username + ": ",
                    margin_top=10,
                    margin_start=10,
                    margin_bottom=10,
                    margin_end=0,
                    css_classes=["accent", "heading"],
                )
            )
            box.set_css_classes(["card", "file"])
        if user == "Folder":
            box.append(
                Gtk.Label(
                    label=self.controller.newelle_settings.username + ": ",
                    margin_top=10,
                    margin_start=10,
                    margin_bottom=10,
                    margin_end=0,
                    css_classes=["accent", "heading"],
                )
            )
            box.set_css_classes(["card", "folder"])
        if user == "WarningNoVirtual":
            icon = Gtk.Image.new_from_gicon(Gio.ThemedIcon(name="dialog-warning"))
            icon.set_icon_size(Gtk.IconSize.LARGE)
            icon.set_properties(
                margin_top=10, margin_start=20, margin_bottom=10, margin_end=10
            )
            box_warning = Gtk.Box(
                halign=Gtk.Align.CENTER,
                orientation=Gtk.Orientation.HORIZONTAL,
                css_classes=["warning", "heading"],
            )
            box_warning.append(icon)

            label = Gtk.Label(
                label=_(
                    "The neural network has access to your computer and any data in this chat and can run commands, be careful, we are not responsible for the neural network. Do not share any sensitive information."
                ),
                margin_top=10,
                margin_start=10,
                margin_bottom=10,
                margin_end=10,
                wrap=True,
                wrap_mode=Pango.WrapMode.WORD_CHAR,
            )

            box_warning.append(label)
            box.append(box_warning)
            box.set_halign(Gtk.Align.CENTER)
            box.set_css_classes(["card", "message-warning"])
        elif user == "Disclaimer":
            icon = Gtk.Image.new_from_gicon(Gio.ThemedIcon(name="user-info-symbolic"))
            icon.set_icon_size(Gtk.IconSize.LARGE)
            icon.set_properties(
                margin_top=10, margin_start=20, margin_bottom=10, margin_end=10
            )
            box_warning = Gtk.Box(
                halign=Gtk.Align.CENTER,
                orientation=Gtk.Orientation.HORIZONTAL,
                css_classes=["heading"],
            )
            box_warning.append(icon)

            label = Gtk.Label(
                label=_(
                    "The neural network has access to any data in this chat, be careful, we are not responsible for the neural network. Do not share any sensitive information."
                ),
                margin_top=10,
                margin_start=10,
                margin_bottom=10,
                margin_end=10,
                wrap=True,
                wrap_mode=Pango.WrapMode.WORD_CHAR,
            )

            box_warning.append(label)
            box.append(box_warning)
            box.set_halign(Gtk.Align.CENTER)
            box.set_css_classes(["card"])
        elif message is not None:
            box.append(message)
        self.chat_list_block.append(box)
        return box

    def save_chat(self):
        """Save the chat to a file"""
        self.controller.save_chats()

    def execute_terminal_command(self, command):
        """Run console commands

        Args:
            command (): command to run

        Returns:
           output of the command
        """
        os.chdir(os.path.expanduser(self.main_path))
        console_permissions = ""
        if not self.controller.newelle_settings.virtualization:
            console_permissions = " ".join(get_spawn_command())
        commands = command.split(" && ")
        txt = ""
        path = self.main_path
        for t in commands:
            if txt != "":
                txt += " && "
            if "cd " in t:
                txt += t
                p = (t.split("cd "))[min(len(t.split("cd ")), 1)]
                v = self.get_target_directory(path, p)
                if not v[0]:
                    Adw.Toast(title=_("Wrong folder path"), timeout=2)
                else:
                    path = v[1]
            else:
                txt += console_permissions + " " + t
        process = subprocess.Popen(
            txt, stdout=subprocess.PIPE, stderr=subprocess.PIPE, shell=True
        )
        outputs = []

        def read_output(process, outputs):
            try:
                stdout, stderr = process.communicate()
                if process.returncode != 0:
                    outputs.append((False, stderr.decode()))
                else:
                    if stdout.decode() == "":
                        outputs.append((True, "Done"))
                    outputs.append((True, stdout.decode()))
            except Exception as e:
                pass

        output_thread = threading.Thread(target=read_output, args=(process, outputs))
        output_thread.start()
        for i in range(5):
            time.sleep(i)
            if outputs != []:
                break
        else:
            self.streams.append(process)
            outputs = [
                (
                    True,
                    _("Thread has not been completed, thread number: ")
                    + str(len(self.streams)),
                )
            ]
        if os.path.exists(os.path.expanduser(path)):
            os.chdir(os.path.expanduser(path))
            self.main_path = path
            GLib.idle_add(self.update_folder)
        else:
            Adw.Toast(title=_("Failed to open the folder"), timeout=2)
        if len(outputs[0][1]) > 1000:
            new_value = outputs[0][1][0:1000] + "..."
            outputs = ((outputs[0][0], new_value),)
        return outputs[0]<|MERGE_RESOLUTION|>--- conflicted
+++ resolved
@@ -5,13 +5,10 @@
 import sys
 import os
 import subprocess
-<<<<<<< HEAD
-=======
 import pickle
 from .handlers.avatar import AvatarHandler
 
 from .constants import AVAILABLE_LLMS, AVAILABLE_SMART_PROMPTS, AVAILABLE_TRANSLATORS, EXTRA_PROMPTS, PROMPTS, AVAILABLE_TTS, AVAILABLE_STT, AVAILABLE_AVATARS, AVAILABLE_PROMPTS
->>>>>>> c05c13ea
 import threading
 import posixpath
 import json 
@@ -31,7 +28,6 @@
 from .ui.widgets import MultilineEntry, ProfileRow, DisplayLatex
 from .constants import AVAILABLE_LLMS
 
-<<<<<<< HEAD
 from .utility.system import get_spawn_command
 from .utility.strings import (
     convert_think_codeblocks,
@@ -41,10 +37,6 @@
     remove_thinking_blocks,
     simple_markdown_to_pango,
 )
-=======
-from .utility.system import get_spawn_command 
-from .utility.strings import convert_think_codeblocks, get_edited_messages, markwon_to_pango, remove_markdown, remove_thinking_blocks, simple_markdown_to_pango
->>>>>>> c05c13ea
 from .utility.replacehelper import replace_variables, ReplaceHelper
 from .utility.profile_settings import get_settings_dict, restore_settings_from_dict
 from .utility.audio_recorder import AudioRecorder
@@ -487,10 +479,16 @@
         GLib.idle_add(self.update_history)
         GLib.idle_add(self.show_chat)
         if not self.settings.get_boolean("welcome-screen-shown"):
-<<<<<<< HEAD
             GLib.idle_add(self.show_presentation_window)
+            self.first_start()
+        else:
+            threading.Thread(target=self.check_version).start()
         GLib.timeout_add(10, build_model_popup)
         self.controller.handlers.set_error_func(self.handle_error)
+
+        GLib.timeout_add(10, build_model_popup)
+        self.first_load = False
+        self.load_avatar()
 
     def handle_error(self, message: str, error: ErrorSeverity):
         if error == ErrorSeverity.ERROR:
@@ -509,15 +507,6 @@
             settings.set_property(
                 "gtk-xft-dpi", settings.get_property("gtk-xft-dpi") + (zoom - 100) * 400
             )
-=======
-            GLib.idle_add(self.show_presentation_window) 
-            self.first_start()
-        else:
-            threading.Thread(target=self.check_version).start()
-        GLib.timeout_add(10, build_model_popup)
-        self.first_load = False
-        self.load_avatar()
-
     def first_start(self):
         GLib.idle_add(self.show_presentation_window)
         threading.Thread(target=self.install_live2d).start()
@@ -549,7 +538,6 @@
             subprocess.check_output(['rm', '-rf', os.path.join(self.controller.config_dir, "avatars/live2d/models")])
         except Exception as e:
             print(e)
->>>>>>> c05c13ea
 
     def build_quick_toggles(self):
         self.quick_toggles = Gtk.MenuButton(
@@ -640,11 +628,8 @@
         self.memory_on = self.controller.newelle_settings.memory_on
         self.rag_on = self.controller.newelle_settings.rag_on
         self.tts_enabled = self.controller.newelle_settings.tts_enabled
-<<<<<<< HEAD
         self.virtualization = self.controller.newelle_settings.virtualization
-=======
         self.translation_enabled = self.controller.newelle_settings.translation_enabled
->>>>>>> c05c13ea
         # Handlers
         self.tts = self.controller.handlers.tts
         self.stt = self.controller.handlers.stt
@@ -661,7 +646,6 @@
         if ReloadType.RELOAD_CHAT_LIST in reloads:
             self.update_history()
         # Setup TTS
-<<<<<<< HEAD
         self.tts.connect(
             "start", lambda: GLib.idle_add(self.mute_tts_button.set_visible, True)
         )
@@ -670,6 +654,8 @@
         )
         if ReloadType.LLM in reloads:
             self.reload_buttons()
+        if ReloadType.AVATAR in reloads and not self.first_load:
+            self.load_avatar()
 
     def reload_buttons(self):
         """Reload offers and buttons on LLM change"""
@@ -700,15 +686,8 @@
             )
             self.chat_header.set_title_widget(self.build_model_popup())
 
-    # Model popup
-=======
-        self.tts.connect('start', lambda: GLib.idle_add(self.mute_tts_button.set_visible, True))
-        self.tts.connect('stop', lambda: GLib.idle_add(self.mute_tts_button.set_visible, False))
-        if ReloadType.AVATAR in reloads and not self.first_load:
-            self.load_avatar()
          
     # Model popup 
->>>>>>> c05c13ea
     def update_model_popup(self):
         """Update the label in the popup"""
         model_name = AVAILABLE_LLMS[self.model.key]["title"]
@@ -1357,13 +1336,9 @@
         else:
             self.main_program_block.set_name("visible")
             self.main_program_block.set_reveal_flap(True)
-<<<<<<< HEAD
-
-=======
         if not self.controller.newelle_settings.avatar_enabled:
             self.load_avatar()
     
->>>>>>> c05c13ea
     # UI Functions for chat management
 
     def send_button_start_spinner(self):
@@ -1604,27 +1579,6 @@
                         button = Gtk.Button(css_classes=["flat"])
                         button.set_name(".var/app/moe.nyarchlinux.assistant/NyarchAssistant")
                         button.connect("clicked", self.open_folder)
-
-<<<<<<< HEAD
-                        icon = File(
-                            self.main_path, ".var/app/io.github.qwersyk.Newelle/Newelle"
-                        )
-                        icon.set_css_classes(["large"])
-                        icon.set_valign(Gtk.Align.END)
-                        icon.set_vexpand(True)
-                        file_label = Gtk.Label(
-                            label="Newelle",
-                            wrap=True,
-                            wrap_mode=Pango.WrapMode.WORD_CHAR,
-                            vexpand=True,
-                            max_width_chars=11,
-                            valign=Gtk.Align.START,
-                            ellipsize=Pango.EllipsizeMode.MIDDLE,
-                        )
-                        file_box = Gtk.Box(
-                            orientation=Gtk.Orientation.VERTICAL, spacing=6
-                        )
-=======
                         icon = File(self.main_path, ".var/app/moe.nyarchlinux.assistant/NyarchAssistant")
                         icon.set_css_classes(["large"])
                         icon.set_valign(Gtk.Align.END)
@@ -1633,7 +1587,6 @@
                                                vexpand=True, max_width_chars=11, valign=Gtk.Align.START,
                                                ellipsize=Pango.EllipsizeMode.MIDDLE)
                         file_box = Gtk.Box(orientation=Gtk.Orientation.VERTICAL, spacing=6)
->>>>>>> c05c13ea
                         file_box.append(icon)
                         file_box.set_size_request(110, 110)
                         file_box.append(file_label)
@@ -2164,12 +2117,6 @@
         ):
             prompts += self.get_memory_prompt()
 
-<<<<<<< HEAD
-=======
-        # If the model is not installed, install it
-        if not self.model.is_installed():
-            print("Installing the model...")
-            self.model.install()
         # Get smart prompts
         if self.controller.newelle_settings.smart_prompt_enabled:
             self.smart_prompt_handler = self.controller.handlers.smart_prompt
@@ -2179,7 +2126,6 @@
                     prompts += generated
                 except Exception as e:
                     print(e)
->>>>>>> c05c13ea
         # Set the history for the model
         history = self.get_history()
         # Let extensions preprocess the history
@@ -2259,16 +2205,6 @@
             message_label = convert_think_codeblocks(message_label)
             message = re.sub(r"```.*?```", "", message_label, flags=re.DOTALL)
             message = remove_markdown(message)
-<<<<<<< HEAD
-            if not (
-                not message.strip()
-                or message.isspace()
-                or all(char == "\n" for char in message)
-            ):
-                tts_thread = threading.Thread(
-                    target=self.tts.play_audio, args=(message,)
-                )
-=======
             # Remove text in *text*
             if not(not message.strip() or message.isspace() or all(char == '\n' for char in message)):
                 # Translate the message
@@ -2281,7 +2217,6 @@
                     if translator is not None:
                         message = translator.translate(message)
                     tts_thread = threading.Thread(target=self.tts.play_audio, args=(message, ))
->>>>>>> c05c13ea
                 tts_thread.start()
                 def restart_recording():
                     if not self.automatic_stt_status:
