from pylatexenc.latex2text import LatexNodes2Text
import time 
import re 
import sys
import os 
import subprocess
import pickle
from .handlers.avatar import AvatarHandler

from .constants import AVAILABLE_LLMS, AVAILABLE_SMART_PROMPTS, AVAILABLE_TRANSLATORS, EXTRA_PROMPTS, PROMPTS, AVAILABLE_TTS, AVAILABLE_STT, AVAILABLE_AVATARS, AVAILABLE_PROMPTS
import threading
import posixpath
import json 
import base64
import copy

from gi.repository import Gtk, Adw, Pango, Gio, Gdk, GObject, GLib, GdkPixbuf
from .handlers.embeddings.embedding import EmbeddingHandler
from .handlers.memory.memoripy_handler import MemoripyHandler
from .handlers.rag import RAGHandler

from .ui.settings import Settings

from .utility.message_chunk import get_message_chunks

from .ui.profile import ProfileDialog
from .handlers.llm import LLMHandler
from .ui.presentation import PresentationWindow
from .ui.widgets import File, CopyBox, BarChartBox
from .ui import apply_css_to_widget
from .ui.widgets import MultilineEntry, ProfileRow, DisplayLatex
from .constants import AVAILABLE_LLMS, AVAILABLE_PROMPTS, PROMPTS, AVAILABLE_TTS, AVAILABLE_STT, AVAILABLE_MEMORIES, AVAILABLE_EMBEDDINGS, AVAILABLE_RAGS

from .utility import override_prompts
from .utility.system import get_spawn_command, is_flatpak 
from .utility.pip import install_module
<<<<<<< HEAD
from .utility.strings import convert_think_codeblocks, get_edited_messages, markwon_to_pango, remove_markdown, remove_thinking_blocks
from .utility.replacehelper import replace_variables
=======
from .utility.strings import convert_think_codeblocks, get_edited_messages, markwon_to_pango, remove_markdown
from .utility.replacehelper import ReplaceHelper, replace_variables
>>>>>>> 62d3af9e
from .utility.profile_settings import get_settings_dict, restore_settings_from_dict
from .utility.audio_recorder import AudioRecorder
from .utility.media import extract_supported_files
from .ui.screenrecorder import ScreenRecorder

from .extensions import ExtensionLoader

if is_flatpak():
    BASE_PATH = "/app/data"
else:
    BASE_PATH = "/usr/share/nyarchassistant/data"
LIVE2D_VERSION = 0.4


class MainWindow(Gtk.ApplicationWindow):
    def __init__(self, *args, **kwargs):
        self.first_load = True
        super().__init__(*args, **kwargs)
        self.set_default_size(1400, 800)  # (1500, 800) to show everything
        self.main_program_block = Adw.Flap(flap_position=Gtk.PackType.END, modal=False, swipe_to_close=False,
                                           swipe_to_open=False)
        self.main_program_block.set_name("hide")
        self.check_streams = {"folder": False, "chat": False}

        # Directories
        self.path = GLib.get_user_data_dir()
        self.directory = GLib.get_user_config_dir()
        # Pip directory for optional modules
        self.pip_directory = os.path.join(self.directory, "pip")
        self.extension_path = os.path.join(self.directory, "extensions")
        self.extensions_cache = os.path.join(self.directory, "extensions_cache")
        if not os.path.exists(self.extension_path):
            os.makedirs(self.extension_path)
        if not os.path.exists(self.extensions_cache):
            os.makedirs(self.extensions_cache)
        if os.path.isdir(self.pip_directory):
            sys.path.append(self.pip_directory)
        else:
            threading.Thread(target=self.init_pip_path, args=(sys.path,)).start()

        # Chat loading
        if not os.path.exists(self.path):
            os.makedirs(self.path)
        self.filename = "chats.pkl"
        if os.path.exists(self.path + self.filename):
            with open(self.path + self.filename, 'rb') as f:
                self.chats = pickle.load(f)
        else:
            self.chats = [{"name": _("Chat ") + "1", "chat": []}]

        # Init variables 
        self.streams = []
        # Init Settings
        self.avatar_enabled = None
        settings = Gio.Settings.new('moe.nyarchlinux.assistant')
        self.settings = settings
        # Indicate that it's the first load of the program
        self.first_load = True
        self.update_settings()
        self.first_load = False

        # Build Window
        self.last_error_box = None
        self.edit_entries = {}

        self.set_titlebar(Gtk.Box())
        self.chat_panel = Gtk.Box(hexpand_set=True, hexpand=True)
        self.chat_panel.set_size_request(450, -1)
        menu_button = Gtk.MenuButton()
        menu_button.set_icon_name("open-menu-symbolic")
        menu = Gio.Menu()
        menu.append(_("Thread editing"), "app.thread_editing")
        menu.append(_("Extensions"), "app.extension")
        menu.append(_("Settings"), "app.settings")
        menu.append(_("Keyboard shorcuts"), "app.shortcuts")
        menu.append(_("About"), "app.about")
        menu_button.set_menu_model(menu)
        self.chat_block = Gtk.Box(orientation=Gtk.Orientation.VERTICAL, hexpand=True, css_classes=["view"])
        self.chat_header = Adw.HeaderBar(css_classes=["flat", "view"])
        self.chat_header.set_title_widget(Gtk.Label(label=_("Chat"), css_classes=["title"]))

        # Header box - Contains the buttons that must go in the left side of the header
        self.headerbox = Gtk.Box(orientation=Gtk.Orientation.HORIZONTAL, hexpand=True)
        # Mute TTS Button
        self.mute_tts_button = Gtk.Button(css_classes=["flat"], icon_name="audio-volume-muted-symbolic", visible=False)
        self.mute_tts_button.connect("clicked", self.mute_tts)
        self.headerbox.append(self.mute_tts_button)
        # Flap button
        self.flap_button_left = Gtk.ToggleButton.new()
        self.flap_button_left.set_icon_name(icon_name='sidebar-show-right-symbolic')
        self.flap_button_left.connect('clicked', self.on_flap_button_toggled)
        self.headerbox.append(child=self.flap_button_left)
        # Add headerbox to default parent
        self.chat_header.pack_end(self.headerbox)

        self.left_panel_back_button = Gtk.Button(css_classes=["flat"], visible=False)
        icon = Gtk.Image.new_from_gicon(Gio.ThemedIcon(name="go-previous-symbolic"))
        icon.set_icon_size(Gtk.IconSize.INHERIT)
        box = Gtk.Box(halign=Gtk.Align.CENTER)
        box.append(icon)
        self.left_panel_back_button.set_child(box)
        self.left_panel_back_button.connect("clicked", self.go_back_to_chats_panel)
        self.chat_header.pack_start(self.left_panel_back_button)
        self.chat_block.append(self.chat_header)
        self.chat_block.append(Gtk.Separator())
        self.chat_panel.append(self.chat_block)
        self.chat_panel.append(Gtk.Separator())

        # Setup main program block
        self.main = Adw.Leaflet(fold_threshold_policy=Adw.FoldThresholdPolicy.NATURAL, can_navigate_back=True, can_navigate_forward=True)
        self.chats_main_box = Gtk.Box(hexpand_set=True)
        self.chats_main_box.set_size_request(300, -1)
        self.chats_secondary_box = Gtk.Box(orientation=Gtk.Orientation.VERTICAL, hexpand=True)
        self.chat_panel_header = Adw.HeaderBar(css_classes=["flat"], show_end_title_buttons=False)
        self.chat_panel_header.set_title_widget(Gtk.Label(label=_("History"), css_classes=["title"]))
        self.chats_secondary_box.append(self.chat_panel_header)
        self.chats_secondary_box.append(Gtk.Separator())
        self.chat_panel_header.pack_end(menu_button)
        self.chats_buttons_block = Gtk.ListBox(css_classes=["separators", "background"])
        self.chats_buttons_block.set_selection_mode(Gtk.SelectionMode.NONE)
        self.chats_buttons_scroll_block = Gtk.ScrolledWindow(vexpand=True)
        self.chats_buttons_scroll_block.set_policy(Gtk.PolicyType.NEVER, Gtk.PolicyType.AUTOMATIC)
        self.chats_buttons_scroll_block.set_child(self.chats_buttons_block)
        self.chats_secondary_box.append(self.chats_buttons_scroll_block)
        button = Gtk.Button(valign=Gtk.Align.END, css_classes=["suggested-action"], margin_start=7, margin_end=7,
                            margin_top=7, margin_bottom=7)
        button.set_child(Gtk.Label(label=_("Create a chat")))
        button.connect("clicked", self.new_chat)
        self.chats_secondary_box.append(button)
        self.chats_main_box.append(self.chats_secondary_box)
        self.chats_main_box.append(Gtk.Separator())
        self.main.append(self.chats_main_box)
        self.main.append(self.chat_panel)
        self.main.set_visible_child(self.chat_panel)
        self.explorer_panel = Gtk.Box(orientation=Gtk.Orientation.VERTICAL, css_classes=["background", "view"])
        self.explorer_panel.set_size_request(420, -1)
        self.explorer_panel_header = Adw.HeaderBar(css_classes=["flat"])
        self.explorer_panel.append(self.explorer_panel_header)
        self.folder_blocks_panel = Gtk.Box(orientation=Gtk.Orientation.VERTICAL)
        self.explorer_panel.append(self.folder_blocks_panel)
        #self.set_child(self.main_program_block)
        self.main_program_block.set_content(self.main)
        self.main_program_block.set_flap(self.explorer_panel)
        self.secondary_message_chat_block = Gtk.Box(orientation=Gtk.Orientation.VERTICAL, spacing=2)

        self.chat_block.append(self.secondary_message_chat_block)
        self.chat_list_block = Gtk.ListBox(css_classes=["separators", "background", "view"])
        self.chat_list_block.set_selection_mode(Gtk.SelectionMode.NONE)
        self.chat_scroll = Gtk.ScrolledWindow(vexpand=True)
        self.chat_scroll_window = Gtk.Box(orientation=Gtk.Orientation.VERTICAL, css_classes=["background", "view"])
        self.chat_scroll.set_child(self.chat_scroll_window)
        drop_target = Gtk.DropTarget.new(GObject.TYPE_STRING, Gdk.DragAction.COPY)
        drop_target.connect('drop', self.handle_file_drag)
        self.chat_scroll.add_controller(drop_target)
        self.chat_scroll.set_policy(Gtk.PolicyType.NEVER, Gtk.PolicyType.AUTOMATIC)
        self.chat_scroll_window.append(self.chat_list_block)
        self.notification_block = Adw.ToastOverlay()
        self.notification_block.set_child(self.chat_scroll)

        self.secondary_message_chat_block.append(self.notification_block)

        self.offers_entry_block = Gtk.Box(orientation=Gtk.Orientation.VERTICAL,
                                          spacing=6, valign=Gtk.Align.END, halign=Gtk.Align.FILL, margin_bottom=6)
        self.chat_scroll_window.append(self.offers_entry_block)
        self.chat_controls_entry_block = Gtk.Box(orientation=Gtk.Orientation.HORIZONTAL,
                                                 spacing=6, vexpand=True, valign=Gtk.Align.END, halign=Gtk.Align.CENTER,
                                                 margin_top=6, margin_bottom=6)
        self.chat_scroll_window.append(self.chat_controls_entry_block)

        self.message_suggestion_buttons_array = []

        # Stop chat button
        self.chat_stop_button = Gtk.Button(css_classes=["flat"])
        icon = Gtk.Image.new_from_gicon(Gio.ThemedIcon(name="media-playback-stop"))
        icon.set_icon_size(Gtk.IconSize.INHERIT)
        box = Gtk.Box(halign=Gtk.Align.CENTER)
        box.append(icon)
        label = Gtk.Label(label=_(" Stop"))
        box.append(label)
        self.chat_stop_button.set_child(box)
        self.chat_stop_button.connect("clicked", self.stop_chat)
        self.chat_stop_button.set_visible(False)

        # Back explorer panel button
        button_folder_back = Gtk.Button(css_classes=["flat"])
        icon = Gtk.Image.new_from_gicon(Gio.ThemedIcon(name="go-previous-symbolic"))
        icon.set_icon_size(Gtk.IconSize.INHERIT)
        box = Gtk.Box(halign=Gtk.Align.CENTER)
        box.append(icon)
        button_folder_back.set_child(box)
        button_folder_back.connect("clicked", self.go_back_in_explorer_panel)

        # Forward explorer panel button
        button_folder_forward = Gtk.Button(css_classes=["flat"])
        icon = Gtk.Image.new_from_gicon(Gio.ThemedIcon(name="go-next-symbolic"))
        icon.set_icon_size(Gtk.IconSize.INHERIT)
        box = Gtk.Box(halign=Gtk.Align.CENTER)
        box.append(icon)
        button_folder_forward.set_child(box)
        button_folder_forward.connect("clicked", self.go_forward_in_explorer_panel)

        # Home explorer panel button
        button_home = Gtk.Button(css_classes=["flat"])
        icon = Gtk.Image.new_from_gicon(Gio.ThemedIcon(name="go-home-symbolic"))
        icon.set_icon_size(Gtk.IconSize.INHERIT)
        box = Gtk.Box(halign=Gtk.Align.CENTER)
        box.append(icon)
        button_home.set_child(box)
        button_home.connect("clicked", self.go_home_in_explorer_panel)

        # Reload explorer panel button
        button_reload = Gtk.Button(css_classes=["flat"])
        icon = Gtk.Image.new_from_gicon(Gio.ThemedIcon(name="view-refresh-symbolic"))
        icon.set_icon_size(Gtk.IconSize.INHERIT)
        box = Gtk.Box(halign=Gtk.Align.CENTER)
        box.append(icon)
        button_reload.set_child(box)
        button_reload.connect("clicked", self.update_folder)

        box = Gtk.Box(spacing=6)
        box.append(button_folder_back)
        box.append(button_folder_forward)
        box.append(button_home)
        self.explorer_panel_header.pack_start(box)
        box = Gtk.Box(spacing=6)
        box.append(button_reload)

        # Box containing explorer panel specific buttons
        self.explorer_panel_headerbox = box
        self.main_program_block.set_reveal_flap(False)
        self.explorer_panel_header.pack_end(box)

        # Avatar
        self.avatar_handler = None
        self.avatar_widget = None
        self.avatar_flap = Adw.Flap(flap_position=Gtk.PackType.END, modal=False, swipe_to_close=False, swipe_to_open=False)
        self.avatar_flap.set_name("hide")

        self.boxw = Gtk.Box(orientation=Gtk.Orientation.VERTICAL, css_classes=["background"])
        self.web_panel_header = Adw.HeaderBar(css_classes=["flat", "view"])
        self.web_panel_header.set_title_widget(Gtk.Box())
        self.boxw.append(self.web_panel_header)
        self.boxw.set_size_request(400, 0)
        self.boxw.set_hexpand(False)
        self.avatar_flap.set_flap(self.boxw)

        self.avatar_flap.set_content(self.main_program_block)
        self.flap_button_avatar = Gtk.ToggleButton.new()
        self.flap_button_avatar.set_icon_name(icon_name='avatar-symbolic')
        self.flap_button_avatar.connect('clicked', self.on_avatar_button_toggled)
        self.avatar_flap.connect("notify::reveal-flap", self.handle_second_block_change)
        self.headerbox.append(self.flap_button_avatar)
        self.set_child(self.avatar_flap)
        self.avatar_flap.set_reveal_flap(False)
        # End Live2d
        self.status = True
        self.chat_controls_entry_block.append(self.chat_stop_button)
        self.build_offers()
        # Clear chat button
        self.button_clear = Gtk.Button(css_classes=["flat"])
        icon = Gtk.Image.new_from_gicon(Gio.ThemedIcon(name="edit-clear-all-symbolic"))
        icon.set_icon_size(Gtk.IconSize.INHERIT)
        box = Gtk.Box(halign=Gtk.Align.CENTER)
        box.append(icon)
        label = Gtk.Label(label=_(" Clear"))
        box.append(label)
        self.button_clear.set_child(box)
        self.button_clear.connect("clicked", self.clear_chat)
        self.button_clear.set_visible(False)
        self.chat_controls_entry_block.append(self.button_clear)

        # Continue button
        self.button_continue = Gtk.Button(css_classes=["flat"])
        icon = Gtk.Image.new_from_gicon(Gio.ThemedIcon(name="media-seek-forward-symbolic"))
        icon.set_icon_size(Gtk.IconSize.INHERIT)
        box = Gtk.Box(halign=Gtk.Align.CENTER)
        box.append(icon)
        label = Gtk.Label(label=_(" Continue"))
        box.append(label)
        self.button_continue.set_child(box)
        self.button_continue.connect("clicked", self.continue_message)
        self.button_continue.set_visible(False)
        self.chat_controls_entry_block.append(self.button_continue)

        # Regenerate message button
        self.regenerate_message_button = Gtk.Button(css_classes=["flat"])
        icon = Gtk.Image.new_from_gicon(Gio.ThemedIcon(name="view-refresh-symbolic"))
        icon.set_icon_size(Gtk.IconSize.INHERIT)
        box = Gtk.Box(halign=Gtk.Align.CENTER)
        box.append(icon)
        label = Gtk.Label(label=_(" Regenerate"))
        box.append(label)
        self.regenerate_message_button.set_child(box)
        self.regenerate_message_button.connect("clicked", self.regenerate_message)
        self.regenerate_message_button.set_visible(False)
        self.chat_controls_entry_block.append(self.regenerate_message_button)
        self.profiles_box = None
        self.refresh_profiles_box()

        # Input message box
        self.input_box = Gtk.Box(halign=Gtk.Align.FILL, margin_start=6, margin_end=6, margin_top=6, margin_bottom=6,
                            spacing=6)
        self.input_box.set_valign(Gtk.Align.CENTER)
        self.build_quick_toggles()
        # Attach icon
        button = Gtk.Button(css_classes=["flat", "circular"], icon_name="attach-symbolic")
        button.connect("clicked", self.attach_file)
        # Attached image
        self.attached_image = Gtk.Image(visible=False)
        self.attached_image.set_size_request(36, 36)
        self.attached_image_data = None
        self.attach_button = button
        self.input_box.append(button)
        self.input_box.append(self.attached_image)
        if (not self.model.supports_vision() and not self.model.supports_video_vision() and 
                (len(self.model.get_supported_files()) + (len(self.rag_handler.get_supported_files()) if self.rag_handler is not None else 0) == 0)):
            self.attach_button.set_visible(False)
        else:
            self.attach_button.set_visible(True)

        # Add screen recording button
        self.screen_record_button = Gtk.Button(
            icon_name="media-record-symbolic",
            css_classes=["flat"],
            halign=Gtk.Align.CENTER
        )
        self.screen_record_button.connect("clicked", self.start_screen_recording)
        self.input_box.append(self.screen_record_button)

        if not self.model.supports_video_vision():
            self.screen_record_button.set_visible(False)
        self.video_recorder = None

        # Text Entry
        self.input_panel = MultilineEntry()
        self.input_panel.set_on_image_pasted(self.image_pasted)
        self.input_box.append(self.input_panel)
        self.input_panel.set_placeholder(_("Send a message..."))

        # Buttons on the right
        self.secondary_message_chat_block.append(Gtk.Separator())
        self.secondary_message_chat_block.append(self.input_box)

        # Mic button
        self.mic_button = Gtk.Button(css_classes=["suggested-action"], icon_name="audio-input-microphone-symbolic",
                                     width_request=36, height_request=36)
        self.mic_button.set_vexpand(False)
        self.mic_button.set_valign(Gtk.Align.CENTER)
        self.mic_button.connect("clicked", self.start_recording)
        self.recording_button = self.mic_button
        self.input_box.append(self.mic_button)

        
        # Send button
        box = Gtk.Box()
        box.set_vexpand(False)
        self.send_button = Gtk.Button(css_classes=["suggested-action"], icon_name="go-next-symbolic", width_request=36,
                                      height_request=36)
        self.send_button.set_vexpand(False)
        self.send_button.set_valign(Gtk.Align.CENTER)
        box.append(self.send_button)
        self.input_box.append(box)
        self.input_panel.set_on_enter(self.on_entry_activate)
        self.send_button.connect('clicked', self.on_entry_button_clicked)
        self.main.connect("notify::folded", self.handle_main_block_change)
        self.main_program_block.connect("notify::reveal-flap", self.handle_second_block_change)

        self.chat_header.set_title_widget(self.build_model_popup())
        self.stream_number_variable = 0
        GLib.idle_add(self.update_folder)
        GLib.idle_add(self.update_history)
        GLib.idle_add(self.show_chat)
        if not self.settings.get_boolean("welcome-screen-shown"):
            self.first_start()
        else:
            threading.Thread(target=self.check_version).start()
        self.first_load = False
        self.load_avatar()

    def first_start(self):
        GLib.idle_add(self.show_presentation_window)
        threading.Thread(target=self.install_live2d).start()

    def check_version(self):
        try:
            live2d_version = open(os.path.join(self.directory, "avatars/live2d/web/VERSION"), "r").read()
            live2d_version = float(live2d_version)
        except Exception as e:
            live2d_version = 0.1
        if live2d_version < LIVE2D_VERSION:
            print("Updating live2d...")
            self.install_live2d()

    def install_live2d(self):
        try:
            os.makedirs(os.path.join(self.directory, "avatars/live2d"), exist_ok=True)
            os.makedirs(os.path.expanduser("~/.cache/wordllama/tokenizers"), exist_ok=True)
        except Exception as e:
            print(e)
        try:
            subprocess.check_output(['mv', os.path.join(self.directory, "avatars/live2d/web/models"), os.path.join(self.directory, 'avatars/live2d/models')])
            subprocess.check_output(['rm', '-rf',  os.path.join(self.directory, "avatars/live2d/web")])
        except Exception as e:
            print(e)
        subprocess.check_output(['cp', '-r', os.path.join(BASE_PATH, 'live2d/web/build'), os.path.join(self.directory, "avatars/live2d/web")])
        try:
            subprocess.check_output(['cp', '-rf', os.path.join(self.directory, "avatars/live2d/models"), os.path.join(self.directory, "avatars/live2d/web/")])
            subprocess.check_output(['rm', '-rf', os.path.join(self.directory, "avatars/live2d/models")])
        except Exception as e:
            print(e)

    def build_quick_toggles(self):
        self.quick_toggles = Gtk.MenuButton(css_classes=["flat"], icon_name="controls-big")
        self.quick_toggles_popover = Gtk.Popover()
        entries = [  # Your provided list
            {"setting_name": "rag-on", "title": "Local Documents"},
            {"setting_name": "memory-on", "title": "Long Term Memory"},
            {"setting_name": "tts-on", "title": "TTS"},
        ]

        container = Gtk.Box(orientation=Gtk.Orientation.VERTICAL, spacing=12)
        container.set_margin_start(12)
        container.set_margin_end(12)
        container.set_margin_top(6)
        container.set_margin_bottom(6)

        for entry in entries:
            title = entry["title"]
            setting_key = entry["setting_name"]
            # Create row container
            row = Gtk.Box(orientation=Gtk.Orientation.HORIZONTAL, spacing=6)
            row.set_margin_top(6)
            row.set_margin_bottom(6)
            # Label with title
            label = Gtk.Label(label=title, xalign=0)
            label.set_hexpand(True)  # Expand horizontally to push switch right
            # Create the Switch
            switch = Gtk.Switch()
            # Bind to settings
            self.settings.bind(
                setting_key,
                switch,
                "active",
                Gio.SettingsBindFlags.DEFAULT
            )
            # Pack row items
            row.append(label)
            row.append(switch)
            # Add row to vertical container
            container.append(row)

        # Apply to UI
        self.quick_toggles_popover.set_child(container)
        self.quick_toggles.set_popover(self.quick_toggles_popover)
        self.input_box.append(self.quick_toggles)
        self.quick_toggles_popover.connect("closed", self.update_toggles)

    def build_offers(self):
        """Build offers buttons, called by update_settings to update the number of buttons"""
        for text in range(self.offers):
            button = Gtk.Button(css_classes=["flat"], margin_start=6, margin_end=6)
            label = Gtk.Label(label=str(text), wrap=True, wrap_mode=Pango.WrapMode.CHAR)
            button.set_child(label)
            button.connect("clicked", self.send_bot_response)
            button.set_visible(False)
            self.offers_entry_block.append(button)
            self.message_suggestion_buttons_array.append(button)

<<<<<<< HEAD
    def update_toggles(self, *_):
        """Update the quick toggles"""
        self.tts_enabled = self.settings.get_boolean("tts-on")
        self.rag_on = self.settings.get_boolean("rag-on")
        self.memory_on = self.settings.get_boolean("memory-on")
        if not self.first_load:
            if self.rag_on or self.memory_on:
                self.embeddings.load_model()
            if self.rag_on:
                self.rag_handler.load()
=======
>>>>>>> 62d3af9e

    def update_settings(self):
        """Update settings, run every time the program is started or settings dialog closed"""
        # Load profile
        self.profile_settings = json.loads(self.settings.get_string("profiles"))
        self.current_profile = self.settings.get_string("current-profile")
        if len(self.profile_settings) == 0 or self.current_profile not in self.profile_settings:
            self.profile_settings[self.current_profile] = {"settings": {}, "picture": os.path.join(BASE_PATH, 'live2d/web/arch-chan.png')}

        # Init variables
        self.automatic_stt_status = False
        settings = self.settings
       
        # Get settings variables
        self.offers = settings.get_int("offers")
        self.virtualization = settings.get_boolean("virtualization")
        self.memory = settings.get_int("memory")
        self.hidden_files = settings.get_boolean("hidden-files")
        self.reverse_order = settings.get_boolean("reverse-order")
        self.remove_thinking = settings.get_boolean("remove-thinking")
        self.auto_generate_name = settings.get_boolean("auto-generate-name")
        self.chat_id = settings.get_int("chat")
        self.main_path = settings.get_string("path")
        self.auto_run = settings.get_boolean("auto-run")
        self.display_latex = settings.get_boolean("display-latex")
        self.chat = self.chats[min(self.chat_id, len(self.chats) - 1)]["chat"]
        self.tts_enabled = settings.get_boolean("tts-on")
        self.tts_program = settings.get_string("tts")
        self.tts_voice = settings.get_string("tts-voice")
        self.stt_engine = settings.get_string("stt-engine")
        self.stt_settings = settings.get_string("stt-settings")
        self.external_terminal = settings.get_string("external-terminal")
        self.automatic_stt = settings.get_boolean("automatic-stt")
        self.stt_silence_detection_threshold = settings.get_double("stt-silence-detection-threshold")
        self.stt_silence_detection_duration = settings.get_int("stt-silence-detection-duration")
        self.embedding_model = self.settings.get_string("embedding-model")
        self.memory_on = self.settings.get_boolean("memory-on")
        self.memory_model = self.settings.get_string("memory-model")
        self.rag_on = self.settings.get_boolean("rag-on")
        self.rag_on_documents = self.settings.get_boolean("rag-on-documents")
        self.rag_model = self.settings.get_string("rag-model")
        # Nyarch Settings 
        self.last_avatar_enabled = self.avatar_enabled
        self.avatar_enabled = settings.get_boolean("avatar-on")
        self.translation_enabled = settings.get_boolean("translator-on")
        self.translation_handler = settings.get_string("translator")
        self.smart_prompt_enabled = settings.get_boolean("smart-prompt-on")
        self.smart_prompt_handler = settings.get_string("smart-prompt")
        
        # Load extensions
        self.extensionloader = ExtensionLoader(self.extension_path, pip_path=self.pip_directory,
                                               extension_cache=self.extensions_cache, settings=self.settings)
        self.extensionloader.load_extensions()
        self.extensionloader.add_handlers(AVAILABLE_LLMS, AVAILABLE_TTS, AVAILABLE_STT, AVAILABLE_MEMORIES, AVAILABLE_EMBEDDINGS, AVAILABLE_RAGS, AVAILABLE_AVATARS, AVAILABLE_TRANSLATORS, AVAILABLE_SMART_PROMPTS)
        self.extensionloader.add_prompts(PROMPTS, AVAILABLE_PROMPTS)

        # Setup TTS
        if self.tts_program in AVAILABLE_TTS:
            self.tts = AVAILABLE_TTS[self.tts_program]["class"](self.settings, self.directory)
            self.tts.connect('start', lambda: GLib.idle_add(self.mute_tts_button.set_visible, True))
            self.tts.connect('stop', lambda: GLib.idle_add(self.mute_tts_button.set_visible, False))
        
        # Create RAG and memory handler and embedding handler first
        self.rag_handler : RAGHandler = AVAILABLE_RAGS[self.rag_model]["class"](self.settings, os.path.join(self.directory, "models"))
        self.memory_handler : MemoripyHandler= AVAILABLE_MEMORIES[self.memory_model]["class"](self.settings, os.path.join(self.directory, "models"))
        self.memory_handler.set_memory_size(self.memory)
        self.embeddings : EmbeddingHandler = AVAILABLE_EMBEDDINGS[self.embedding_model]["class"](self.settings, os.path.join(self.directory, "models"))
        if not self.embeddings.is_installed():
            # Install embeddings if missing
            threading.Thread(target=self.embeddings.install).start()
        if not self.rag_handler.is_installed():
            # Install RAG if missing
            threading.Thread(target=self.rag_handler.install).start()

        # Quick settings will add the handlers to RAG and memory 
        # Load quick settings 
        self.quick_settings_update()
        # Load embeddings only if required
        if self.rag_on or self.memory_on or self.rag_on_documents:
            self.embeddings.load_model()
        # Load RAG
        if self.rag_on:
            GLib.idle_add(self.rag_handler.load)
        
        # Adjust paths
        if os.path.exists(os.path.expanduser(self.main_path)):
            os.chdir(os.path.expanduser(self.main_path))
        else:
            self.main_path = "~"
            
        if not self.first_load:
            self.load_avatar()

    def quick_settings_update(self):  
        """Update LLM and prompt settings"""
        self.language_model = self.settings.get_string("language-model")
        self.secondary_language_model = self.settings.get_string("secondary-language-model")
        self.use_secondary_language_model = self.settings.get_boolean("secondary-llm-on")
        self.custom_prompts = json.loads(self.settings.get_string("custom-prompts"))
        self.prompts = override_prompts(self.custom_prompts, PROMPTS)
        self.prompts_settings = json.loads(self.settings.get_string("prompts-settings"))
        # Primary LLM
        if self.language_model in AVAILABLE_LLMS:
            self.model: LLMHandler = AVAILABLE_LLMS[self.language_model]["class"](self.settings, os.path.join(self.directory, "models"))
        else:
            mod = list(AVAILABLE_LLMS.values())[0]
            self.model: LLMHandler = mod["class"](self.settings, os.path.join(self.directory))
       
        # Secondary LLM
        if self.use_secondary_language_model:
            if self.secondary_language_model in AVAILABLE_LLMS:
                self.secondary_model: LLMHandler = AVAILABLE_LLMS[self.secondary_language_model]["class"](self.settings, os.path.join(self.directory, "models"))
            else:
                mod = list(AVAILABLE_LLMS.values())[0]
                self.secondary_model: LLMHandler = mod["class"](self.settings, os.path.join(self.directory))
            self.secondary_model.set_secondary_settings(True)
        else:
            self.secondary_model = self.model
        # Update handlers in memory and rag 
        self.memory_handler.set_handlers(self.secondary_model, self.embeddings)
        self.rag_handler.set_handlers(self.secondary_model, self.embeddings)

        # Load handlers and models
        self.model.load_model(None)
        self.stt_handler = AVAILABLE_STT[self.stt_engine]["class"](self.settings, self.pip_directory)
       
        # Update handlers in extensions 
        self.extensionloader.set_handlers(self.model, self.stt_handler, self.tts if self.tts_enabled else None, self.secondary_model, self.embeddings, self.rag_handler if (self.rag_on or self.rag_on_documents) else None, self.memory_handler if self.memory_on else None)
        # Load prompts
        self.bot_prompts = []
        for prompt in AVAILABLE_PROMPTS:
            is_active = False
            if prompt["setting_name"] in self.prompts_settings:
                is_active = self.prompts_settings[prompt["setting_name"]]
            else:
                is_active = prompt["default"]
            if is_active:
                self.bot_prompts.append(self.prompts[prompt["key"]])
        if hasattr(self, "model_popup"):
            self.update_model_popup()
    
        # Setup attach buttons to the model capabilities
        if not self.first_load:
            self.build_offers()
            if (not self.model.supports_vision() and not self.model.supports_video_vision() 
                    and len(self.model.get_supported_files()) + (len(self.rag_handler.get_supported_files()) if self.rag_handler is not None else 0) == 0):
                if self.attached_image_data is not None:
                    self.delete_attachment(self.attach_button)
                self.attach_button.set_visible(False)
            else:
                self.attach_button.set_visible(True)
            if not self.model.supports_video_vision():
                if self.video_recorder is not None:
                    self.video_recorder.stop()
                    self.video_recorder = None
            self.screen_record_button.set_visible(self.model.supports_video_vision() and not self.attached_image_data)
            self.chat_header.set_title_widget(self.build_model_popup())
    
    # Model popup 
    def update_model_popup(self):
        """Update the label in the popup"""
        model_name = AVAILABLE_LLMS[self.language_model]["title"]
        if self.model.get_setting("model") is not None:
            model_name = model_name + " - " + self.model.get_setting("model")
        self.model_menu_button.set_child(Gtk.Label(label=model_name, ellipsize=Pango.EllipsizeMode.MIDDLE))

    def build_model_popup(self):
        self.model_menu_button = Gtk.MenuButton()
        self.update_model_popup()
        self.model_popup = Gtk.Popover()
        self.model_popup.set_size_request(500, 500)
        scroll = Gtk.ScrolledWindow()
        scroll.set_vexpand(True)
        scroll.set_hexpand(True)
        settings = Settings(self, headless=True) 
        box = Gtk.Box(orientation=Gtk.Orientation.VERTICAL)
        stack = Adw.ViewStack()
        stack.add_titled_with_icon(self.steal_from_settings(settings.LLM), title="LLM", name="LLM", icon_name="brain-augemnted-symbolic")
        stack.add_titled_with_icon(self.steal_from_settings(settings.prompt), title="Prompts", name="Prompts", icon_name="question-round-outline-symbolic")
        switcher = Adw.ViewSwitcher()
        switcher.set_stack(stack)
        scroll.set_child(stack) 
        box.append(switcher)
        box.append(scroll)
        self.model_menu_button.set_popover(self.model_popup)
        self.model_popup.connect("closed", lambda x: GLib.idle_add(self.quick_settings_update))
        self.model_popup.set_child(box)
        return self.model_menu_button

    def steal_from_settings(self, widget):
        widget.unparent()
        widget.set_margin_bottom(3)
        widget.set_margin_end(3)
        widget.set_margin_start(3)
        widget.set_margin_top(3)
        return widget

    def load_avatar(self):
        if self.avatar_enabled:
            # If the avatar is enabled, check if it requires reloading
            old_avatar = self.avatar_handler
            selected_key = self.settings.get_string("avatar-model")
            for avatar in AVAILABLE_AVATARS:
                if selected_key == avatar:
                    self.avatar_handler = AVAILABLE_AVATARS[avatar]["class"](self.settings, self.directory)
                    break
            # If it does not require reloading, then just return
            if old_avatar is not None and not old_avatar.requires_reloading(self.avatar_handler) and self.avatar_enabled == self.last_avatar_enabled:
                self.avatar_handler = old_avatar
                return
            # If it requires reloading, reload the old avatar
            self.unload_avatar(old_avatar)
            self.flap_button_avatar.set_visible(True)
            if self.avatar_handler is not None:   
                self.avatar_widget = self.avatar_handler.create_gtk_widget()
                self.boxw.append(self.avatar_widget)
                ReplaceHelper.set_handler(self.avatar_handler)
            else:
                ReplaceHelper.set_handler(None)
        else:
            # If the avatar is disabled, unload the old one and 
            # remove related widgets
            if self.avatar_handler is not None:
                self.unload_avatar(self.avatar_handler)
            self.flap_button_avatar.set_visible(False)
            self.avatar_flap.set_reveal_flap(False)
            self.avatar_flap.set_name("hide")
            return
       
    def unload_avatar(self, handler : AvatarHandler):
        if self.avatar_widget is not None and handler is not None:
            self.boxw.remove(self.avatar_widget)
            handler.destroy()
    
    # UI Functions
    def show_presentation_window(self):
        """Show the window for the initial program presentation on first start"""
        self.presentation_dialog = PresentationWindow("presentation", self.settings, self.directory, self)
        self.presentation_dialog.show()

    def mute_tts(self, button: Gtk.Button):
        """Mute the TTS"""
        self.focus_input()
        if self.tts_enabled:
            self.tts.stop()
        if self.avatar_handler is not None:
            self.avatar_handler.stop()

    def focus_input(self):
        """Focus the input box. Often used to avoid removing focues objects"""
        self.input_panel.input_panel.grab_focus()

    # Utility functions
    def init_pip_path(self, path):
        """Install a pip module to init a pip path"""
        install_module("pip-install-test", self.pip_directory)
        path.append(self.pip_directory)
    
    # Profiles
    def refresh_profiles_box(self):
        """Changes the profile switch button on the header"""
        if self.profiles_box is not None:
            self.chat_header.remove(self.profiles_box)
        self.profiles_box = self.get_profiles_box()
        self.chat_header.pack_start(self.profiles_box)
    
    def create_profile(self, profile_name, picture=None, settings={}):
        """Create a profile

        Args:
            profile_name (): name of the profile 
            picture (): path to the profile picture 
            settings (): settings to override for that profile 
        """
        self.profile_settings[profile_name] = {"picture": picture, "settings": settings}
        self.settings.set_string("profiles", json.dumps(self.profile_settings))

    def delete_profile(self, profile_name):
        """Delete a profile

        Args:
            profile_name (): name of the profile to delete 
        """
        if profile_name == "Assistant" or profile_name == self.settings.get_string("current-profile"):
            return
        del self.profile_settings[profile_name]
        self.settings.set_string("profiles", json.dumps(self.profile_settings))
        self.refresh_profiles_box()
        self.update_settings()

    def get_profiles_box(self):
        """Create and build the profile selection dialog"""
        box = Gtk.Box()
        scroll = Gtk.ScrolledWindow(propagate_natural_width=True, propagate_natural_height=True, hscrollbar_policy=Gtk.PolicyType.NEVER) 
        profile_button = Gtk.MenuButton() 
        if self.profile_settings[self.current_profile]["picture"] is not None:
            avatar = Adw.Avatar(custom_image=Gdk.Texture.new_from_filename(self.profile_settings[self.current_profile]["picture"]), text=self.current_profile, show_initials=True, size=20)
            # Set avata image at the correct size
            ch = avatar.get_last_child() 
            if ch is not None: 
                ch = ch.get_last_child()
                if ch is not None and type(ch) is Gtk.Image: 
                    ch.set_icon_size(Gtk.IconSize.NORMAL)
        else:
            avatar = Adw.Avatar(text=self.current_profile, show_initials=True, size=20)
        
        profile_button.set_child(avatar)
        box.append(profile_button)

        profiles = Gtk.ListBox(selection_mode=Gtk.SelectionMode.SINGLE, css_classes=["boxed-list"])
        for profile in self.profile_settings.keys():
            account_row = ProfileRow(profile, self.profile_settings[profile]["picture"], self.current_profile == profile, allow_delete=profile != "Assistant" and profile != self.current_profile)
            profiles.append(account_row)
            account_row.set_on_forget(self.delete_profile)
        # Separator
        separator = Gtk.Separator(sensitive=False, can_focus=False, can_target=False, focus_on_click=False)
        profiles.append(separator)
        parent = separator.get_parent()
        if parent is not None:
            parent.set_sensitive(False)
        # Add profile row
        profiles.append(ProfileRow(_("Create new profile"), None, False, add=True, allow_delete=False))
        
        # Assign widgets
        popover = Gtk.Popover(css_classes=["menu"])
        profiles.set_selection_mode(Gtk.SelectionMode.SINGLE)
        scroll.set_child(profiles) 
        popover.set_child(scroll)
        profile_button.set_popover(popover)
        profiles.select_row(profiles.get_row_at_index(list(self.profile_settings.keys()).index(self.current_profile)))
        profiles.connect("row-selected", lambda listbox,action, popover=popover : self.select_profile(listbox, action, popover))
        return box

    def select_profile(self, listbox: Gtk.ListBox, action: ProfileRow, popover : Gtk.Popover):
        """Handle profile selection in the listbox"""
        if action is None:
            return
        if action.add:
            dialog = ProfileDialog(self, self.profile_settings)
            listbox.select_row(listbox.get_row_at_index(list(self.profile_settings.keys()).index(self.current_profile)))
            popover.hide()
            dialog.present()
            return
        if self.current_profile != action.profile:
            popover.hide()
        self.switch_profile(action.profile)

    def switch_profile(self, profile: str):
        """Handle profile switching"""
        if self.current_profile == profile:
            return
        print(f"Switching profile to {profile}")

        old_settings = get_settings_dict(self.settings, ["current-profile", "profiles"])
        self.profile_settings = json.loads(self.settings.get_string("profiles")) 
        self.profile_settings[self.current_profile]["settings"] = old_settings 

        new_settings = self.profile_settings[profile]["settings"]
        restore_settings_from_dict(self.settings, new_settings)
        self.settings.set_string("profiles", json.dumps(self.profile_settings)) 
        self.settings.set_string("current-profile", profile)
        self.update_settings()

        self.refresh_profiles_box()

    # Voice Recording
    def start_recording(self, button):
        """Start recording voice for Speech to Text"""
        path = os.path.join(self.directory, "recording.wav")
        if os.path.exists(path):
            os.remove(path)
        if self.automatic_stt:
            self.automatic_stt_status = True
        # button.set_child(Gtk.Spinner(spinning=True))
        button.set_icon_name("media-playback-stop-symbolic")
        button.disconnect_by_func(self.start_recording)
        button.remove_css_class("suggested-action")
        button.add_css_class("error")
        button.connect("clicked", self.stop_recording)
        self.recorder = AudioRecorder(auto_stop=True, stop_function=self.auto_stop_recording,
                                      silence_duration=self.stt_silence_detection_duration,
                                      silence_threshold_percent=self.stt_silence_detection_threshold)
        t = threading.Thread(target=self.recorder.start_recording,
                             args=(path,))
        t.start()

    def auto_stop_recording(self, button=False):
        """Stop recording after an auto stop signal"""
        GLib.idle_add(self.stop_recording_ui, self.recording_button)
        threading.Thread(target=self.stop_recording_async, args=(self.recording_button,)).start()

    def stop_recording(self, button=False):
        """Stop a recording manually"""
        self.automatic_stt_status = False
        self.recorder.stop_recording(os.path.join(self.directory, "recording.wav"))
        self.stop_recording_ui(self.recording_button)
        t = threading.Thread(target=self.stop_recording_async)
        t.start()

    def stop_recording_ui(self, button):
        """Update the UI to show that the recording has been stopped"""
        button.set_child(None)
        button.set_icon_name("audio-input-microphone-symbolic")
        button.add_css_class("suggested-action")
        button.remove_css_class("error")
        button.disconnect_by_func(self.stop_recording)
        button.connect("clicked", self.start_recording)

    def stop_recording_async(self, button=False):
        """Stop recording and save the file"""
        recognizer = self.stt_handler
        result = recognizer.recognize_file(os.path.join(self.directory, "recording.wav"))
        def idle_record():
            if result is not None and "stop" not in result.lower() and len(result.replace(" ", "")) > 2:
                self.input_panel.set_text(result)
                self.on_entry_activate(self.input_panel)
            else:
                self.notification_block.add_toast(Adw.Toast(title=_('Could not recognize your voice'), timeout=2))
        GLib.idle_add(idle_record)
    # Screen recording
    def start_screen_recording(self, button):
        """Start screen recording"""
        if self.video_recorder is None:
            self.video_recorder = ScreenRecorder(self)
            self.video_recorder.start()
            if self.video_recorder.recording:
                self.screen_record_button.set_icon_name("media-playback-stop-symbolic")
                self.screen_record_button.set_css_classes(["destructive-action", "circular"])
            else:
                self.video_recorder = None
        else:
            self.screen_record_button.set_visible(False)
            self.video_recorder.stop()
            self.screen_record_button.set_icon_name("media-record-symbolic")
            self.screen_record_button.set_css_classes(["flat"])
            self.add_file(file_path=self.video_recorder.output_path+".mp4")
            self.video_recorder = None

    # File attachment
    def attach_file(self, button):
        """Show attach file dialog to add a file"""
        filters = Gio.ListStore.new(Gtk.FileFilter)

        image_filter = Gtk.FileFilter(name="Images", patterns=["*.png", "*.jpg", "*.jpeg", "*.webp"])
        video_filter = Gtk.FileFilter(name="Video", patterns=["*.mp4"])
        file_filter = Gtk.FileFilter(name="Supported Files", patterns=self.model.get_supported_files())
        second_file_filter = None
        if self.rag_handler is not None and self.rag_on_documents:
            second_file_filter = Gtk.FileFilter(name="RAG Supported files", patterns=self.rag_handler.get_supported_files())
        default_filter = None
        if second_file_filter is not None:
            filters.append(second_file_filter)
            default_filter = video_filter
        if self.model.supports_video_vision():    
            filters.append(video_filter)
            default_filter = video_filter
        if len(self.model.get_supported_files()) > 0:
            filters.append(file_filter)
            default_filter = file_filter
        if self.model.supports_vision():
            filters.append(image_filter)
            default_filter = image_filter

        dialog = Gtk.FileDialog(title=_("Attach file"),
                                modal=True,
                                default_filter=default_filter,
                                filters=filters)
        dialog.open(self, None, self.process_file)

    def process_file(self, dialog, result):
        """Get the attached file by the dialog

        Args:
            dialog (): 
            result (): 
        """
        try:
            file = dialog.open_finish(result)
        except Exception as _:
            return
        if file is None:
            return
        file_path = file.get_path()
        self.add_file(file_path=file_path)
    
    def image_pasted(self, image):
        """Handle image pasting

        Args:
            image (): image data 
        """
        self.add_file(file_data=image)

    def delete_attachment(self, button):
        """Delete file attachment"""
        self.attached_image_data = None
        self.attach_button.set_icon_name("attach-symbolic")
        self.attach_button.set_css_classes(["circular", "flat"])
        self.attach_button.disconnect_by_func(self.delete_attachment)
        self.attach_button.connect("clicked", self.attach_file)
        self.attached_image.set_visible(False)
        self.screen_record_button.set_visible(self.model.supports_video_vision())
        # self.screen_record_button.set_visible("mp4" in self.model.get_supported_files())

    def add_file(self, file_path=None, file_data=None):
        """Add a file and update the UI, also generates thumbnail for videos

        Args:
            file_path (): file path for the file 
            file_data (): file data for the file 
        """
        if file_path is not None:
            if file_path.lower().endswith(('.mp4', '.avi', '.mov')):
                cmd = ['ffmpeg', '-i', file_path, '-vframes', '1', '-f', 'image2pipe', '-vcodec', 'png', '-']
                frame_data = subprocess.run(cmd, capture_output=True).stdout

                if frame_data:
                    loader = GdkPixbuf.PixbufLoader()
                    loader.write(frame_data)
                    loader.close()
                    self.attached_image.set_from_pixbuf(loader.get_pixbuf())
                else:
                    self.attached_image.set_from_icon_name("video-x-generic")
            elif file_path.lower().endswith(('.png', '.jpg', '.jpeg', '.webp')):
                self.attached_image.set_from_file(file_path)
            else:
                self.attached_image.set_from_icon_name("text-x-generic")

            self.attached_image_data = file_path
            self.attached_image.set_visible(True)
        elif file_data is not None:
            base64_image = base64.b64encode(file_data).decode("utf-8")
            self.attached_image_data = f"data:image/jpeg;base64,{base64_image}"
            loader = GdkPixbuf.PixbufLoader()
            loader.write(file_data)
            loader.close()
            self.attached_image.set_from_pixbuf(loader.get_pixbuf())
            self.attached_image.set_visible(True)

        self.attach_button.set_icon_name("user-trash-symbolic")
        self.attach_button.set_css_classes(["destructive-action", "circular"])
        self.attach_button.connect("clicked", self.delete_attachment)
        self.attach_button.disconnect_by_func(self.attach_file)
        self.screen_record_button.set_visible(False)

    # Flap management
    def handle_second_block_change(self, *a):
        """Handle flaps reveal/hide"""
        status = self.main_program_block.get_reveal_flap()
        if self.main_program_block.get_name() == "hide" and status:
            self.main_program_block.set_reveal_flap(False)
            return True
        elif (self.main_program_block.get_name() == "visible") and (not status):
            self.main_program_block.set_reveal_flap(True)
            return True
        status = self.main_program_block.get_reveal_flap() or self.avatar_flap.get_reveal_flap()
        
        if self.avatar_flap.get_reveal_flap():
            if self.avatar_flap.get_name() == "hide":
                self.avatar_flap.set_reveal_flap(False)
            self.chat_panel_header.set_show_end_title_buttons(False)
            self.chat_header.set_show_end_title_buttons(False)
            header_widget = self.web_panel_header
        elif self.main_program_block.get_reveal_flap():
            self.chat_panel_header.set_show_end_title_buttons(False)
            self.chat_header.set_show_end_title_buttons(False)
            header_widget = self.explorer_panel_headerbox
        else:
            self.chat_panel_header.set_show_end_title_buttons(self.main.get_folded())
            self.chat_header.set_show_end_title_buttons(True)
            header_widget = self.chat_header
        # Unparent the headerbox
        self.headerbox.unparent()
        # Move the headerbox to the right widget
        if type(header_widget) is Adw.HeaderBar or type(header_widget) is Gtk.HeaderBar:
            header_widget.pack_end(self.headerbox)
        elif type(header_widget) is Gtk.Box:
            self.explorer_panel_headerbox.append(self.headerbox)

    def on_flap_button_toggled(self, toggle_button):
        """Handle flap button toggle"""
        self.focus_input()
        self.flap_button_left.set_active(True)
        if self.main_program_block.get_name() == "visible":
            self.main_program_block.set_name("hide")
            self.main_program_block.set_reveal_flap(False)
        else:
            self.main_program_block.set_name("visible")
            self.main_program_block.set_reveal_flap(True)
        if not self.avatar_enabled:
            self.load_avatar()
    
    # UI Functions for chat management

    def send_button_start_spinner(self):
        """Show a spinner when you click on send button"""
        spinner = Gtk.Spinner(spinning=True)
        self.send_button.set_child(spinner)

    def remove_send_button_spinner(self):
        """Remove the spinner in the send button when the message is received"""
        self.send_button.set_child(None)
        self.send_button.set_icon_name("go-next-symbolic")

    def on_entry_button_clicked(self, *a):
        """When the send message button is clicked activate the input panel"""
        self.on_entry_activate(self.input_panel)

    # Explorer code

    def on_avatar_button_toggled(self, toggle_button):
        self.focus_input()
        self.flap_button_avatar.set_active(False)
        if self.avatar_flap.get_name() == "visible":
            self.avatar_flap.set_name("hide")
            self.main_program_block.set_name("hide")
            self.avatar_flap.set_reveal_flap(False)
        else:
            self.avatar_flap.set_name("visible")
            self.avatar_flap.set_reveal_flap(True)
        if not self.avatar_enabled:
            self.load_avatar()
    
    def get_file_button(self, path):
        """Get the button for the file

        Args:
            path (): path of the file

        Returns:
           the button for the file 
        """
        if path[0:2] == "./":
            path = self.main_path + path[1:len(path)]
        path = os.path.expanduser(os.path.normpath(path))
        button = Gtk.Button(css_classes=["flat"], margin_top=5, margin_start=5, margin_bottom=5, margin_end=5)
        button.connect("clicked", self.run_file_on_button_click)
        button.set_name(path)
        box = Gtk.Box()
        vbox = Gtk.Box(orientation=Gtk.Orientation.VERTICAL)
        file_name = path.split("/")[-1]
        if os.path.exists(path):
            if os.path.isdir(path):
                name = "folder"
            else:
                if file_name[len(file_name) - 4:len(file_name)] in [".png", ".jpg"]:
                    name = "image-x-generic"
                else:
                    name = "text-x-generic"
        else:
            name = "image-missing"
        icon = Gtk.Image(icon_name=name)
        icon.set_css_classes(["large"])
        box.append(icon)
        box.append(vbox)
        vbox.set_size_request(250, -1)
        vbox.append(Gtk.Label(label=path.split("/")[-1], css_classes=["title-3"], halign=Gtk.Align.START, wrap=True,
                              wrap_mode=Pango.WrapMode.WORD_CHAR))
        vbox.append(Gtk.Label(label='/'.join(path.split("/")[0:-1]), halign=Gtk.Align.START, wrap=True,
                              wrap_mode=Pango.WrapMode.WORD_CHAR))
        button.set_child(box)
        return button

    def run_file_on_button_click(self, button, *a):
        """Opens the file when the file button is clicked

        Args:
            button (): 
            *a: 
        """
        if os.path.exists(button.get_name()):
            if os.path.isdir(os.path.join(os.path.expanduser(self.main_path), button.get_name())):
                self.main_path = button.get_name()
                os.chdir(os.path.expanduser(self.main_path))
                GLib.idle_add(self.update_folder)
            else:
                subprocess.run(['xdg-open', os.path.expanduser(button.get_name())])
        else:
            self.notification_block.add_toast(Adw.Toast(title=_('File not found'), timeout=2))

    def handle_file_drag(self, DropTarget, data, x, y):
        """Handle file drag and drop

        Args:
            DropTarget (): 
            data (): 
            x (): 
            y (): 

        Returns:
            
        """
        if not self.status:
            self.notification_block.add_toast(
                Adw.Toast(title=_('The file cannot be sent until the program is finished'), timeout=2))
            return False
        for path in data.split("\n"):
            if os.path.exists(path):
                message_label = self.get_file_button(path)
                if os.path.isdir(path):
                    self.chat.append({"User": "Folder", "Message": " " + path})
                    self.add_message("Folder", message_label)
                else:
                    self.chat.append({"User": "File", "Message": " " + path})
                    self.add_message("File", message_label)
                self.chats[self.chat_id]["chat"] = self.chat
            else:
                self.notification_block.add_toast(Adw.Toast(title=_('The file is not recognized'), timeout=2))

    def go_back_in_explorer_panel(self, *a):
        self.main_path += "/.."
        GLib.idle_add(self.update_folder)

    def go_home_in_explorer_panel(self, *a):
        self.main_path = "~"
        GLib.idle_add(self.update_folder)

    def go_forward_in_explorer_panel(self, *a):
        if self.main_path[len(self.main_path) - 3:len(self.main_path)] == "/..":
            self.main_path = self.main_path[0:len(self.main_path) - 3]
            GLib.idle_add(self.update_folder)

    def go_back_to_chats_panel(self, button):
        self.main.set_visible_child(self.chats_main_box)

    def return_to_chat_panel(self, button):
        self.main.set_visible_child(self.chat_panel)

    def update_folder(self, *a):
        if not self.check_streams["folder"]:
            self.check_streams["folder"] = True
            if os.path.exists(os.path.expanduser(self.main_path)):
                self.explorer_panel_header.set_title_widget(Gtk.Label(
                    label=os.path.normpath(self.main_path) + (3 - len(os.path.normpath(self.main_path))) * " ",
                    css_classes=["title"], ellipsize=Pango.EllipsizeMode.MIDDLE, max_width_chars=15,
                    halign=Gtk.Align.CENTER, hexpand=True))
                if len(os.listdir(os.path.expanduser(self.main_path))) == 0 or (sum(
                        1 for filename in os.listdir(os.path.expanduser(self.main_path)) if
                        not filename.startswith('.')) == 0 and not self.hidden_files) and os.path.normpath(
                    self.main_path) != "~":
                    self.explorer_panel.remove(self.folder_blocks_panel)
                    self.folder_blocks_panel = Gtk.Box(orientation=Gtk.Orientation.VERTICAL, spacing=20, opacity=0.25)
                    self.explorer_panel.append(self.folder_blocks_panel)
                    icon = Gtk.Image.new_from_gicon(Gio.ThemedIcon(name="folder-symbolic"))
                    icon.set_css_classes(["empty-folder"])
                    icon.set_valign(Gtk.Align.END)
                    icon.set_vexpand(True)
                    self.folder_blocks_panel.append(icon)
                    self.folder_blocks_panel.append(
                        Gtk.Label(label=_("Folder is Empty"), wrap=True, wrap_mode=Pango.WrapMode.WORD_CHAR,
                                  vexpand=True, valign=Gtk.Align.START, css_classes=["empty-folder", "heading"]))
                else:
                    self.explorer_panel.remove(self.folder_blocks_panel)
                    self.folder_blocks_panel = Gtk.Box(orientation=Gtk.Orientation.VERTICAL)
                    self.explorer_panel.append(self.folder_blocks_panel)

                    flow_box = Gtk.FlowBox(vexpand=True)
                    flow_box.set_valign(Gtk.Align.START)

                    if os.path.normpath(self.main_path) == "~":
                        os.chdir(os.path.expanduser("~"))
                        path = "./.var/app/moe.nyarchlinux.assistant/NyarchAssistant"
                        if not os.path.exists(path):
                            os.makedirs(path)
                        button = Gtk.Button(css_classes=["flat"])
                        button.set_name(".var/app/moe.nyarchlinux.assistant/NyarchAssistant")
                        button.connect("clicked", self.open_folder)

                        icon = File(self.main_path, ".var/app/moe.nyarchlinux.assistant/NyarchAssistant")
                        icon.set_css_classes(["large"])
                        icon.set_valign(Gtk.Align.END)
                        icon.set_vexpand(True)
                        file_label = Gtk.Label(label="NyarchAssistant", wrap=True, wrap_mode=Pango.WrapMode.WORD_CHAR,
                                               vexpand=True, max_width_chars=11, valign=Gtk.Align.START,
                                               ellipsize=Pango.EllipsizeMode.MIDDLE)
                        file_box = Gtk.Box(orientation=Gtk.Orientation.VERTICAL, spacing=6)
                        file_box.append(icon)
                        file_box.set_size_request(110, 110)
                        file_box.append(file_label)
                        button.set_child(file_box)

                        flow_box.append(button)
                    for file_info in os.listdir(os.path.expanduser(self.main_path)):
                        if file_info[0] == "." and not self.hidden_files:
                            continue
                        button = Gtk.Button(css_classes=["flat"])
                        button.set_name(file_info)
                        button.connect("clicked", self.open_folder)

                        icon = File(self.main_path, file_info)
                        icon.set_css_classes(["large"])
                        icon.set_valign(Gtk.Align.END)
                        icon.set_vexpand(True)
                        file_label = Gtk.Label(label=file_info + " " * (5 - len(file_info)), wrap=True,
                                               wrap_mode=Pango.WrapMode.WORD_CHAR,
                                               vexpand=True, max_width_chars=11, valign=Gtk.Align.START,
                                               ellipsize=Pango.EllipsizeMode.MIDDLE)
                        file_box = Gtk.Box(orientation=Gtk.Orientation.VERTICAL, spacing=6)
                        file_box.append(icon)
                        file_box.set_size_request(110, 110)
                        file_box.append(file_label)
                        button.set_child(file_box)

                        flow_box.append(button)
                    scrolled_window = Gtk.ScrolledWindow()
                    scrolled_window.set_policy(Gtk.PolicyType.NEVER, Gtk.PolicyType.AUTOMATIC)
                    scrolled_window.set_child(flow_box)
                    self.folder_blocks_panel.append(scrolled_window)
            else:
                self.main_path = "~"
                self.update_folder()
            self.check_streams["folder"] = False

    def get_target_directory(self, working_directory, directory):
        try:
            directory = directory.strip()
            if directory.startswith("'") and directory.endswith("'"):
                directory = directory[1:-1]
            elif directory.startswith('"') and directory.endswith('"'):
                directory = directory[1:-1]

            if directory.startswith("~"):
                directory = os.path.expanduser("~") + directory[1:]

            target_directory = posixpath.join(working_directory, directory)
            return (True, os.path.normpath(target_directory))
        except (IndexError, OSError) as e:
            return (False, working_directory)

    def open_folder(self, button, *a):
        if os.path.exists(os.path.join(os.path.expanduser(self.main_path), button.get_name())):
            if os.path.isdir(os.path.join(os.path.expanduser(self.main_path), button.get_name())):
                self.main_path += "/" + button.get_name()
                os.chdir(os.path.expanduser(self.main_path))
                GLib.idle_add(self.update_folder)
            else:
                subprocess.run(['xdg-open', os.path.expanduser(self.main_path + "/" + button.get_name())])
        else:
            self.notification_block.add_toast(Adw.Toast(title=_('File not found'), timeout=2))

    def handle_main_block_change(self, *data):
        if (self.main.get_folded()):
            self.chat_panel_header.set_show_end_title_buttons(not self.main_program_block.get_reveal_flap())
            self.left_panel_back_button.set_visible(True)
        else:
            self.chat_panel_header.set_show_end_title_buttons(False)
            self.left_panel_back_button.set_visible(False)

    # Chat management
    def continue_message(self, button):
        """Continue last message"""
        if self.chat[-1]["User"] not in ["Assistant", "Console", "User"]:
            self.notification_block.add_toast(Adw.Toast(title=_('You can no longer continue the message.'), timeout=2))
        else:
            threading.Thread(target=self.send_message).start()
            self.send_button_start_spinner()

    def regenerate_message(self, *a):
        """Regenerate last message"""
        if self.chat[-1]["User"] in ["Assistant", "Console"]:
            for i in range(len(self.chat) - 1, -1, -1):
                if self.chat[i]["User"] in ["Assistant", "Console"]:
                    self.chat.pop(i)
                else:
                    break
            self.show_chat()
            threading.Thread(target=self.send_message).start()
            self.send_button_start_spinner()
        elif self.last_error_box is not None:
            self.remove_error(True)
            self.show_chat()
            threading.Thread(target=self.send_message).start()
            self.send_button_start_spinner()
        else:
            self.notification_block.add_toast(
                Adw.Toast(title=_('You can no longer regenerate the message.'), timeout=2))

    def remove_error(self, idle=False):
        """Remove the last error shown in chat

        Args:
            idle (): if the function is being executed in idle 
        """
        if not idle:
            GLib.idle_add(self.remove_error, True)
        if self.last_error_box is not None:
            self.chat_list_block.remove(self.last_error_box) 
            self.last_error_box = None
    
    def update_history(self):
        """Reload chats panel"""
        # Focus input to avoid removing a focused child 
        # This avoids scroll up
        self.focus_input()
        
        # Update UI
        list_box = Gtk.ListBox(css_classes=["separators", "background"])
        list_box.set_selection_mode(Gtk.SelectionMode.NONE)
        self.chats_buttons_scroll_block.set_child(list_box)
        chat_range = range(len(self.chats)).__reversed__() if self.reverse_order else range(len(self.chats))
        for i in chat_range:
            box = Gtk.Box(spacing=6, margin_top=3, margin_bottom=3, margin_start=3, margin_end=3)
            generate_chat_name_button = Gtk.Button(css_classes=["flat", "accent"],
                                                   valign=Gtk.Align.CENTER, icon_name="document-edit-symbolic",
                                                   width_request=36)  # wanted to use: tag-outline-symbolic
            generate_chat_name_button.connect("clicked", self.generate_chat_name)
            generate_chat_name_button.set_name(str(i))

            create_chat_clone_button = Gtk.Button(css_classes=["flat", "success"],
                                                  valign=Gtk.Align.CENTER)
            create_chat_clone_button.connect("clicked", self.copy_chat)
            icon = Gtk.Image.new_from_gicon(Gio.ThemedIcon(name="view-paged-symbolic"))
            icon.set_icon_size(Gtk.IconSize.INHERIT)
            create_chat_clone_button.set_child(icon)
            create_chat_clone_button.set_name(str(i))

            delete_chat_button = Gtk.Button(css_classes=["error", "flat"],
                                            valign=Gtk.Align.CENTER)
            delete_chat_button.connect("clicked", self.remove_chat)
            icon = Gtk.Image.new_from_gicon(Gio.ThemedIcon(name="user-trash-symbolic"))
            icon.set_icon_size(Gtk.IconSize.INHERIT)
            delete_chat_button.set_child(icon)
            delete_chat_button.set_name(str(i))
            button = Gtk.Button(css_classes=["flat"], hexpand=True)
            name = self.chats[i]["name"]
            if len(name) > 30:
                # name = name[0:27] + "…"
                button.set_tooltip_text(name)
            button.set_child(
                Gtk.Label(label=name, wrap=False, wrap_mode=Pango.WrapMode.WORD_CHAR, xalign=0, ellipsize=Pango.EllipsizeMode.END,
                          width_chars=22,single_line_mode=True))
            button.set_name(str(i))

            if i == self.chat_id:
                button.connect("clicked", self.return_to_chat_panel)
                delete_chat_button.set_css_classes([""])
                delete_chat_button.set_sensitive(False)
                delete_chat_button.set_can_target(False)
                delete_chat_button.set_has_frame(False)
                button.set_has_frame(True)
            else:
                button.connect("clicked", self.chose_chat)
            box.append(button)
            box.append(create_chat_clone_button)
            box.append(generate_chat_name_button)
            box.append(delete_chat_button)
            list_box.append(box)

    def remove_chat(self, button):
        """Remove a chat"""
        if int(button.get_name()) < self.chat_id:
            self.chat_id -= 1
        elif int(button.get_name()) == self.chat_id:
            return False
        self.chats.pop(int(button.get_name()))
        self.update_history()

    def generate_chat_name(self, button, multithreading=False):
        """Generate the name of the chat using llm. Reloaunches on another thread if not already in one"""
        if multithreading:
            if len(self.chats[int(button.get_name())]["chat"]) < 2:
                self.notification_block.add_toast(Adw.Toast(title=_('Chat is empty'), timeout=2))
                return False
            spinner = Gtk.Spinner(spinning=True)
            button.set_child(spinner)
            button.set_can_target(False)
            button.set_has_frame(True)

            self.secondary_model.set_history([], self.get_history(self.chats[int(button.get_name())]["chat"]))
            print("Generating")
            name = self.secondary_model.generate_chat_name(self.prompts["generate_name_prompt"])
            print(name)
            if name is None:
                self.update_history()
                return
            name = remove_markdown(name)
            if name != "Chat has been stopped":
                self.chats[int(button.get_name())]["name"] = name
            self.update_history()
        else:
            threading.Thread(target=self.generate_chat_name, args=[button, True]).start()

    def new_chat(self, button, *a):
        """Create a new chat and switch to it"""
        self.chats.append({"name": _("Chat ") + str(len(self.chats) + 1), "chat": []})
        if not self.status:
            self.stop_chat()
        self.stream_number_variable += 1
        self.chat_id = len(self.chats) - 1
        self.chat = self.chats[self.chat_id]["chat"]
        self.update_history()
        self.show_chat()
        GLib.idle_add(self.update_button_text)

    def copy_chat(self, button, *a):
        """Copy a chat into a new chat"""
        self.chats.append(
            {"name": self.chats[int(button.get_name())]["name"], "chat": self.chats[int(button.get_name())]["chat"][:]})
        self.update_history()

    def chose_chat(self, button, *a):
        """Switch to another chat"""
        self.main.set_visible_child(self.chat_panel)
        if not self.status:
            self.stop_chat()
        self.stream_number_variable += 1
        self.chat_id = int(button.get_name())
        self.chat = self.chats[self.chat_id]["chat"]
        self.update_history()
        self.show_chat()
        GLib.idle_add(self.update_button_text)

    def scrolled_chat(self):
        """Scroll at the bottom of the chat"""
        adjustment = self.chat_scroll.get_vadjustment()
        adjustment.set_value(100000)

    def clear_chat(self, button):
        """Delete current chat history"""
        self.notification_block.add_toast(Adw.Toast(title=_('Chat is cleared'), timeout=2))
        self.chat = []
        self.chats[self.chat_id]["chat"] = self.chat
        self.show_chat()
        self.stream_number_variable += 1
        threading.Thread(target=self.update_button_text).start()

    def stop_chat(self, button=None):
        """Stop generating the message"""
        self.status = True
        self.stream_number_variable += 1
        self.chat_stop_button.set_visible(False)
        GLib.idle_add(self.update_button_text)
        if len(self.chat) > 0 and (self.chat[-1]["User"] != "Assistant" or "```console" in self.chat[-1]["Message"]):
            for i in range(len(self.chat) - 1, -1, -1):
                if self.chat[i]["User"] in ["Assistant", "Console"]:
                    self.chat.pop(i)
                else:
                    break
        self.notification_block.add_toast(
            Adw.Toast(title=_('The message was canceled and deleted from history'), timeout=2))
        self.show_chat()
        self.remove_send_button_spinner()

    def update_button_text(self):
        """Update clear chat, regenerate message and continue buttons, add offers"""
        for btn in self.message_suggestion_buttons_array:
            btn.set_visible(False)
        self.button_clear.set_visible(False)
        self.button_continue.set_visible(False)
        self.regenerate_message_button.set_visible(False)
        self.chat_stop_button.set_visible(False)
        if self.status:
            if self.chat != []:
                self.button_clear.set_visible(True)
                if self.chat[-1]["User"] in ["Assistant", "Console"] or self.last_error_box is not None:
                    self.regenerate_message_button.set_visible(True)
                elif self.chat[-1]["User"] in ["Assistant", "Console", "User"]:
                    self.button_continue.set_visible(True)
            # Generate suggestions in another thread and then add them to the UI
            threading.Thread(target=self.generate_suggestions).start()
        else:
            for btn in self.message_suggestion_buttons_array:
                btn.set_visible(False)
            self.button_clear.set_visible(False)
            self.button_continue.set_visible(False)
            self.regenerate_message_button.set_visible(False)
            self.chat_stop_button.set_visible(True)
        GLib.idle_add(self.scrolled_chat)

    def on_entry_activate(self, entry):
        """Send a message when input is pressed

        Args:
            entry (): Message input entry 
        """
        if not self.status:
            self.notification_block.add_toast(
                Adw.Toast(title=_('The message cannot be sent until the program is finished'), timeout=2))
            return False
        text = entry.get_text()
        entry.set_text('')
        if not text == " " * len(text):
            if self.attached_image_data is not None:
                if self.attached_image_data.endswith((".png", ".jpg", ".jpeg", ".webp")) or self.attached_image_data.startswith("data:image/jpeg;base64,"):
                    text = "```image\n" + self.attached_image_data + "\n```\n" + text
                elif self.attached_image_data.endswith((".mp4", ".mkv", ".webm", ".avi")):
                    text = "```video\n" + self.attached_image_data + "\n```\n" + text
                else:
                    text = "```file\n" + self.attached_image_data + "\n```\n" + text
                self.delete_attachment(self.attach_button)
            self.chat.append({"User": "User", "Message": text})
            self.show_message(text, True, id_message=len(self.chat) - 1, is_user=True)
        self.scrolled_chat()
        threading.Thread(target=self.send_message).start()
        self.send_button_start_spinner()

    # LLM functions
    def send_message_to_bot(self, message):
        """Send a message to the bot

        Args:
            message (): text of the message 

        Returns:
           the message 
        """
        return self.model.send_message(self, message)

    def send_bot_response(self, button):
        """Add message to the chat, display the user message and the spiner and launch a thread to get response

        Args:
            button (): send message button 
        """
        self.send_button_start_spinner()
        text = button.get_child().get_label()
        self.chat.append({"User": "User", "Message": " " + text})
        self.show_message(text, id_message=len(self.chat) - 1, is_user=True)
        threading.Thread(target=self.send_message).start()
    
    def generate_suggestions(self):
        """Create the suggestions and update the UI when it's finished"""
        self.model.set_history([], self.get_history())
        suggestions = self.secondary_model.get_suggestions(self.prompts["get_suggestions_prompt"], self.offers)
        GLib.idle_add(self.populate_suggestions, suggestions)

    def populate_suggestions(self, suggestions):
        """Update the UI with the generated suggestions"""
        i = 0
        # Convert to tuple to remove duplicates
        for suggestion in tuple(suggestions):
            if i + 1 > self.offers:
                break
            else:
                message = suggestion.replace("\n", "")
                btn = self.message_suggestion_buttons_array[i]
                btn.get_child().set_label(message)
                btn.set_visible(True)
                GLib.idle_add(self.scrolled_chat)
            i += 1
        self.chat_stop_button.set_visible(False)
        GLib.idle_add(self.scrolled_chat)

    def get_history(self, chat=None, include_last_message=False) -> list[dict[str, str]]:
        """Format the history excluding none messages and picking the right context size 

        Args:
            chat (): chat history, if None current is taken 

        Returns:
           chat history 
        """
        if chat is None:
            chat = self.chat
        history = []
        count = self.memory
        msgs = chat[:-1] if not include_last_message else chat
        for msg in msgs:
            if count == 0:
                break
            if msg["User"] == "Console" and msg["Message"] == "None":
                continue
            if self.remove_thinking:
                msg["Message"] = remove_thinking_blocks(msg["Message"])
            history.append(msg)
            count -= 1
        return history

    def get_memory_prompt(self):
        r = [] 
        if self.memory_on:
            r += self.memory_handler.get_context(self.chat[-1]["Message"], self.get_history())
        if self.rag_on:
            r += self.rag_handler.get_context(self.chat[-1]["Message"], self.get_history())
        if self.rag_on_documents and self.rag_handler is not None:
            documents = extract_supported_files(self.get_history(include_last_message=True), self.rag_handler.get_supported_files())
            if len(documents) > 0:
                r += self.rag_handler.query_document(self.chat[-1]["Message"],documents) 
        return r
    def update_memory(self, bot_response):
        if self.memory_on:
            threading.Thread(target=self.memory_handler.register_response, args=(bot_response, self.chat)).start()
    
    def send_message(self):
        """Send a message in the chat and get bot answer, handle TTS etc"""
        self.stream_number_variable += 1
        stream_number_variable = self.stream_number_variable
        self.status = False
        self.update_button_text()

        # Append extensions prompts
        prompts = []
        for prompt in self.bot_prompts:
            prompts.append(replace_variables(prompt))
        
        # Append memory
        if self.memory_on or self.rag_on:
            prompts += self.get_memory_prompt()

        # If the model is not installed, install it
        if not self.model.is_installed():
            print("Installing the model...")
            self.model.install()
        # Get smart prompts
        if self.smart_prompt_enabled:
            if self.smart_prompt_handler in AVAILABLE_SMART_PROMPTS:
                try:
                    smart_prompt = AVAILABLE_SMART_PROMPTS[self.smart_prompt_handler]["class"](self.settings, self.directory)
                    generated = smart_prompt.get_extra_prompts(self.chat[-1]["Message"], self.get_history(), EXTRA_PROMPTS)
                    prompts += generated
                except Exception as e:
                    print(e)
        # Set the history for the model
        history = self.get_history()
        # Let extensions preprocess the history 
        old_history = copy.deepcopy(history)
        old_user_prompt = self.chat[-1]["Message"]

        self.chat, prompts = self.extensionloader.preprocess_history(self.chat, prompts)
        if len(self.chat) == 0:
            GLib.idle_add(self.remove_send_button_spinner)
            GLib.idle_add(self.show_chat)
            return
        if self.chat[-1]["Message"] != old_user_prompt:
            self.reload_message(len(self.chat) - 1)

        self.model.set_history(prompts, history)
        try:
            if self.model.stream_enabled():
                self.streamed_message = ""
                self.curr_label = ""
                GLib.idle_add(self.create_streaming_message_label)
                self.streaming_label = None
                self.last_update = time.time()
                message_label = self.model.send_message_stream(self, self.chat[-1]["Message"], self.update_message,
                                                            [stream_number_variable])
                try:
                    parent = self.streaming_box.get_parent()
                    if parent is not None: 
                        parent.set_visible(False)
                except Exception as _:
                    pass
            else:
                message_label = self.send_message_to_bot(self.chat[-1]["Message"])
        except Exception as e:
            # Show error messsage
            GLib.idle_add(self.show_message, str(e), False,-1, False, False, True)
            GLib.idle_add(self.remove_send_button_spinner)
            def remove_streaming_box():
                if self.model.stream_enabled() and hasattr(self, "streaming_box"):
                    self.streaming_box.unparent()
            GLib.timeout_add(250, remove_streaming_box)
            return
        
        if self.stream_number_variable == stream_number_variable:
            history, message_label = self.extensionloader.postprocess_history(self.chat, message_label)
            # Edit messages that require to be updated 
            edited_messages = get_edited_messages(history, old_history)
            if edited_messages is None:
                GLib.idle_add(self.show_chat) 
            else:
                for message in edited_messages:
                    GLib.idle_add(self.reload_message, message)
            GLib.idle_add(self.show_message, message_label, False, -1, False, False, False, "\n".join(prompts))
        GLib.idle_add(self.remove_send_button_spinner)
        # Generate chat name 
        self.update_memory(message_label)
        if self.auto_generate_name and len(self.chat) == 1: 
            GLib.idle_add(self.generate_chat_name, Gtk.Button(name=str(self.chat_id)))
            
        if self.tts_enabled:
            if self.tts_program in AVAILABLE_TTS:
                # Remove text in *text*
                message_label = convert_think_codeblocks(message_label)
                message = re.sub(r"```.*?```", "", message_label, flags=re.DOTALL)
                message = remove_markdown(message)
                # Remove text in *text*
                if not(not message.strip() or message.isspace() or all(char == '\n' for char in message)):
                    # Translate the message
                    translator = None
                    if self.translation_enabled and self.translation_handler in AVAILABLE_TRANSLATORS:
                        translator = AVAILABLE_TRANSLATORS[self.translation_handler]["class"](self.settings, self.directory)          
                    if self.avatar_enabled and self.avatar_handler is not None:
                        tts_thread = threading.Thread(target=self.avatar_handler.speak_with_tts, args=(message, self.tts, translator))
                    else:
                        if translator is not None:
                            message = translator.translate(message)
                        tts_thread = threading.Thread(target=self.tts.play_audio, args=(message, ))
                    tts_thread.start()
                    def restart_recording():
                        if not self.automatic_stt_status:
                            return
                        if tts_thread is not None:
                            tts_thread.join()
                        GLib.idle_add(self.start_recording, self.recording_button)
                    if self.automatic_stt:
                        threading.Thread(target=restart_recording).start()

    def create_streaming_message_label(self):
        """Create a label for message streaming"""
        # Create a scrolledwindow for the text view
        scrolled_window = Gtk.ScrolledWindow(margin_top=10, margin_start=10, margin_bottom=10, margin_end=10)
        scrolled_window.set_policy(Gtk.PolicyType.NEVER, Gtk.PolicyType.NEVER)
        scrolled_window.set_overflow(Gtk.Overflow.HIDDEN)
        scrolled_window.set_max_content_width(200)
        # Create a textview for the message that will be streamed
        self.streaming_label = Gtk.TextView(wrap_mode=Gtk.WrapMode.WORD_CHAR, editable=False, hexpand=True)
        # Remove background color from window and textview
        scrolled_window.add_css_class("scroll")
        self.streaming_label.add_css_class("scroll")
        apply_css_to_widget(scrolled_window, ".scroll { background-color: rgba(0,0,0,0);}")
        apply_css_to_widget(self.streaming_label, ".scroll { background-color: rgba(0,0,0,0);}")
        # Add the textview to the scrolledwindow
        scrolled_window.set_child(self.streaming_label)
        # Remove background from the text buffer
        text_buffer = self.streaming_label.get_buffer()
        tag = text_buffer.create_tag("no-background", background_set=False, paragraph_background_set=False)
        if tag is not None:
            text_buffer.apply_tag(tag, text_buffer.get_start_iter(), text_buffer.get_end_iter())
        # Create the message label
        self.streaming_box = self.add_message("Assistant", scrolled_window)
        self.streaming_box.set_overflow(Gtk.Overflow.VISIBLE)

    def update_message(self, message, stream_number_variable):
        """Update message label when streaming

        Args:
            message (): new message text 
            stream_number_variable (): stream number, avoid conflicting streams 
        """
        if self.stream_number_variable != stream_number_variable:
            return
        self.streamed_message = message
        if self.streaming_label is not None:
            # Find the differences between the messages
            added_message = message[len(self.curr_label):]
            t = time.time()
            if t - self.last_update < 0.05:
                return
            self.last_update = t
            self.curr_label = message

            # Edit the label on the main thread
            def idle_edit():
                self.streaming_label.get_buffer().insert(self.streaming_label.get_buffer().get_end_iter(),
                                                         added_message)
                pl = self.streaming_label.create_pango_layout(self.curr_label)
                width, height = pl.get_size()
                width = Gtk.Widget.get_scale_factor(self.streaming_label) * width / Pango.SCALE
                height = Gtk.Widget.get_scale_factor(self.streaming_label) * height / Pango.SCALE
                wmax = self.chat_list_block.get_size(Gtk.Orientation.HORIZONTAL)
                # Dynamically take the width of the label
                self.streaming_label.set_size_request(int(min(width, wmax - 150)), -1)

            GLib.idle_add(idle_edit)

    # Show messages in chat
    def show_chat(self):
        """Show a chat"""
        self.messages_box = []
        self.last_error_box = None
        if not self.check_streams["chat"]:
            self.check_streams["chat"] = True
            try:
                self.chat_scroll_window.remove(self.chat_list_block)
                self.chat_list_block = Gtk.ListBox(css_classes=["separators", "background", "view"])
                self.chat_list_block.set_selection_mode(Gtk.SelectionMode.NONE)

                self.chat_scroll_window.append(self.chat_list_block)
            except Exception as e:
                self.notification_block.add_toast(Adw.Toast(title=str(e)))

            self.chat_scroll_window.remove(self.chat_controls_entry_block)
            self.chat_scroll_window.remove(self.offers_entry_block)
            self.chat_scroll_window.append(self.chat_controls_entry_block)
            self.chat_scroll_window.append(self.offers_entry_block)
            if not self.virtualization:
                self.add_message("WarningNoVirtual")
            else:
                self.add_message("Disclaimer")
            for i in range(len(self.chat)):
                if self.chat[i]["User"] == "User":
                    self.show_message(self.chat[i]["Message"], True, id_message=i, is_user=True)
                elif self.chat[i]["User"] == "Assistant":
                    self.show_message(self.chat[i]["Message"], True, id_message=i)
                elif self.chat[i]["User"] in ["File", "Folder"]:
                    self.add_message(self.chat[i]["User"],
                                     self.get_file_button(self.chat[i]["Message"][1:len(self.chat[i]["Message"])]))
            self.check_streams["chat"] = False
        GLib.idle_add(self.scrolled_chat)
        GLib.idle_add(self.update_button_text)

   
    def add_prompt(self, prompt: str|None):
        if prompt is None:
            return
        self.chat[-1]["Prompt"] = prompt
        
    def show_message(self, message_label, restore=False, id_message=-1, is_user=False, return_widget=False, newelle_error=False, prompt:str|None=None):
        """Show a message

        Args:
            message_label (): text of the message 
            restore (): if the chat is being restored 
            id_message (): id of the message  
            is_user (): true if it's a user message 
            return_widget (): if the widget should be returned and not added 
            newelle_error (): if the message is an error from Newelle 

        Returns:
            Gtk.Widget | None 
        """
        editable = True
        if message_label == " " * len(message_label) and not is_user:
            if not restore:
                self.chat.append({"User": "Assistant", "Message": message_label})
                self.add_prompt(prompt)
                GLib.idle_add(self.update_button_text)
                self.status = True
                self.chat_stop_button.set_visible(False)
        elif newelle_error:
            if not restore:
                self.chat_stop_button.set_visible(False)
                GLib.idle_add(self.update_button_text)
                self.status = True
            message_label = markwon_to_pango(message_label)
            self.last_error_box = self.add_message("Error", Gtk.Label(label=message_label, use_markup= True, wrap=True, margin_top=10, margin_end=10, margin_bottom=10, margin_start=10))
        else:
            if not restore and not is_user:
                self.chat.append({"User": "Assistant", "Message": message_label})
                self.add_prompt(prompt)
            chunks = get_message_chunks(message_label, self.display_latex)  
            box = Gtk.Box(margin_top=10, margin_start=10, margin_bottom=10, margin_end=10,
                          orientation=Gtk.Orientation.VERTICAL)
            code_language = ""
            has_terminal_command = False
            running_threads = []
            for chunk in chunks:
                if chunk.type == "codeblock":
                    code_language = chunk.lang
                    if code_language in self.extensionloader.codeblocks and not is_user:
                        value = chunk.text
                        extension = self.extensionloader.codeblocks[code_language]
                        try:
                            widget = extension.get_gtk_widget(value, code_language)
                            if widget is not None:
                                box.append(widget)
                            else:
                                editable = False
                                if id_message == -1:
                                    id_message = len(self.chat) - 1
                                id_message += 1
                                has_terminal_command = True
                                text_expander = Gtk.Expander(
                                    label=code_language, css_classes=["toolbar", "osd"], margin_top=10,
                                    margin_start=10,
                                    margin_bottom=10, margin_end=10
                                )
                                text_expander.set_expanded(False)
                                reply_from_the_console = None

                                if self.chat[min(id_message, len(self.chat) - 1)]["User"] == "Console":
                                    reply_from_the_console = self.chat[min(id_message, len(self.chat) - 1)][
                                        "Message"]

                                def getresponse():
                                    if not restore:
                                        response = extension.get_answer(value, code_language)
                                        if response is not None:
                                            code = (True, response)
                                        else:
                                            code = (False, "Error:")
                                    else:
                                        code = (True, reply_from_the_console)
                                    text_expander.set_child(
                                        Gtk.Label(wrap=True, wrap_mode=Pango.WrapMode.WORD_CHAR,
                                                  label=chunk.text + "\n" + str(
                                                      code[1]),
                                                  selectable=True))
                                    if not code[0]:
                                        self.add_message("Error", text_expander)
                                    elif restore:
                                        self.add_message("Assistant", text_expander)
                                    else:
                                        self.add_message("Done", text_expander)
                                    if not restore:
                                        self.chat.append({"User": "Console", "Message": " " + str(code[1])})

                                t = threading.Thread(target=getresponse)
                                t.start()
                                running_threads.append(t)
                        except Exception as e:
                            print("Extension error " + extension.id + ": " + str(e))
                            box.append(
                                CopyBox(chunk.text, code_language, parent=self))
                    elif code_language == "think":
                        box.append(
                            Gtk.Expander(label="think", child=Gtk.Label(label=chunk.text, wrap=True),css_classes=["toolbar", "osd"], margin_top=10,
                                    margin_start=10,
                                    margin_bottom=10, margin_end=10
                            )
                        )
                    elif code_language == "image":
                        for i in chunk.text.split("\n"):
                            if i.startswith('data:image/jpeg;base64,'):
                                data = i[len('data:image/jpeg;base64,'):]
                                raw_data = base64.b64decode(data)
                                loader = GdkPixbuf.PixbufLoader()
                                loader.write(raw_data)
                                loader.close()
                                image = Gtk.Image(css_classes=["image"])
                                image.set_from_pixbuf(loader.get_pixbuf())
                                box.append(image)
                            else:
                                image = Gtk.Image(css_classes=["image"])
                                image.set_from_file(i)
                                box.append(image)
                    elif code_language == "video":
                        for i in chunk.text.split("\n"):
                            video = Gtk.Video(
                                css_classes=["video"],
                                vexpand=True,
                                hexpand=True
                            )
                            video.set_size_request(-1, 400)
                            video.set_file(Gio.File.new_for_path(i))
                            box.append(video)
                    elif code_language == "console" and not is_user:
                        editable = False
                        if id_message == -1:
                            id_message = len(self.chat) - 1
                        id_message += 1
                        if self.auto_run and not any(
                                command in chunk.text for command in
                                ["rm ", "apt ", "sudo ", "yum ", "mkfs "]):
                            has_terminal_command = True
                            value = chunk.text
                            text_expander = Gtk.Expander(
                                label="Console", css_classes=["toolbar", "osd"], margin_top=10, margin_start=10,
                                margin_bottom=10, margin_end=10
                            )
                            text_expander.set_expanded(False)
                            path = ""
                            reply_from_the_console = None
                            if self.chat[min(id_message, len(self.chat) - 1)]["User"] == "Console":
                                reply_from_the_console = self.chat[min(id_message, len(self.chat) - 1)]["Message"]
                            if not restore:
                                path = os.path.normpath(self.main_path)
                                code = self.execute_terminal_command(value)
                            else:
                                code = (True, reply_from_the_console)
                            val = '\n'.join(value)
                            text = f"[User {path}]:$ {val}\n{code[1]}"
                            text_expander.set_child(
                                Gtk.Label(wrap=True, wrap_mode=Pango.WrapMode.WORD_CHAR, label=text,
                                          selectable=True))
                            if not code[0]:
                                self.add_message("Error", text_expander)
                            elif restore:
                                self.add_message("Assistant", text_expander)
                            else:
                                self.add_message("Done", text_expander)
                            if not restore:
                                self.chat.append({"User": "Console", "Message": " " + str(code[1])})
                        else:
                            if not restore:
                                self.chat.append({"User": "Console", "Message": "None"})
                            box.append(CopyBox(chunk.text, code_language, self, id_message))
                        result = {}
                    elif code_language in ["file", "folder"]:
                        for obj in chunk.text.split('\n'):
                            box.append(self.get_file_button(obj))
                    elif code_language == "chart" and not is_user:
                        result = {}
                        lines = chunk.text.split('\n')
                        percentages = ""
                        for line in lines:
                            parts = line.split('-')
                            if len(parts) == 2:
                                key = parts[0].strip()
                                percentages = "%" in parts[1]
                                value = ''.join(filter(lambda x: x.isdigit() or x == ".", parts[1]))
                                result[key] = float(value)
                            else:
                                box.append(CopyBox(chunk.text, code_language,
                                                   parent=self))
                                result = {}
                                break
                        if result != {}:
                            box.append(BarChartBox(result, percentages))
                    elif code_language == "latex":
                        try:
                            box.append(DisplayLatex(chunk.text, 100))
                        except Exception as e:
                            print(e)
                            box.append(CopyBox(chunk.text, code_language, parent=self))
                    else:
                        box.append(CopyBox(chunk.text, code_language, parent=self))
                elif chunk.type == "table":
                    box.append(self.create_table(chunk.text.split("\n")))
                elif chunk.type == "inline_chunks":
                    if chunk.subchunks is None:
                        continue
                    txt = ""
                    for chunk in chunk.subchunks:
                        if chunk.type == "text":
                            txt += chunk.text
                        elif chunk.type == "latex_inline":
                            txt += LatexNodes2Text().latex_to_text(chunk.text)
                    label = markwon_to_pango(txt)
                    box.append(Gtk.Label(label=label, wrap=True, halign=Gtk.Align.START,
                                         wrap_mode=Pango.WrapMode.WORD_CHAR, width_chars=1, selectable=True,
                                         use_markup=True))
                elif chunk.type == "latex":
                    try:
                        box.append(DisplayLatex(chunk.text, 100))
                    except Exception:
                        box.append(CopyBox(chunk.text, "latex", parent=self))
                elif chunk.type == "thinking":
                    box.append(
                        Gtk.Expander(label="think", child=Gtk.Label(label=chunk.text, wrap=True),css_classes=["toolbar", "osd"], margin_top=10,
                                margin_start=10,
                                margin_bottom=10, margin_end=10
)
                    )
                elif chunk.type == "text":
                    label = markwon_to_pango(chunk.text)
                    box.append(Gtk.Label(label=label, wrap=True, halign=Gtk.Align.START,
                                         wrap_mode=Pango.WrapMode.WORD_CHAR, width_chars=1, selectable=True,
                                         use_markup=True))
            if not has_terminal_command:
                if not return_widget:
                    self.add_message("Assistant" if not is_user else "User", box, id_message, editable)
                else:
                    return box
                if not restore:
                    GLib.idle_add(self.update_button_text)
                    self.status = True
                    self.chat_stop_button.set_visible(False)
                    self.chats[self.chat_id]["chat"] = self.chat
            else:
                if not restore and not is_user:
                    def wait_threads_sm():
                        for t in running_threads:
                            t.join()
                        self.send_message()
                    threading.Thread(target=wait_threads_sm).start()
        GLib.idle_add(self.scrolled_chat)
        self.save_chat()

    def create_table(self, table):
        """Create a table

        Args:
            table (): markdown table code 

        Returns:
           table widget 
        """
        data = []
        for row in table:
            cells = row.strip('|').split('|')
            data.append([cell.strip() for cell in cells])
        model = Gtk.ListStore(*[str] * len(data[0]))
        for row in data[1:]:
            if not all(element == "-" * len(element) for element in row):
                model.append(row)
        self.treeview = Gtk.TreeView(model=model, css_classes=["toolbar", "view", "transparent"])

        for i, title in enumerate(data[0]):
            renderer = Gtk.CellRendererText()
            column = Gtk.TreeViewColumn(title, renderer, text=i)
            self.treeview.append_column(column)
        return self.treeview
    
    def edit_message(self, gesture, data, x, y, box: Gtk.Box, apply_edit_stack: Gtk.Stack):
        """Edit message on right click or button click

        Args:
            gesture (): widget with the id of the message to edit as name 
            data (): ignored 
            x (): ignored
            y (): ignored
            box: box of the message
            apply_edit_stack: stack with the edit controls 

        Returns:
            
        """
        if not self.status:
            self.notification_block.add_toast(
                Adw.Toast(title=_("You can't edit a message while the program is running."), timeout=2))
            return False

        old_message = box.get_last_child()
        if old_message is None:
            return
        
        entry = MultilineEntry()
        self.edit_entries[int(gesture.get_name())] = entry
        # Infer size from the size of the old message
        wmax = old_message.get_size(Gtk.Orientation.HORIZONTAL)
        hmax = old_message.get_size(Gtk.Orientation.VERTICAL)
        # Create the entry to edit the message
        entry.set_text(self.chat[int(gesture.get_name())]["Message"])
        entry.set_margin_end(10)
        entry.set_margin_top(10)
        entry.set_margin_start(10)
        entry.set_margin_bottom(10)
        entry.set_size_request(wmax, hmax)
        # Change the stack to edit controls
        apply_edit_stack.set_visible_child_name("apply")
        entry.set_on_enter(lambda entry: self.apply_edit_message(gesture, box, apply_edit_stack))
        box.remove(old_message)
        box.append(entry)

    def reload_message(self, message_id: int):
        """Reload a message

        Args:
            message_id (int): the id of the message to reload 
        """
        if len(self.messages_box) <= message_id:
            return
        if self.chat[message_id]["User"] == "Console":
            return
        message_box = self.messages_box[message_id+1] # +1 to fix message warning
        old_label = message_box.get_last_child()
        if old_label is not None:
            message_box.remove(old_label)
            message_box.append(
                self.show_message(self.chat[message_id]["Message"], id_message=message_id, is_user=self.chat[message_id]["User"] == "User", return_widget=True)
            )

    def apply_edit_message(self, gesture, box: Gtk.Box, apply_edit_stack: Gtk.Stack):
        """Apply edit for a message

        Args:
            gesture (): widget with the id of the message to edit as name 
            box: box of the message
            apply_edit_stack: stack with the edit controls 
        """
        entry = self.edit_entries[int(gesture.get_name())]
        self.focus_input()
        # Delete message
        if entry.get_text() == "":
            self.delete_message(gesture, box)
            return

        apply_edit_stack.set_visible_child_name("edit")
        self.chat[int(gesture.get_name())]["Message"] = entry.get_text()
        self.save_chat()
        box.remove(entry)
        box.append(self.show_message(entry.get_text(), restore=True, id_message=int(gesture.get_name()),
                                     is_user=self.chat[int(gesture.get_name())]["User"] == "User", return_widget=True))

    def cancel_edit_message(self, gesture, box: Gtk.Box, apply_edit_stack: Gtk.Stack):
        """Restore the old message

        Args:
            gesture (): widget with the id of the message to edit as name 
            box: box of the message 
            apply_edit_stack: stack with the edit controls 
        """
        entry = self.edit_entries[int(gesture.get_name())]
        self.focus_input()
        apply_edit_stack.set_visible_child_name("edit")
        box.remove(entry)
        box.append(self.show_message(self.chat[int(gesture.get_name())]["Message"], restore=True,
                                     id_message=int(gesture.get_name()),
                                     is_user=self.chat[int(gesture.get_name())]["User"] == "User", return_widget=True))

    def delete_message(self, gesture, box):
        """Delete a message from the chat

        Args:
            gesture (): widget with the id of the message to edit as name 
            box (): box of the message 
        """
        del self.chat[int(gesture.get_name())]
        self.chat_list_block.remove(box.get_parent())
        self.messages_box.remove(box)
        self.save_chat()
        self.show_chat()

    def show_prompt(self, button, id):
        """Show a prompt

        Args:
            id (): id of the prompt to show 
        """
        dialog = Adw.Dialog(can_close=True)
        dialog.set_title(_("Prompt content"))
        label = Gtk.Label(label=self.chat[id]["Prompt"], wrap=True, wrap_mode=Pango.WrapMode.WORD, selectable=True, halign=Gtk.Align.START)
        scroll = Gtk.ScrolledWindow(propagate_natural_width=True, height_request=600)
        scroll.set_policy(Gtk.PolicyType.NEVER, Gtk.PolicyType.AUTOMATIC)
        scroll.set_child(label)
        dialog.set_child(scroll)
        dialog.set_content_width(400)
        dialog.present()

    def copy_message(self, button, id):
        """Copy a message

        Args:
            id (): id of the message to copy 
        """
        display = Gdk.Display.get_default()
        if display is None or len(self.chat) <= id:
            return
        clipboard = display.get_clipboard()
        clipboard.set_content(Gdk.ContentProvider.new_for_value(self.chat[id]["Message"]))
        button.set_icon_name("object-select-symbolic")
        GLib.timeout_add(2000, lambda : button.set_icon_name("edit-copy-symbolic"))

    def build_edit_box(self, box, id):
        """Create the box and the stack with the edit buttons

        Args:
            box (): box of the message
            id (): id of the message

        Returns:
            Gtk.Stack 
        """
        has_prompt = len(self.chat) > int(id) and "Prompt" in self.chat[int(id)]
        edit_box = Gtk.Box()
        buttons_box = Gtk.Box(orientation=Gtk.Orientation.VERTICAL, valign=Gtk.Align.CENTER)
        apply_box = Gtk.Box()

        # Apply box
        apply_edit_stack = Gtk.Stack()
        apply_button = Gtk.Button(icon_name="check-plain-symbolic", css_classes=["flat", "success"],
                                  valign=Gtk.Align.CENTER, name=id)
        apply_button.connect("clicked", self.apply_edit_message, box, apply_edit_stack)
        cancel_button = Gtk.Button(icon_name="circle-crossed-symbolic", css_classes=["flat", "destructive-action"],
                                   valign=Gtk.Align.CENTER, name=id)
        cancel_button.connect("clicked", self.cancel_edit_message, box, apply_edit_stack)
        apply_box.append(apply_button)
        apply_box.append(cancel_button)

        # Edit box
        button = Gtk.Button(icon_name="document-edit-symbolic", css_classes=["flat", "success"],
                            valign=Gtk.Align.CENTER, name=id)
        button.connect("clicked", self.edit_message, None, None, None, box, apply_edit_stack)
        remove_button = Gtk.Button(icon_name="user-trash-symbolic", css_classes=["flat", "destructive-action"],
                                   valign=Gtk.Align.CENTER, name=id)
        remove_button.connect("clicked", self.delete_message, box)
        edit_box.append(button)
        edit_box.append(remove_button)
        buttons_box.append(edit_box)
        # Prompt box 
        if has_prompt:
            prompt_box = Gtk.Box(halign=Gtk.Align.CENTER)
            button = Gtk.Button(icon_name="question-round-outline-symbolic", css_classes=["flat", "accent"], valign=Gtk.Align.CENTER)
            button.connect("clicked", self.show_prompt, int(id))
            prompt_box.append(button)
            copy_button = Gtk.Button(icon_name="edit-copy-symbolic", css_classes=["flat"], valign=Gtk.Align.CENTER)
            copy_button.connect("clicked", self.copy_message, int(id))
            prompt_box.append(copy_button)
            buttons_box.append(prompt_box) 

        apply_edit_stack.add_named(apply_box, "apply")
        apply_edit_stack.add_named(buttons_box, "edit")
        apply_edit_stack.set_visible_child_name("edit")
        return apply_edit_stack

    def add_message(self, user, message=None, id_message=0, editable=False):
        """Add a message to the chat and return the box

        Args:
            user (): if the message is send by a user 
            message (): message label 
            id_message (): id of the message 
            editable (): if the message is editable 

        Returns:
           message box 
        """
        box = Gtk.Box(css_classes=["card"], margin_top=10, margin_start=10, margin_bottom=10, margin_end=10,
                      halign=Gtk.Align.START)
        self.messages_box.append(box) 
        # Create edit controls
        if editable:
            apply_edit_stack = self.build_edit_box(box, str(id_message))
            evk = Gtk.GestureClick.new()
            evk.connect("pressed", self.edit_message, box, apply_edit_stack)
            evk.set_name(str(id_message))
            evk.set_button(3)
            box.add_controller(evk)
            ev = Gtk.EventControllerMotion.new()

            stack = Gtk.Stack()
            ev.connect("enter", lambda x, y, data: stack.set_visible_child_name("edit"))
            ev.connect("leave", lambda data: stack.set_visible_child_name("label"))
            box.add_controller(ev)

        if user == "User":
            label = Gtk.Label(label=user + ": ", margin_top=10, margin_start=10, margin_bottom=10, margin_end=0,
                              css_classes=["accent", "heading"])
            if editable:
                stack.add_named(label, "label")
                stack.add_named(apply_edit_stack, "edit")
                stack.set_visible_child_name("label")
                box.append(stack)
            else:
                box.append(label)
            box.set_css_classes(["card", "user"])
        if user == "Assistant":
            label = Gtk.Label(label=self.current_profile + ": ", margin_top=10, margin_start=10, margin_bottom=10, margin_end=0,
                              css_classes=["warning", "heading"], wrap=True, ellipsize=Pango.EllipsizeMode.END)
            if editable:
                stack.add_named(label, "label")
                stack.add_named(apply_edit_stack, "edit")
                stack.set_visible_child_name("label")
                box.append(stack)
            else:
                box.append(label)
            box.set_css_classes(["card", "assistant"])
        if user == "Done":
            box.append(Gtk.Label(label="Assistant: ", margin_top=10, margin_start=10, margin_bottom=10, margin_end=0,
                                 css_classes=["success", "heading"]))
            box.set_css_classes(["card", "done"])
        if user == "Error":
            box.append(Gtk.Label(label="Error: ", margin_top=10, margin_start=10, margin_bottom=10, margin_end=0,
                                 css_classes=["error", "heading"]))
            box.set_css_classes(["card", "failed"])
        if user == "File":
            box.append(Gtk.Label(label="User: ", margin_top=10, margin_start=10, margin_bottom=10, margin_end=0,
                                 css_classes=["accent", "heading"]))
            box.set_css_classes(["card", "file"])
        if user == "Folder":
            box.append(Gtk.Label(label="User: ", margin_top=10, margin_start=10, margin_bottom=10, margin_end=0,
                                 css_classes=["accent", "heading"]))
            box.set_css_classes(["card", "folder"])
        if user == "WarningNoVirtual":
            icon = Gtk.Image.new_from_gicon(Gio.ThemedIcon(name="dialog-warning"))
            icon.set_icon_size(Gtk.IconSize.LARGE)
            icon.set_properties(margin_top=10, margin_start=20, margin_bottom=10, margin_end=10)
            box_warning = Gtk.Box(halign=Gtk.Align.CENTER, orientation=Gtk.Orientation.HORIZONTAL,
                                  css_classes=["warning", "heading"])
            box_warning.append(icon)

            label = Gtk.Label(
                label=_(
                    "The neural network has access to your computer and any data in this chat and can run commands, be careful, we are not responsible for the neural network. Do not share any sensitive information."),
                margin_top=10, margin_start=10, margin_bottom=10, margin_end=10, wrap=True,
                wrap_mode=Pango.WrapMode.WORD_CHAR)

            box_warning.append(label)
            box.append(box_warning)
            box.set_halign(Gtk.Align.CENTER)
            box.set_css_classes(["card", "message-warning"])
        elif user == "Disclaimer":
            icon = Gtk.Image.new_from_gicon(Gio.ThemedIcon(name="user-info-symbolic"))
            icon.set_icon_size(Gtk.IconSize.LARGE)
            icon.set_properties(margin_top=10, margin_start=20, margin_bottom=10, margin_end=10)
            box_warning = Gtk.Box(halign=Gtk.Align.CENTER, orientation=Gtk.Orientation.HORIZONTAL,
                                  css_classes=["heading"])
            box_warning.append(icon)

            label = Gtk.Label(
                label=_(
                    "The neural network has access to any data in this chat, be careful, we are not responsible for the neural network. Do not share any sensitive information."),
                margin_top=10, margin_start=10, margin_bottom=10, margin_end=10, wrap=True,
                wrap_mode=Pango.WrapMode.WORD_CHAR)

            box_warning.append(label)
            box.append(box_warning)
            box.set_halign(Gtk.Align.CENTER)
            box.set_css_classes(["card"])
        elif message is not None:
            box.append(message)
        self.chat_list_block.append(box)
        return box

    def save_chat(self):
        """Save the chat to a file"""
        prevdir = os.getcwd()
        os.chdir(os.path.expanduser("~"))
        with open(self.path + self.filename, 'wb') as f:
            pickle.dump(self.chats, f)
        os.chdir(prevdir)

    def execute_terminal_command(self, command):
        """Run console commands

        Args:
            command (): command to run 

        Returns:
           output of the command 
        """
        os.chdir(os.path.expanduser(self.main_path))
        console_permissions = ""
        if not self.virtualization:
            console_permissions = " ".join(get_spawn_command())
        commands = ('\n'.join(command)).split(" && ")
        txt = ""
        path = self.main_path
        for t in commands:
            if txt != "":
                txt += " && "
            if "cd " in t:
                txt += t
                p = (t.split("cd "))[min(len(t.split("cd ")), 1)]
                v = self.get_target_directory(path, p)
                if not v[0]:
                    Adw.Toast(title=_('Wrong folder path'), timeout=2)
                else:
                    path = v[1]
            else:
                txt += console_permissions + " " + t
        process = subprocess.Popen(txt, stdout=subprocess.PIPE,
                                   stderr=subprocess.PIPE, shell=True)
        outputs = []

        def read_output(process, outputs):
            try:
                stdout, stderr = process.communicate()
                if process.returncode != 0:
                    outputs.append((False, stderr.decode()))
                else:
                    if stdout.decode() == "":
                        outputs.append((True, "Done"))
                    outputs.append((True, stdout.decode()))
            except Exception as e:
                pass

        output_thread = threading.Thread(target=read_output, args=(process, outputs))
        output_thread.start()
        for i in range(5):
            time.sleep(i)
            if outputs != []:
                break
        else:
            self.streams.append(process)
            outputs = [(True, _("Thread has not been completed, thread number: ") + str(len(self.streams)))]
        if os.path.exists(os.path.expanduser(path)):
            os.chdir(os.path.expanduser(path))
            self.main_path = path
            GLib.idle_add(self.update_folder)
        else:
            Adw.Toast(title=_('Failed to open the folder'), timeout=2)
        if len(outputs[0][1]) > 1000:
            new_value = outputs[0][1][0:1000] + "..."
            outputs = ((outputs[0][0], new_value),)
        return outputs[0]<|MERGE_RESOLUTION|>--- conflicted
+++ resolved
@@ -34,13 +34,8 @@
 from .utility import override_prompts
 from .utility.system import get_spawn_command, is_flatpak 
 from .utility.pip import install_module
-<<<<<<< HEAD
 from .utility.strings import convert_think_codeblocks, get_edited_messages, markwon_to_pango, remove_markdown, remove_thinking_blocks
-from .utility.replacehelper import replace_variables
-=======
-from .utility.strings import convert_think_codeblocks, get_edited_messages, markwon_to_pango, remove_markdown
 from .utility.replacehelper import ReplaceHelper, replace_variables
->>>>>>> 62d3af9e
 from .utility.profile_settings import get_settings_dict, restore_settings_from_dict
 from .utility.audio_recorder import AudioRecorder
 from .utility.media import extract_supported_files
@@ -509,7 +504,6 @@
             self.offers_entry_block.append(button)
             self.message_suggestion_buttons_array.append(button)
 
-<<<<<<< HEAD
     def update_toggles(self, *_):
         """Update the quick toggles"""
         self.tts_enabled = self.settings.get_boolean("tts-on")
@@ -520,8 +514,6 @@
                 self.embeddings.load_model()
             if self.rag_on:
                 self.rag_handler.load()
-=======
->>>>>>> 62d3af9e
 
     def update_settings(self):
         """Update settings, run every time the program is started or settings dialog closed"""
