--- conflicted
+++ resolved
@@ -483,15 +483,11 @@
         GLib.idle_add(self.update_history)
         GLib.idle_add(self.show_chat)
         if not self.settings.get_boolean("welcome-screen-shown"):
-<<<<<<< HEAD
             threading.Thread(target=self.show_presentation_window).start()
-        GLib.timeout_add(10, build_model_popup)
-=======
-            GLib.idle_add(self.show_presentation_window)
             self.first_start()
         else:
             threading.Thread(target=self.check_version).start()
->>>>>>> 423f0519
+        GLib.timeout_add(10, build_model_popup)
         self.controller.handlers.set_error_func(self.handle_error)
         GLib.timeout_add(10, build_model_popup)
         self.first_load = False
@@ -690,11 +686,8 @@
         self.rag_on = self.controller.newelle_settings.rag_on
         self.tts_enabled = self.controller.newelle_settings.tts_enabled
         self.virtualization = self.controller.newelle_settings.virtualization
-<<<<<<< HEAD
         self.prompts = self.controller.newelle_settings.prompts
-=======
         self.translation_enabled = self.controller.newelle_settings.translation_enabled
->>>>>>> 423f0519
         # Handlers
         self.tts = self.controller.handlers.tts
         self.stt = self.controller.handlers.stt
@@ -979,26 +972,16 @@
     # UI Functions
     def show_presentation_window(self):
         """Show the window for the initial program presentation on first start"""
-<<<<<<< HEAD
-        def show_presentation():
-=======
         def idle_show():
->>>>>>> 423f0519
             self.presentation_dialog = PresentationWindow(
                 "presentation", self.settings, self
             )
             self.presentation_dialog.show()
-<<<<<<< HEAD
-        self.controller.handlers.handlers_cached.acquire()
-        self.controller.handlers.handlers_cached.release()
-        GLib.idle_add(show_presentation)
-=======
         def wait_handlers():
             self.controller.handlers.handlers_ready.acquire()
             self.controller.handlers.handlers_ready.release()
             GLib.idle_add(idle_show)
         threading.Thread(target=wait_handlers).start()
->>>>>>> 423f0519
 
     def mute_tts(self, button: Gtk.Button):
         """Mute the TTS"""
