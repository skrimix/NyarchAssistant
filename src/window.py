import time 
import re 
import sys
import os 
import subprocess
import pickle
from .avatar import AvatarHandler

<<<<<<< HEAD
from gi.repository import Gtk, Adw, Pango, Gio, Gdk, GObject, GLib, GdkPixbuf

from .ui.profile import ProfileDialog
from .handlers.llm import LLMHandler
from .ui.presentation import PresentationWindow
from .ui.widgets import File, CopyBox, BarChartBox
from .ui import apply_css_to_widget
from .ui.widgets import MultilineEntry, ProfileRow
from .constants import AVAILABLE_LLMS, AVAILABLE_PROMPTS, PROMPTS, AVAILABLE_TTS, AVAILABLE_STT

from .utility import override_prompts
from .utility.system import get_spawn_command 
from .utility.pip import install_module
from .utility.strings import markwon_to_pango, remove_markdown
from .utility.replacehelper import replace_variables
from .utility.profile_settings import get_settings_dict, restore_settings_from_dict
from .utility.audio_recorder import AudioRecorder
from .ui.screenrecorder import ScreenRecorder
=======
from .llm import LLMHandler

from .presentation import PresentationWindow
from .gtkobj import File, CopyBox, BarChartBox, MultilineEntry, ProfileRow, apply_css_to_widget
from .constants import AVAILABLE_LLMS, AVAILABLE_SMART_PROMPTS, AVAILABLE_TRANSLATORS, EXTRA_PROMPTS, PROMPTS, AVAILABLE_TTS, AVAILABLE_STT, AVAILABLE_AVATARS, AVAILABLE_PROMPTS
from gi.repository import Gtk, Adw, Pango, Gio, Gdk, GObject, GLib, GdkPixbuf
from .stt import AudioRecorder
from .extra import ReplaceHelper, get_spawn_command, is_flatpak, markwon_to_pango, override_prompts, replace_variables, remove_markdown, install_module
from .extra import get_settings_dict, restore_settings_from_dict
import threading
import posixpath
import json 
import base64

from .profile import ProfileDialog
from .screenrecorder import ScreenRecorder
>>>>>>> 66a276e3

from .extensions import ExtensionLoader

if is_flatpak():
    BASE_PATH = "/app/data"
else:
    BASE_PATH = "/usr/share/nyarchassistant/data"
LIVE2D_VERSION = 0.2


class MainWindow(Gtk.ApplicationWindow):
    def __init__(self, *args, **kwargs):
        self.first_load = True
        super().__init__(*args, **kwargs)
        self.set_default_size(1400, 800)  # (1500, 800) to show everything
        self.main_program_block = Adw.Flap(flap_position=Gtk.PackType.END, modal=False, swipe_to_close=False,
                                           swipe_to_open=False)
        self.main_program_block.set_name("hide")
        self.check_streams = {"folder": False, "chat": False}

        self.path = GLib.get_user_data_dir()
        self.directory = GLib.get_user_config_dir()
        # Pip directory for optional modules
        self.pip_directory = os.path.join(self.directory, "pip")
        self.extension_path = os.path.join(self.directory, "extensions")
        self.extensions_cache = os.path.join(self.directory, "extensions_cache")
        if not os.path.exists(self.extension_path):
            os.makedirs(self.extension_path)
        if not os.path.exists(self.extensions_cache):
            os.makedirs(self.extensions_cache)
        if os.path.isdir(self.pip_directory):
            sys.path.append(self.pip_directory)
        else:
            threading.Thread(target=self.init_pip_path, args=(sys.path,)).start()

        if not os.path.exists(self.path):
            os.makedirs(self.path)
        self.filename = "chats.pkl"
        if os.path.exists(self.path + self.filename):
            with open(self.path + self.filename, 'rb') as f:
                self.chats = pickle.load(f)
        else:
            self.chats = [{"name": _("Chat ") + "1", "chat": []}]

        # Init Settings
        self.avatar_enabled = None
        settings = Gio.Settings.new('moe.nyarchlinux.assistant')
        self.settings = settings
        self.first_load = True
        self.update_settings()
        self.first_load = False

        # Build Window
        self.last_error_box = None
        self.edit_entries = {}

        self.set_titlebar(Gtk.Box())
        self.chat_panel = Gtk.Box(hexpand_set=True, hexpand=True)
        self.chat_panel.set_size_request(450, -1)
        menu_button = Gtk.MenuButton()
        menu_button.set_icon_name("open-menu-symbolic")
        menu = Gio.Menu()
        menu.append(_("Thread editing"), "app.thread_editing")
        menu.append(_("Extensions"), "app.extension")
        menu.append(_("Settings"), "app.settings")
        menu.append(_("Keyboard shorcuts"), "app.shortcuts")
        menu.append(_("About"), "app.about")
        menu_button.set_menu_model(menu)
        self.chat_block = Gtk.Box(orientation=Gtk.Orientation.VERTICAL, hexpand=True, css_classes=["view"])
        self.chat_header = Adw.HeaderBar(css_classes=["flat", "view"])
        self.chat_header.set_title_widget(Gtk.Label(label=_("Chat"), css_classes=["title"]))

        # Header box - Contains the buttons that must go in the left side of the header
        self.headerbox = Gtk.Box(orientation=Gtk.Orientation.HORIZONTAL, hexpand=True)
        # Mute TTS Button
        self.mute_tts_button = Gtk.Button(css_classes=["flat"], icon_name="audio-volume-muted-symbolic", visible=False)
        self.mute_tts_button.connect("clicked", self.mute_tts)
        self.headerbox.append(self.mute_tts_button)
        # Flap button
        self.flap_button_left = Gtk.ToggleButton.new()
        self.flap_button_left.set_icon_name(icon_name='sidebar-show-right-symbolic')
        self.flap_button_left.connect('clicked', self.on_flap_button_toggled)
        self.headerbox.append(child=self.flap_button_left)
        # Add headerbox to default parent
        self.chat_header.pack_end(self.headerbox)

        self.left_panel_back_button = Gtk.Button(css_classes=["flat"], visible=False)
        icon = Gtk.Image.new_from_gicon(Gio.ThemedIcon(name="go-previous-symbolic"))
        icon.set_icon_size(Gtk.IconSize.INHERIT)
        box = Gtk.Box(halign=Gtk.Align.CENTER)
        box.append(icon)
        self.left_panel_back_button.set_child(box)
        self.left_panel_back_button.connect("clicked", self.go_back_to_chats_panel)
        self.chat_header.pack_start(self.left_panel_back_button)
        self.chat_block.append(self.chat_header)
        self.chat_block.append(Gtk.Separator())
        self.chat_panel.append(self.chat_block)
        self.chat_panel.append(Gtk.Separator())

        self.main = Adw.Leaflet(fold_threshold_policy=True, can_navigate_back=True, can_navigate_forward=True)
        self.streams = []
        self.chats_main_box = Gtk.Box(hexpand_set=True)
        self.chats_main_box.set_size_request(300, -1)
        self.chats_secondary_box = Gtk.Box(orientation=Gtk.Orientation.VERTICAL, hexpand=True)
        self.chat_panel_header = Adw.HeaderBar(css_classes=["flat"], show_end_title_buttons=False)
        self.chat_panel_header.set_title_widget(Gtk.Label(label=_("History"), css_classes=["title"]))
        self.chats_secondary_box.append(self.chat_panel_header)
        self.chats_secondary_box.append(Gtk.Separator())
        self.chat_panel_header.pack_end(menu_button)
        self.chats_buttons_block = Gtk.ListBox(css_classes=["separators", "background"])
        self.chats_buttons_block.set_selection_mode(Gtk.SelectionMode.NONE)
        self.chats_buttons_scroll_block = Gtk.ScrolledWindow(vexpand=True)
        self.chats_buttons_scroll_block.set_policy(Gtk.PolicyType.NEVER, Gtk.PolicyType.AUTOMATIC)
        self.chats_buttons_scroll_block.set_child(self.chats_buttons_block)
        self.chats_secondary_box.append(self.chats_buttons_scroll_block)
        button = Gtk.Button(valign=Gtk.Align.END, css_classes=["suggested-action"], margin_start=7, margin_end=7,
                            margin_top=7, margin_bottom=7)
        button.set_child(Gtk.Label(label=_("Create a chat")))
        button.connect("clicked", self.new_chat)
        self.chats_secondary_box.append(button)
        self.chats_main_box.append(self.chats_secondary_box)
        self.chats_main_box.append(Gtk.Separator())
        self.main.append(self.chats_main_box)
        self.main.append(self.chat_panel)
        self.main.set_visible_child(self.chat_panel)
        self.explorer_panel = Gtk.Box(orientation=Gtk.Orientation.VERTICAL, css_classes=["background", "view"])
        self.explorer_panel.set_size_request(420, -1)
        self.explorer_panel_header = Adw.HeaderBar(css_classes=["flat"])
        self.explorer_panel.append(self.explorer_panel_header)
        self.folder_blocks_panel = Gtk.Box(orientation=Gtk.Orientation.VERTICAL)
        self.explorer_panel.append(self.folder_blocks_panel)
        #self.set_child(self.main_program_block)
        self.main_program_block.set_content(self.main)
        self.main_program_block.set_flap(self.explorer_panel)
        self.secondary_message_chat_block = Gtk.Box(orientation=Gtk.Orientation.VERTICAL, spacing=2)

        self.chat_block.append(self.secondary_message_chat_block)
        self.chat_list_block = Gtk.ListBox(css_classes=["separators", "background", "view"])
        self.chat_list_block.set_selection_mode(Gtk.SelectionMode.NONE)
        self.chat_scroll = Gtk.ScrolledWindow(vexpand=True)
        self.chat_scroll_window = Gtk.Box(orientation=Gtk.Orientation.VERTICAL, css_classes=["background", "view"])
        self.chat_scroll.set_child(self.chat_scroll_window)
        drop_target = Gtk.DropTarget.new(GObject.TYPE_STRING, Gdk.DragAction.COPY)
        drop_target.connect('drop', self.handle_file_drag)
        self.chat_scroll.add_controller(drop_target)
        self.chat_scroll.set_policy(Gtk.PolicyType.NEVER, Gtk.PolicyType.AUTOMATIC)
        self.chat_scroll_window.append(self.chat_list_block)
        self.notification_block = Adw.ToastOverlay()
        self.notification_block.set_child(self.chat_scroll)

        self.secondary_message_chat_block.append(self.notification_block)

        self.offers_entry_block = Gtk.Box(orientation=Gtk.Orientation.VERTICAL,
                                          spacing=6, valign=Gtk.Align.END, halign=Gtk.Align.FILL, margin_bottom=6)
        self.chat_scroll_window.append(self.offers_entry_block)
        self.chat_controls_entry_block = Gtk.Box(orientation=Gtk.Orientation.HORIZONTAL,
                                                 spacing=6, vexpand=True, valign=Gtk.Align.END, halign=Gtk.Align.CENTER,
                                                 margin_top=6, margin_bottom=6)
        self.chat_scroll_window.append(self.chat_controls_entry_block)

        self.message_suggestion_buttons_array = []

        self.chat_stop_button = Gtk.Button(css_classes=["flat"])
        icon = Gtk.Image.new_from_gicon(Gio.ThemedIcon(name="media-playback-stop"))
        icon.set_icon_size(Gtk.IconSize.INHERIT)
        box = Gtk.Box(halign=Gtk.Align.CENTER)
        box.append(icon)
        label = Gtk.Label(label=_(" Stop"))
        box.append(label)
        self.chat_stop_button.set_child(box)
        self.chat_stop_button.connect("clicked", self.stop_chat)
        self.chat_stop_button.set_visible(False)

        button_folder_back = Gtk.Button(css_classes=["flat"])
        icon = Gtk.Image.new_from_gicon(Gio.ThemedIcon(name="go-previous-symbolic"))
        icon.set_icon_size(Gtk.IconSize.INHERIT)
        box = Gtk.Box(halign=Gtk.Align.CENTER)
        box.append(icon)
        button_folder_back.set_child(box)
        button_folder_back.connect("clicked", self.go_back_in_explorer_panel)

        button_folder_forward = Gtk.Button(css_classes=["flat"])
        icon = Gtk.Image.new_from_gicon(Gio.ThemedIcon(name="go-next-symbolic"))
        icon.set_icon_size(Gtk.IconSize.INHERIT)
        box = Gtk.Box(halign=Gtk.Align.CENTER)
        box.append(icon)
        button_folder_forward.set_child(box)
        button_folder_forward.connect("clicked", self.go_forward_in_explorer_panel)

        button_home = Gtk.Button(css_classes=["flat"])
        icon = Gtk.Image.new_from_gicon(Gio.ThemedIcon(name="go-home-symbolic"))
        icon.set_icon_size(Gtk.IconSize.INHERIT)
        box = Gtk.Box(halign=Gtk.Align.CENTER)
        box.append(icon)
        button_home.set_child(box)
        button_home.connect("clicked", self.go_home_in_explorer_panel)

        button_reload = Gtk.Button(css_classes=["flat"])
        icon = Gtk.Image.new_from_gicon(Gio.ThemedIcon(name="view-refresh-symbolic"))
        icon.set_icon_size(Gtk.IconSize.INHERIT)
        box = Gtk.Box(halign=Gtk.Align.CENTER)
        box.append(icon)
        button_reload.set_child(box)
        button_reload.connect("clicked", self.update_folder)

        box = Gtk.Box(spacing=6)
        box.append(button_folder_back)
        box.append(button_folder_forward)
        box.append(button_home)
        self.explorer_panel_header.pack_start(box)
        box = Gtk.Box(spacing=6)
        box.append(button_reload)
        # Box containing explorer panel specific buttons
        self.explorer_panel_headerbox = box
        self.main_program_block.set_reveal_flap(False)
        self.explorer_panel_header.pack_end(box)

        # Avatar
        self.avatar_handler = None
        self.avatar_widget = None
        self.avatar_flap = Adw.Flap(flap_position=Gtk.PackType.END, modal=False, swipe_to_close=False, swipe_to_open=False)
        self.avatar_flap.set_name("hide")

        self.boxw = Gtk.Box(orientation=Gtk.Orientation.VERTICAL, css_classes=["background"])
        self.web_panel_header = Adw.HeaderBar(css_classes=["flat", "view"])
        self.web_panel_header.set_title_widget(Gtk.Box())
        self.boxw.append(self.web_panel_header)
        self.boxw.set_size_request(400, 0)
        self.boxw.set_hexpand(False)
        self.avatar_flap.set_flap(self.boxw)

        self.avatar_flap.set_content(self.main_program_block)
        self.flap_button_avatar = Gtk.ToggleButton.new()
        self.flap_button_avatar.set_icon_name(icon_name='avatar-symbolic')
        self.flap_button_avatar.connect('clicked', self.on_avatar_button_toggled)
        self.avatar_flap.connect("notify::reveal-flap", self.handle_second_block_change)
        self.headerbox.append(self.flap_button_avatar)
        self.set_child(self.avatar_flap)
        self.avatar_flap.set_reveal_flap(False)
        # End Live2d
        self.status = True
        self.chat_controls_entry_block.append(self.chat_stop_button)
        for text in range(self.offers):
            button = Gtk.Button(css_classes=["flat"], margin_start=6, margin_end=6)
            label = Gtk.Label(label=text, wrap=True, wrap_mode=Pango.WrapMode.CHAR)
            button.set_child(label)
            button.connect("clicked", self.send_bot_response)
            button.set_visible(False)
            self.offers_entry_block.append(button)
            self.message_suggestion_buttons_array.append(button)

        self.button_clear = Gtk.Button(css_classes=["flat"])
        icon = Gtk.Image.new_from_gicon(Gio.ThemedIcon(name="edit-clear-all-symbolic"))
        icon.set_icon_size(Gtk.IconSize.INHERIT)
        box = Gtk.Box(halign=Gtk.Align.CENTER)
        box.append(icon)
        label = Gtk.Label(label=_(" Clear"))
        box.append(label)
        self.button_clear.set_child(box)
        self.button_clear.connect("clicked", self.clear_chat)
        self.button_clear.set_visible(False)
        self.chat_controls_entry_block.append(self.button_clear)

        self.button_continue = Gtk.Button(css_classes=["flat"])
        icon = Gtk.Image.new_from_gicon(Gio.ThemedIcon(name="media-seek-forward-symbolic"))
        icon.set_icon_size(Gtk.IconSize.INHERIT)
        box = Gtk.Box(halign=Gtk.Align.CENTER)
        box.append(icon)
        label = Gtk.Label(label=_(" Continue"))
        box.append(label)
        self.button_continue.set_child(box)
        self.button_continue.connect("clicked", self.continue_message)
        self.button_continue.set_visible(False)
        self.chat_controls_entry_block.append(self.button_continue)

        self.regenerate_message_button = Gtk.Button(css_classes=["flat"])
        icon = Gtk.Image.new_from_gicon(Gio.ThemedIcon(name="view-refresh-symbolic"))
        icon.set_icon_size(Gtk.IconSize.INHERIT)
        box = Gtk.Box(halign=Gtk.Align.CENTER)
        box.append(icon)
        label = Gtk.Label(label=_(" Regenerate"))
        box.append(label)
        self.regenerate_message_button.set_child(box)
        self.regenerate_message_button.connect("clicked", self.regenerate_message)
        self.regenerate_message_button.set_visible(False)
        self.chat_controls_entry_block.append(self.regenerate_message_button)
        self.profiles_box = None
        self.refresh_profiles_box()
        # Input message box
        input_box = Gtk.Box(halign=Gtk.Align.FILL, margin_start=6, margin_end=6, margin_top=6, margin_bottom=6,
                            spacing=6)
        input_box.set_valign(Gtk.Align.CENTER)
        # Attach icon
        button = Gtk.Button(css_classes=["flat", "circular"], icon_name="attach-symbolic")
        button.connect("clicked", self.attach_file)
        # Attached image
        self.attached_image = Gtk.Image(visible=False)
        self.attached_image.set_size_request(36, 36)
        self.attached_image_data = None
        self.attach_button = button
        input_box.append(button)
        input_box.append(self.attached_image)
        if not self.model.supports_vision() and not self.model.supports_video_vision() and len(self.model.get_supported_files()) == 0:
            self.attach_button.set_visible(False)
        else:
            self.attach_button.set_visible(True)

        # Add screen recording button
        self.screen_record_button = Gtk.Button(
            icon_name="media-record-symbolic",
            css_classes=["flat"],
            halign=Gtk.Align.CENTER
        )
        self.screen_record_button.connect("clicked", self.start_screen_recording)
        input_box.append(self.screen_record_button)

        # if "mp4" in self.model.get_supported_files():
        if not self.model.supports_video_vision():
            self.screen_record_button.set_visible(False)
        self.video_recorder = None

        # Text Entry
        self.input_panel = MultilineEntry()
        self.input_panel.set_on_image_pasted(self.image_pasted)
        input_box.append(self.input_panel)
        self.input_panel.set_placeholder(_("Send a message..."))

        # Buttons on the right
        self.secondary_message_chat_block.append(Gtk.Separator())
        self.secondary_message_chat_block.append(input_box)
        # Mic button
        self.mic_button = Gtk.Button(css_classes=["suggested-action"], icon_name="audio-input-microphone-symbolic",
                                     width_request=36, height_request=36)
        self.mic_button.set_vexpand(False)
        self.mic_button.set_valign(Gtk.Align.CENTER)
        self.mic_button.connect("clicked", self.start_recording)
        self.recording_button = self.mic_button
        input_box.append(self.mic_button)
        # Send button
        box = Gtk.Box()
        box.set_vexpand(False)
        self.send_button = Gtk.Button(css_classes=["suggested-action"], icon_name="go-next-symbolic", width_request=36,
                                      height_request=36)
        self.send_button.set_vexpand(False)
        self.send_button.set_valign(Gtk.Align.CENTER)
        box.append(self.send_button)
        input_box.append(box)
        self.input_panel.set_on_enter(self.on_entry_activate)
        self.send_button.connect('clicked', self.on_entry_button_clicked)
        self.main.connect("notify::folded", self.handle_main_block_change)
        self.main_program_block.connect("notify::reveal-flap", self.handle_second_block_change)

        self.stream_number_variable = 0
        GLib.idle_add(self.update_folder)
        GLib.idle_add(self.update_history)
        GLib.idle_add(self.show_chat)
        if not self.settings.get_boolean("welcome-screen-shown"):
            self.first_start()
        else:
            threading.Thread(target=self.check_version).start()

        self.first_load = False
        self.load_avatar()

    def first_start(self):
        GLib.idle_add(self.show_presentation_window)
        threading.Thread(target=self.install_live2d).start()

    def check_version(self):
        try:
            live2d_version = open(os.path.join(self.directory, "avatars/live2d/web/VERSION"), "r").read()
            live2d_version = float(live2d_version)
        except Exception as e:
            live2d_version = 0.1
        if live2d_version < LIVE2D_VERSION:
            print("Updating live2d...")
            self.install_live2d()

    def install_live2d(self):
        try:
            os.makedirs(os.path.join(self.directory, "avatars/live2d"), exist_ok=True)
            os.makedirs(os.path.expanduser("~/.cache/wordllama/tokenizers"), exist_ok=True)
        except Exception as e:
            print(e)
        subprocess.run(['cp', '-r', os.path.join(BASE_PATH, 'live2d/web/build'), os.path.join(self.directory, "avatars/live2d/web")])

    def refresh_profiles_box(self):
        if self.profiles_box is not None:
            self.chat_header.remove(self.profiles_box)
        self.profiles_box = self.get_profiles_box()
        self.chat_header.pack_start(self.profiles_box)

    def init_pip_path(self, path):
        install_module("pip-install-test", self.pip_directory)
        path.append(self.pip_directory)

    def show_presentation_window(self):
        self.presentation_dialog = PresentationWindow("presentation", self.settings, self.directory, self)
        self.presentation_dialog.show()

    def mute_tts(self, button: Gtk.Button):
        self.focus_input()
        if self.tts_enabled:
            self.tts.stop()
        if self.avatar_handler is not None:
            self.avatar_handler.stop()

    def focus_input(self):
        self.input_panel.input_panel.grab_focus()

    def create_profile(self, profile_name, picture=None, settings={}):
        self.profile_settings[profile_name] = {"picture": picture, "settings": settings}
        self.settings.set_string("profiles", json.dumps(self.profile_settings))

    def delete_profile(self, profile_name):
        if profile_name == "Assistant" or profile_name == self.settings.get_string("current-profile"):
            return
        del self.profile_settings[profile_name]
        self.settings.set_string("profiles", json.dumps(self.profile_settings))
        self.refresh_profiles_box()
        self.update_settings()

    def start_recording(self, button):
        if self.automatic_stt:
            self.automatic_stt_status = True
        # button.set_child(Gtk.Spinner(spinning=True))
        button.set_icon_name("media-playback-stop-symbolic")
        button.disconnect_by_func(self.start_recording)
        button.remove_css_class("suggested-action")
        button.add_css_class("error")
        button.connect("clicked", self.stop_recording)
        self.recorder = AudioRecorder(auto_stop=True, stop_function=self.auto_stop_recording,
                                      silence_duration=self.stt_silence_detection_duration,
                                      silence_threshold_percent=self.stt_silence_detection_threshold)
        t = threading.Thread(target=self.recorder.start_recording,
                             args=(os.path.join(self.directory, "recording.wav"),))
        t.start()

    def auto_stop_recording(self, button=False):
        GLib.idle_add(self.stop_recording_ui, self.recording_button)
        threading.Thread(target=self.stop_recording_async, args=(self.recording_button,)).start()

    def stop_recording(self, button=False):
        self.automatic_stt_status = False
        self.recorder.stop_recording(os.path.join(self.directory, "recording.wav"))
        self.stop_recording_ui(self.recording_button)
        t = threading.Thread(target=self.stop_recording_async)
        t.start()

    def stop_recording_ui(self, button):
        button.set_child(None)
        button.set_icon_name("audio-input-microphone-symbolic")
        button.add_css_class("suggested-action")
        button.remove_css_class("error")
        button.disconnect_by_func(self.stop_recording)
        button.connect("clicked", self.start_recording)

    def stop_recording_async(self, button=False):
        recognizer = self.stt_handler
        result = recognizer.recognize_file(os.path.join(self.directory, "recording.wav"))
        if result is not None:
            self.input_panel.set_text(result)
            self.on_entry_activate(self.input_panel)
        else:
            self.notification_block.add_toast(Adw.Toast(title=_('Could not recognize your voice'), timeout=2))

    def start_screen_recording(self, button):
        if self.video_recorder is None:
            self.video_recorder = ScreenRecorder(self)
            self.video_recorder.start()
            if self.video_recorder.recording:
                self.screen_record_button.set_icon_name("media-playback-stop-symbolic")
                self.screen_record_button.set_css_classes(["destructive-action", "circular"])
            else:
                self.video_recorder = None
        else:
            self.screen_record_button.set_visible(False)
            self.video_recorder.stop()
            self.screen_record_button.set_icon_name("media-record-symbolic")
            self.screen_record_button.set_css_classes(["flat"])
            self.add_file(file_path=self.video_recorder.output_path+".mp4")
            self.video_recorder = None

    def attach_file(self, button):
        filters = Gio.ListStore.new(Gtk.FileFilter)

        image_filter = Gtk.FileFilter(name="Images", patterns=["*.png", "*.jpg", "*.jpeg", "*.webp"])
        video_filter = Gtk.FileFilter(name="Video", patterns=["*.mp4"])
        file_filter = Gtk.FileFilter(name="Supported Files", patterns=self.model.get_supported_files())

        if self.model.supports_vision():
            filters.append(image_filter)
        if self.model.supports_video_vision():    
            filters.append(video_filter)
        if len(self.model.get_supported_files()) > 0:
            filters.append(file_filter)

        dialog = Gtk.FileDialog(title=_("Attach file"),
                                modal=True,
                                default_filter=filters.get_item(0),
                                filters=filters)
        dialog.open(self, None, self.process_file)

    def image_pasted(self, image):
        self.add_file(file_data=image)

    def process_file(self, dialog, result):
        try:
            file = dialog.open_finish(result)
        except Exception as _:
            return
        if file is None:
            return
        file_path = file.get_path()
        self.add_file(file_path=file_path)

    def delete_attachment(self, button):
        self.attached_image_data = None
        self.attach_button.set_icon_name("attach-symbolic")
        self.attach_button.set_css_classes(["circular", "flat"])
        self.attach_button.disconnect_by_func(self.delete_attachment)
        self.attach_button.connect("clicked", self.attach_file)
        self.attached_image.set_visible(False)
        self.screen_record_button.set_visible(self.model.supports_video_vision())
        # self.screen_record_button.set_visible("mp4" in self.model.get_supported_files())

    def add_file(self, file_path=None, file_data=None):
        if file_path is not None:
            if file_path.lower().endswith(('.mp4', '.avi', '.mov')):
                cmd = ['ffmpeg', '-i', file_path, '-vframes', '1', '-f', 'image2pipe', '-vcodec', 'png', '-']
                frame_data = subprocess.run(cmd, capture_output=True).stdout

                if frame_data:
                    loader = GdkPixbuf.PixbufLoader()
                    loader.write(frame_data)
                    loader.close()
                    self.attached_image.set_from_pixbuf(loader.get_pixbuf())
                else:
                    self.attached_image.set_from_icon_name("video-x-generic")
            elif file_path.lower().endswith(('.png', '.jpg', '.jpeg', '.webp')):
                self.attached_image.set_from_file(file_path)
            else:
                self.attached_image.set_from_icon_name("text-x-generic")

            self.attached_image_data = file_path
            self.attached_image.set_visible(True)
        elif file_data is not None:
            base64_image = base64.b64encode(file_data).decode("utf-8")
            self.attached_image_data = f"data:image/jpeg;base64,{base64_image}"
            loader = GdkPixbuf.PixbufLoader()
            loader.write(file_data)
            loader.close()
            self.attached_image.set_from_pixbuf(loader.get_pixbuf())
            self.attached_image.set_visible(True)

        self.attach_button.set_icon_name("user-trash-symbolic")
        self.attach_button.set_css_classes(["destructive-action", "circular"])
        self.attach_button.connect("clicked", self.delete_attachment)
        self.attach_button.disconnect_by_func(self.attach_file)
        self.screen_record_button.set_visible(False)

    def get_profiles_box(self):
        box = Gtk.Box()
        scroll = Gtk.ScrolledWindow(propagate_natural_width=True, propagate_natural_height=True, hscrollbar_policy=Gtk.PolicyType.NEVER) 
        profile_button = Gtk.MenuButton() 
        if self.profile_settings[self.current_profile]["picture"] is not None:
            avatar = Adw.Avatar(custom_image=Gdk.Texture.new_from_filename(self.profile_settings[self.current_profile]["picture"]), text=self.current_profile, show_initials=True, size=20)
            avatar.get_last_child().get_last_child().set_icon_size(Gtk.IconSize.NORMAL)
        else:
            avatar = Adw.Avatar(text=self.current_profile, show_initials=True, size=20)
        profile_button.set_child(avatar)
        box.append(profile_button)

        profiles = Gtk.ListBox(selection_mode=Gtk.SelectionMode.SINGLE, css_classes=["boxed-list"])
        for profile in self.profile_settings.keys():
            account_row = ProfileRow(profile, self.profile_settings[profile]["picture"], self.current_profile == profile, allow_delete=profile != "Assistant" and profile != self.current_profile)
            profiles.append(account_row)
            account_row.set_on_forget(self.delete_profile)
        # Separator
        separator = Gtk.Separator(sensitive=False, can_focus=False, can_target=False, focus_on_click=False)
        profiles.append(separator)
        separator.get_parent().set_sensitive(False)
        # Add profile row
        profiles.append(ProfileRow(_("Create new profile"), None, False, add=True, allow_delete=False))
        
        # Assign widgets
        popover = Gtk.Popover(css_classes=["menu"])
        profiles.set_selection_mode(Gtk.SelectionMode.SINGLE)
        scroll.set_child(profiles) 
        popover.set_child(scroll)
        profile_button.set_popover(popover)
        profiles.select_row(profiles.get_row_at_index(list(self.profile_settings.keys()).index(self.current_profile)))
        profiles.connect("row-selected", lambda listbox,action, popover=popover : self.select_profile(listbox, action, popover))
        return box

    def select_profile(self, listbox: Gtk.ListBox, action: ProfileRow, popover : Gtk.Popover):
        if action is None:
            return
        if action.add:
            dialog = ProfileDialog(self, self.profile_settings)
            listbox.select_row(listbox.get_row_at_index(list(self.profile_settings.keys()).index(self.current_profile)))
            popover.hide()
            dialog.present()
            return
        if self.current_profile != action.profile:
            popover.hide()
        self.switch_profile(action.profile)

    def switch_profile(self, profile: str):
        if self.current_profile == profile:
            return
        print(f"Switching profile to {profile}")

        old_settings = get_settings_dict(self.settings, ["current-profile", "profiles"])
        self.profile_settings = json.loads(self.settings.get_string("profiles")) 
        self.profile_settings[self.current_profile]["settings"] = old_settings 

        new_settings = self.profile_settings[profile]["settings"]
        restore_settings_from_dict(self.settings, new_settings)
        self.settings.set_string("profiles", json.dumps(self.profile_settings)) 
        self.settings.set_string("current-profile", profile)
        self.update_settings()

        self.refresh_profiles_box()

    def update_settings(self):
        self.profile_settings = json.loads(self.settings.get_string("profiles"))
        self.current_profile = self.settings.get_string("current-profile")
        if len(self.profile_settings) == 0 or self.current_profile not in self.profile_settings:
            self.profile_settings[self.current_profile] = {"settings": {}, "picture": os.path.join(BASE_PATH, 'live2d/web/arch-chan.png')}

        self.automatic_stt_status = False
        settings = self.settings
        self.offers = settings.get_int("offers")
        self.virtualization = settings.get_boolean("virtualization")
        self.memory = settings.get_int("memory")
        self.hidden_files = settings.get_boolean("hidden-files")
        self.reverse_order = settings.get_boolean("reverse-order")
        self.auto_generate_name = settings.get_boolean("auto-generate-name")
        self.chat_id = settings.get_int("chat")
        self.main_path = settings.get_string("path")
        self.auto_run = settings.get_boolean("auto-run")
        self.chat = self.chats[min(self.chat_id, len(self.chats) - 1)]["chat"]
        self.language_model = settings.get_string("language-model")
        self.local_model = settings.get_string("local-model")
        self.tts_enabled = settings.get_boolean("tts-on")
        self.tts_program = settings.get_string("tts")
        self.tts_voice = settings.get_string("tts-voice")
        self.stt_engine = settings.get_string("stt-engine")
        self.stt_settings = settings.get_string("stt-settings") 
        self.external_terminal = settings.get_string("external-terminal")
        self.automatic_stt = settings.get_boolean("automatic-stt")
        self.stt_silence_detection_threshold = settings.get_double("stt-silence-detection-threshold")
        self.stt_silence_detection_duration = settings.get_int("stt-silence-detection-duration")
        # Load extensions
        self.extensionloader = ExtensionLoader(self.extension_path, pip_path=self.pip_directory,
                                               extension_cache=self.extensions_cache, settings=self.settings)
        self.extensionloader.load_extensions()
        self.extensionloader.add_handlers(AVAILABLE_LLMS, AVAILABLE_TTS, AVAILABLE_STT)
        self.extensionloader.add_prompts(PROMPTS, AVAILABLE_PROMPTS)
        self.last_avatar_enabled = self.avatar_enabled
        self.avatar_enabled = settings.get_boolean("avatar-on")
        self.translation_enabled = settings.get_boolean("translator-on")
        self.translation_handler = settings.get_string("translator")
        self.smart_prompt_enabled = settings.get_boolean("smart-prompt-on")
        self.smart_prompt_handler = settings.get_string("smart-prompt")

        # Load custom prompts
        self.custom_prompts = json.loads(self.settings.get_string("custom-prompts"))
        self.prompts = override_prompts(self.custom_prompts, PROMPTS)
        self.prompts_settings = json.loads(self.settings.get_string("prompts-settings"))

        if self.language_model in AVAILABLE_LLMS:
            self.model: LLMHandler = AVAILABLE_LLMS[self.language_model]["class"](self.settings,
                                                                                  os.path.join(self.directory,
                                                                                               "models"))
        else:
            mod = list(AVAILABLE_LLMS.values())[0]
            self.model: LLMHandler = mod["class"](self.settings, os.path.join(self.directory, "models"))

        # Load handlers and models
        self.model.load_model(self.local_model)
        self.stt_handler = AVAILABLE_STT[self.stt_engine]["class"](self.settings, self.pip_directory)

        self.bot_prompts = []
        for prompt in AVAILABLE_PROMPTS:
            is_active = False
            if prompt["setting_name"] in self.prompts_settings:
                is_active = self.prompts_settings[prompt["setting_name"]]
            else:
                is_active = prompt["default"]
            if is_active:
                self.bot_prompts.append(self.prompts[prompt["key"]])

        self.extensions = {}
        if os.path.exists(self.extension_path):
            folder_names = [name for name in os.listdir(self.extension_path) if
                            os.path.isdir(os.path.join(self.extension_path, name))]
            for name in folder_names:
                main_json_path = os.path.join(self.extension_path, name, "main.json")
                if os.path.exists(main_json_path):
                    with open(main_json_path, "r") as file:
                        main_json_data = json.load(file)
                        prompt = main_json_data.get("prompt")
                        name = main_json_data.get("name")
                        status = main_json_data.get("status")
                        api = main_json_data.get("api")
                        if api != None:
                            self.extensions[name] = {"api": api, "status": status, "prompt": prompt}
        if os.path.exists(os.path.expanduser(self.main_path)):
            os.chdir(os.path.expanduser(self.main_path))
        else:
            self.main_path = "~"
        if self.tts_program in AVAILABLE_TTS:
            self.tts = AVAILABLE_TTS[self.tts_program]["class"](self.settings, self.directory)
            self.tts.connect('start', lambda: GLib.idle_add(self.mute_tts_button.set_visible, True))
            self.tts.connect('stop', lambda: GLib.idle_add(self.mute_tts_button.set_visible, False))
        if not self.first_load:
            if not self.model.supports_vision() and not self.model.supports_video_vision() and len(self.model.get_supported_files()) == 0:
                if self.attached_image_data is not None:
                    self.delete_attachment(self.attach_button)
                self.attach_button.set_visible(False)
            else:
                self.attach_button.set_visible(True)
            if not self.model.supports_video_vision():
                if self.video_recorder is not None:
                    self.video_recorder.stop()
                    self.video_recorder = None
            self.screen_record_button.set_visible(self.model.supports_video_vision() and not self.attached_image_data)
        if not self.first_load:
            self.load_avatar()


    def load_avatar(self):
        if self.avatar_enabled:
            # If the avatar is enabled, check if it requires reloading
            old_avatar = self.avatar_handler
            selected_key = self.settings.get_string("avatar-model")
            for avatar in AVAILABLE_AVATARS:
                if selected_key == avatar:
                    self.avatar_handler = AVAILABLE_AVATARS[avatar]["class"](self.settings, self.directory)
                    break
            # If it does not require reloading, then just return
            if old_avatar is not None and not old_avatar.requires_reloading(self.avatar_handler) and self.avatar_enabled == self.last_avatar_enabled:
                self.avatar_handler = old_avatar
                return
            # If it requires reloading, reload the old avatar
            self.unload_avatar(old_avatar)
            self.flap_button_avatar.set_visible(True)
            if self.avatar_handler is not None:   
                self.avatar_widget = self.avatar_handler.create_gtk_widget()
                self.boxw.append(self.avatar_widget)
                ReplaceHelper.set_handler(self.avatar_handler)
            else:
                ReplaceHelper.set_handler(None)
        else:
            # If the avatar is disabled, unload the old one and 
            # remove related widgets
            if self.avatar_handler is not None:
                self.unload_avatar(self.avatar_handler)
            self.flap_button_avatar.set_visible(False)
            self.avatar_flap.set_reveal_flap(False)
            self.avatar_flap.set_name("hide")
            return
       
    def unload_avatar(self, handler : AvatarHandler):
        if self.avatar_widget is not None and handler is not None:
            self.boxw.remove(self.avatar_widget)
            handler.destroy()

    def send_button_start_spinner(self):
        spinner = Gtk.Spinner(spinning=True)
        self.send_button.set_child(spinner)

    def remove_send_button_spinner(self):
        self.send_button.set_child(None)
        self.send_button.set_icon_name("go-next-symbolic")

    def on_entry_button_clicked(self, *a):
        self.on_entry_activate(self.input_panel)

    def handle_second_block_change(self, *a):
        status = self.main_program_block.get_reveal_flap()
        if self.main_program_block.get_name() == "hide" and status:
            self.main_program_block.set_reveal_flap(False)
            return True
        elif (self.main_program_block.get_name() == "visible") and (not status):
            self.main_program_block.set_reveal_flap(True)
            return True
        status = self.main_program_block.get_reveal_flap() or self.avatar_flap.get_reveal_flap()
        
        if self.avatar_flap.get_reveal_flap():
            if self.avatar_flap.get_name() == "hide":
                self.avatar_flap.set_reveal_flap(False)
            self.chat_panel_header.set_show_end_title_buttons(False)
            self.chat_header.set_show_end_title_buttons(False)
            header_widget = self.web_panel_header
        elif self.main_program_block.get_reveal_flap():
            self.chat_panel_header.set_show_end_title_buttons(False)
            self.chat_header.set_show_end_title_buttons(False)
            header_widget = self.explorer_panel_headerbox
        else:
            self.chat_panel_header.set_show_end_title_buttons(self.main.get_folded())
            self.chat_header.set_show_end_title_buttons(True)
            header_widget = self.chat_header
        # Unparent the headerbox
        self.headerbox.unparent()
        # Move the headerbox to the right widget
        if type(header_widget) is Adw.HeaderBar or type(header_widget) is Gtk.HeaderBar:
            header_widget.pack_end(self.headerbox)
        elif type(header_widget) is Gtk.Box:
            self.explorer_panel_headerbox.append(self.headerbox)

    def on_flap_button_toggled(self, toggle_button):
        self.focus_input()
        self.flap_button_left.set_active(True)
        if self.main_program_block.get_name() == "visible":
            self.main_program_block.set_name("hide")
            self.main_program_block.set_reveal_flap(False)
        else:
            self.main_program_block.set_name("visible")
            self.main_program_block.set_reveal_flap(True)
        if not self.avatar_enabled:
            self.load_avatar()

    def on_avatar_button_toggled(self, toggle_button):
        self.focus_input()
        self.flap_button_avatar.set_active(False)
        if self.avatar_flap.get_name() == "visible":
            self.avatar_flap.set_name("hide")
            self.main_program_block.set_name("hide")
            self.avatar_flap.set_reveal_flap(False)
        else:
            self.avatar_flap.set_name("visible")
            self.avatar_flap.set_reveal_flap(True)
        if not self.avatar_enabled:
            self.load_avatar()
    
    def get_file_button(self, path):
        if path[0:2] == "./":
            path = self.main_path + path[1:len(path)]
        path = os.path.expanduser(os.path.normpath(path))
        button = Gtk.Button(css_classes=["flat"], margin_top=5, margin_start=5, margin_bottom=5, margin_end=5)
        button.connect("clicked", self.run_file_on_button_click)
        button.set_name(path)
        box = Gtk.Box()
        vbox = Gtk.Box(orientation=Gtk.Orientation.VERTICAL)
        file_name = path.split("/")[-1]
        if os.path.exists(path):
            if os.path.isdir(path):
                name = "folder"
            else:
                if file_name[len(file_name) - 4:len(file_name)] in [".png", ".jpg"]:
                    name = "image-x-generic"
                else:
                    name = "text-x-generic"
        else:
            name = "image-missing"
        icon = Gtk.Image(icon_name=name)
        icon.set_css_classes(["large"])
        box.append(icon)
        box.append(vbox)
        vbox.set_size_request(250, -1)
        vbox.append(Gtk.Label(label=path.split("/")[-1], css_classes=["title-3"], halign=Gtk.Align.START, wrap=True,
                              wrap_mode=Pango.WrapMode.WORD_CHAR))
        vbox.append(Gtk.Label(label='/'.join(path.split("/")[0:-1]), halign=Gtk.Align.START, wrap=True,
                              wrap_mode=Pango.WrapMode.WORD_CHAR))
        button.set_child(box)
        return button

    def run_file_on_button_click(self, button, *a):
        if os.path.exists(button.get_name()):
            if os.path.isdir(os.path.join(os.path.expanduser(self.main_path), button.get_name())):
                self.main_path = button.get_name()
                os.chdir(os.path.expanduser(self.main_path))
                GLib.idle_add(self.update_folder)
            else:
                subprocess.run(['xdg-open', os.path.expanduser(button.get_name())])
        else:
            self.notification_block.add_toast(Adw.Toast(title=_('File not found'), timeout=2))

    def handle_file_drag(self, DropTarget, data, x, y):
        if not self.status:
            self.notification_block.add_toast(
                Adw.Toast(title=_('The file cannot be sent until the program is finished'), timeout=2))
            return False
        for path in data.split("\n"):
            if os.path.exists(path):
                message_label = self.get_file_button(path)
                if os.path.isdir(path):
                    self.chat.append({"User": "Folder", "Message": " " + path})
                    self.add_message("Folder", message_label)
                else:
                    self.chat.append({"User": "File", "Message": " " + path})
                    self.add_message("File", message_label)
                self.chats[self.chat_id]["chat"] = self.chat
            else:
                self.notification_block.add_toast(Adw.Toast(title=_('The file is not recognized'), timeout=2))

    def go_back_in_explorer_panel(self, *a):
        self.main_path += "/.."
        GLib.idle_add(self.update_folder)

    def go_home_in_explorer_panel(self, *a):
        self.main_path = "~"
        GLib.idle_add(self.update_folder)

    def go_forward_in_explorer_panel(self, *a):
        if self.main_path[len(self.main_path) - 3:len(self.main_path)] == "/..":
            self.main_path = self.main_path[0:len(self.main_path) - 3]
            GLib.idle_add(self.update_folder)

    def go_back_to_chats_panel(self, button):
        self.main.set_visible_child(self.chats_main_box)

    def return_to_chat_panel(self, button):
        self.main.set_visible_child(self.chat_panel)

    def continue_message(self, button):
        if not self.chat[-1]["User"] in ["Assistant", "Console", "User"]:
            self.notification_block.add_toast(Adw.Toast(title=_('You can no longer continue the message.'), timeout=2))
        else:
            threading.Thread(target=self.send_message).start()
            self.send_button_start_spinner()

    def regenerate_message(self, *a):
        if self.chat[-1]["User"] in ["Assistant", "Console"]:
            for i in range(len(self.chat) - 1, -1, -1):
                if self.chat[i]["User"] in ["Assistant", "Console"]:
                    self.chat.pop(i)
                else:
                    break
            self.show_chat()
            threading.Thread(target=self.send_message).start()
            self.send_button_start_spinner()
        elif self.last_error_box is not None:
            self.remove_error(True)
            self.show_chat()
            threading.Thread(target=self.send_message).start()
            self.send_button_start_spinner()
        else:
            self.notification_block.add_toast(
                Adw.Toast(title=_('You can no longer regenerate the message.'), timeout=2))

    def update_history(self):
        # Update UI
        self.focus_input()
        initial_scroll = self.chats_buttons_scroll_block.get_vadjustment().get_value()
        list_box = Gtk.ListBox(css_classes=["separators", "background"])
        list_box.set_selection_mode(Gtk.SelectionMode.NONE)
        self.chats_buttons_scroll_block.set_child(list_box)
        chat_range = range(len(self.chats)).__reversed__() if self.reverse_order else range(len(self.chats))
        for i in chat_range:
            box = Gtk.Box(spacing=6, margin_top=3, margin_bottom=3, margin_start=3, margin_end=3)
            generate_chat_name_button = Gtk.Button(css_classes=["flat", "accent"],
                                                   valign=Gtk.Align.CENTER, icon_name="document-edit-symbolic",
                                                   width_request=36)  # wanted to use: tag-outline-symbolic
            generate_chat_name_button.connect("clicked", self.generate_chat_name)
            generate_chat_name_button.set_name(str(i))

            create_chat_clone_button = Gtk.Button(css_classes=["flat", "success"],
                                                  valign=Gtk.Align.CENTER)
            create_chat_clone_button.connect("clicked", self.copy_chat)
            icon = Gtk.Image.new_from_gicon(Gio.ThemedIcon(name="view-paged-symbolic"))
            icon.set_icon_size(Gtk.IconSize.INHERIT)
            create_chat_clone_button.set_child(icon)
            create_chat_clone_button.set_name(str(i))

            delete_chat_button = Gtk.Button(css_classes=["error", "flat"],
                                            valign=Gtk.Align.CENTER)
            delete_chat_button.connect("clicked", self.remove_chat)
            icon = Gtk.Image.new_from_gicon(Gio.ThemedIcon(name="user-trash-symbolic"))
            icon.set_icon_size(Gtk.IconSize.INHERIT)
            delete_chat_button.set_child(icon)
            delete_chat_button.set_name(str(i))
            button = Gtk.Button(css_classes=["flat"], hexpand=True)
            name = self.chats[i]["name"]
            if len(name) > 30:
                # name = name[0:27] + "…"
                button.set_tooltip_text(name)
            button.set_child(
                Gtk.Label(label=name, wrap=False, wrap_mode=Pango.WrapMode.WORD_CHAR, xalign=0, ellipsize=3,
                          width_chars=22))
            button.set_name(str(i))

            if i == self.chat_id:
                button.connect("clicked", self.return_to_chat_panel)
                delete_chat_button.set_css_classes([""])
                delete_chat_button.set_sensitive(False)
                delete_chat_button.set_can_target(False)
                delete_chat_button.set_has_frame(False)
                button.set_has_frame(True)
            else:
                button.connect("clicked", self.chose_chat)
            box.append(button)
            box.append(create_chat_clone_button)
            box.append(generate_chat_name_button)
            box.append(delete_chat_button)
            list_box.append(box)

    def remove_chat(self, button):
        if int(button.get_name()) < self.chat_id:
            self.chat_id -= 1
        elif int(button.get_name()) == self.chat_id:
            return False
        self.chats.pop(int(button.get_name()))
        self.update_history()

    def generate_chat_name(self, button, multithreading=False):
        if multithreading:
            if len(self.chats[int(button.get_name())]["chat"]) < 2:
                self.notification_block.add_toast(Adw.Toast(title=_('Chat is empty'), timeout=2))
                return False
            spinner = Gtk.Spinner(spinning=True)
            button.set_child(spinner)
            button.set_can_target(False)
            button.set_has_frame(True)

            self.model.set_history([], self.get_history(self.chats[int(button.get_name())]["chat"]))
            name = self.model.generate_chat_name(self.prompts["generate_name_prompt"])
            if name is None:
                return
            name = remove_markdown(name)
            if name != "Chat has been stopped":
                self.chats[int(button.get_name())]["name"] = name
            self.update_history()
        else:
            threading.Thread(target=self.generate_chat_name, args=[button, True]).start()

    def new_chat(self, button, *a):
        self.chats.append({"name": _("Chat ") + str(len(self.chats) + 1), "chat": []})
        self.update_history()

    def copy_chat(self, button, *a):
        self.chats.append(
            {"name": self.chats[int(button.get_name())]["name"], "chat": self.chats[int(button.get_name())]["chat"][:]})
        self.update_history()

    def chose_chat(self, button, *a):
        self.main.set_visible_child(self.chat_panel)
        if not self.status:
            self.stop_chat()
        self.stream_number_variable += 1
        self.chat_id = int(button.get_name())
        self.chat = self.chats[self.chat_id]["chat"]
        self.update_history()
        self.show_chat()
        GLib.idle_add(self.update_button_text)

    def scrolled_chat(self):
        adjustment = self.chat_scroll.get_vadjustment()
        value = adjustment.get_upper()
        adjustment.set_value(100000)

    def create_table(self, table):
        data = []
        for row in table:
            cells = row.strip('|').split('|')
            data.append([cell.strip() for cell in cells])
        model = Gtk.ListStore(*[str] * len(data[0]))
        for row in data[1:]:
            if not all(element == "-" * len(element) for element in row):
                model.append(row)
        self.treeview = Gtk.TreeView(model=model, css_classes=["toolbar", "view", "transparent"])

        for i, title in enumerate(data[0]):
            renderer = Gtk.CellRendererText()
            column = Gtk.TreeViewColumn(title, renderer, text=i)
            self.treeview.append_column(column)
        return self.treeview

    def clear_chat(self, button):
        self.notification_block.add_toast(Adw.Toast(title=_('Chat is cleared'), timeout=2))
        self.chat = []
        self.chats[self.chat_id]["chat"] = self.chat
        self.show_chat()
        self.stream_number_variable += 1
        threading.Thread(target=self.update_button_text).start()

    def stop_chat(self, button=None):
        self.status = True
        self.stream_number_variable += 1
        self.chat_stop_button.set_visible(False)
        GLib.idle_add(self.update_button_text)
        if self.chat[-1]["User"] != "Assistant" or "```console" in self.chat[-1]["Message"]:
            for i in range(len(self.chat) - 1, -1, -1):
                if self.chat[i]["User"] in ["Assistant", "Console"]:
                    self.chat.pop(i)
                else:
                    break
        self.notification_block.add_toast(
            Adw.Toast(title=_('The message was canceled and deleted from history'), timeout=2))
        self.show_chat()
        self.remove_send_button_spinner()

    def send_message_to_bot(self, message):
        return self.model.send_message(self, message)

    def send_bot_response(self, button):
        self.send_button_start_spinner()
        text = button.get_child().get_label()
        self.chat.append({"User": "User", "Message": " " + text})
        self.show_message(text, id_message=len(self.chat) - 1, is_user=True)
        threading.Thread(target=self.send_message).start()

    def update_folder(self, *a):
        if not self.check_streams["folder"]:
            self.check_streams["folder"] = True
            if os.path.exists(os.path.expanduser(self.main_path)):
                self.explorer_panel_header.set_title_widget(Gtk.Label(
                    label=os.path.normpath(self.main_path) + (3 - len(os.path.normpath(self.main_path))) * " ",
                    css_classes=["title"], ellipsize=Pango.EllipsizeMode.MIDDLE, max_width_chars=15,
                    halign=Gtk.Align.CENTER, hexpand=True))
                if len(os.listdir(os.path.expanduser(self.main_path))) == 0 or (sum(
                        1 for filename in os.listdir(os.path.expanduser(self.main_path)) if
                        not filename.startswith('.')) == 0 and not self.hidden_files) and os.path.normpath(
                    self.main_path) != "~":
                    self.explorer_panel.remove(self.folder_blocks_panel)
                    self.folder_blocks_panel = Gtk.Box(orientation=Gtk.Orientation.VERTICAL, spacing=20, opacity=0.25)
                    self.explorer_panel.append(self.folder_blocks_panel)
                    icon = Gtk.Image.new_from_gicon(Gio.ThemedIcon(name="folder-symbolic"))
                    icon.set_css_classes(["empty-folder"])
                    icon.set_valign(Gtk.Align.END)
                    icon.set_vexpand(True)
                    self.folder_blocks_panel.append(icon)
                    self.folder_blocks_panel.append(
                        Gtk.Label(label=_("Folder is Empty"), wrap=True, wrap_mode=Pango.WrapMode.WORD_CHAR,
                                  vexpand=True, valign=Gtk.Align.START, css_classes=["empty-folder", "heading"]))
                else:
                    self.explorer_panel.remove(self.folder_blocks_panel)
                    self.folder_blocks_panel = Gtk.Box(orientation=Gtk.Orientation.VERTICAL)
                    self.explorer_panel.append(self.folder_blocks_panel)

                    flow_box = Gtk.FlowBox(vexpand=True)
                    flow_box.set_valign(Gtk.Align.START)

                    if os.path.normpath(self.main_path) == "~":
                        os.chdir(os.path.expanduser("~"))
                        path = "./.var/app/moe.nyarchlinux.assistant/NyarchAssistant"
                        if not os.path.exists(path):
                            os.makedirs(path)
                        button = Gtk.Button(css_classes=["flat"])
                        button.set_name(".var/app/moe.nyarchlinux.assistant/NyarchAssistant")
                        button.connect("clicked", self.open_folder)

                        icon = File(self.main_path, ".var/app/moe.nyarchlinux.assistant/NyarchAssistant")
                        icon.set_css_classes(["large"])
                        icon.set_valign(Gtk.Align.END)
                        icon.set_vexpand(True)
                        file_label = Gtk.Label(label="NyarchAssistant", wrap=True, wrap_mode=Pango.WrapMode.WORD_CHAR,
                                               vexpand=True, max_width_chars=11, valign=Gtk.Align.START,
                                               ellipsize=Pango.EllipsizeMode.MIDDLE)
                        file_box = Gtk.Box(orientation=Gtk.Orientation.VERTICAL, spacing=6)
                        file_box.append(icon)
                        file_box.set_size_request(110, 110)
                        file_box.append(file_label)
                        button.set_child(file_box)

                        flow_box.append(button)
                    for file_info in os.listdir(os.path.expanduser(self.main_path)):
                        if file_info[0] == "." and not self.hidden_files:
                            continue
                        button = Gtk.Button(css_classes=["flat"])
                        button.set_name(file_info)
                        button.connect("clicked", self.open_folder)

                        icon = File(self.main_path, file_info)
                        icon.set_css_classes(["large"])
                        icon.set_valign(Gtk.Align.END)
                        icon.set_vexpand(True)
                        file_label = Gtk.Label(label=file_info + " " * (5 - len(file_info)), wrap=True,
                                               wrap_mode=Pango.WrapMode.WORD_CHAR,
                                               vexpand=True, max_width_chars=11, valign=Gtk.Align.START,
                                               ellipsize=Pango.EllipsizeMode.MIDDLE)
                        file_box = Gtk.Box(orientation=Gtk.Orientation.VERTICAL, spacing=6)
                        file_box.append(icon)
                        file_box.set_size_request(110, 110)
                        file_box.append(file_label)
                        button.set_child(file_box)

                        flow_box.append(button)
                    scrolled_window = Gtk.ScrolledWindow()
                    scrolled_window.set_policy(Gtk.PolicyType.NEVER, Gtk.PolicyType.AUTOMATIC)
                    scrolled_window.set_child(flow_box)
                    self.folder_blocks_panel.append(scrolled_window)
            else:
                self.main_path = "~"
                self.update_folder()
            self.check_streams["folder"] = False

    def get_target_directory(self, working_directory, directory):
        try:
            directory = directory.strip()
            if directory.startswith("'") and directory.endswith("'"):
                directory = directory[1:-1]
            elif directory.startswith('"') and directory.endswith('"'):
                directory = directory[1:-1]

            if directory.startswith("~"):
                directory = os.path.expanduser("~") + directory[1:]

            target_directory = posixpath.join(working_directory, directory)
            return (True, os.path.normpath(target_directory))
        except (IndexError, OSError) as e:
            return (False, working_directory)

    def open_folder(self, button, *a):
        if os.path.exists(os.path.join(os.path.expanduser(self.main_path), button.get_name())):
            if os.path.isdir(os.path.join(os.path.expanduser(self.main_path), button.get_name())):
                self.main_path += "/" + button.get_name()
                os.chdir(os.path.expanduser(self.main_path))
                GLib.idle_add(self.update_folder)
            else:
                subprocess.run(['xdg-open', os.path.expanduser(self.main_path + "/" + button.get_name())])
        else:
            self.notification_block.add_toast(Adw.Toast(title=_('File not found'), timeout=2))

    def handle_main_block_change(self, *data):
        if (self.main.get_folded()):
            self.chat_panel_header.set_show_end_title_buttons(not self.main_program_block.get_reveal_flap())
            self.left_panel_back_button.set_visible(True)
        else:
            self.chat_panel_header.set_show_end_title_buttons(False)
            self.left_panel_back_button.set_visible(False)

    def execute_terminal_command(self, command):
        os.chdir(os.path.expanduser(self.main_path))
        console_permissions = ""
        if not self.virtualization:
            console_permissions = " ".join(get_spawn_command())
        commands = ('\n'.join(command)).split(" && ")
        txt = ""
        path = self.main_path
        for t in commands:
            if txt != "":
                txt += " && "
            if "cd " in t:
                txt += t
                p = (t.split("cd "))[min(len(t.split("cd ")), 1)]
                v = self.get_target_directory(path, p)
                if not v[0]:
                    Adw.Toast(title=_('Wrong folder path'), timeout=2)
                else:
                    path = v[1]
            else:
                txt += console_permissions + " " + t
        process = subprocess.Popen(txt, stdout=subprocess.PIPE,
                                   stderr=subprocess.PIPE, shell=True)
        outputs = []

        def read_output(process, outputs):
            try:
                stdout, stderr = process.communicate()
                if process.returncode != 0:
                    outputs.append((False, stderr.decode()))
                else:
                    if stdout.decode() == "":
                        outputs.append((True, "Done"))
                    outputs.append((True, stdout.decode()))
            except Exception as e:
                pass

        output_thread = threading.Thread(target=read_output, args=(process, outputs))
        output_thread.start()
        for i in range(5):
            time.sleep(i)
            if outputs != []:
                break
        else:
            self.streams.append(process)
            outputs = [(True, _("Thread has not been completed, thread number: ") + str(len(self.streams)))]
        if os.path.exists(os.path.expanduser(path)):
            os.chdir(os.path.expanduser(path))
            self.main_path = path
            GLib.idle_add(self.update_folder)
        else:
            Adw.Toast(title=_('Failed to open the folder'), timeout=2)
        if len(outputs[0][1]) > 1000:
            new_value = outputs[0][1][0:1000] + "..."
            outputs = ((outputs[0][0], new_value),)
        return outputs[0]

    def get_chat(self, chat):
        chats = ""
        for c in chat:
            chats += "\n" + c["User"] + ":" + c["Message"]
        return chats

    def update_button_text(self):
        stream_number_variable = self.stream_number_variable
        message_suggestion_texts_array = []
        for btn in self.message_suggestion_buttons_array:
            btn.set_visible(False)
        self.button_clear.set_visible(False)
        self.button_continue.set_visible(False)
        self.regenerate_message_button.set_visible(False)
        self.chat_stop_button.set_visible(False)
        if self.status:
            if self.chat != []:
                self.button_clear.set_visible(True)
                if self.chat[-1]["User"] in ["Assistant", "Console"] or self.last_error_box is not None:
                    self.regenerate_message_button.set_visible(True)
                elif self.chat[-1]["User"] in ["Assistant", "Console", "User"]:
                    self.button_continue.set_visible(True)
            # Generate suggestions in another thread and then add them to the UI
            threading.Thread(target=self.generate_suggestions).start()
        else:
            for btn in self.message_suggestion_buttons_array:
                btn.set_visible(False)
            self.button_clear.set_visible(False)
            self.button_continue.set_visible(False)
            self.regenerate_message_button.set_visible(False)
            self.chat_stop_button.set_visible(True)
        GLib.idle_add(self.scrolled_chat)

    def generate_suggestions(self):
        """Create the suggestions and update the UI when it's finished"""
        self.model.set_history([], self.get_history())
        suggestions = self.model.get_suggestions(self.prompts["get_suggestions_prompt"], self.offers)
        GLib.idle_add(self.populate_suggestions, suggestions)

    def populate_suggestions(self, suggestions):
        """Update the UI with the generated suggestions"""
        i = 0
        # Convert to tuple to remove duplicates
        for suggestion in tuple(suggestions):
            if i + 1 > self.offers:
                break
            else:
                message = suggestion.replace("\n", "")
                btn = self.message_suggestion_buttons_array[i]
                btn.get_child().set_label(message)
                btn.set_visible(True)
                GLib.idle_add(self.scrolled_chat)
            i += 1
        self.chat_stop_button.set_visible(False)
        GLib.idle_add(self.scrolled_chat)

    def on_entry_activate(self, entry):
        if not self.status:
            self.notification_block.add_toast(
                Adw.Toast(title=_('The message cannot be sent until the program is finished'), timeout=2))
            return False
        text = entry.get_text()
        entry.set_text('')
        if not text == " " * len(text):
            if self.attached_image_data is not None:
                if self.attached_image_data.endswith((".png", ".jpg", ".jpeg", ".webp")) or self.attached_image_data.startswith("data:image/jpeg;base64,"):
                    text = "```image\n" + self.attached_image_data + "\n```\n" + text
                elif self.attached_image_data.endswith((".mp4", ".mkv", ".webm", ".avi")):
                    text = "```video\n" + self.attached_image_data + "\n```\n" + text
                else:
                    text = "```file\n" + self.attached_image_data + "\n```\n" + text
                self.delete_attachment(self.attach_button)
            self.chat.append({"User": "User", "Message": text})
            self.show_message(text, True, id_message=len(self.chat) - 1, is_user=True)
        self.scrolled_chat()
        threading.Thread(target=self.send_message).start()
        self.send_button_start_spinner()

    def show_chat(self):
        self.last_error_box = None
        if not self.check_streams["chat"]:
            self.check_streams["chat"] = True
            try:
                self.chat_scroll_window.remove(self.chat_list_block)
                self.chat_list_block = Gtk.ListBox(css_classes=["separators", "background", "view"])
                self.chat_list_block.set_selection_mode(Gtk.SelectionMode.NONE)

                self.chat_scroll_window.append(self.chat_list_block)
            except Exception as e:
                self.notification_block.add_toast(Adw.Toast(title=e))

            self.chat_scroll_window.remove(self.chat_controls_entry_block)
            self.chat_scroll_window.remove(self.offers_entry_block)
            self.chat_scroll_window.append(self.chat_controls_entry_block)
            self.chat_scroll_window.append(self.offers_entry_block)
            if not self.virtualization:
                self.add_message("WarningNoVirtual")
            else:
                self.add_message("Disclaimer")
            for i in range(len(self.chat)):
                if self.chat[i]["User"] == "User":
                    self.show_message(self.chat[i]["Message"], True, id_message=i, is_user=True)
                elif self.chat[i]["User"] == "Assistant":
                    self.show_message(self.chat[i]["Message"], True, id_message=i)
                elif self.chat[i]["User"] in ["File", "Folder"]:
                    self.add_message(self.chat[i]["User"],
                                     self.get_file_button(self.chat[i]["Message"][1:len(self.chat[i]["Message"])]))
            self.check_streams["chat"] = False
        GLib.idle_add(self.scrolled_chat)
        GLib.idle_add(self.update_button_text)

    def show_message(self, message_label, restore=False, id_message=-1, is_user=False, return_widget=False, newelle_error=False):
        editable = True
        if message_label == " " * len(message_label) and not is_user:
            if not restore:
                self.chat.append({"User": "Assistant", "Message": message_label})
                GLib.idle_add(self.update_button_text)
                self.status = True
                self.chat_stop_button.set_visible(False)
        elif newelle_error:
            if not restore:
                self.chat_stop_button.set_visible(False)
                GLib.idle_add(self.update_button_text)
                self.status = True
            message_label = markwon_to_pango(message_label)
            self.last_error_box = self.add_message("Error", Gtk.Label(label=message_label, use_markup= True, wrap=True, margin_top=10, margin_end=10, margin_bottom=10, margin_start=10))
        else:
            if not restore and not is_user: 
                self.chat.append({"User": "Assistant", "Message": message_label})
            table_string = message_label.split("\n")
            box = Gtk.Box(margin_top=10, margin_start=10, margin_bottom=10, margin_end=10,
                          orientation=Gtk.Orientation.VERTICAL)
            start_table_index = -1
            table_length = 0
            code_language = ""
            start_code_index = -1
            has_terminal_command = False
            running_threads = []
            for i in range(len(table_string)):
                if len(table_string[i]) > 0 and table_string[i].lstrip(" ")[0:3] == "```":
                    table_string[i] = table_string[i].lstrip(" ")
                    if start_code_index == -1:
                        start_code_index = i + 1
                        code_language = table_string[i][3:len(table_string[i])]
                    else:
                        if code_language in self.extensionloader.codeblocks and not is_user:

                            value = '\n'.join(table_string[start_code_index:i])
                            extension = self.extensionloader.codeblocks[code_language]
                            try:
                                widget = extension.get_gtk_widget(value, code_language)
                                if widget is not None:
                                    box.append(widget)
                                else:
                                    editable = False
                                    if id_message == -1:
                                        id_message = len(self.chat) - 1
                                    id_message += 1
                                    has_terminal_command = True
                                    text_expander = Gtk.Expander(
                                        label=code_language, css_classes=["toolbar", "osd"], margin_top=10,
                                        margin_start=10,
                                        margin_bottom=10, margin_end=10
                                    )
                                    text_expander.set_expanded(False)
                                    reply_from_the_console = None

                                    if self.chat[min(id_message, len(self.chat) - 1)]["User"] == "Console":
                                        reply_from_the_console = self.chat[min(id_message, len(self.chat) - 1)][
                                            "Message"]

                                    def getresponse():
                                        if not restore:
                                            response = extension.get_answer(value, code_language)
                                            if response is not None:
                                                code = (True, response)
                                            else:
                                                code = (False, "Error:")
                                        else:
                                            code = (True, reply_from_the_console)
                                        text_expander.set_child(
                                            Gtk.Label(wrap=True, wrap_mode=Pango.WrapMode.WORD_CHAR,
                                                      label='\n'.join(table_string[start_code_index:i]) + "\n" + str(
                                                          code[1]),
                                                      selectable=True))
                                        if not code[0]:
                                            self.add_message("Error", text_expander)
                                        elif restore:
                                            self.add_message("Assistant", text_expander)
                                        else:
                                            self.add_message("Done", text_expander)
                                        if not restore:
                                            self.chat.append({"User": "Console", "Message": " " + code[1]})

                                    t = threading.Thread(target=getresponse)
                                    t.start()
                                    running_threads.append(t)
                            except Exception as e:
                                print("Extension error " + extension.id + ": " + str(e))
                                box.append(
                                    CopyBox("\n".join(table_string[start_code_index:i]), code_language, parent=self))
                        elif code_language == "image":
                            for i in table_string[start_code_index:i]:
                                if i.startswith('data:image/jpeg;base64,'):
                                    data = i[len('data:image/jpeg;base64,'):]
                                    raw_data = base64.b64decode(data)
                                    loader = GdkPixbuf.PixbufLoader()
                                    loader.write(raw_data)
                                    loader.close()
                                    image = Gtk.Image(css_classes=["image"])
                                    image.set_from_pixbuf(loader.get_pixbuf())
                                    box.append(image)
                                else:
                                    image = Gtk.Image(css_classes=["image"])
                                    image.set_from_file(i)
                                    box.append(image)
                        elif code_language == "video":
                            for i in table_string[start_code_index:i]:
                                video = Gtk.Video(
                                    css_classes=["video"],
                                    vexpand=True,
                                    hexpand=True
                                )
                                video.set_size_request(-1, 400)
                                video.set_file(Gio.File.new_for_path(i))
                                box.append(video)
                        elif code_language == "console" and not is_user:
                            editable = False
                            if id_message == -1:
                                id_message = len(self.chat) - 1
                            id_message += 1
                            if self.auto_run and not any(
                                    command in "\n".join(table_string[start_code_index:i]) for command in
                                    ["rm ", "apt ", "sudo ", "yum ", "mkfs "]):
                                has_terminal_command = True
                                value = table_string[start_code_index:i]
                                text_expander = Gtk.Expander(
                                    label="Console", css_classes=["toolbar", "osd"], margin_top=10, margin_start=10,
                                    margin_bottom=10, margin_end=10
                                )
                                text_expander.set_expanded(False)
                                path = ""
                                reply_from_the_console = None
                                if self.chat[min(id_message, len(self.chat) - 1)]["User"] == "Console":
                                    reply_from_the_console = self.chat[min(id_message, len(self.chat) - 1)]["Message"]
                                if not restore:
                                    path = os.path.normpath(self.main_path)
                                    code = self.execute_terminal_command(value)
                                else:
                                    code = (True, reply_from_the_console)
                                val = '\n'.join(value)
                                text = f"[User {path}]:$ {val}\n{code[1]}"
                                text_expander.set_child(
                                    Gtk.Label(wrap=True, wrap_mode=Pango.WrapMode.WORD_CHAR, label=text,
                                              selectable=True))
                                if not code[0]:
                                    self.add_message("Error", text_expander)
                                elif restore:
                                    self.add_message("Assistant", text_expander)
                                else:
                                    self.add_message("Done", text_expander)
                                if not restore:
                                    self.chat.append({"User": "Console", "Message": " " + code[1]})
                            else:
                                if not restore:
                                    self.chat.append({"User": "Console", "Message": f"None"})
                                box.append(CopyBox("\n".join(table_string[start_code_index:i]), code_language, self,
                                                   id_message))
                            result = {}
                        elif code_language in ["file", "folder"]:
                            for obj in table_string[start_code_index:i]:
                                box.append(self.get_file_button(obj))
                        elif code_language == "chart" and not is_user:
                            result = {}
                            lines = table_string[start_code_index:i]
                            for line in lines:
                                parts = line.split('-')
                                if len(parts) == 2:
                                    key = parts[0].strip()
                                    percentages = "%" in parts[1]
                                    value = ''.join(filter(lambda x: x.isdigit() or x == ".", parts[1]))
                                    result[key] = float(value)
                                else:
                                    box.append(CopyBox("\n".join(table_string[start_code_index:i]), code_language,
                                                       parent=self))
                                    result = {}
                                    break
                            if result != {}:
                                box.append(BarChartBox(result, percentages))
                        else:
                            box.append(CopyBox("\n".join(table_string[start_code_index:i]), code_language, parent=self))
                        start_code_index = -1
                elif len(table_string[i]) > 0 and table_string[i][0] == "|":
                    if start_table_index == -1:
                        table_length = len(table_string[i].split("|"))
                        start_table_index = i
                    elif table_length != len(table_string[i].split("|")):

                        box.append(self.create_table(table_string[start_table_index:i]))
                        start_table_index = i
                elif start_table_index != -1:
                    box.append(self.create_table(table_string[start_table_index:i - 1]))
                    start_table_index = -1
                elif start_code_index == -1:
                    label = markwon_to_pango(table_string[i])
                    box.append(Gtk.Label(label=label, wrap=True, halign=Gtk.Align.START,
                                         wrap_mode=Pango.WrapMode.WORD_CHAR, width_chars=1, selectable=True,
                                         use_markup=True))
            if start_table_index != -1:
                box.append(self.create_table(table_string[start_table_index:len(table_string)]))
            if not has_terminal_command:
                if not return_widget:
                    self.add_message("Assistant" if not is_user else "User", box, id_message, editable)
                else:
                    return box
                if not restore:
                    GLib.idle_add(self.update_button_text)
                    self.status = True
                    self.chat_stop_button.set_visible(False)
                    self.chats[self.chat_id]["chat"] = self.chat
            else:
                if not restore and not is_user:
                    def wait_threads_sm():
                        for t in running_threads:
                            t.join()

                    threading.Thread(target=wait_threads_sm).start()
        GLib.idle_add(self.scrolled_chat)
        self.save_chat()

    def get_history(self, chat=None) -> list[dict[str, str]]:
        if chat is None:
            chat = self.chat
        history = []
        count = self.memory
        for msg in chat[:-1]:
            if count == 0:
                break
            if msg["User"] == "Console" and msg["Message"] == "None":
                continue
            history.append(msg)
            count -= 1
        return history

    def send_message(self):
        self.stream_number_variable += 1
        stream_number_variable = self.stream_number_variable
        self.status = False
        self.update_button_text()

        # Append extensions prompts
        prompts = [replace_variables(value["prompt"]) for value in self.extensions.values() if value["status"]]

        for prompt in self.bot_prompts:
            prompts.append(replace_variables(prompt))
        if not self.model.is_installed():
            print("Installing the model...")
            self.model.install()
            self.update_settings() 
       
        # Get smart prompts
        if self.smart_prompt_enabled:
            if self.smart_prompt_handler in AVAILABLE_SMART_PROMPTS:
                try:
                    smart_prompt = AVAILABLE_SMART_PROMPTS[self.smart_prompt_handler]["class"](self.settings, self.directory)
                    generated = smart_prompt.get_extra_prompts(self.chat[-1]["Message"], self.get_history(), EXTRA_PROMPTS)
                    prompts += generated
                except Exception as e:
                    print(e)

        # Set history and prompts
        self.model.set_history(prompts, self.get_history())
        try:
            if self.model.stream_enabled():
                self.streamed_message = ""
                self.curr_label = ""
                GLib.idle_add(self.create_streaming_message_label)
                self.streaming_lable = None
                message_label = self.model.send_message_stream(self, self.chat[-1]["Message"], self.update_message,
                                                               [stream_number_variable])
                try:
                    self.streaming_box.get_parent().set_visible(False)
                except:
                    pass
            else:
                message_label = self.send_message_to_bot(self.chat[-1]["Message"])
        except Exception as e:
            GLib.idle_add(self.show_message, str(e), False,-1, False, False, True)
            GLib.idle_add(self.remove_send_button_spinner)
            def remove_streaming_box():
                if self.model.stream_enabled() and hasattr(self, "streaming_box"):
                    self.streaming_box.unparent()
            GLib.timeout_add(250, remove_streaming_box)
            return
        
        if self.stream_number_variable == stream_number_variable:
            GLib.idle_add(self.show_message, message_label)
        GLib.idle_add(self.remove_send_button_spinner)
        # Generate chat name 
        if self.auto_generate_name and len(self.chat) == 1: 
            GLib.idle_add(self.generate_chat_name, Gtk.Button(name=str(self.chat_id)))

        if self.tts_enabled:
            if self.tts_program in AVAILABLE_TTS:
                # Remove text in *text*
                message = re.sub(r"```.*?```", "", message_label, flags=re.DOTALL)
                message = remove_markdown(message)
                # Remove text in *text*
                if not(not message.strip() or message.isspace() or all(char == '\n' for char in message)):
                    # Translate the message
                    translator = None
                    if self.translation_enabled and self.translation_handler in AVAILABLE_TRANSLATORS:
                        translator = AVAILABLE_TRANSLATORS[self.translation_handler]["class"](self.settings, self.directory)          
                    if self.avatar_enabled and self.avatar_handler is not None:
                        tts_thread = threading.Thread(target=self.avatar_handler.speak_with_tts, args=(message, self.tts, translator))
                    else:
                        if translator is not None:
                            message = translator.translate(message)
                        tts_thread = threading.Thread(target=self.tts.play_audio, args=(message, ))
                    tts_thread.start()
                    def restart_recording():
                        if tts_thread is not None:
                            tts_thread.join()
                        GLib.idle_add(self.start_recording, self.recording_button)
                    if self.automatic_stt:
                        threading.Thread(target=restart_recording).start()

    def create_streaming_message_label(self):
        scrolled_window = Gtk.ScrolledWindow(margin_top=10, margin_start=10, margin_bottom=10, margin_end=10)

        scrolled_window.set_policy(Gtk.PolicyType.NEVER, Gtk.PolicyType.NEVER)
        scrolled_window.set_overflow(Gtk.Overflow.HIDDEN)
        scrolled_window.set_max_content_width(200)
        self.streaming_label = Gtk.TextView(wrap_mode=Gtk.WrapMode.WORD_CHAR, editable=False, hexpand=True)
        scrolled_window.add_css_class("scroll")
        self.streaming_label.add_css_class("scroll")
        apply_css_to_widget(scrolled_window, ".scroll { background-color: rgba(0,0,0,0);}")
        apply_css_to_widget(self.streaming_label, ".scroll { background-color: rgba(0,0,0,0);}")
        scrolled_window.set_child(self.streaming_label)
        text_buffer = self.streaming_label.get_buffer()
        tag = text_buffer.create_tag("no-background", background_set=False, paragraph_background_set=False)
        text_buffer.apply_tag(tag, text_buffer.get_start_iter(), text_buffer.get_end_iter())
        self.streaming_box = self.add_message("Assistant", scrolled_window)
        self.streaming_box.set_overflow(Gtk.Overflow.VISIBLE)

    def update_message(self, message, stream_number_variable):
        if self.stream_number_variable != stream_number_variable:
            return
        self.streamed_message = message
        if self.streaming_label is not None:
            added_message = message[len(self.curr_label):]
            self.curr_label = message

            def idle_edit():
                self.streaming_label.get_buffer().insert(self.streaming_label.get_buffer().get_end_iter(),
                                                         added_message)
                pl = self.streaming_label.create_pango_layout(self.curr_label)
                width, height = pl.get_size()
                width = Gtk.Widget.get_scale_factor(self.streaming_label) * width / Pango.SCALE
                height = Gtk.Widget.get_scale_factor(self.streaming_label) * height / Pango.SCALE
                wmax = self.chat_list_block.get_size(Gtk.Orientation.HORIZONTAL)
                # Dynamically take the width of the label
                self.streaming_label.set_size_request(min(width, wmax - 150), -1)

            GLib.idle_add(idle_edit)

    def edit_message(self, gesture, data, x, y, box: Gtk.Box, apply_edit_stack: Gtk.Stack):
        if not self.status:
            self.notification_block.add_toast(
                Adw.Toast(title=_("You can't edit a message while the program is running."), timeout=2))
            return False

        old_message = box.get_last_child()
        entry = MultilineEntry()
        self.edit_entries[int(gesture.get_name())] = entry

        wmax = old_message.get_size(Gtk.Orientation.HORIZONTAL)
        hmax = old_message.get_size(Gtk.Orientation.VERTICAL)
        entry.set_text(self.chat[int(gesture.get_name())]["Message"])
        entry.set_margin_end(10)
        entry.set_margin_top(10)
        entry.set_margin_start(10)
        entry.set_margin_bottom(10)
        entry.set_size_request(wmax, hmax)
        apply_edit_stack.set_visible_child_name("apply")
        entry.set_on_enter(lambda entry: self.apply_edit_message(gesture, box, apply_edit_stack))
        box.remove(old_message)
        box.append(entry)

    def apply_edit_message(self, gesture, box: Gtk.Box, apply_edit_stack: Gtk.Stack):
        entry = self.edit_entries[int(gesture.get_name())]
        self.focus_input()
        # Delete message
        if entry.get_text() == "":
            self.delete_message(gesture, box)
            return

        apply_edit_stack.set_visible_child_name("edit")
        self.chat[int(gesture.get_name())]["Message"] = entry.get_text()
        self.save_chat()
        box.remove(entry)
        box.append(self.show_message(entry.get_text(), restore=True, id_message=int(gesture.get_name()),
                                     is_user=self.chat[int(gesture.get_name())]["User"] == "User", return_widget=True))

    def cancel_edit_message(self, gesture, box: Gtk.Box, apply_edit_stack: Gtk.Stack):
        entry = self.edit_entries[int(gesture.get_name())]
        self.focus_input()
        apply_edit_stack.set_visible_child_name("edit")
        box.remove(entry)
        box.append(self.show_message(self.chat[int(gesture.get_name())]["Message"], restore=True,
                                     id_message=int(gesture.get_name()),
                                     is_user=self.chat[int(gesture.get_name())]["User"] == "User", return_widget=True))

    def delete_message(self, gesture, box):
        del self.chat[int(gesture.get_name())]
        self.chat_list_block.remove(box.get_parent())
        self.save_chat()
        self.show_chat()

    def build_edit_box(self, box, id):
        edit_box = Gtk.Box()
        apply_box = Gtk.Box()

        # Apply box
        apply_edit_stack = Gtk.Stack()
        apply_button = Gtk.Button(icon_name="check-plain-symbolic", css_classes=["flat", "success"],
                                  valign=Gtk.Align.CENTER, name=id)
        apply_button.connect("clicked", self.apply_edit_message, box, apply_edit_stack)
        cancel_button = Gtk.Button(icon_name="circle-crossed-symbolic", css_classes=["flat", "destructive-action"],
                                   valign=Gtk.Align.CENTER, name=id)
        cancel_button.connect("clicked", self.cancel_edit_message, box, apply_edit_stack)
        apply_box.append(apply_button)
        apply_box.append(cancel_button)

        # Edit box
        button = Gtk.Button(icon_name="document-edit-symbolic", css_classes=["flat", "success"],
                            valign=Gtk.Align.CENTER, name=id)
        button.connect("clicked", self.edit_message, None, None, None, box, apply_edit_stack)
        remove_button = Gtk.Button(icon_name="user-trash-symbolic", css_classes=["flat", "destructive-action"],
                                   valign=Gtk.Align.CENTER, name=id)
        remove_button.connect("clicked", self.delete_message, box)
        edit_box.append(button)
        edit_box.append(remove_button)

        apply_edit_stack.add_named(apply_box, "apply")
        apply_edit_stack.add_named(edit_box, "edit")
        apply_edit_stack.set_visible_child_name("edit")
        return edit_box, apply_edit_stack

    def remove_error(self, idle=False):
        if not idle:
            GLib.idle_add(self.remove_error, True)
        if self.last_error_box is not None:
            self.chat_list_block.remove(self.last_error_box) 
            self.last_error_box = None

    def add_message(self, user, message=None, id_message=0, editable=False):
        box = Gtk.Box(css_classes=["card"], margin_top=10, margin_start=10, margin_bottom=10, margin_end=10,
                      halign=Gtk.Align.START)
        if editable:
            edit_box, apply_edit_stack = self.build_edit_box(box, str(id_message))
            evk = Gtk.GestureClick.new()
            evk.connect("pressed", self.edit_message, box, apply_edit_stack)
            evk.set_name(str(id_message))
            evk.set_button(3)
            box.add_controller(evk)
            ev = Gtk.EventControllerMotion.new()

            stack = Gtk.Stack()
            ev.connect("enter", lambda x, y, data: stack.set_visible_child_name("edit"))
            ev.connect("leave", lambda data: stack.set_visible_child_name("label"))
            box.add_controller(ev)

        if user == "User":
            label = Gtk.Label(label=user + ": ", margin_top=10, margin_start=10, margin_bottom=10, margin_end=0,
                              css_classes=["accent", "heading"])
            if editable:
                stack.add_named(label, "label")
                stack.add_named(apply_edit_stack, "edit")
                stack.set_visible_child_name("label")
                box.append(stack)
            else:
                box.append(label)
            box.set_css_classes(["card", "user"])
        if user == "Assistant":
            label = Gtk.Label(label=self.current_profile + ": ", margin_top=10, margin_start=10, margin_bottom=10, margin_end=0,
                              css_classes=["warning", "heading"], wrap=True, ellipsize=Pango.EllipsizeMode.END)
            if editable:
                stack.add_named(label, "label")
                stack.add_named(apply_edit_stack, "edit")
                stack.set_visible_child_name("label")
                box.append(stack)
            else:
                box.append(label)
            box.set_css_classes(["card", "assistant"])
        if user == "Done":
            box.append(Gtk.Label(label="Assistant: ", margin_top=10, margin_start=10, margin_bottom=10, margin_end=0,
                                 css_classes=["success", "heading"]))
            box.set_css_classes(["card", "done"])
        if user == "Error":
            box.append(Gtk.Label(label="Error: ", margin_top=10, margin_start=10, margin_bottom=10, margin_end=0,
                                 css_classes=["error", "heading"]))
            box.set_css_classes(["card", "failed"])
        if user == "File":
            box.append(Gtk.Label(label="User: ", margin_top=10, margin_start=10, margin_bottom=10, margin_end=0,
                                 css_classes=["accent", "heading"]))
            box.set_css_classes(["card", "file"])
        if user == "Folder":
            box.append(Gtk.Label(label="User: ", margin_top=10, margin_start=10, margin_bottom=10, margin_end=0,
                                 css_classes=["accent", "heading"]))
            box.set_css_classes(["card", "folder"])
        if user == "WarningNoVirtual":
            icon = Gtk.Image.new_from_gicon(Gio.ThemedIcon(name="dialog-warning"))
            icon.set_icon_size(Gtk.IconSize.LARGE)
            icon.set_properties(margin_top=10, margin_start=20, margin_bottom=10, margin_end=10)
            box_warning = Gtk.Box(halign=Gtk.Align.CENTER, orientation=Gtk.Orientation.HORIZONTAL,
                                  css_classes=["warning", "heading"])
            box_warning.append(icon)

            label = Gtk.Label(
                label=_(
                    "The neural network has access to your computer and any data in this chat and can run commands, be careful, we are not responsible for the neural network. Do not share any sensitive information."),
                margin_top=10, margin_start=10, margin_bottom=10, margin_end=10, wrap=True,
                wrap_mode=Pango.WrapMode.WORD_CHAR)

            box_warning.append(label)
            box.append(box_warning)
            box.set_halign(Gtk.Align.CENTER)
            box.set_css_classes(["card", "message-warning"])
        elif user == "Disclaimer":
            icon = Gtk.Image.new_from_gicon(Gio.ThemedIcon(name="user-info-symbolic"))
            icon.set_icon_size(Gtk.IconSize.LARGE)
            icon.set_properties(margin_top=10, margin_start=20, margin_bottom=10, margin_end=10)
            box_warning = Gtk.Box(halign=Gtk.Align.CENTER, orientation=Gtk.Orientation.HORIZONTAL,
                                  css_classes=["heading"])
            box_warning.append(icon)

            label = Gtk.Label(
                label=_(
                    "The neural network has access to any data in this chat, be careful, we are not responsible for the neural network. Do not share any sensitive information."),
                margin_top=10, margin_start=10, margin_bottom=10, margin_end=10, wrap=True,
                wrap_mode=Pango.WrapMode.WORD_CHAR)

            box_warning.append(label)
            box.append(box_warning)
            box.set_halign(Gtk.Align.CENTER)
            box.set_css_classes(["card"])
        else:
            box.append(message)
        self.chat_list_block.append(box)
        return box

    def save_chat(self):
        prevdir = os.getcwd()
        os.chdir(os.path.expanduser("~"))
        with open(self.path + self.filename, 'wb') as f:
            pickle.dump(self.chats, f)
        os.chdir(prevdir)
<|MERGE_RESOLUTION|>--- conflicted
+++ resolved
@@ -4,9 +4,14 @@
 import os 
 import subprocess
 import pickle
-from .avatar import AvatarHandler
-
-<<<<<<< HEAD
+from .handlers.avatar import AvatarHandler
+
+from .constants import AVAILABLE_LLMS, AVAILABLE_SMART_PROMPTS, AVAILABLE_TRANSLATORS, EXTRA_PROMPTS, PROMPTS, AVAILABLE_TTS, AVAILABLE_STT, AVAILABLE_AVATARS, AVAILABLE_PROMPTS
+import threading
+import posixpath
+import json 
+import base64
+
 from gi.repository import Gtk, Adw, Pango, Gio, Gdk, GObject, GLib, GdkPixbuf
 
 from .ui.profile import ProfileDialog
@@ -18,31 +23,13 @@
 from .constants import AVAILABLE_LLMS, AVAILABLE_PROMPTS, PROMPTS, AVAILABLE_TTS, AVAILABLE_STT
 
 from .utility import override_prompts
-from .utility.system import get_spawn_command 
+from .utility.system import get_spawn_command, is_flatpak 
 from .utility.pip import install_module
 from .utility.strings import markwon_to_pango, remove_markdown
-from .utility.replacehelper import replace_variables
+from .utility.replacehelper import ReplaceHelper, replace_variables
 from .utility.profile_settings import get_settings_dict, restore_settings_from_dict
 from .utility.audio_recorder import AudioRecorder
 from .ui.screenrecorder import ScreenRecorder
-=======
-from .llm import LLMHandler
-
-from .presentation import PresentationWindow
-from .gtkobj import File, CopyBox, BarChartBox, MultilineEntry, ProfileRow, apply_css_to_widget
-from .constants import AVAILABLE_LLMS, AVAILABLE_SMART_PROMPTS, AVAILABLE_TRANSLATORS, EXTRA_PROMPTS, PROMPTS, AVAILABLE_TTS, AVAILABLE_STT, AVAILABLE_AVATARS, AVAILABLE_PROMPTS
-from gi.repository import Gtk, Adw, Pango, Gio, Gdk, GObject, GLib, GdkPixbuf
-from .stt import AudioRecorder
-from .extra import ReplaceHelper, get_spawn_command, is_flatpak, markwon_to_pango, override_prompts, replace_variables, remove_markdown, install_module
-from .extra import get_settings_dict, restore_settings_from_dict
-import threading
-import posixpath
-import json 
-import base64
-
-from .profile import ProfileDialog
-from .screenrecorder import ScreenRecorder
->>>>>>> 66a276e3
 
 from .extensions import ExtensionLoader
 
@@ -701,7 +688,7 @@
         self.extensionloader = ExtensionLoader(self.extension_path, pip_path=self.pip_directory,
                                                extension_cache=self.extensions_cache, settings=self.settings)
         self.extensionloader.load_extensions()
-        self.extensionloader.add_handlers(AVAILABLE_LLMS, AVAILABLE_TTS, AVAILABLE_STT)
+        self.extensionloader.add_handlers(AVAILABLE_LLMS, AVAILABLE_TTS, AVAILABLE_STT, AVAILABLE_AVATARS, AVAILABLE_TRANSLATORS, AVAILABLE_SMART_PROMPTS)
         self.extensionloader.add_prompts(PROMPTS, AVAILABLE_PROMPTS)
         self.last_avatar_enabled = self.avatar_enabled
         self.avatar_enabled = settings.get_boolean("avatar-on")
