--- conflicted
+++ resolved
@@ -405,35 +405,6 @@
             self.first_start()
         else:
             threading.Thread(target=self.check_version).start()
-<<<<<<< HEAD
-=======
-
-        self.first_load = False
-        self.load_avatar()
-
-    def first_start(self):
-        GLib.idle_add(self.show_presentation_window)
-        threading.Thread(target=self.install_live2d).start()
-
-    def check_version(self):
-        try:
-            live2d_version = open(os.path.join(self.directory, "avatars/live2d/web/VERSION"), "r").read()
-            live2d_version = float(live2d_version)
-        except Exception as e:
-            live2d_version = 0.1
-        if live2d_version < LIVE2D_VERSION:
-            print("Updating live2d...")
-            self.install_live2d()
-
-    def install_live2d(self):
-        try:
-            os.makedirs(os.path.join(self.directory, "avatars/live2d"), exist_ok=True)
-            os.makedirs(os.path.expanduser("~/.cache/wordllama/tokenizers"), exist_ok=True)
-        except Exception as e:
-            print(e)
-        subprocess.run(['cp', '-r', os.path.join(BASE_PATH, 'live2d/web/build'), os.path.join(self.directory, "avatars/live2d/web")])
->>>>>>> 73da5467
-
         self.first_load = False
         self.load_avatar()
 
@@ -951,7 +922,6 @@
         elif type(header_widget) is Gtk.Box:
             self.explorer_panel_headerbox.append(self.headerbox)
 
-<<<<<<< HEAD
     def on_flap_button_toggled(self, toggle_button):
         """Handle flap button toggle"""
         self.focus_input()
@@ -966,205 +936,7 @@
             self.load_avatar()
     
     # UI Functions for chat management
-=======
-        profiles = Gtk.ListBox(selection_mode=Gtk.SelectionMode.SINGLE, css_classes=["boxed-list"])
-        for profile in self.profile_settings.keys():
-            account_row = ProfileRow(profile, self.profile_settings[profile]["picture"], self.current_profile == profile, allow_delete=profile != "Assistant" and profile != self.current_profile)
-            profiles.append(account_row)
-            account_row.set_on_forget(self.delete_profile)
-        # Separator
-        separator = Gtk.Separator(sensitive=False, can_focus=False, can_target=False, focus_on_click=False)
-        profiles.append(separator)
-        separator.get_parent().set_sensitive(False)
-        # Add profile row
-        profiles.append(ProfileRow(_("Create new profile"), None, False, add=True, allow_delete=False))
-        
-        # Assign widgets
-        popover = Gtk.Popover(css_classes=["menu"])
-        profiles.set_selection_mode(Gtk.SelectionMode.SINGLE)
-        scroll.set_child(profiles) 
-        popover.set_child(scroll)
-        profile_button.set_popover(popover)
-        profiles.select_row(profiles.get_row_at_index(list(self.profile_settings.keys()).index(self.current_profile)))
-        profiles.connect("row-selected", lambda listbox,action, popover=popover : self.select_profile(listbox, action, popover))
-        return box
-
-    def select_profile(self, listbox: Gtk.ListBox, action: ProfileRow, popover : Gtk.Popover):
-        if action is None:
-            return
-        if action.add:
-            dialog = ProfileDialog(self, self.profile_settings)
-            listbox.select_row(listbox.get_row_at_index(list(self.profile_settings.keys()).index(self.current_profile)))
-            popover.hide()
-            dialog.present()
-            return
-        if self.current_profile != action.profile:
-            popover.hide()
-        self.switch_profile(action.profile)
-
-    def switch_profile(self, profile: str):
-        if self.current_profile == profile:
-            return
-        print(f"Switching profile to {profile}")
-
-        old_settings = get_settings_dict(self.settings, ["current-profile", "profiles"])
-        self.profile_settings = json.loads(self.settings.get_string("profiles")) 
-        self.profile_settings[self.current_profile]["settings"] = old_settings 
-
-        new_settings = self.profile_settings[profile]["settings"]
-        restore_settings_from_dict(self.settings, new_settings)
-        self.settings.set_string("profiles", json.dumps(self.profile_settings)) 
-        self.settings.set_string("current-profile", profile)
-        self.update_settings()
-
-        self.refresh_profiles_box()
-
-    def update_settings(self):
-        self.profile_settings = json.loads(self.settings.get_string("profiles"))
-        self.current_profile = self.settings.get_string("current-profile")
-        if len(self.profile_settings) == 0 or self.current_profile not in self.profile_settings:
-            self.profile_settings[self.current_profile] = {"settings": {}, "picture": os.path.join(BASE_PATH, 'live2d/web/arch-chan.png')}
-
-        self.automatic_stt_status = False
-        settings = self.settings
-        self.offers = settings.get_int("offers")
-        self.virtualization = settings.get_boolean("virtualization")
-        self.memory = settings.get_int("memory")
-        self.hidden_files = settings.get_boolean("hidden-files")
-        self.reverse_order = settings.get_boolean("reverse-order")
-        self.auto_generate_name = settings.get_boolean("auto-generate-name")
-        self.chat_id = settings.get_int("chat")
-        self.main_path = settings.get_string("path")
-        self.auto_run = settings.get_boolean("auto-run")
-        self.chat = self.chats[min(self.chat_id, len(self.chats) - 1)]["chat"]
-        self.language_model = settings.get_string("language-model")
-        self.local_model = settings.get_string("local-model")
-        self.tts_enabled = settings.get_boolean("tts-on")
-        self.tts_program = settings.get_string("tts")
-        self.tts_voice = settings.get_string("tts-voice")
-        self.stt_engine = settings.get_string("stt-engine")
-        self.stt_settings = settings.get_string("stt-settings") 
-        self.external_terminal = settings.get_string("external-terminal")
-        self.automatic_stt = settings.get_boolean("automatic-stt")
-        self.stt_silence_detection_threshold = settings.get_double("stt-silence-detection-threshold")
-        self.stt_silence_detection_duration = settings.get_int("stt-silence-detection-duration")
-        # Load extensions
-        self.extensionloader = ExtensionLoader(self.extension_path, pip_path=self.pip_directory,
-                                               extension_cache=self.extensions_cache, settings=self.settings)
-        self.extensionloader.load_extensions()
-        self.extensionloader.add_handlers(AVAILABLE_LLMS, AVAILABLE_TTS, AVAILABLE_STT, AVAILABLE_AVATARS, AVAILABLE_TRANSLATORS, AVAILABLE_SMART_PROMPTS)
-        self.extensionloader.add_prompts(PROMPTS, AVAILABLE_PROMPTS)
-        self.last_avatar_enabled = self.avatar_enabled
-        self.avatar_enabled = settings.get_boolean("avatar-on")
-        self.translation_enabled = settings.get_boolean("translator-on")
-        self.translation_handler = settings.get_string("translator")
-        self.smart_prompt_enabled = settings.get_boolean("smart-prompt-on")
-        self.smart_prompt_handler = settings.get_string("smart-prompt")
-
-        # Load custom prompts
-        self.custom_prompts = json.loads(self.settings.get_string("custom-prompts"))
-        self.prompts = override_prompts(self.custom_prompts, PROMPTS)
-        self.prompts_settings = json.loads(self.settings.get_string("prompts-settings"))
-
-        if self.language_model in AVAILABLE_LLMS:
-            self.model: LLMHandler = AVAILABLE_LLMS[self.language_model]["class"](self.settings,
-                                                                                  os.path.join(self.directory,
-                                                                                               "models"))
-        else:
-            mod = list(AVAILABLE_LLMS.values())[0]
-            self.model: LLMHandler = mod["class"](self.settings, os.path.join(self.directory, "models"))
-
-        # Load handlers and models
-        self.model.load_model(self.local_model)
-        self.stt_handler = AVAILABLE_STT[self.stt_engine]["class"](self.settings, self.pip_directory)
-
-        self.bot_prompts = []
-        for prompt in AVAILABLE_PROMPTS:
-            is_active = False
-            if prompt["setting_name"] in self.prompts_settings:
-                is_active = self.prompts_settings[prompt["setting_name"]]
-            else:
-                is_active = prompt["default"]
-            if is_active:
-                self.bot_prompts.append(self.prompts[prompt["key"]])
-
-        self.extensions = {}
-        if os.path.exists(self.extension_path):
-            folder_names = [name for name in os.listdir(self.extension_path) if
-                            os.path.isdir(os.path.join(self.extension_path, name))]
-            for name in folder_names:
-                main_json_path = os.path.join(self.extension_path, name, "main.json")
-                if os.path.exists(main_json_path):
-                    with open(main_json_path, "r") as file:
-                        main_json_data = json.load(file)
-                        prompt = main_json_data.get("prompt")
-                        name = main_json_data.get("name")
-                        status = main_json_data.get("status")
-                        api = main_json_data.get("api")
-                        if api != None:
-                            self.extensions[name] = {"api": api, "status": status, "prompt": prompt}
-        if os.path.exists(os.path.expanduser(self.main_path)):
-            os.chdir(os.path.expanduser(self.main_path))
-        else:
-            self.main_path = "~"
-        if self.tts_program in AVAILABLE_TTS:
-            self.tts = AVAILABLE_TTS[self.tts_program]["class"](self.settings, self.directory)
-            self.tts.connect('start', lambda: GLib.idle_add(self.mute_tts_button.set_visible, True))
-            self.tts.connect('stop', lambda: GLib.idle_add(self.mute_tts_button.set_visible, False))
-        if not self.first_load:
-            if not self.model.supports_vision() and not self.model.supports_video_vision() and len(self.model.get_supported_files()) == 0:
-                if self.attached_image_data is not None:
-                    self.delete_attachment(self.attach_button)
-                self.attach_button.set_visible(False)
-            else:
-                self.attach_button.set_visible(True)
-            if not self.model.supports_video_vision():
-                if self.video_recorder is not None:
-                    self.video_recorder.stop()
-                    self.video_recorder = None
-            self.screen_record_button.set_visible(self.model.supports_video_vision() and not self.attached_image_data)
-        if not self.first_load:
-            self.load_avatar()
-
-
-    def load_avatar(self):
-        if self.avatar_enabled:
-            # If the avatar is enabled, check if it requires reloading
-            old_avatar = self.avatar_handler
-            selected_key = self.settings.get_string("avatar-model")
-            for avatar in AVAILABLE_AVATARS:
-                if selected_key == avatar:
-                    self.avatar_handler = AVAILABLE_AVATARS[avatar]["class"](self.settings, self.directory)
-                    break
-            # If it does not require reloading, then just return
-            if old_avatar is not None and not old_avatar.requires_reloading(self.avatar_handler) and self.avatar_enabled == self.last_avatar_enabled:
-                self.avatar_handler = old_avatar
-                return
-            # If it requires reloading, reload the old avatar
-            self.unload_avatar(old_avatar)
-            self.flap_button_avatar.set_visible(True)
-            if self.avatar_handler is not None:   
-                self.avatar_widget = self.avatar_handler.create_gtk_widget()
-                self.boxw.append(self.avatar_widget)
-                ReplaceHelper.set_handler(self.avatar_handler)
-            else:
-                ReplaceHelper.set_handler(None)
-        else:
-            # If the avatar is disabled, unload the old one and 
-            # remove related widgets
-            if self.avatar_handler is not None:
-                self.unload_avatar(self.avatar_handler)
-            self.flap_button_avatar.set_visible(False)
-            self.avatar_flap.set_reveal_flap(False)
-            self.avatar_flap.set_name("hide")
-            return
-       
-    def unload_avatar(self, handler : AvatarHandler):
-        if self.avatar_widget is not None and handler is not None:
-            self.boxw.remove(self.avatar_widget)
-            handler.destroy()
-
->>>>>>> 73da5467
+
     def send_button_start_spinner(self):
         """Show a spinner when you click on send button"""
         spinner = Gtk.Spinner(spinning=True)
@@ -1179,41 +951,7 @@
         """When the send message button is clicked activate the input panel"""
         self.on_entry_activate(self.input_panel)
 
-<<<<<<< HEAD
     # Explorer code
-=======
-    def handle_second_block_change(self, *a):
-        status = self.main_program_block.get_reveal_flap()
-        if self.main_program_block.get_name() == "hide" and status:
-            self.main_program_block.set_reveal_flap(False)
-            return True
-        elif (self.main_program_block.get_name() == "visible") and (not status):
-            self.main_program_block.set_reveal_flap(True)
-            return True
-        status = self.main_program_block.get_reveal_flap() or self.avatar_flap.get_reveal_flap()
-        
-        if self.avatar_flap.get_reveal_flap():
-            if self.avatar_flap.get_name() == "hide":
-                self.avatar_flap.set_reveal_flap(False)
-            self.chat_panel_header.set_show_end_title_buttons(False)
-            self.chat_header.set_show_end_title_buttons(False)
-            header_widget = self.web_panel_header
-        elif self.main_program_block.get_reveal_flap():
-            self.chat_panel_header.set_show_end_title_buttons(False)
-            self.chat_header.set_show_end_title_buttons(False)
-            header_widget = self.explorer_panel_headerbox
-        else:
-            self.chat_panel_header.set_show_end_title_buttons(self.main.get_folded())
-            self.chat_header.set_show_end_title_buttons(True)
-            header_widget = self.chat_header
-        # Unparent the headerbox
-        self.headerbox.unparent()
-        # Move the headerbox to the right widget
-        if type(header_widget) is Adw.HeaderBar or type(header_widget) is Gtk.HeaderBar:
-            header_widget.pack_end(self.headerbox)
-        elif type(header_widget) is Gtk.Box:
-            self.explorer_panel_headerbox.append(self.headerbox)
->>>>>>> 73da5467
 
     def on_avatar_button_toggled(self, toggle_button):
         self.focus_input()
@@ -1223,22 +961,6 @@
             self.main_program_block.set_name("hide")
             self.avatar_flap.set_reveal_flap(False)
         else:
-<<<<<<< HEAD
-=======
-            self.main_program_block.set_name("visible")
-            self.main_program_block.set_reveal_flap(True)
-        if not self.avatar_enabled:
-            self.load_avatar()
-
-    def on_avatar_button_toggled(self, toggle_button):
-        self.focus_input()
-        self.flap_button_avatar.set_active(False)
-        if self.avatar_flap.get_name() == "visible":
-            self.avatar_flap.set_name("hide")
-            self.main_program_block.set_name("hide")
-            self.avatar_flap.set_reveal_flap(False)
-        else:
->>>>>>> 73da5467
             self.avatar_flap.set_name("visible")
             self.avatar_flap.set_reveal_flap(True)
         if not self.avatar_enabled:
@@ -1661,202 +1383,6 @@
         self.show_chat()
         self.remove_send_button_spinner()
 
-<<<<<<< HEAD
-=======
-    def send_message_to_bot(self, message):
-        return self.model.send_message(self, message)
-
-    def send_bot_response(self, button):
-        self.send_button_start_spinner()
-        text = button.get_child().get_label()
-        self.chat.append({"User": "User", "Message": " " + text})
-        self.show_message(text, id_message=len(self.chat) - 1, is_user=True)
-        threading.Thread(target=self.send_message).start()
-
-    def update_folder(self, *a):
-        if not self.check_streams["folder"]:
-            self.check_streams["folder"] = True
-            if os.path.exists(os.path.expanduser(self.main_path)):
-                self.explorer_panel_header.set_title_widget(Gtk.Label(
-                    label=os.path.normpath(self.main_path) + (3 - len(os.path.normpath(self.main_path))) * " ",
-                    css_classes=["title"], ellipsize=Pango.EllipsizeMode.MIDDLE, max_width_chars=15,
-                    halign=Gtk.Align.CENTER, hexpand=True))
-                if len(os.listdir(os.path.expanduser(self.main_path))) == 0 or (sum(
-                        1 for filename in os.listdir(os.path.expanduser(self.main_path)) if
-                        not filename.startswith('.')) == 0 and not self.hidden_files) and os.path.normpath(
-                    self.main_path) != "~":
-                    self.explorer_panel.remove(self.folder_blocks_panel)
-                    self.folder_blocks_panel = Gtk.Box(orientation=Gtk.Orientation.VERTICAL, spacing=20, opacity=0.25)
-                    self.explorer_panel.append(self.folder_blocks_panel)
-                    icon = Gtk.Image.new_from_gicon(Gio.ThemedIcon(name="folder-symbolic"))
-                    icon.set_css_classes(["empty-folder"])
-                    icon.set_valign(Gtk.Align.END)
-                    icon.set_vexpand(True)
-                    self.folder_blocks_panel.append(icon)
-                    self.folder_blocks_panel.append(
-                        Gtk.Label(label=_("Folder is Empty"), wrap=True, wrap_mode=Pango.WrapMode.WORD_CHAR,
-                                  vexpand=True, valign=Gtk.Align.START, css_classes=["empty-folder", "heading"]))
-                else:
-                    self.explorer_panel.remove(self.folder_blocks_panel)
-                    self.folder_blocks_panel = Gtk.Box(orientation=Gtk.Orientation.VERTICAL)
-                    self.explorer_panel.append(self.folder_blocks_panel)
-
-                    flow_box = Gtk.FlowBox(vexpand=True)
-                    flow_box.set_valign(Gtk.Align.START)
-
-                    if os.path.normpath(self.main_path) == "~":
-                        os.chdir(os.path.expanduser("~"))
-                        path = "./.var/app/moe.nyarchlinux.assistant/NyarchAssistant"
-                        if not os.path.exists(path):
-                            os.makedirs(path)
-                        button = Gtk.Button(css_classes=["flat"])
-                        button.set_name(".var/app/moe.nyarchlinux.assistant/NyarchAssistant")
-                        button.connect("clicked", self.open_folder)
-
-                        icon = File(self.main_path, ".var/app/moe.nyarchlinux.assistant/NyarchAssistant")
-                        icon.set_css_classes(["large"])
-                        icon.set_valign(Gtk.Align.END)
-                        icon.set_vexpand(True)
-                        file_label = Gtk.Label(label="NyarchAssistant", wrap=True, wrap_mode=Pango.WrapMode.WORD_CHAR,
-                                               vexpand=True, max_width_chars=11, valign=Gtk.Align.START,
-                                               ellipsize=Pango.EllipsizeMode.MIDDLE)
-                        file_box = Gtk.Box(orientation=Gtk.Orientation.VERTICAL, spacing=6)
-                        file_box.append(icon)
-                        file_box.set_size_request(110, 110)
-                        file_box.append(file_label)
-                        button.set_child(file_box)
-
-                        flow_box.append(button)
-                    for file_info in os.listdir(os.path.expanduser(self.main_path)):
-                        if file_info[0] == "." and not self.hidden_files:
-                            continue
-                        button = Gtk.Button(css_classes=["flat"])
-                        button.set_name(file_info)
-                        button.connect("clicked", self.open_folder)
-
-                        icon = File(self.main_path, file_info)
-                        icon.set_css_classes(["large"])
-                        icon.set_valign(Gtk.Align.END)
-                        icon.set_vexpand(True)
-                        file_label = Gtk.Label(label=file_info + " " * (5 - len(file_info)), wrap=True,
-                                               wrap_mode=Pango.WrapMode.WORD_CHAR,
-                                               vexpand=True, max_width_chars=11, valign=Gtk.Align.START,
-                                               ellipsize=Pango.EllipsizeMode.MIDDLE)
-                        file_box = Gtk.Box(orientation=Gtk.Orientation.VERTICAL, spacing=6)
-                        file_box.append(icon)
-                        file_box.set_size_request(110, 110)
-                        file_box.append(file_label)
-                        button.set_child(file_box)
-
-                        flow_box.append(button)
-                    scrolled_window = Gtk.ScrolledWindow()
-                    scrolled_window.set_policy(Gtk.PolicyType.NEVER, Gtk.PolicyType.AUTOMATIC)
-                    scrolled_window.set_child(flow_box)
-                    self.folder_blocks_panel.append(scrolled_window)
-            else:
-                self.main_path = "~"
-                self.update_folder()
-            self.check_streams["folder"] = False
-
-    def get_target_directory(self, working_directory, directory):
-        try:
-            directory = directory.strip()
-            if directory.startswith("'") and directory.endswith("'"):
-                directory = directory[1:-1]
-            elif directory.startswith('"') and directory.endswith('"'):
-                directory = directory[1:-1]
-
-            if directory.startswith("~"):
-                directory = os.path.expanduser("~") + directory[1:]
-
-            target_directory = posixpath.join(working_directory, directory)
-            return (True, os.path.normpath(target_directory))
-        except (IndexError, OSError) as e:
-            return (False, working_directory)
-
-    def open_folder(self, button, *a):
-        if os.path.exists(os.path.join(os.path.expanduser(self.main_path), button.get_name())):
-            if os.path.isdir(os.path.join(os.path.expanduser(self.main_path), button.get_name())):
-                self.main_path += "/" + button.get_name()
-                os.chdir(os.path.expanduser(self.main_path))
-                GLib.idle_add(self.update_folder)
-            else:
-                subprocess.run(['xdg-open', os.path.expanduser(self.main_path + "/" + button.get_name())])
-        else:
-            self.notification_block.add_toast(Adw.Toast(title=_('File not found'), timeout=2))
-
-    def handle_main_block_change(self, *data):
-        if (self.main.get_folded()):
-            self.chat_panel_header.set_show_end_title_buttons(not self.main_program_block.get_reveal_flap())
-            self.left_panel_back_button.set_visible(True)
-        else:
-            self.chat_panel_header.set_show_end_title_buttons(False)
-            self.left_panel_back_button.set_visible(False)
-
-    def execute_terminal_command(self, command):
-        os.chdir(os.path.expanduser(self.main_path))
-        console_permissions = ""
-        if not self.virtualization:
-            console_permissions = " ".join(get_spawn_command())
-        commands = ('\n'.join(command)).split(" && ")
-        txt = ""
-        path = self.main_path
-        for t in commands:
-            if txt != "":
-                txt += " && "
-            if "cd " in t:
-                txt += t
-                p = (t.split("cd "))[min(len(t.split("cd ")), 1)]
-                v = self.get_target_directory(path, p)
-                if not v[0]:
-                    Adw.Toast(title=_('Wrong folder path'), timeout=2)
-                else:
-                    path = v[1]
-            else:
-                txt += console_permissions + " " + t
-        process = subprocess.Popen(txt, stdout=subprocess.PIPE,
-                                   stderr=subprocess.PIPE, shell=True)
-        outputs = []
-
-        def read_output(process, outputs):
-            try:
-                stdout, stderr = process.communicate()
-                if process.returncode != 0:
-                    outputs.append((False, stderr.decode()))
-                else:
-                    if stdout.decode() == "":
-                        outputs.append((True, "Done"))
-                    outputs.append((True, stdout.decode()))
-            except Exception as e:
-                pass
-
-        output_thread = threading.Thread(target=read_output, args=(process, outputs))
-        output_thread.start()
-        for i in range(5):
-            time.sleep(i)
-            if outputs != []:
-                break
-        else:
-            self.streams.append(process)
-            outputs = [(True, _("Thread has not been completed, thread number: ") + str(len(self.streams)))]
-        if os.path.exists(os.path.expanduser(path)):
-            os.chdir(os.path.expanduser(path))
-            self.main_path = path
-            GLib.idle_add(self.update_folder)
-        else:
-            Adw.Toast(title=_('Failed to open the folder'), timeout=2)
-        if len(outputs[0][1]) > 1000:
-            new_value = outputs[0][1][0:1000] + "..."
-            outputs = ((outputs[0][0], new_value),)
-        return outputs[0]
-
-    def get_chat(self, chat):
-        chats = ""
-        for c in chat:
-            chats += "\n" + c["User"] + ":" + c["Message"]
-        return chats
-
->>>>>>> 73da5467
     def update_button_text(self):
         """Update clear chat, regenerate message and continue buttons, add offers"""
         for btn in self.message_suggestion_buttons_array:
@@ -1994,12 +1520,8 @@
         if not self.model.is_installed():
             print("Installing the model...")
             self.model.install()
-<<<<<<< HEAD
-            self.update_settings()
-=======
             self.update_settings() 
-       
->>>>>>> 73da5467
+
         # Get smart prompts
         if self.smart_prompt_enabled:
             if self.smart_prompt_handler in AVAILABLE_SMART_PROMPTS:
@@ -2684,7 +2206,6 @@
         with open(self.path + self.filename, 'wb') as f:
             pickle.dump(self.chats, f)
         os.chdir(prevdir)
-<<<<<<< HEAD
 
     def execute_terminal_command(self, command):
         """Run console commands
@@ -2749,6 +2270,4 @@
         if len(outputs[0][1]) > 1000:
             new_value = outputs[0][1][0:1000] + "..."
             outputs = ((outputs[0][0], new_value),)
-        return outputs[0]
-=======
->>>>>>> 73da5467
+        return outputs[0]