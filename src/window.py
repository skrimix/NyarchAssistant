import time, re, sys
from warnings import filters
import gi, os, subprocess
import pickle
from .avatar import AvatarHandler

from .llm import LLMHandler

from .presentation import PresentationWindow
from .gtkobj import File, CopyBox, BarChartBox, MultilineEntry
from .constants import AVAILABLE_LLMS, AVAILABLE_SMART_PROMPTS, AVAILABLE_TRANSLATORS, EXTRA_PROMPTS, PROMPTS, AVAILABLE_TTS, AVAILABLE_STT, AVAILABLE_AVATARS, AVAILABLE_PROMPTS
from gi.repository import Gtk, Adw, Pango, Gio, Gdk, GObject, GLib, GdkPixbuf
from .stt import AudioRecorder
<<<<<<< HEAD
from .extra import get_spawn_command, install_module, markwon_to_pango, override_prompts, replace_variables
=======
from .extra import ReplaceHelper, get_spawn_command, is_flatpak, markwon_to_pango, override_prompts, replace_variables
>>>>>>> 4ed8ffd9
import threading
import posixpath
import shlex,json, base64
import random
from pydub import AudioSegment

from .extensions import ExtensionLoader

if is_flatpak():
    BASE_PATH = "/app/data"
else:
    BASE_PATH = "/usr/share/nyarchassistant/data"
class MainWindow(Gtk.ApplicationWindow):
    def __init__(self, *args, **kwargs):
        self.first_load = True
        super().__init__(*args, **kwargs)
        self.set_default_size(1400, 800) #(1500, 800) to show everything
        self.main_program_block = Adw.Flap(flap_position=Gtk.PackType.END,modal=False,swipe_to_close=False,swipe_to_open=False)
        self.main_program_block.set_name("hide")
        self.check_streams={"folder":False,"chat":False}


        self.path = GLib.get_user_data_dir()
        self.directory = GLib.get_user_config_dir()
        # Pip directory for optional modules
        self.pip_directory = os.path.join(self.directory, "pip")
        self.extension_path = os.path.join(self.directory, "extensions")
        self.extensions_cache = os.path.join(self.directory, "extensions_cache")
        if not os.path.exists(self.extension_path):
            os.makedirs(self.extension_path)
        if not os.path.exists(self.extensions_cache):
            os.makedirs(self.extensions_cache)
        if os.path.isdir(self.pip_directory):
            sys.path.append(self.pip_directory)
        else:
            threading.Thread(target=self.init_pip_path, args=(sys.path,)).start()

        if not os.path.exists(self.path):
            os.makedirs(self.path)
        self.filename = "chats.pkl"
        if os.path.exists(self.path + self.filename):
            with open(self.path + self.filename, 'rb') as f:
                self.chats = pickle.load(f)
        else:
            self.chats = [{"name": _("Chat ")+"1", "chat": []}]

        # Init Settings
        self.avatar_enabled = None
        settings = Gio.Settings.new('moe.nyarchlinux.assistant')
        self.settings = settings
        self.first_load = True
        self.update_settings()
        self.first_load = False

        # Build Window
        self.set_titlebar(Gtk.Box())
        self.chat_panel = Gtk.Box(hexpand_set=True, hexpand=True)
        self.chat_panel.set_size_request(450, -1)
        menu_button = Gtk.MenuButton()
        menu_button.set_icon_name("open-menu-symbolic")
        menu = Gio.Menu()
        menu.append(_("Thread editing"), "app.thread_editing")
        menu.append(_("Extensions"), "app.extension")
        menu.append(_("Settings"), "app.settings")
        menu.append(_("Keyboard shorcuts"), "app.shortcuts")
        menu.append(_("About"), "app.about")
        menu_button.set_menu_model(menu)
        self.chat_block = Gtk.Box(orientation=Gtk.Orientation.VERTICAL, hexpand=True, css_classes=["view"])
        self.chat_header = Adw.HeaderBar(css_classes=["flat","view"])
        self.chat_header.set_title_widget(Gtk.Label(label=_("Chat"), css_classes=["title"]))
        
        # Header box - Contains the buttons that must go in the left side of the header
        self.headerbox = Gtk.Box(orientation=Gtk.Orientation.HORIZONTAL, hexpand=True) 
        # Mute TTS Button 
        self.mute_tts_button = Gtk.Button(css_classes=["flat"], icon_name="audio-volume-muted-symbolic", visible=False)
        self.mute_tts_button.connect("clicked", self.mute_tts)
        self.headerbox.append(self.mute_tts_button)
        # Flap button 
        self.flap_button_left = Gtk.ToggleButton.new()
        self.flap_button_left.set_icon_name(icon_name='sidebar-show-right-symbolic')
        self.flap_button_left.connect('clicked', self.on_flap_button_toggled)
        self.headerbox.append(child=self.flap_button_left)
        # Add headerbox to default parent
        self.chat_header.pack_end(self.headerbox)

        self.left_panel_back_button = Gtk.Button(css_classes=["flat"], visible=False)
        icon = Gtk.Image.new_from_gicon(Gio.ThemedIcon(name="go-previous-symbolic"))
        icon.set_icon_size(Gtk.IconSize.INHERIT)
        box = Gtk.Box(halign=Gtk.Align.CENTER)
        box.append(icon)
        self.left_panel_back_button.set_child(box)
        self.left_panel_back_button.connect("clicked", self.go_back_to_chats_panel)
        self.chat_header.pack_start(self.left_panel_back_button)
        self.chat_block.append(self.chat_header)
        self.chat_block.append(Gtk.Separator())
        self.chat_panel.append(self.chat_block)
        self.chat_panel.append(Gtk.Separator())

        self.main = Adw.Leaflet(fold_threshold_policy=True, can_navigate_back=True, can_navigate_forward=True)
        self.streams=[]
        self.chats_main_box = Gtk.Box(hexpand_set=True)
        self.chats_main_box.set_size_request(300, -1)
        self.chats_secondary_box = Gtk.Box(orientation=Gtk.Orientation.VERTICAL, hexpand=True)
        self.chat_panel_header = Adw.HeaderBar(css_classes=["flat"],  show_end_title_buttons = False)
        self.chat_panel_header.set_title_widget(Gtk.Label(label=_("History"), css_classes=["title"]))
        self.chats_secondary_box.append(self.chat_panel_header)
        self.chats_secondary_box.append(Gtk.Separator())
        self.chat_panel_header.pack_end(menu_button)
        self.chats_buttons_block = Gtk.ListBox(css_classes=["separators","background"])
        self.chats_buttons_block.set_selection_mode(Gtk.SelectionMode.NONE)
        self.chats_buttons_scroll_block = Gtk.ScrolledWindow(vexpand=True)
        self.chats_buttons_scroll_block.set_policy(Gtk.PolicyType.NEVER, Gtk.PolicyType.AUTOMATIC)
        self.chats_buttons_scroll_block.set_child(self.chats_buttons_block)
        self.chats_secondary_box.append(self.chats_buttons_scroll_block)
        button = Gtk.Button(valign=Gtk.Align.END,css_classes=["suggested-action"], margin_start=7, margin_end=7,  margin_top=7, margin_bottom=7)
        button.set_child(Gtk.Label(label=_("Create a chat")))
        button.connect("clicked", self.new_chat)
        self.chats_secondary_box.append(button)
        self.chats_main_box.append(self.chats_secondary_box)
        self.chats_main_box.append(Gtk.Separator())
        self.main.append(self.chats_main_box)
        self.main.append(self.chat_panel)
        self.main.set_visible_child(self.chat_panel)
        self.explorer_panel = Gtk.Box(orientation=Gtk.Orientation.VERTICAL, css_classes=["background","view"])
        self.explorer_panel.set_size_request(420, -1)
        self.explorer_panel_header = Adw.HeaderBar(css_classes=["flat"])
        self.explorer_panel.append(self.explorer_panel_header)
        self.folder_blocks_panel = Gtk.Box(orientation=Gtk.Orientation.VERTICAL)
        self.explorer_panel.append(self.folder_blocks_panel)
        #self.set_child(self.main_program_block)
        self.main_program_block.set_content(self.main)
        self.main_program_block.set_flap(self.explorer_panel)
        self.secondary_message_chat_block = Gtk.Box(orientation=Gtk.Orientation.VERTICAL, spacing=2)

        self.chat_block.append(self.secondary_message_chat_block)
        self.chat_list_block = Gtk.ListBox(css_classes=["separators","background","view"])
        self.chat_list_block.set_selection_mode(Gtk.SelectionMode.NONE)
        self.chat_scroll = Gtk.ScrolledWindow(vexpand=True)
        self.chat_scroll_window = Gtk.Box(orientation=Gtk.Orientation.VERTICAL,css_classes=["background","view"])
        self.chat_scroll.set_child(self.chat_scroll_window)
        drop_target = Gtk.DropTarget.new(GObject.TYPE_STRING, Gdk.DragAction.COPY)
        drop_target.connect('drop', self.handle_file_drag)
        self.chat_scroll.add_controller(drop_target)
        self.chat_scroll.set_policy(Gtk.PolicyType.NEVER, Gtk.PolicyType.AUTOMATIC)
        self.chat_scroll_window.append(self.chat_list_block)
        self.notification_block = Adw.ToastOverlay()
        self.notification_block.set_child(self.chat_scroll)

        self.secondary_message_chat_block.append(self.notification_block)

        self.offers_entry_block = Gtk.Box(orientation=Gtk.Orientation.VERTICAL,
                        spacing=6,valign=Gtk.Align.END,halign=Gtk.Align.FILL, margin_bottom=6)
        self.chat_scroll_window.append(self.offers_entry_block)
        self.chat_controls_entry_block = Gtk.Box(orientation=Gtk.Orientation.HORIZONTAL,
                        spacing=6,vexpand=True,valign=Gtk.Align.END,halign=Gtk.Align.CENTER, margin_top=6, margin_bottom=6)
        self.chat_scroll_window.append(self.chat_controls_entry_block)

        self.message_suggestion_buttons_array = []

        self.chat_stop_button = Gtk.Button(css_classes=["flat"])
        icon = Gtk.Image.new_from_gicon(Gio.ThemedIcon(name="media-playback-stop"))
        icon.set_icon_size(Gtk.IconSize.INHERIT)
        box = Gtk.Box(halign=Gtk.Align.CENTER)
        box.append(icon)
        label = Gtk.Label(label=_(" Stop"))
        box.append(label)
        self.chat_stop_button.set_child(box)
        self.chat_stop_button.connect("clicked", self.stop_chat)
        self.chat_stop_button.set_visible(False)

        button_folder_back = Gtk.Button(css_classes=["flat"])
        icon = Gtk.Image.new_from_gicon(Gio.ThemedIcon(name="go-previous-symbolic"))
        icon.set_icon_size(Gtk.IconSize.INHERIT)
        box = Gtk.Box(halign=Gtk.Align.CENTER)
        box.append(icon)
        button_folder_back.set_child(box)
        button_folder_back.connect("clicked", self.go_back_in_explorer_panel)

        button_folder_forward = Gtk.Button(css_classes=["flat"])
        icon = Gtk.Image.new_from_gicon(Gio.ThemedIcon(name="go-next-symbolic"))
        icon.set_icon_size(Gtk.IconSize.INHERIT)
        box = Gtk.Box(halign=Gtk.Align.CENTER)
        box.append(icon)
        button_folder_forward.set_child(box)
        button_folder_forward.connect("clicked", self.go_forward_in_explorer_panel)

        button_home = Gtk.Button(css_classes=["flat"])
        icon = Gtk.Image.new_from_gicon(Gio.ThemedIcon(name="go-home-symbolic"))
        icon.set_icon_size(Gtk.IconSize.INHERIT)
        box = Gtk.Box(halign=Gtk.Align.CENTER)
        box.append(icon)
        button_home.set_child(box)
        button_home.connect("clicked", self.go_home_in_explorer_panel)

        button_reload = Gtk.Button(css_classes=["flat"])
        icon = Gtk.Image.new_from_gicon(Gio.ThemedIcon(name="view-refresh-symbolic"))
        icon.set_icon_size(Gtk.IconSize.INHERIT)
        box = Gtk.Box(halign=Gtk.Align.CENTER)
        box.append(icon)
        button_reload.set_child(box)
        button_reload.connect("clicked", self.update_folder)

        box = Gtk.Box(spacing=6)
        box.append(button_folder_back)
        box.append(button_folder_forward)
        box.append(button_home)
        self.explorer_panel_header.pack_start(box)
        box = Gtk.Box(spacing=6)
        box.append(button_reload)
        # Box containing explorer panel specific buttons
        self.explorer_panel_headerbox = box
        self.main_program_block.set_reveal_flap(False)
        self.explorer_panel_header.pack_end(box)

        # Avatar
        self.avatar_handler = None
        self.avatar_widget = None
        self.avatar_flap = Adw.Flap(flap_position=Gtk.PackType.END, modal=False, swipe_to_close=False, swipe_to_open=False)
        self.avatar_flap.set_name("hide")

        self.boxw = Gtk.Box(orientation=Gtk.Orientation.VERTICAL, css_classes=["background"])
        self.web_panel_header = Adw.HeaderBar(css_classes=["flat", "view"])
        self.web_panel_header.set_title_widget(Gtk.Box())
        self.boxw.append(self.web_panel_header)
        self.boxw.set_size_request(400, 0)
        self.boxw.set_hexpand(False)
        self.avatar_flap.set_flap(self.boxw)

        self.avatar_flap.set_content(self.main_program_block)
        self.flap_button_avatar = Gtk.ToggleButton.new()
        self.flap_button_avatar.set_icon_name(icon_name='avatar-symbolic')
        self.flap_button_avatar.connect('clicked', self.on_avatar_button_toggled)
        self.avatar_flap.connect("notify::reveal-flap", self.handle_second_block_change)
        self.headerbox.append(self.flap_button_avatar)
        self.set_child(self.avatar_flap)
        self.avatar_flap.set_reveal_flap(False)
        # End Live2d
        self.status = True
        self.chat_controls_entry_block.append(self.chat_stop_button)
        for text in range(self.offers):
            button = Gtk.Button(css_classes=["flat"], margin_start=6, margin_end=6)
            label = Gtk.Label(label=text, wrap=True, wrap_mode=Pango.WrapMode.CHAR)
            button.set_child(label)
            button.connect("clicked", self.send_bot_response)
            button.set_visible(False)
            self.offers_entry_block.append(button)
            self.message_suggestion_buttons_array.append(button)

        self.button_clear = Gtk.Button(css_classes=["flat"])
        icon = Gtk.Image.new_from_gicon(Gio.ThemedIcon(name="edit-clear-all-symbolic"))
        icon.set_icon_size(Gtk.IconSize.INHERIT)
        box = Gtk.Box(halign=Gtk.Align.CENTER)
        box.append(icon)
        label = Gtk.Label(label=_(" Clear"))
        box.append(label)
        self.button_clear.set_child(box)
        self.button_clear.connect("clicked", self.clear_chat)
        self.button_clear.set_visible(False)
        self.chat_controls_entry_block.append(self.button_clear)

        self.button_continue = Gtk.Button(css_classes=["flat"])
        icon = Gtk.Image.new_from_gicon(Gio.ThemedIcon(name="media-seek-forward-symbolic"))
        icon.set_icon_size(Gtk.IconSize.INHERIT)
        box = Gtk.Box(halign=Gtk.Align.CENTER)
        box.append(icon)
        label = Gtk.Label(label=_(" Continue"))
        box.append(label)
        self.button_continue.set_child(box)
        self.button_continue.connect("clicked", self.continue_message)
        self.button_continue.set_visible(False)
        self.chat_controls_entry_block.append(self.button_continue)

        self.regenerate_message_button = Gtk.Button(css_classes=["flat"])
        icon = Gtk.Image.new_from_gicon(Gio.ThemedIcon(name="view-refresh-symbolic"))
        icon.set_icon_size(Gtk.IconSize.INHERIT)
        box = Gtk.Box(halign=Gtk.Align.CENTER)
        box.append(icon)
        label = Gtk.Label(label=_(" Regenerate"))
        box.append(label)
        self.regenerate_message_button.set_child(box)
        self.regenerate_message_button.connect("clicked", self.regenerate_message)
        self.regenerate_message_button.set_visible(False)
        self.chat_controls_entry_block.append(self.regenerate_message_button)

        # Input message box
        input_box=Gtk.Box(halign=Gtk.Align.FILL, margin_start=6, margin_end=6,  margin_top=6, margin_bottom=6, spacing=6)
        input_box.set_valign(Gtk.Align.CENTER) 
        # Attach icon 
        button = Gtk.Button(css_classes=["flat", "circular"], icon_name="attach-symbolic")
        button.connect("clicked", self.attach_file)
        # Attached image 
        self.attached_image = Gtk.Image(visible=False)
        self.attached_image.set_size_request(36, 36)
        self.attached_image_data = None
        self.attach_button = button
        input_box.append(button)
        input_box.append(self.attached_image) 
        if not self.model.supports_vision():
            self.attach_button.set_visible(False)
        else:
            self.attach_button.set_visible(True)
        # Text Entry
        self.input_panel = MultilineEntry()
        self.input_panel.set_on_image_pasted(self.image_pasted)
        input_box.append(self.input_panel)
        self.input_panel.set_placeholder(_("Send a message..."))

        # Buttons on the right
        self.secondary_message_chat_block.append(Gtk.Separator())
        self.secondary_message_chat_block.append(input_box)
        # Mic button
        self.mic_button = Gtk.Button(css_classes=["suggested-action"], icon_name="audio-input-microphone-symbolic", width_request=36, height_request=36)
        self.mic_button.set_vexpand(False)
        self.mic_button.set_valign(Gtk.Align.CENTER)
        self.mic_button.connect("clicked", self.start_recording)
        input_box.append(self.mic_button)
        # Send button
        box = Gtk.Box()
        box.set_vexpand(False)
        self.send_button = Gtk.Button(css_classes=["suggested-action"], icon_name="go-next-symbolic", width_request=36, height_request=36)
        self.send_button.set_vexpand(False)
        self.send_button.set_valign(Gtk.Align.CENTER)
        box.append(self.send_button)
        input_box.append(box)
        self.input_panel.set_on_enter(self.on_entry_activate)
        self.send_button.connect('clicked', self.on_entry_button_clicked)
        self.main.connect("notify::folded", self.handle_main_block_change)
        self.main_program_block.connect("notify::reveal-flap", self.handle_second_block_change)

        self.stream_number_variable = 0
        GLib.idle_add(self.update_folder)
        GLib.idle_add(self.update_history)
        GLib.idle_add(self.show_chat)
        if not self.settings.get_boolean("welcome-screen-shown"):
            self.first_start()
        self.first_load = False
        self.load_avatar()

    def first_start(self):
        GLib.idle_add(self.show_presentation_window)
        threading.Thread(target=self.install_live2d).start()

    def install_live2d(self):
        try:
            os.makedirs(os.path.join(self.directory, "avatars/live2d"), exist_ok=True)
            os.makedirs(os.path.expanduser("~/.cache/wordllama/tokenizers"), exist_ok=True)
        except Exception as e:
            print(e)
        subprocess.run(['cp', '-a', os.path.join(BASE_PATH, 'live2d/web/build'), os.path.join(self.directory, "avatars/live2d/web")])

    def init_pip_path(self, path):
        install_module("pip-install-test", self.pip_directory)
        path.append(self.pip_directory)
    
    def show_presentation_window(self):
        self.presentation_dialog = PresentationWindow("presentation", self.settings, self.directory, self)
        self.presentation_dialog.show()

    def mute_tts(self, button):
        if self.tts_enabled:
            self.tts.stop()
        if self.avatar_handler is not None:
            self.avatar_handler.stop()
        button.set_visible(False)

    def focus_input(self):
        self.input_panel.input_panel.grab_focus()

    def start_recording(self, button):
        #button.set_child(Gtk.Spinner(spinning=True))
        button.set_icon_name("media-playback-stop-symbolic")
        button.disconnect_by_func(self.start_recording)
        button.remove_css_class("suggested-action")
        button.add_css_class("error")
        button.connect("clicked", self.stop_recording)
        self.recorder = AudioRecorder()
        t = threading.Thread(target=self.recorder.start_recording)
        t.start()

    def stop_recording(self, button):
        self.recorder.stop_recording(os.path.join(self.directory, "recording.wav"))
        t = threading.Thread(target=self.stop_recording_async, args=(button,))
        t.start()

    def stop_recording_async(self, button):
        button.set_child(None)
        button.set_icon_name("audio-input-microphone-symbolic")
        button.add_css_class("suggested-action")
        button.remove_css_class("error")
        button.disconnect_by_func(self.stop_recording)
        button.connect("clicked", self.start_recording)
        recognizer = self.stt_handler
        result = recognizer.recognize_file(os.path.join(self.directory, "recording.wav"))
        if result is not None:
            self.input_panel.set_text(result)
            self.on_entry_activate(self.input_panel)
        else:
            self.notification_block.add_toast(Adw.Toast(title=_('Could not recognize your voice'), timeout=2))

    def attach_file(self, button): 
        filter = Gtk.FileFilter(name="Images", patterns=["*.png", "*.jpg", "*.jpeg", "*.webp"])
        dialog = Gtk.FileDialog(title=_("Attach file"), modal=True, default_filter=filter)
        dialog.open(self, None, self.process_file)
       
    def image_pasted(self, image):
        self.add_file(file_data=image)
    
    def process_file(self, dialog, result): 
        try:
            file=dialog.open_finish(result)
        except Exception as _:
            return
        if file is None:
            return
        file_path = file.get_path()
        self.add_file(file_path=file_path)

    def delete_attachment(self, button):
        self.attached_image_data = None 
        self.attach_button.set_icon_name("attach-symbolic")
        self.attach_button.set_css_classes(["circular", "flat"])
        self.attach_button.disconnect_by_func(self.delete_attachment)
        self.attach_button.connect("clicked", self.attach_file)
        self.attached_image.set_visible(False)
    
    def add_file(self, file_path = None, file_data=None):
        if file_path is not None:
            self.attached_image.set_from_file(file_path)
            self.attached_image.set_visible(True)
            self.attached_image_data = file_path
        elif file_data is not None:
            base64_image = base64.b64encode(file_data).decode("utf-8")
            self.attached_image_data = f"data:image/jpeg;base64,{base64_image}"
            loader = GdkPixbuf.PixbufLoader()
            loader.write(file_data)
            loader.close()
            self.attached_image.set_from_pixbuf(loader.get_pixbuf())
            self.attached_image.set_visible(True)
        self.attach_button.set_icon_name("user-trash-symbolic")
        self.attach_button.set_css_classes(["destructive-action", "circular"])
        self.attach_button.connect("clicked", self.delete_attachment) 
        self.attach_button.disconnect_by_func(self.attach_file) 
        

    def update_settings(self):
        settings = self.settings
        self.offers = settings.get_int("offers")
        self.virtualization = settings.get_boolean("virtualization")
        self.memory = settings.get_int("memory")
        self.hidden_files = settings.get_boolean("hidden-files")
        self.chat_id = settings.get_int("chat")
        self.main_path = settings.get_string("path")
        self.auto_run = settings.get_boolean("auto-run")
        self.chat = self.chats[min(self.chat_id,len(self.chats)-1)]["chat"]
        self.language_model = settings.get_string("language-model")
        self.local_model = settings.get_string("local-model")
        self.tts_enabled = settings.get_boolean("tts-on")
        self.tts_program = settings.get_string("tts")
        self.tts_voice = settings.get_string("tts-voice")
        self.stt_engine = settings.get_string("stt-engine")
        self.stt_settings = settings.get_string("stt-settings") 
        self.external_terminal = settings.get_string("external-terminal")

        # Load extensions
        self.extensionloader = ExtensionLoader(self.extension_path, pip_path=self.pip_directory, extension_cache=self.extensions_cache, settings=self.settings)
        self.extensionloader.load_extensions()
        self.extensionloader.add_handlers(AVAILABLE_LLMS, AVAILABLE_TTS, AVAILABLE_STT)
        self.extensionloader.add_prompts(PROMPTS, AVAILABLE_PROMPTS)
        self.last_avatar_enabled = self.avatar_enabled
        self.avatar_enabled = settings.get_boolean("avatar-on")
        self.translation_enabled = settings.get_boolean("translator-on")
        self.translation_handler = settings.get_string("translator")
        self.smart_prompt_enabled = settings.get_boolean("smart-prompt-on")
        self.smart_prompt_handler = settings.get_string("smart-prompt")

        # Load custom prompts
        self.custom_prompts = json.loads(self.settings.get_string("custom-prompts"))
        self.prompts = override_prompts(self.custom_prompts, PROMPTS)
        self.prompts_settings = json.loads(self.settings.get_string("prompts-settings"))

        if self.language_model in AVAILABLE_LLMS:
            self.model : LLMHandler = AVAILABLE_LLMS[self.language_model]["class"](self.settings, os.path.join(self.directory, "models"))
        else:
            mod = list(AVAILABLE_LLMS.values())[0]
            self.model : LLMHandler = mod["class"](self.settings, os.path.join(self.directory, "models"))

        # Load handlers and models
        self.model.load_model(self.local_model)
        self.stt_handler = AVAILABLE_STT[self.stt_engine]["class"](self.settings, self.pip_directory)

        self.bot_prompts = []
        for prompt in AVAILABLE_PROMPTS:
            is_active = False
            if prompt["setting_name"] in self.prompts_settings:
                is_active = self.prompts_settings[prompt["setting_name"]]
            else:
                is_active = prompt["default"]
            if is_active:
                self.bot_prompts.append(self.prompts[prompt["key"]])

        self.extensions = {}
        if os.path.exists(self.extension_path):
            folder_names = [name for name in os.listdir(self.extension_path) if os.path.isdir(os.path.join(self.extension_path, name))]
            for name in folder_names:
                main_json_path = os.path.join(self.extension_path, name, "main.json")
                if os.path.exists(main_json_path):
                    with open(main_json_path, "r") as file:
                        main_json_data = json.load(file)
                        prompt = main_json_data.get("prompt")
                        name = main_json_data.get("name")
                        status = main_json_data.get("status")
                        api = main_json_data.get("api")
                        if api != None:
                            self.extensions[name] = {"api":api,"status":status,"prompt": prompt}
        if os.path.exists(os.path.expanduser(self.main_path)):
            os.chdir(os.path.expanduser(self.main_path))
        else:
            self.main_path="~"
        if self.tts_program in AVAILABLE_TTS:
            self.tts = AVAILABLE_TTS[self.tts_program]["class"](self.settings, self.directory)
            self.tts.connect('start', lambda : GLib.idle_add(self.mute_tts_button.set_visible, True))
            self.tts.connect('stop', lambda : GLib.idle_add(self.mute_tts_button.set_visible, False))
        if not self.first_load:
            if not self.model.supports_vision():
                if self.attached_image_data is not None:
                    self.delete_attachment(self.attach_button)
                self.attach_button.set_visible(False)
            else:
                self.attach_button.set_visible(True)
        if not self.first_load:
            self.load_avatar()


    def load_avatar(self):
        if self.avatar_enabled:
            # If the avatar is enabled, check if it requires reloading
            old_avatar = self.avatar_handler
            selected_key = self.settings.get_string("avatar-model")
            for avatar in AVAILABLE_AVATARS:
                if selected_key == avatar:
                    self.avatar_handler = AVAILABLE_AVATARS[avatar]["class"](self.settings, self.directory)
                    break
            # If it does not require reloading, then just return
            if old_avatar is not None and not old_avatar.requires_reloading(self.avatar_handler) and self.avatar_enabled == self.last_avatar_enabled:
                self.avatar_handler = old_avatar
                return
            # If it requires reloading, reload the old avatar
            self.unload_avatar(old_avatar)
            self.flap_button_avatar.set_visible(True)
            if self.avatar_handler is not None:   
                self.avatar_widget = self.avatar_handler.create_gtk_widget()
                self.boxw.append(self.avatar_widget)
                ReplaceHelper.set_handler(self.avatar_handler)
            else:
                ReplaceHelper.set_handler(None)
        else:
            # If the avatar is disabled, unload the old one and 
            # remove related widgets
            if self.avatar_handler is not None:
                self.unload_avatar(self.avatar_handler)
            self.flap_button_avatar.set_visible(False)
            self.avatar_flap.set_reveal_flap(False)
            self.avatar_flap.set_name("hide")
            return
       
    def unload_avatar(self, handler : AvatarHandler):
        if self.avatar_widget is not None and handler is not None:
            self.boxw.remove(self.avatar_widget)
            handler.destroy()

    def send_button_start_spinner(self):
        spinner = Gtk.Spinner(spinning=True)
        self.send_button.set_child(spinner)

    def remove_send_button_spinner(self):
        self.send_button.set_child(None)
        self.send_button.set_icon_name("go-next-symbolic")

    def on_entry_button_clicked(self,*a):
        self.on_entry_activate(self.input_panel)

    def handle_second_block_change(self,*a):
        status = self.main_program_block.get_reveal_flap()
        if self.main_program_block.get_name()=="hide" and status:
            self.main_program_block.set_reveal_flap(False)
            return True
        elif (self.main_program_block.get_name()=="visible") and (not status):
            self.main_program_block.set_reveal_flap(True)
            return True
        status = self.main_program_block.get_reveal_flap() or self.avatar_flap.get_reveal_flap()
        
        if self.avatar_flap.get_reveal_flap():
            self.chat_panel_header.set_show_end_title_buttons(False)
            self.chat_header.set_show_end_title_buttons(False)
            header_widget = self.web_panel_header
        elif self.main_program_block.get_reveal_flap():
            self.chat_panel_header.set_show_end_title_buttons(False)
            self.chat_header.set_show_end_title_buttons(False)
            header_widget = self.explorer_panel_headerbox
        else:
            self.chat_panel_header.set_show_end_title_buttons(self.main.get_folded())
            self.chat_header.set_show_end_title_buttons(True)
            header_widget = self.chat_header
        # Unparent the headerbox  
        self.headerbox.unparent()
        # Move the headerbox to the right widget
        if type(header_widget) is Adw.HeaderBar or type(header_widget) is Gtk.HeaderBar:
            header_widget.pack_end(self.headerbox)
        elif type(header_widget) is Gtk.Box:
            self.explorer_panel_headerbox.append(self.headerbox)
   
    def on_flap_button_toggled(self, toggle_button):
        self.flap_button_left.set_active(True)
        if self.main_program_block.get_name() == "visible":
            self.main_program_block.set_name("hide")
            self.main_program_block.set_reveal_flap(False)
        else:
            self.main_program_block.set_name("visible")
            self.main_program_block.set_reveal_flap(True)
        if not self.avatar_enabled:
            self.load_avatar()

    def on_avatar_button_toggled(self, toggle_button):
        self.flap_button_avatar.set_active(False)
        if self.avatar_flap.get_name() == "visible":
            self.avatar_flap.set_name("hide")
            self.main_program_block.set_name("hide")
            self.avatar_flap.set_reveal_flap(False)
        else:
            self.avatar_flap.set_name("visible")
            self.avatar_flap.set_reveal_flap(True)
        if not self.avatar_enabled:
            self.load_avatar()
    
    def get_file_button(self, path):
        if path[0:2]=="./":
            path=self.main_path+path[1:len(path)]
        path=os.path.expanduser(os.path.normpath(path))
        button = Gtk.Button(css_classes=["flat"], margin_top=5, margin_start=5, margin_bottom=5, margin_end=5)
        button.connect("clicked", self.run_file_on_button_click)
        button.set_name(path)
        box = Gtk.Box()
        vbox = Gtk.Box(orientation=Gtk.Orientation.VERTICAL)
        file_name = path.split("/")[-1]
        if os.path.exists(path):
            if os.path.isdir(path):
                name = "folder"
            else:
                if file_name[len(file_name) - 4:len(file_name)] in [".png", ".jpg"]:
                    name = "image-x-generic"
                else:
                    name = "text-x-generic"
        else:
            name = "image-missing"
        icon = Gtk.Image(icon_name=name)
        icon.set_css_classes(["large"])
        box.append(icon)
        box.append(vbox)
        vbox.set_size_request(250, -1)
        vbox.append(Gtk.Label(label=path.split("/")[-1], css_classes=["title-3"], halign=Gtk.Align.START, wrap=True,
                              wrap_mode=Pango.WrapMode.WORD_CHAR))
        vbox.append(Gtk.Label(label='/'.join(path.split("/")[0:-1]), halign=Gtk.Align.START, wrap=True,
                              wrap_mode=Pango.WrapMode.WORD_CHAR))
        button.set_child(box)
        return button

    def run_file_on_button_click(self, button, *a):
        if os.path.exists(button.get_name()):
            if os.path.isdir(os.path.join(os.path.expanduser(self.main_path), button.get_name())):
                self.main_path = button.get_name()
                os.chdir(os.path.expanduser(self.main_path))
                GLib.idle_add(self.update_folder)
            else:
                subprocess.run(['xdg-open', os.path.expanduser(button.get_name())])
        else:
            self.notification_block.add_toast(Adw.Toast(title=_('File not found'), timeout=2))

    def handle_file_drag(self, DropTarget, data, x, y):
        if not self.status:
            self.notification_block.add_toast(Adw.Toast(title=_('The file cannot be sent until the program is finished'), timeout=2))
            return False
        for path in data.split("\n"):
            if os.path.exists(path):
                message_label = self.get_file_button(path)
                if os.path.isdir(path):
                    self.chat.append({"User": "Folder", "Message": " " + path})
                    self.add_message("Folder", message_label)
                else:
                    self.chat.append({"User": "File", "Message": " " + path})
                    self.add_message("File", message_label)
                self.chats[self.chat_id]["chat"] = self.chat
            else:
                self.notification_block.add_toast(Adw.Toast(title=_('The file is not recognized'), timeout=2))

    def go_back_in_explorer_panel(self, *a):
        self.main_path += "/.."
        GLib.idle_add(self.update_folder)

    def go_home_in_explorer_panel(self, *a):
        self.main_path = "~"
        GLib.idle_add(self.update_folder)

    def go_forward_in_explorer_panel(self, *a):
        if self.main_path[len(self.main_path) - 3:len(self.main_path)] == "/..":
            self.main_path = self.main_path[0:len(self.main_path) - 3]
            GLib.idle_add(self.update_folder)

    def go_back_to_chats_panel(self, button):
        self.main.set_visible_child(self.chats_main_box)

    def return_to_chat_panel(self, button):
        self.main.set_visible_child(self.chat_panel)

    def continue_message(self, button):
        if not self.chat[-1]["User"] in ["Assistant","Console","User"]:
            self.notification_block.add_toast(Adw.Toast(title=_('You can no longer continue the message.'), timeout=2))
        else:
            threading.Thread(target=self.send_message).start()
            self.send_button_start_spinner()

    def regenerate_message(self, *a):
        if self.chat[-1]["User"] in ["Assistant","Console"]:
            for i in range(len(self.chat) - 1, -1, -1):
                if self.chat[i]["User"] in ["Assistant","Console"]:
                    self.chat.pop(i)
                else:
                    break
            self.show_chat()
            threading.Thread(target=self.send_message).start()
            self.send_button_start_spinner()
        else:
            self.notification_block.add_toast(Adw.Toast(title=_('You can no longer regenerate the message.'), timeout=2))
    def update_history(self):
        # Update UI
        list_box = Gtk.ListBox(css_classes=["separators","background"])
        list_box.set_selection_mode(Gtk.SelectionMode.NONE)
        self.chats_buttons_scroll_block.set_child(list_box)
        for i in range(len(self.chats)):
            box = Gtk.Box(spacing=6, margin_top=3, margin_bottom=3,  margin_start=3, margin_end=3)
            generate_chat_name_button = Gtk.Button(css_classes=["flat", "accent"],
                                                   valign=Gtk.Align.CENTER, icon_name="document-edit-symbolic", width_request=36) # wanted to use: tag-outline-symbolic
            generate_chat_name_button.connect("clicked", self.generate_chat_name)
            generate_chat_name_button.set_name(str(i))

            create_chat_clone_button = Gtk.Button(css_classes=["flat", "success"],
                                                  valign=Gtk.Align.CENTER)
            create_chat_clone_button.connect("clicked", self.copy_chat)
            icon = Gtk.Image.new_from_gicon(Gio.ThemedIcon(name="view-paged-symbolic"))
            icon.set_icon_size(Gtk.IconSize.INHERIT)
            create_chat_clone_button.set_child(icon)
            create_chat_clone_button.set_name(str(i))

            delete_chat_button = Gtk.Button(css_classes=["error","flat"],
                                            valign=Gtk.Align.CENTER)
            delete_chat_button.connect("clicked", self.remove_chat)
            icon = Gtk.Image.new_from_gicon(Gio.ThemedIcon(name="user-trash-symbolic"))
            icon.set_icon_size(Gtk.IconSize.INHERIT)
            delete_chat_button.set_child(icon)
            delete_chat_button.set_name(str(i))
            button = Gtk.Button(css_classes=["flat"], hexpand=True)
            name = self.chats[i]["name"]
            if len(name) > 30:
                #name = name[0:27] + "…"
                button.set_tooltip_text(name)
            button.set_child(Gtk.Label(label=name, wrap=False, wrap_mode=Pango.WrapMode.WORD_CHAR, xalign=0, ellipsize=3, width_chars=22))
            button.set_name(str(i))

            if i == self.chat_id:
                button.connect("clicked", self.return_to_chat_panel)
                delete_chat_button.set_css_classes([""])
                delete_chat_button.set_sensitive(False)
                delete_chat_button.set_can_target(False)
                delete_chat_button.set_has_frame(False)
                button.set_has_frame(True)
            else:
                button.connect("clicked", self.chose_chat)
            list_box.append(box)
            box.append(button)
            box.append(create_chat_clone_button)
            box.append(generate_chat_name_button)
            box.append(delete_chat_button)

    def remove_chat(self, button):
        if int(button.get_name()) < self.chat_id:
            self.chat_id -= 1
        elif int(button.get_name()) == self.chat_id:
            return False
        self.chats.pop(int(button.get_name()))
        self.update_history()

    def generate_chat_name(self, button, multithreading=False):
        if multithreading:
            if len(self.chats[int(button.get_name())]["chat"]) < 2:
                self.notification_block.add_toast(Adw.Toast(title=_('Chat is empty'), timeout=2))
                return False
            spinner = Gtk.Spinner(spinning=True)
            button.set_child(spinner)
            button.set_can_target(False)
            button.set_has_frame(True)
            # TODO: take the history for the correct chat
            self.model.set_history([], self)
            name = self.model.generate_chat_name(self.prompts["generate_name_prompt"])
            if name != "Chat has been stopped":
                self.chats[int(button.get_name())]["name"] = name
            self.update_history()
        else:
            threading.Thread(target=self.generate_chat_name, args=[button, True]).start()

    def new_chat(self, button, *a):
        self.chats.append({"name": _("Chat ")+str(len(self.chats) + 1), "chat": []})
        self.update_history()

    def copy_chat(self, button, *a):
        self.chats.append({"name":self.chats[int(button.get_name())]["name"],"chat":self.chats[int(button.get_name())]["chat"][:]})
        self.update_history()

    def chose_chat(self, button, *a):
        self.main.set_visible_child(self.chat_panel)
        if not self.status:
            self.stop_chat()
        self.stream_number_variable += 1
        self.chat_id = int(button.get_name())
        self.chat = self.chats[self.chat_id]["chat"]
        self.update_history()
        self.show_chat()
        GLib.idle_add(self.update_button_text)

    def scrolled_chat(self):
        adjustment = self.chat_scroll.get_vadjustment()
        value = adjustment.get_upper()
        adjustment.set_value(100000)

    def create_table(self, table):
        data = []
        for row in table:
            cells = row.strip('|').split('|')
            data.append([cell.strip() for cell in cells])
        model = Gtk.ListStore(*[str] * len(data[0]))
        for row in data[1:]:
            if not all(element == "-" * len(element) for element in row):
                model.append(row)
        self.treeview = Gtk.TreeView(model=model, css_classes=["toolbar", "view", "transparent"])

        for i, title in enumerate(data[0]):
            renderer = Gtk.CellRendererText()
            column = Gtk.TreeViewColumn(title, renderer, text=i)
            self.treeview.append_column(column)
        return self.treeview

    def clear_chat(self, button):
        self.notification_block.add_toast(Adw.Toast(title=_('Chat is cleared'), timeout=2))
        self.chat = []
        self.chats[self.chat_id]["chat"] = self.chat
        self.show_chat()
        self.stream_number_variable += 1
        threading.Thread(target=self.update_button_text).start()

    def stop_chat(self, button=None):
        self.status = True
        self.stream_number_variable += 1
        self.chat_stop_button.set_visible(False)
        GLib.idle_add(self.update_button_text)
        if self.chat[-1]["User"] != "Assistant" or "```console" in self.chat[-1]["Message"]:
            for i in range(len(self.chat) - 1, -1, -1):
                if self.chat[i]["User"] in ["Assistant","Console"]:
                    self.chat.pop(i)
                else:
                    break
        self.notification_block.add_toast(Adw.Toast(title=_('The message was canceled and deleted from history'), timeout=2))
        self.show_chat()
        self.remove_send_button_spinner()

    def send_message_to_bot(self, message):
        return self.model.send_message(self, message)


    def send_bot_response(self, button):
        self.send_button_start_spinner()
        text = button.get_child().get_label()
        self.chat.append({"User": "User", "Message": " "+text})
        self.show_message(text, id_message=len(self.chat) - 1, is_user=True)
        threading.Thread(target=self.send_message).start()

    def update_folder(self, *a):
        if not self.check_streams["folder"]:
            self.check_streams["folder"] = True
            if os.path.exists(os.path.expanduser(self.main_path)):
                self.explorer_panel_header.set_title_widget(Gtk.Label(label=os.path.normpath(self.main_path)+(3-len(os.path.normpath(self.main_path)))*" ", css_classes=["title"],ellipsize=Pango.EllipsizeMode.MIDDLE,max_width_chars=15,halign=Gtk.Align.CENTER,hexpand=True))
                if len(os.listdir(os.path.expanduser(self.main_path))) == 0 or (sum(
                        1 for filename in os.listdir(os.path.expanduser(self.main_path)) if
                        not filename.startswith('.')) == 0 and not self.hidden_files) and os.path.normpath(self.main_path) != "~":
                    self.explorer_panel.remove(self.folder_blocks_panel)
                    self.folder_blocks_panel = Gtk.Box(orientation=Gtk.Orientation.VERTICAL, spacing=20, opacity=0.25)
                    self.explorer_panel.append(self.folder_blocks_panel)
                    icon = Gtk.Image.new_from_gicon(Gio.ThemedIcon(name="folder-symbolic"))
                    icon.set_css_classes(["empty-folder"])
                    icon.set_valign(Gtk.Align.END)
                    icon.set_vexpand(True)
                    self.folder_blocks_panel.append(icon)
                    self.folder_blocks_panel.append(Gtk.Label(label=_("Folder is Empty"), wrap=True, wrap_mode=Pango.WrapMode.WORD_CHAR, vexpand=True,valign=Gtk.Align.START,css_classes=["empty-folder", "heading"]))
                else:
                    self.explorer_panel.remove(self.folder_blocks_panel)
                    self.folder_blocks_panel = Gtk.Box(orientation=Gtk.Orientation.VERTICAL)
                    self.explorer_panel.append(self.folder_blocks_panel)

                    flow_box = Gtk.FlowBox(vexpand=True)
                    flow_box.set_valign(Gtk.Align.START)

                    if os.path.normpath(self.main_path) == "~":
                        os.chdir(os.path.expanduser("~"))
                        path = "./.var/app/moe.nyarchlinux.assistant/NyarchAssistant"
                        if not os.path.exists(path):
                            os.makedirs(path)
                        button = Gtk.Button(css_classes=["flat"])
                        button.set_name(".var/app/moe.nyarchlinux.assistant/NyarchAssistant")
                        button.connect("clicked", self.open_folder)

                        icon = File(self.main_path, ".var/app/moe.nyarchlinux.assistant/NyarchAssistant")
                        icon.set_css_classes(["large"])
                        icon.set_valign(Gtk.Align.END)
                        icon.set_vexpand(True)
                        file_label = Gtk.Label(label="NyarchAssistant", wrap=True, wrap_mode=Pango.WrapMode.WORD_CHAR,
                                               vexpand=True, max_width_chars=11, valign=Gtk.Align.START,
                                               ellipsize=Pango.EllipsizeMode.MIDDLE)
                        file_box = Gtk.Box(orientation=Gtk.Orientation.VERTICAL, spacing=6)
                        file_box.append(icon)
                        file_box.set_size_request(110, 110)
                        file_box.append(file_label)
                        button.set_child(file_box)

                        flow_box.append(button)
                    for file_info in os.listdir(os.path.expanduser(self.main_path)):
                        if file_info[0] == "." and not self.hidden_files:
                            continue
                        button = Gtk.Button(css_classes=["flat"])
                        button.set_name(file_info)
                        button.connect("clicked", self.open_folder)

                        icon = File(self.main_path, file_info)
                        icon.set_css_classes(["large"])
                        icon.set_valign(Gtk.Align.END)
                        icon.set_vexpand(True)
                        file_label = Gtk.Label(label=file_info+" "*(5-len(file_info)), wrap=True, wrap_mode=Pango.WrapMode.WORD_CHAR,
                                               vexpand=True, max_width_chars=11, valign=Gtk.Align.START,
                                               ellipsize=Pango.EllipsizeMode.MIDDLE)
                        file_box = Gtk.Box(orientation=Gtk.Orientation.VERTICAL, spacing=6)
                        file_box.append(icon)
                        file_box.set_size_request(110, 110)
                        file_box.append(file_label)
                        button.set_child(file_box)

                        flow_box.append(button)
                    scrolled_window = Gtk.ScrolledWindow()
                    scrolled_window.set_policy(Gtk.PolicyType.NEVER, Gtk.PolicyType.AUTOMATIC)
                    scrolled_window.set_child(flow_box)
                    self.folder_blocks_panel.append(scrolled_window)
            else:
                self.main_path = "~"
                self.update_folder()
            self.check_streams["folder"]=False
    def get_target_directory(self,working_directory, directory):
        try:
            directory = directory.strip()
            if directory.startswith("'") and directory.endswith("'"):
                directory = directory[1:-1]
            elif directory.startswith('"') and directory.endswith('"'):
                directory = directory[1:-1]

            if directory.startswith("~"):
                directory = os.path.expanduser("~") + directory[1:]

            target_directory = posixpath.join(working_directory, directory)
            return (True, os.path.normpath(target_directory))
        except (IndexError, OSError) as e:
            return (False,working_directory)
    def open_folder(self, button, *a):
        if os.path.exists(os.path.join(os.path.expanduser(self.main_path), button.get_name())):
            if os.path.isdir(os.path.join(os.path.expanduser(self.main_path), button.get_name())):
                self.main_path += "/" + button.get_name()
                os.chdir(os.path.expanduser(self.main_path))
                GLib.idle_add(self.update_folder)
            else:
                subprocess.run(['xdg-open', os.path.expanduser(self.main_path + "/" + button.get_name())])
        else:
            self.notification_block.add_toast(Adw.Toast(title=_('File not found'), timeout=2))
    def handle_main_block_change(self, *data):
        if (self.main.get_folded()):
            self.chat_panel_header.set_show_end_title_buttons(not self.main_program_block.get_reveal_flap())
            self.left_panel_back_button.set_visible(True)
        else:
            self.chat_panel_header.set_show_end_title_buttons(False)
            self.left_panel_back_button.set_visible(False)

    def execute_terminal_command(self, command):
        os.chdir(os.path.expanduser(self.main_path))
        console_permissions = ""
        if not self.virtualization:
            console_permissions = " ".join(get_spawn_command())
        commands = ('\n'.join(command)).split(" && ")
        txt = ""
        path=self.main_path
        for t in commands:
            if txt!="":
                txt+=" && "
            if "cd " in t:
                txt+=t
                p = (t.split("cd "))[min(len(t.split("cd ")),1)]
                v = self.get_target_directory(path, p)
                if not v[0]:
                    Adw.Toast(title=_('Wrong folder path'), timeout=2)
                else:
                    path = v[1]
            else:
                txt+=console_permissions+" "+t
        process = subprocess.Popen(txt, stdout=subprocess.PIPE,
                                   stderr=subprocess.PIPE, shell=True)
        outputs = []

        def read_output(process, outputs):
            try:
                stdout, stderr = process.communicate()
                if process.returncode != 0:
                    outputs.append((False, stderr.decode()))
                else:
                    if stdout.decode() == "":
                        outputs.append((True, "Done"))
                    outputs.append((True, stdout.decode()))
            except Exception as e:
                pass

        output_thread = threading.Thread(target=read_output, args=(process, outputs))
        output_thread.start()
        for i in range(5):
            time.sleep(i)
            if outputs!=[]:
                break
        else:
            self.streams.append(process)
            outputs = [(True, _("Thread has not been completed, thread number: ")+str(len(self.streams)))]
        if os.path.exists(os.path.expanduser(path)):
            os.chdir(os.path.expanduser(path))
            self.main_path = path
            GLib.idle_add(self.update_folder)
        else:
            Adw.Toast(title=_('Failed to open the folder'), timeout=2)
        if len(outputs[0][1]) > 1000:
            new_value = outputs[0][1][0:1000] + "..."
            outputs = ((outputs[0][0], new_value),)
        return outputs[0]


    def get_chat(self, chat):
        chats = ""
        for c in chat:
            chats += "\n" + c["User"] + ":" + c["Message"]
        return chats

    def update_button_text(self):
        stream_number_variable = self.stream_number_variable
        message_suggestion_texts_array = []
        for btn in self.message_suggestion_buttons_array:
            btn.set_visible(False)
        self.button_clear.set_visible(False)
        self.button_continue.set_visible(False)
        self.regenerate_message_button.set_visible(False)
        self.chat_stop_button.set_visible(False)
        if self.status:
            if self.chat != []:
                self.button_clear.set_visible(True)
                if self.chat[-1]["User"] in ["Assistant","Console"]:
                    self.regenerate_message_button.set_visible(True)
                elif self.chat[-1]["User"] in ["Assistant","Console","User"]:
                    self.button_continue.set_visible(True)
            # Generate suggestions in another thread and then add them to the UI
            threading.Thread(target=self.generate_suggestions).start()
        else:
            for btn in self.message_suggestion_buttons_array:
                btn.set_visible(False)
            self.button_clear.set_visible(False)
            self.button_continue.set_visible(False)
            self.regenerate_message_button.set_visible(False)
            self.chat_stop_button.set_visible(True)
        GLib.idle_add(self.scrolled_chat)

    def generate_suggestions(self):
        """Create the suggestions and update the UI when it's finished"""
        suggestions = self.model.get_suggestions(self.prompts["get_suggestions_prompt"], self.offers)
        GLib.idle_add(self.populate_suggestions, suggestions)

    def populate_suggestions(self, suggestions):
        """Update the UI with the generated suggestions"""
        i = 0
        # Convert to tuple to remove duplicates
        for suggestion in tuple(suggestions):
            if i+1 > self.offers:
                break
            else:
                message = suggestion.replace("\n","")
                btn = self.message_suggestion_buttons_array[i]
                btn.get_child().set_label(message)
                btn.set_visible(True)
                GLib.idle_add(self.scrolled_chat)
            i+=1
        self.chat_stop_button.set_visible(False)
        GLib.idle_add(self.scrolled_chat)

    def on_entry_activate(self, entry):
        if not self.status:
            self.notification_block.add_toast(
                Adw.Toast(title=_('The message cannot be sent until the program is finished'), timeout=2))
            return False
        text = entry.get_text()
        entry.set_text('')
        if not text == " " * len(text):
            if self.attached_image_data is not None:
                text = "```image\n" + self.attached_image_data + "\n```\n" + text
                self.delete_attachment(self.attach_button)
            self.chat.append({"User": "User", "Message": text}) 
            self.show_message(text, True,id_message=len(self.chat)-1, is_user=True)
        self.scrolled_chat()
        threading.Thread(target=self.send_message).start()
        self.send_button_start_spinner()

    def show_chat(self):
        if not self.check_streams["chat"]:
            self.check_streams["chat"] = True
            try:
                self.chat_scroll_window.remove(self.chat_list_block)
                self.chat_list_block = Gtk.ListBox(css_classes=["separators","background","view"])
                self.chat_list_block.set_selection_mode(Gtk.SelectionMode.NONE)

                self.chat_scroll_window.append(self.chat_list_block)
            except Exception as e:
                self.notification_block.add_toast(Adw.Toast(title=e))

            self.chat_scroll_window.remove(self.chat_controls_entry_block)
            self.chat_scroll_window.remove(self.offers_entry_block)
            self.chat_scroll_window.append(self.chat_controls_entry_block)
            self.chat_scroll_window.append(self.offers_entry_block)
            if not self.virtualization:
                self.add_message("WarningNoVirtual")
            else:
                self.add_message("Disclaimer")
            for i in range(len(self.chat)):
                if self.chat[i]["User"] == "User":
                    self.show_message(self.chat[i]["Message"], True, id_message=i, is_user=True)
                elif self.chat[i]["User"] == "Assistant":
                    self.show_message(self.chat[i]["Message"], True, id_message=i)
                elif self.chat[i]["User"] in ["File", "Folder"]:
                    self.add_message(self.chat[i]["User"], self.get_file_button(self.chat[i]["Message"][1:len(self.chat[i]["Message"])]))
            self.check_streams["chat"] = False
        GLib.idle_add(self.scrolled_chat)

    def show_message(self, message_label, restore=False,id_message=-1, is_user=False):
        if message_label == " " * len(message_label) and not is_user:
            if not restore:
                self.chat.append({"User": "Assistant", "Message": message_label})
                GLib.idle_add(self.update_button_text)
                self.status = True
                self.chat_stop_button.set_visible(False)
        else:
            if not restore and not is_user: self.chat.append({"User": "Assistant", "Message": message_label})
            table_string = message_label.split("\n")
            box = Gtk.Box(margin_top=10, margin_start=10, margin_bottom=10, margin_end=10,
                          orientation=Gtk.Orientation.VERTICAL)
            start_table_index = -1
            table_length = 0
            code_language = ""
            start_code_index = -1
            has_terminal_command = False
            running_threads = []
            for i in range(len(table_string)):
                if len(table_string[i]) > 0 and table_string[i].lstrip(" ")[0:3] == "```":
                    table_string[i] = table_string[i].lstrip(" ")
                    if start_code_index == -1:
                        start_code_index = i + 1
                        code_language = table_string[i][3:len(table_string[i])]
                    else:
                        if code_language in self.extensionloader.codeblocks and not is_user:
                            
                            value = '\n'.join(table_string[start_code_index:i])
                            extension = self.extensionloader.codeblocks[code_language]
                            try:
                                widget = extension.get_gtk_widget(value, code_language)
                                if widget is not None:
                                    box.append(widget)
                                else:

                                    if id_message==-1:
                                        id_message = len(self.chat)-1
                                    id_message+=1
                                    has_terminal_command = True
                                    text_expander = Gtk.Expander(
                                        label=code_language, css_classes=["toolbar", "osd"], margin_top=10, margin_start=10,
                                        margin_bottom=10, margin_end=10
                                    )
                                    text_expander.set_expanded(False)
                                    reply_from_the_console = None
                                    if self.chat[min(id_message, len(self.chat) - 1)]["User"] == "Console":
                                        reply_from_the_console = self.chat[min(id_message, len(self.chat) - 1)]["Message"]
                                    def getresponse():
                                        if not restore:
                                            response = extension.get_answer(value, code_language)  
                                            if response is not None:
                                                code = (True, response)
                                            else:
                                                code = (False, "Error:") 
                                        else:
                                            code = (True, reply_from_the_console)
                                        text_expander.set_child(
                                            Gtk.Label(wrap=True, wrap_mode=Pango.WrapMode.WORD_CHAR, label='\n'.join(table_string[start_code_index:i])+"\n"+str(code[1]),
                                                      selectable=True))
                                        if not code[0]:
                                            self.add_message("Error", text_expander)
                                        elif restore:
                                            self.add_message("Assistant", text_expander)
                                        else:
                                            self.add_message("Done", text_expander)
                                        if not restore:
                                            self.chat.append({"User": "Console", "Message": " " + code[1]})
                                          
                                    t = threading.Thread(target=getresponse)
                                    t.start()
                                    running_threads.append(t)
                            except Exception as e:
                                print("Extension error " + extension.id + ": " + str(e))
                                box.append(CopyBox("\n".join(table_string[start_code_index:i]), code_language, parent = self))
                        elif code_language == "image":
                            for i in table_string[start_code_index:i]: 
                                image = Gtk.Image(css_classes=["image"])
                                if i.startswith('data:image/jpeg;base64,'):
                                    data = i[len('data:image/jpeg;base64,'):]
                                    raw_data = base64.b64decode(data)
                                    loader = GdkPixbuf.PixbufLoader()
                                    loader.write(raw_data)
                                    loader.close()
                                    image.set_from_pixbuf(loader.get_pixbuf())
                                else:
                                    image.set_from_file(i)
                                box.append(image)

                        elif code_language == "console" and not is_user:
                            if id_message==-1:
                                id_message = len(self.chat)-1
                            id_message+=1
                            if self.auto_run and not any(command in "\n".join(table_string[start_code_index:i]) for command in ["rm ","apt ","sudo ","yum ","mkfs "]):
                                has_terminal_command = True
                                value = table_string[start_code_index:i]
                                text_expander = Gtk.Expander(
                                    label="Console", css_classes=["toolbar", "osd"], margin_top=10, margin_start=10,
                                    margin_bottom=10, margin_end=10
                                )
                                text_expander.set_expanded(False)
                                path=""
                                reply_from_the_console = None
                                if self.chat[min(id_message, len(self.chat) - 1)]["User"] == "Console":
                                    reply_from_the_console = self.chat[min(id_message, len(self.chat) - 1)]["Message"]
                                if not restore:
                                    path=os.path.normpath(self.main_path)
                                    code = self.execute_terminal_command(value)
                                else:
                                    code = (True, reply_from_the_console)
                                val='\n'.join(value)
                                text = f"[User {path}]:$ {val}\n{code[1]}"
                                text_expander.set_child(
                                    Gtk.Label(wrap=True, wrap_mode=Pango.WrapMode.WORD_CHAR, label=text,
                                              selectable=True))
                                if not code[0]:
                                    self.add_message("Error", text_expander)
                                elif restore:
                                    self.add_message("Assistant", text_expander)
                                else:
                                    self.add_message("Done", text_expander)
                                if not restore:
                                    self.chat.append({"User": "Console", "Message": " " + code[1]})
                            else:
                                if not restore:
                                    self.chat.append({"User": "Console", "Message": f"None"})
                                box.append(CopyBox("\n".join(table_string[start_code_index:i]), code_language, self,id_message))
                            result = {}
                        elif code_language in ["file", "folder"]:
                            for obj in table_string[start_code_index:i]:
                                box.append(self.get_file_button(obj))
                        elif code_language == "chart" and not is_user:
                            result = {}
                            lines = table_string[start_code_index:i]
                            for line in lines:
                                parts = line.split('-')
                                if len(parts) == 2:
                                    key = parts[0].strip()
                                    percentages = "%" in parts[1]
                                    value = ''.join(filter(lambda x: x.isdigit() or x==".", parts[1]))
                                    result[key] = float(value)
                                else:
                                    box.append(CopyBox("\n".join(table_string[start_code_index:i]), code_language, parent = self))
                                    result = {}
                                    break
                            if result !={}:
                                box.append(BarChartBox(result,percentages))
                        else:
                            box.append(CopyBox("\n".join(table_string[start_code_index:i]), code_language, parent = self))
                        start_code_index = -1
                elif len(table_string[i]) > 0 and table_string[i][0] == "|":
                    if start_table_index == -1:
                        table_length = len(table_string[i].split("|"))
                        start_table_index = i
                    elif table_length != len(table_string[i].split("|")):

                        box.append(self.create_table(table_string[start_table_index:i]))
                        start_table_index = i
                elif start_table_index != -1:
                    box.append(self.create_table(table_string[start_table_index:i-1]))
                    start_table_index = -1
                elif start_code_index == -1:
                    label = markwon_to_pango(table_string[i])
                    box.append(Gtk.Label(label=label, wrap=True, halign=Gtk.Align.START,
                                         wrap_mode=Pango.WrapMode.WORD_CHAR, width_chars=1, selectable=True, use_markup=True))
            if start_table_index != -1:
                box.append(self.create_table(table_string[start_table_index:len(table_string)]))
            if not has_terminal_command:
                self.add_message("Assistant" if not is_user else "User", box)
                if not restore:
                    GLib.idle_add(self.update_button_text)
                    self.status = True
                    self.chat_stop_button.set_visible(False)
                    self.chats[self.chat_id]["chat"] = self.chat
            else:
                if not restore and not is_user:
                    def wait_threads_sm():
                        for t in running_threads:
                            t.join()
                        self.send_message()
                    threading.Thread(target=wait_threads_sm).start()
        GLib.idle_add(self.scrolled_chat)
        self.save_chat()

    def get_history(self) -> list[dict[str, str]]: 
        history = []
        count = self.memory
        for msg in self.chat[:-1]:
            if count == 0:
                break
            if msg["User"] == "Console" and msg["Message"] == "None":
                continue
            history.append(msg)
            count -= 1
        return history

    def send_message(self):
        self.stream_number_variable += 1
        stream_number_variable = self.stream_number_variable
        self.status = False
        self.update_button_text()

        # Append extensions prompts
        prompts = [replace_variables(value["prompt"]) for value in self.extensions.values() if value["status"]]
        
        for prompt in self.bot_prompts:
            prompts.append(replace_variables(prompt))
<<<<<<< HEAD
        if not self.model.is_installed():
            print("Installing the model...")
            self.model.install()
            self.update_settings() 
=======
       
        # Get smart prompts
        if self.smart_prompt_enabled:
            if self.smart_prompt_handler in AVAILABLE_SMART_PROMPTS:
                try:
                    smart_prompt = AVAILABLE_SMART_PROMPTS[self.smart_prompt_handler]["class"](self.settings, self.directory)
                    generated = smart_prompt.get_extra_prompts(self.chat[-1]["Message"], self.get_history(), EXTRA_PROMPTS)
                    prompts += generated
                except Exception as e:
                    print(e)

        # Set history and prompts
>>>>>>> 4ed8ffd9
        self.model.set_history(prompts, self.get_history())
        if self.model.stream_enabled():
            label = Gtk.Label(label="", margin_top=10, margin_start=10, margin_bottom=10, margin_end=10, wrap=True, wrap_mode=Pango.WrapMode.WORD_CHAR,
                                  selectable=True)
            box=self.add_message("Assistant",label)
            message_label = self.model.send_message_stream(self, self.chat[-1]["Message"], self.update_message, (label, ))
            try:
                box.get_parent().set_visible(False)
            except:
                pass
        else:
            message_label = self.send_message_to_bot(self.chat[-1]["Message"])
        
        if self.stream_number_variable == stream_number_variable:
            GLib.idle_add(self.show_message, message_label)
        GLib.idle_add(self.remove_send_button_spinner)
        # TTS
        if self.tts_enabled:
            if self.tts_program in AVAILABLE_TTS:
                # Remove text in *text*
                message = re.sub(r"\*(.*?)\*", "", message_label)
                message = re.sub(r"```.*?```", "", message, flags=re.DOTALL)
                # Remove text in *text*
                if not(not message.strip() or message.isspace() or all(char == '\n' for char in message)):
                    # Translate the message
                    translator = None
                    if self.translation_enabled and self.translation_handler in AVAILABLE_TRANSLATORS:
                        translator = AVAILABLE_TRANSLATORS[self.translation_handler]["class"](self.settings, self.directory)          
                    if self.avatar_enabled and self.avatar_handler is not None:
                        self.avatar_handler.speak_with_tts(message, self.tts, translator)
                    else:
                        if translator is not None:
                            message = translator.translate(message)
                        threading.Thread(target=self.tts.play_audio, args=(message, )).start() 

    def update_message(self, message, label):    
        GLib.idle_add(label.set_label, message)

    def edit_message(self, gesture, data, x, y):
        if not self.status:
            self.notification_block.add_toast(Adw.Toast(title=_("You can't edit a message while the program is running."), timeout=2))
            return False
        self.input_panel.set_text(self.chat[int(gesture.get_name())]["Message"])
        self.input_panel.grab_focus()
        self.chats.append({"name": self.chats[self.chat_id]["name"], "chat": self.chat[0:int(gesture.get_name())]})
        self.stream_number_variable += 1
        self.chats[self.chat_id]["chat"] = self.chat
        self.chat_id = len(self.chats) - 1
        self.chat = self.chats[self.chat_id]["chat"]
        self.update_history()
        self.show_chat()
        GLib.idle_add(self.update_button_text)

    def add_message(self, user, message=None, id_message=0):
        box = Gtk.Box(css_classes=["card"], margin_top=10, margin_start=10, margin_bottom=10, margin_end=10,
                      halign=Gtk.Align.START)
        if user == "User":
            evk = Gtk.GestureClick.new()
            evk.connect("pressed", self.edit_message)
            evk.set_name(str(id_message))
            evk.set_button(3)
            box.add_controller(evk)
            box.append(Gtk.Label(label=user + ": ", margin_top=10, margin_start=10, margin_bottom=10, margin_end=0,
                                 css_classes=["accent", "heading"]))
            box.set_css_classes(["card", "user"])
        if user == "Assistant":
            box.append(Gtk.Label(label=user + ": ", margin_top=10, margin_start=10, margin_bottom=10, margin_end=0,
                                 css_classes=["warning", "heading"]))
            box.set_css_classes(["card", "assistant"])
        if user == "Done":
            box.append(Gtk.Label(label="Assistant: ", margin_top=10, margin_start=10, margin_bottom=10, margin_end=0,
                                 css_classes=["success", "heading"]))
            box.set_css_classes(["card", "done"])
        if user == "Error":
            box.append(Gtk.Label(label="Assistant: ", margin_top=10, margin_start=10, margin_bottom=10, margin_end=0,
                                 css_classes=["error", "heading"]))
            box.set_css_classes(["card", "failed"])
        if user == "File":
            box.append(Gtk.Label(label="User: ", margin_top=10, margin_start=10, margin_bottom=10, margin_end=0,
                                 css_classes=["accent", "heading"]))
            box.set_css_classes(["card", "file"])
        if user == "Folder":
            box.append(Gtk.Label(label="User: ", margin_top=10, margin_start=10, margin_bottom=10, margin_end=0,
                                 css_classes=["accent", "heading"]))
            box.set_css_classes(["card", "folder"])
        if user == "WarningNoVirtual":
            icon = Gtk.Image.new_from_gicon(Gio.ThemedIcon(name="dialog-warning"))
            icon.set_icon_size(Gtk.IconSize.LARGE)
            icon.set_properties(margin_top=10, margin_start=20, margin_bottom=10, margin_end=10)
            box_warning = Gtk.Box(halign=Gtk.Align.CENTER, orientation=Gtk.Orientation.HORIZONTAL,
                                  css_classes=["warning", "heading"])
            box_warning.append(icon)

            label = Gtk.Label(
                label=_("The neural network has access to your computer and any data in this chat and can run commands, be careful, we are not responsible for the neural network. Do not share any sensitive information."),
                margin_top=10, margin_start=10, margin_bottom=10, margin_end=10, wrap=True,
                wrap_mode=Pango.WrapMode.WORD_CHAR)

            box_warning.append(label)
            box.append(box_warning)
            box.set_halign(Gtk.Align.CENTER)
            box.set_css_classes(["card", "message-warning"])
        elif user == "Disclaimer":
            icon = Gtk.Image.new_from_gicon(Gio.ThemedIcon(name="user-info-symbolic"))
            icon.set_icon_size(Gtk.IconSize.LARGE)
            icon.set_properties(margin_top=10, margin_start=20, margin_bottom=10, margin_end=10)
            box_warning = Gtk.Box(halign=Gtk.Align.CENTER, orientation=Gtk.Orientation.HORIZONTAL,
                                  css_classes=["heading"])
            box_warning.append(icon)

            label = Gtk.Label(
                label=_("The neural network has access to any data in this chat, be careful, we are not responsible for the neural network. Do not share any sensitive information."),
                margin_top=10, margin_start=10, margin_bottom=10, margin_end=10, wrap=True,
                wrap_mode=Pango.WrapMode.WORD_CHAR)

            box_warning.append(label)
            box.append(box_warning)
            box.set_halign(Gtk.Align.CENTER)
            box.set_css_classes(["card"])
        else:
            box.append(message)
        self.chat_list_block.append(box)
        return box

    def save_chat(self):
        prevdir = os.getcwd()
        os.chdir(os.path.expanduser("~"))
        with open(self.path + self.filename, 'wb') as f:
            pickle.dump(self.chats, f)
        os.chdir(prevdir)
<|MERGE_RESOLUTION|>--- conflicted
+++ resolved
@@ -11,11 +11,7 @@
 from .constants import AVAILABLE_LLMS, AVAILABLE_SMART_PROMPTS, AVAILABLE_TRANSLATORS, EXTRA_PROMPTS, PROMPTS, AVAILABLE_TTS, AVAILABLE_STT, AVAILABLE_AVATARS, AVAILABLE_PROMPTS
 from gi.repository import Gtk, Adw, Pango, Gio, Gdk, GObject, GLib, GdkPixbuf
 from .stt import AudioRecorder
-<<<<<<< HEAD
-from .extra import get_spawn_command, install_module, markwon_to_pango, override_prompts, replace_variables
-=======
 from .extra import ReplaceHelper, get_spawn_command, is_flatpak, markwon_to_pango, override_prompts, replace_variables
->>>>>>> 4ed8ffd9
 import threading
 import posixpath
 import shlex,json, base64
@@ -1375,12 +1371,10 @@
         
         for prompt in self.bot_prompts:
             prompts.append(replace_variables(prompt))
-<<<<<<< HEAD
         if not self.model.is_installed():
             print("Installing the model...")
             self.model.install()
             self.update_settings() 
-=======
        
         # Get smart prompts
         if self.smart_prompt_enabled:
@@ -1393,7 +1387,6 @@
                     print(e)
 
         # Set history and prompts
->>>>>>> 4ed8ffd9
         self.model.set_history(prompts, self.get_history())
         if self.model.stream_enabled():
             label = Gtk.Label(label="", margin_top=10, margin_start=10, margin_bottom=10, margin_end=10, wrap=True, wrap_mode=Pango.WrapMode.WORD_CHAR,
