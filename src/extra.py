from __future__ import absolute_import
import importlib, subprocess
import re, base64, io
import os, sys
import xml.dom.minidom, html
<<<<<<< HEAD
import json
=======
import importlib, subprocess, functools


def rgb_to_hex(r, g, b):
    """
    Convert RGB values from float to hex.

    Args:
        r (float): Red value between 0 and 1.
        g (float): Green value between 0 and 1.
        b (float): Blue value between 0 and 1.

    Returns:
        str: Hex representation of the RGB values.
    """
    return "#{:02x}{:02x}{:02x}".format(int(r * 255), int(g * 255), int(b * 255))

def human_readable_size(size: float, decimal_places:int =2) -> str:
    size = int(size)
    unit = ''
    for unit in ['B', 'KiB', 'MiB', 'GiB', 'TiB', 'PiB']:
        if size < 1024.0 or unit == 'PiB':
            break
        size /= 1024.0
    return f"{size:.{decimal_places}f} {unit}"

def extract_expressions(text, expressions_list):
    expressions = []
    current_expression = None
    current_text = ""

    tokens = text.split()
    i = 0
    while i < len(tokens):
        if tokens[i].startswith("(") and tokens[i].endswith(")"):
            expression = tokens[i][1:-1]
            if expression in expressions_list:
                if current_text.strip():
                    expressions.append({"expression": current_expression, "text": current_text.strip()})
                    current_text = ""
                current_expression = expression
            else:
                current_text += tokens[i] + " "
        else:
            if current_expression is None:
                current_text += tokens[i] + " "
            else:
                current_text += tokens[i] + " "
        i += 1

    if current_text.strip():
        if current_expression:
            expressions.append({"expression": current_expression, "text": current_text.strip()})
        else:
            expressions.append({"expression": None, "text": current_text.strip()})

    return expressions
>>>>>>> fffe37d8

class ReplaceHelper:
    DISTRO = None
    AVATAR_HANDLER = None

    @staticmethod
    def get_distribution() -> str:
        """
        Get the distribution

        Returns:
            str: distribution name
            
        """
        if ReplaceHelper.DISTRO is None:
            try:
                ReplaceHelper.DISTRO = subprocess.check_output(get_spawn_command() + ['bash', '-c', 'lsb_release -ds']).decode('utf-8').strip()
            except subprocess.CalledProcessError:
                ReplaceHelper.DISTRO = "Unknown"
        
        return ReplaceHelper.DISTRO

    @staticmethod
    def set_handler(handler):
        ReplaceHelper.AVATAR_HANDLER = handler

    @staticmethod
    def get_expressions() -> str:
        if ReplaceHelper.AVATAR_HANDLER is None:
            return ""
        result = ""
        for expression in ReplaceHelper.AVATAR_HANDLER.get_expressions():
            result += " (" + expression + ")"
        return result

    @staticmethod
    def get_desktop_environment() -> str:
        desktop = os.getenv("XDG_CURRENT_DESKTOP")
        if desktop is None:
            desktop = "Unknown"
        return desktop

def get_spawn_command() -> list:
    """
    Get the spawn command to run commands on the user system

    Returns:
        list: space diveded command  
    """
    if is_flatpak():
        return ["flatpak-spawn", "--host"]
    else:
        return []

def get_image_base64(image_str: str):
    """
    Get image string as base64 string, starting with data:/image/jpeg;base64,

    Args:
        image_str: content of the image codeblock 

    Returns:
       base64 encoded image 
    """
    if not image_str.startswith("data:image/jpeg;base64,"):
        image = encode_image_base64(image_str)
        return image
    else:
        return image_str

def get_image_path(image_str: str):
    """
    Get image string as image path

    Args:
        image_str: content of the image codeblock 

    Returns:
       image path 
    """
    if image_str.startswith("data:image/jpeg;base64,"):
        raw_data = base64.b64decode(image_str[len("data:image/jpeg;base64,"):])
        saved_image = "/tmp/" + image_str[len("data:image/jpeg;base64,"):][30:] + ".jpg"
        with open(saved_image, "wb") as f:
            f.write(raw_data)
        return saved_image
    return image_str

def convert_history_openai(history: list, prompts: list, vision_support : bool = False):
    """Converts Newelle history into OpenAI format

    Args:
        history (list): Newelle history 
        prompts (list): list of prompts 
        vision_support (bool): True if vision support

    Returns:
       history in openai format 
    """
    result = []
    if len(prompts) > 0:
        result.append({"role": "system", "content": "\n".join(prompts)})
    
    for message in history:
        if message["User"] == "Console":
            result.append({
                "role": "user",
                "content": "Console: " + message["Message"]
            })
        else:
            image, text = extract_image(message["Message"])
            if vision_support and image is not None and message["User"] == "User":
                image = get_image_base64(image)
                result.append({
                    "role": "user",
                    "content": [
                        {
                            "type": "text",
                            "text": text
                        },
                        {
                            "type": "image_url",
                            "image_url": {"url": image}
                        }
                    ],
                })
            else:
                result.append({
                    "role": "user" if message["User"] == "User" else "assistant",
                    "content": message["Message"]
                })
    return result

def open_website(website):
    subprocess.Popen(get_spawn_command() + ["xdg-open", website])

def encode_image_base64(image_path):
    with open(image_path, "rb") as image_file:
        encoded_string = base64.b64encode(image_file.read()).decode("utf-8")
    return "data:image/jpeg;base64," + encoded_string

def extract_image(message: str) -> tuple[str | None, str]:
    """
    Extract image from message

    Args:
        message: message string

    Returns:
        tuple[str, str]: image and text, if no image, image is None 
    """
    img = None
    if message.startswith("```image"):
        img = message.split("\n")[1]
        text = message.split("\n")[3:]                    
        text = "\n".join(text)
    else:
        text = message
    return img, text

def quote_string(s):
    if "'" in s:
        return "'" + s.replace("'", "'\\''") + "'"
    else:
        return "'" + s + "'"

def replace_variables(text: str) -> str:
    """
    Replace variables in prompts
    Supported variables:
        {DIR}: current directory
        {DISTRO}: distribution name
        {DE}: desktop environment

    Args:
        text: text of the prompt

    Returns:
        str: text with replaced variables
    """
    text = text.replace("{DIR}", os.getcwd())
    if "{DISTRO}" in text:
        text = text.replace("{DISTRO}", ReplaceHelper.get_distribution())
    if "{DE}" in text:
        text = text.replace("{DE}", ReplaceHelper.get_desktop_environment())
    if "{EXPRESSIONS}" in text:
        text = text.replace("{EXPRESSIONS}", ReplaceHelper.get_expressions())
    return text

def markwon_to_pango(markdown_text):
    markdown_text = html.escape(markdown_text)
    initial_string = markdown_text
    # Convert bold text
    markdown_text = re.sub(r'\*\*(.*?)\*\*', r'<b>\1</b>', markdown_text)
    
    # Convert italic text
    markdown_text = re.sub(r'\*(.*?)\*', r'<i>\1</i>', markdown_text)

    # Convert monospace text
    markdown_text = re.sub(r'`(.*?)`', r'<tt>\1</tt>', markdown_text)

    # Convert strikethrough text
    markdown_text = re.sub(r'~(.*?)~', r'<span strikethrough="true">\1</span>', markdown_text)
    
    # Convert links
    markdown_text = re.sub(r'\[(.*?)\]\((.*?)\)', r'<a href="\2">\1</a>', markdown_text)
    
    # Convert headers
    absolute_sizes = ['xx-small', 'x-small', 'small', 'medium', 'large', 'x-large', 'xx-large']
    markdown_text = re.sub(r'^(#+) (.*)$', lambda match: f'<span font_weight="bold" font_size="{absolute_sizes[6 - len(match.group(1)) - 1]}">{match.group(2)}</span>', markdown_text, flags=re.MULTILINE)
    
    # Check if the generated text is valid. If not just print it unformatted
    try:
        xml.dom.minidom.parseString("<html>" + markdown_text + "</html>")
    except Exception as e:
        print(markdown_text)
        print(e)
        return initial_string
    return markdown_text

def find_module(full_module_name):
    """
    Returns module object if module `full_module_name` can be imported.

    Returns None if module does not exist.

    Exception is raised if (existing) module raises exception during its import.
    """
    try:
        return importlib.import_module(full_module_name)
    except Exception as _:
        return None


def install_module(module, path):
    if find_module("pip") is None:
        print("Downloading pip...")
        subprocess.check_output(["bash", "-c", "cd " + os.path.dirname(path) + " && wget https://bootstrap.pypa.io/get-pip.py && python get-pip.py"])
    r = subprocess.run([sys.executable, "-m", "pip", "install","--target", path, "--upgrade", module], capture_output=False) 
    return r

def is_flatpak() -> bool:
    """
    Check if we are in a flatpak

    Returns:
        bool: True if we are in a flatpak
    """
    if os.getenv("container"):
        return True
    return False

def can_escape_sandbox() -> bool:
    """
    Check if we can escape the sandbox 

    Returns:
        bool: True if we can escape the sandbox
    """
    if not is_flatpak():
        return True
    try:
        r = subprocess.check_output(["flatpak-spawn", "--host", "echo", "test"])
    except subprocess.CalledProcessError as _:
        return False
    return True

def get_streaming_extra_setting():
            return {
                "key": "streaming",
                "title": _("Message Streaming"),
                "description": _("Gradually stream message output"),
                "type": "toggle",
                "default": True
            }

def override_prompts(override_setting, PROMPTS):
    prompt_list = {}
    for prompt in PROMPTS:
        if prompt in override_setting:
            prompt_list[prompt] = override_setting[prompt]
        else:
            prompt_list[prompt] = PROMPTS[prompt]
    return prompt_list


<<<<<<< HEAD
def extract_json(input_string: str) -> str:
    """Extract JSON string from input string

    Args:
        input_string (): The input string 

    Returns:
        str: The JSON string 
    """
    # Regular expression to find JSON objects or arrays
    json_pattern = re.compile(r'\{.*?\}|\[.*?\]', re.DOTALL)
    
    # Find all JSON-like substrings
    matches = json_pattern.findall(input_string) 
    # Parse each match and return the first valid JSON
    for match in matches:
        try:
            json_data = json.loads(match)
            return match
        except json.JSONDecodeError:
            continue
    print("Wrong JSON", input_string)
    return []


def remove_markdown(text: str) -> str:
    """
    Remove markdown from text

    Args:
        text: The text to remove markdown from 

    Returns:
        str: The text without markdown 
    """
    # Remove headers
    text = re.sub(r'^#{1,6}\s*', '', text, flags=re.MULTILINE)
    
    # Remove emphasis (bold and italic)
    text = re.sub(r'\*\*(.*?)\*\*', r'\1', text)  # Bold
    text = re.sub(r'__(.*?)__', r'\1', text)          # Bold
    text = re.sub(r'\*(.*?)\*', r'\1', text)        # Italic
    text = re.sub(r'_(.*?)_', r'\1', text)            # Italic
    
    # Remove inline code
    text = re.sub(r'`([^`]*)`', r'\1', text)
    
    # Remove code blocks
    text = re.sub(r'```[\s\S]*?```', '', text)

    # Remove links, keep the link text
    text = re.sub(r'\[([^\]]+)\]\([^\)]+\)', r'\1', text)

    # Remove images, keep the alt text
    text = re.sub(r'!\[([^\]]*)\]\([^\)]+\)', r'\1', text)

    # Remove strikethrough
    text = re.sub(r'~~(.*?)~~', r'\1', text)

    # Remove blockquotes
    text = re.sub(r'^>\s*', '', text, flags=re.MULTILINE)

    # Remove unordered list markers
    text = re.sub(r'^\s*[-+*]\s+', '', text, flags=re.MULTILINE)

    # Remove ordered list markers
    text = re.sub(r'^\s*\d+\.\s+', '', text, flags=re.MULTILINE)

    # Remove extra newlines
    text = re.sub(r'\n{2,}', '\n', text)

    return text.strip()
=======
def force_async(fn):
    '''
    turns a sync function to async function using threads
    '''
    from concurrent.futures import ThreadPoolExecutor
    import asyncio
    pool = ThreadPoolExecutor()

    @functools.wraps(fn)
    def wrapper(*args, **kwargs):
        future = pool.submit(fn, *args, **kwargs)
        return asyncio.wrap_future(future)  # make it awaitable

    return wrapper


def force_sync(fn):
    '''
    turn an async function to sync function
    '''
    import asyncio

    @functools.wraps(fn)
    def wrapper(*args, **kwargs):
        res = fn(*args, **kwargs)
        if asyncio.iscoroutine(res):
            return asyncio.get_event_loop().run_until_complete(res)
        return res

    return wrapper
>>>>>>> fffe37d8
<|MERGE_RESOLUTION|>--- conflicted
+++ resolved
@@ -3,9 +3,7 @@
 import re, base64, io
 import os, sys
 import xml.dom.minidom, html
-<<<<<<< HEAD
 import json
-=======
 import importlib, subprocess, functools
 
 
@@ -63,7 +61,6 @@
             expressions.append({"expression": None, "text": current_text.strip()})
 
     return expressions
->>>>>>> fffe37d8
 
 class ReplaceHelper:
     DISTRO = None
@@ -350,7 +347,6 @@
     return prompt_list
 
 
-<<<<<<< HEAD
 def extract_json(input_string: str) -> str:
     """Extract JSON string from input string
 
@@ -423,7 +419,7 @@
     text = re.sub(r'\n{2,}', '\n', text)
 
     return text.strip()
-=======
+
 def force_async(fn):
     '''
     turns a sync function to async function using threads
@@ -453,5 +449,4 @@
             return asyncio.get_event_loop().run_until_complete(res)
         return res
 
-    return wrapper
->>>>>>> fffe37d8
+    return wrapper