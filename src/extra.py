from __future__ import absolute_import
import importlib, subprocess
import re
import os, sys
<<<<<<< HEAD
import xml.dom.minidom, html
=======
import xml.dom.minidom
import importlib, subprocess, functools


def rgb_to_hex(r, g, b):
    """
    Convert RGB values from float to hex.

    Args:
        r (float): Red value between 0 and 1.
        g (float): Green value between 0 and 1.
        b (float): Blue value between 0 and 1.

    Returns:
        str: Hex representation of the RGB values.
    """
    return "#{:02x}{:02x}{:02x}".format(int(r * 255), int(g * 255), int(b * 255))

def human_readable_size(size: float, decimal_places:int =2) -> str:
    size = int(size)
    unit = ''
    for unit in ['B', 'KiB', 'MiB', 'GiB', 'TiB', 'PiB']:
        if size < 1024.0 or unit == 'PiB':
            break
        size /= 1024.0
    return f"{size:.{decimal_places}f} {unit}"

def extract_expressions(text, expressions_list):
    expressions = []
    current_expression = None
    current_text = ""

    tokens = text.split()
    i = 0
    while i < len(tokens):
        if tokens[i].startswith("(") and tokens[i].endswith(")"):
            expression = tokens[i][1:-1]
            if expression in expressions_list:
                if current_text.strip():
                    expressions.append({"expression": current_expression, "text": current_text.strip()})
                    current_text = ""
                current_expression = expression
            else:
                current_text += tokens[i] + " "
        else:
            if current_expression is None:
                current_text += tokens[i] + " "
            else:
                current_text += tokens[i] + " "
        i += 1

    if current_text.strip():
        if current_expression:
            expressions.append({"expression": current_expression, "text": current_text.strip()})
        else:
            expressions.append({"expression": None, "text": current_text.strip()})

    return expressions
>>>>>>> 9455b5f2

class ReplaceHelper:
    DISTRO = None
    AVATAR_HANDLER = None

    @staticmethod
    def get_distribution() -> str:
        """
        Get the distribution

        Returns:
            str: distribution name
            
        """
        if ReplaceHelper.DISTRO is None:
            try:
                ReplaceHelper.DISTRO = subprocess.check_output(['flatpak-spawn', '--host', 'bash', '-c', 'lsb_release -ds']).decode('utf-8').strip()
            except subprocess.CalledProcessError:
                ReplaceHelper.DISTRO = "Unknown"
        
        return ReplaceHelper.DISTRO

    @staticmethod
    def set_handler(handler):
        ReplaceHelper.AVATAR_HANDLER = handler

    @staticmethod
    def get_expressions() -> str:
        if ReplaceHelper.AVATAR_HANDLER is None:
            return ""
        result = ""
        for expression in ReplaceHelper.AVATAR_HANDLER.get_expressions():
            result += " (" + expression + ")"
        return result

    @staticmethod
    def get_desktop_environment() -> str:
        desktop = os.getenv("XDG_CURRENT_DESKTOP")
        if desktop is None:
            desktop = "Unknown"
        return desktop

def replace_variables(text: str) -> str:
    """
    Replace variables in prompts
    Supported variables:
        {DIR}: current directory
        {DISTRO}: distribution name
        {DE}: desktop environment

    Args:
        text: text of the prompt

    Returns:
        str: text with replaced variables
    """
    text = text.replace("{DIR}", os.getcwd())
    if "{DISTRO}" in text:
        text = text.replace("{DISTRO}", ReplaceHelper.get_distribution())
    if "{DE}" in text:
        text = text.replace("{DE}", ReplaceHelper.get_desktop_environment())
    if "{EXPRESSIONS}" in text:
        text = text.replace("{EXPRESSIONS}", ReplaceHelper.get_expressions())
    return text

def markwon_to_pango(markdown_text):
    markdown_text = html.escape(markdown_text)
    initial_string = markdown_text
    # Convert bold text
    markdown_text = re.sub(r'\*\*(.*?)\*\*', r'<b>\1</b>', markdown_text)
    
    # Convert italic text
    markdown_text = re.sub(r'\*(.*?)\*', r'<i>\1</i>', markdown_text)

    # Convert monospace text
    markdown_text = re.sub(r'`(.*?)`', r'<tt>\1</tt>', markdown_text)

    # Convert strikethrough text
    markdown_text = re.sub(r'~(.*?)~', r'<span strikethrough="true">\1</span>', markdown_text)
    
    # Convert links
    markdown_text = re.sub(r'\[(.*?)\]\((.*?)\)', r'<a href="\2">\1</a>', markdown_text)
    
    # Convert headers
    absolute_sizes = ['xx-small', 'x-small', 'small', 'medium', 'large', 'x-large', 'xx-large']
    markdown_text = re.sub(r'^(#+) (.*)$', lambda match: f'<span font_weight="bold" font_size="{absolute_sizes[6 - len(match.group(1)) - 1]}">{match.group(2)}</span>', markdown_text, flags=re.MULTILINE)
    
    # Check if the generated text is valid. If not just print it unformatted
    try:
        xml.dom.minidom.parseString("<html>" + markdown_text + "</html>")
    except Exception as e:
        print(markdown_text)
        print(e)
        return initial_string
    return markdown_text

def find_module(full_module_name):
    """
    Returns module object if module `full_module_name` can be imported.

    Returns None if module does not exist.

    Exception is raised if (existing) module raises exception during its import.
    """
    try:
        return importlib.import_module(full_module_name)
    except Exception as _:
        return None


def install_module(module, path):
    if find_module("pip") is None:
        print("Downloading pip...")
        subprocess.check_output(["bash", "-c", "wget https://bootstrap.pypa.io/get-pip.py && python get-pip.py"])
    r = subprocess.check_output([sys.executable, "-m", "pip", "install", "--target", path, module]).decode("utf-8")
    return r

def can_escape_sandbox():
    try:
        r = subprocess.check_output(["flatpak-spawn", "--host", "echo", "test"])
    except subprocess.CalledProcessError as e:
        return False
    return True

def override_prompts(override_setting, PROMPTS):
    prompt_list = {}
    for prompt in PROMPTS:
        if prompt in override_setting:
            prompt_list[prompt] = override_setting[prompt]
        else:
            prompt_list[prompt] = PROMPTS[prompt]
    return prompt_list


def force_async(fn):
    '''
    turns a sync function to async function using threads
    '''
    from concurrent.futures import ThreadPoolExecutor
    import asyncio
    pool = ThreadPoolExecutor()

    @functools.wraps(fn)
    def wrapper(*args, **kwargs):
        future = pool.submit(fn, *args, **kwargs)
        return asyncio.wrap_future(future)  # make it awaitable

    return wrapper


def force_sync(fn):
    '''
    turn an async function to sync function
    '''
    import asyncio

    @functools.wraps(fn)
    def wrapper(*args, **kwargs):
        res = fn(*args, **kwargs)
        if asyncio.iscoroutine(res):
            return asyncio.get_event_loop().run_until_complete(res)
        return res

    return wrapper<|MERGE_RESOLUTION|>--- conflicted
+++ resolved
@@ -2,10 +2,7 @@
 import importlib, subprocess
 import re
 import os, sys
-<<<<<<< HEAD
 import xml.dom.minidom, html
-=======
-import xml.dom.minidom
 import importlib, subprocess, functools
 
 
@@ -63,7 +60,6 @@
             expressions.append({"expression": None, "text": current_text.strip()})
 
     return expressions
->>>>>>> 9455b5f2
 
 class ReplaceHelper:
     DISTRO = None
