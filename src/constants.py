--- conflicted
+++ resolved
@@ -15,15 +15,12 @@
 from .handlers.translator import CustomTranslatorHandler, GoogleTranslatorHandler, LibreTranslateHandler, LigvaTranslateHandler
 from .handlers.smart_prompt import LogicalRegressionHandler, WordLlamaPromptHandler
 
+AVAILABLE_INTEGRATIONS = [WebsiteReader, WebsearchIntegration]
+
 from .dataset import DATASET, WIKI_PROMPTS
 
-<<<<<<< HEAD
-AVAILABLE_INTEGRATIONS = [WebsiteReader, WebsearchIntegration]
-
-=======
 DIR_NAME = "NyarchAssistant"
 SCHEMA_ID = 'moe.nyarchlinux.assistant'
->>>>>>> 423f0519
 AVAILABLE_LLMS = {
     "nyarch": {
         "key": "nyarch",
