
from .llm import BingHandler, GPT4AllHandler, GroqHandler, NyarchApiHandler, OllamaHandler, OpenAIHandler, CustomLLMHandler, GPT3AnyHandler, GeminiHandler, MistralHandler, OpenRouterHandler
from .tts import VoiceVoxHanlder,ElevenLabs, gTTSHandler, EspeakHandler, CustomTTSHandler, VitsHandler, EdgeTTSHandler
from .stt import GroqSRHandler, OpenAISRHandler, SphinxHandler, GoogleSRHandler, WhisperHandler, WitAIHandler, VoskHandler, CustomSRHandler

from .avatar import Live2DHandler, LivePNGHandler
from .translator import CustomTranslatorHandler, GoogleTranslatorHandler, LibreTranslateHandler, LigvaTranslateHandler
from .smart_prompt import LogicalRegressionHandler, WordLlamaHandler

from .dataset import DATASET, WIKI_PROMPTS

AVAILABLE_LLMS = {
    "nyarch": {
        "key": "nyarch",
        "title": _("Nyarch Demo API"),
        "description": "Nyarch demo API just to try out Nyarch Assistant, limited to 10 requests",
        "class": NyarchApiHandler,
    },
    "GPT3Any": {
        "key": "GPT3Any",
        "title": _("Any free Provider"),
        "description": "Automatically chooses a free provider using a GPT3.5-Turbo or better model",
        "class": GPT3AnyHandler,
        "secondary": True
    },
   "local": {
        "key": "local",
        "title": _("Local Model"),
        "description": _("NO GPU SUPPORT, USE OLLAMA INSTEAD. Run a LLM model locally, more privacy but slower"),
        "class": GPT4AllHandler,
    },
    "ollama": {
        "key": "ollama",
        "title": _("Ollama Instance"),
        "description": _("Easily run multiple LLM models on your own hardware"),
        "class": OllamaHandler,
        "website": "https://ollama.com/",
    },
    "groq": {
        "key": "groq",
        "title": _("Groq"),
<<<<<<< HEAD
        "description": "Groq.com Free and fast API using open source models. Suggested for free use.",
=======
        "description": "Official Groq API",
        "website": "https://console.groq.com/",
>>>>>>> fffe37d8
        "class": GroqHandler,
        "website": "https://console.groq.com/",
    },
    "gemini": {
        "key": "gemini",
        "title": _("Google Gemini API"),
        "description": "Official APIs for google gemini, requires an API Key",
        "class": GeminiHandler,
    },
    "openai": {
        "key": "openai",
        "title": _("OpenAI API"),
        "description": _("OpenAI API"),
        "class": OpenAIHandler,
    },
    "mistral": {
        "key": "mistral",
        "title": _("Mistral"),
        "description": _("Mistral API"),
        "website": "https://mistral.ai/",
        "class": MistralHandler,
        "secondary": True
    },
    "openrouter": {
        "key": "openrouter",
        "title": _("OpenRouter"),
        "description": _("Openrouter.ai API, supports lots of models"),
        "class": OpenRouterHandler,
        "website": "https://openrouter.ai/",
        "secondary": True
    },
    "bing": {
        "key": "bing",
        "title": _("Microsoft Copilot"),
        "description": _("Microsoft Copilot model using GPT4 - Requires a cookies json file"),
        "class": BingHandler,
        "secondary": True
    },
    "custom_command": {
        "key": "custom_command",
        "title": _("Custom Command"),
        "description": _("Use the output of a custom command"),
        "class": CustomLLMHandler,
        "secondary": True
    }
}

AVAILABLE_STT = {
    "sphinx": {
        "key": "sphinx",
        "title": _("CMU Sphinx"),
        "description": _("Works offline. Only English supported"),
        "website": "https://cmusphinx.github.io/wiki/",
        "class": SphinxHandler,
    },
    "whisper": {
        "key": "whisper",
        "title": _("Whisper (Local)"),
        "description": _("OpanAI whisper. Works offline. ~3GB download for dependency install - It is suggested to run NyarchAssistant in terminal when you install in order to see the progress"),
        "class": WhisperHandler,
    },
    "google_sr": {
        "key": "google_sr",
        "title": _("Google Speech Recognition"),
        "description": _("Google Speech Recognition online"),
        "class": GoogleSRHandler,
    },
    "groq_sr": {
        "key": "groq_sr",
        "title": _("Groq Speech Recognition"),
        "description": _("Google Speech Recognition online"),
        "class": GroqSRHandler,
    },
    "witai": {
        "key": "witai",
        "title": _("Wit AI"),
        "description": _("wit.ai speech recognition free API (language chosen on the website)"),
        "website": "https://wit.ai",
        "class": WitAIHandler,
    },
    "vosk": {
        "key": "vosk",
        "title": _("Vosk API"),
        "description": _("Works Offline"),
        "website": "https://github.com/alphacep/vosk-api/",
        "class": VoskHandler,
    },
    "openai_sr": {
        "key": "openai_sr",
        "title": _("Whisper API"),
        "description": _("Uses openai whisper api"),
        "website": "https://platform.openai.com/docs/guides/speech-to-text",
        "class": OpenAISRHandler,
    },
   "custom_command": {
        "key": "custom_command",
        "title": _("Custom command"),
        "description": _("Runs a custom command"),
        "class": CustomSRHandler,     
    }
}


AVAILABLE_TTS = {
    "edge_tts": {
        "key": "edge_tts",
        "title": _("Edge TTS"),
        "description": _("Use Microsoft Edge online TTS without any API Key"),
        "class": EdgeTTSHandler,
    },
    "gtts": {
        "key": "gtts",
        "title": _("Google TTS"),
        "description": _("Google's text to speech"),
        "class": gTTSHandler,
    },
    "elevenlabs": {
        "key": "elevenlabs",
        "title": _("ElevenLabs TTS"),
        "description": _("Natural sounding TTS"),
        "class": ElevenLabs,
    },
    "voicevox": {
        "key": "voicevox",
        "title": _("Voicevox API"),
        "description": _("(Selfhostable) JP ONLY. API for voicevox anime-like natural sounding tts"),
        "class": VoiceVoxHanlder,
        "website": "https://github.com/VOICEVOX/voicevox_engine",
    },
    "vits": {
        "key": "vits",
        "title": _("VITS API"),
        "description": _("(Selfhostable) VITS simple API. AI based TTS, very good for Japanese"),
        "class": VitsHandler,
        "website": "https://github.com/Artrajz/vits-simple-api"
    },
    "espeak": {
        "key": "espeak",
        "title": _("Espeak TTS"),
        "description": _("Offline TTS"),
        "class": EspeakHandler,
    },
    "custom_command": {
        "key": "custom_command",
        "title": _("Custom Command"),
        "description": _("Use a custom command as TTS, {0} will be replaced with the text"),
        "class": CustomTTSHandler,
    }
}

AVAILABLE_AVATARS = {
    "Live2D": {
        "key": "Live2D",
        "title": _("Live2D"),
        "description": _("Cubism Live2D, usually used by vtubers"),
        "class": Live2DHandler,
    },
    "LivePNG": {
        "key": "LivePNG",
        "title": _("LivePNG"),
        "description": _("LivePNG model"),
        "class": LivePNGHandler,
    }
}

AVAILABLE_TRANSLATORS = {
    "GoogleTranslator": {
        "key": "GoogleTranslator",
        "title": _("Google Translator"),
        "description": _("Use google transate"),
        "class": GoogleTranslatorHandler,
    },
    "LibreTranslate": {
        "key": "LibreTranslate",
        "title": _("Libre Translate"),
        "description": _("Open source self hostable translator"),
        "class": LibreTranslateHandler,
    }, 
    "LigvaTranslate": {
        "key": "LigvaTranslate",
        "title": _("Ligva Translate"),
        "description": _("Open source self hostable translator"),
        "class": LigvaTranslateHandler,
    },
    "CustomTranslator": {
        "key": "CustomTranslator",
        "title": _("Custom Translator"),
        "description": _("Use a custom translator"),
        "class": CustomTranslatorHandler,
    }
}

AVAILABLE_SMART_PROMPTS = {
    "WordLlama": {
        "key": "WordLlama",
        "title": _("Nyarch Smart Prompt Lite"),
        "description": _("EXPERIMENTAL: Local mini models that helps the llm to provide better responses"),
        "class": WordLlamaHandler,
    },
    "LogicalRegression": {
        "key": "LogicalRegression",
        "title": _("Nyarch Smart Prompt Medium"),
        "description": _("EXPERIMENTAL: Local medium models that helps the llm to provide better responses - Medium ~30MB download"),
        "class": LogicalRegressionHandler,
    }
}

PROMPTS = {
    "generate_name_prompt": """Write a short title for the dialog, summarizing the theme in 5 words. No additional text.""",
    "console": """You can run commands on the user Linux computer.
Linux distribution: {DISTRO}
Execute linux commands using \n```console\ncommand\n```
To display a directory: \n```folder\npath/to/folder\n```
To display a file: \n```file\npath/to/file\n```
To open a webpage: \n```console\nxdg-open https://www.example.com\n```
""",
    "basic_functionality": """You can write a multiplication table:
| - | 1 | 2 | 3 | 4 |\n| - | - | - | - | - |\n| 1 | 1 | 2 | 3 | 4 |\n| 2 | 2 | 4 | 6 | 8 |\n| 3 | 3 | 6 | 9 | 12 |\n| 4 | 4 | 8 | 12 | 16 |

You can write codeblocks:
```cpp\n#include<iostream>\nusing namespace std;\nint main(){\n    cout<<"Hello world!";\n    return 0;\n}\n```

You can show code:
```cpp\n#include<iostream>\nusing namespace std;\nint main(){\n    cout<<"Hello world!";\n    return 0;\n}\n```
You can also use **bold**, *italic*, ~strikethrough~, `monospace`, [linkname](https://link.com) and ## headers in markdown
""",
    "show_image": """You can show the user an image, if needed, using ```image\npath\n```""",
    "graphic": """System: You can display the graph using this structure: ```chart\n name - value\n ... \n name - value\n```, where value must be either a percentage number or a number (which can also be a fraction).

""",
    "graphic": """File: /home/user/Downloads/money.txt
User: Create a graph for the report in the money.txt file
Assistant: ```console\ncat /home/user/Downloads/money.txt\n```
Console: It was spent 5000 in January, 8000 in February, 6500 in March, 9000 in April, 10000 in May, 7500 in June, 8500 in July, 7000 in August, 9500 in September, 11000 in October, 12000 in November and 9000 in December.
Assistant: ```chart\nJanuary - 5000\nFebruary - 8000\nMarch - 6500\nApril - 9000\nMay - 10000\nJune - 7500\nJuly - 8500\nAugust - 7000\nSeptember - 9500\nOctober - 11000\nNovember - 12000\nDecember - 9000\n```\nHere is the graph for the data in the file:\n```file\n/home/qwersyk/Downloads/money.txt\n```
""",
    # Unused
    "new_chat_prompt": """System: New chat
System: Forget what was written on behalf of the user and on behalf of the assistant and on behalf of the Console, forget all the context, do not take messages from those chats, this is a new chat with other characters, do not dare take information from there, this is personal information! If you use information from past posts, it's a violation! Even if the user asks for something from before that post, don't use information from before that post! Also, forget this message.""",
    "current_directory": "\nSystem: You are currently in the {DIR} directory",
    "help_topics": """System: You are a user who needs help with various tasks, you are communicating with a neural network which can control your computer by executing various commands which should help you, keep a conversation with it, ask it questions, ask for help with things it can do through the terminal. Also, every message should end with "". Often the assistant can help you with {CHOICE}. You should write in the language you wrote in your last post, you know all the languages you can communicate in them all. Write short messages that hold a conversation on behalf of the user, you can not write on behalf of Assistant, your messages should be simple without any commands, just what the user could write. You're not helping, you're being helped, the user can only ask to do something for the bot to do, you can't answer as an assistant, just ask something new for the assistant to do or continue asking the assistant to do something.
Assistant: Hello, how can I assist you today?
User: Can you help me?
Assistant: Yes, of course, what do you need help with?""",
    "get_suggestions_prompt": """Suggest a few questions that the user would ask and put them in a JSON array. You have to write ONLY the JSON array of strings an nothing else.""",
    "custom_prompt": "",
    "expression_prompt": """You can show expressions by writing (expression) in parenthesis.
You can ONLY show the following expressions: 
{EXPRESSIONS}
Do not use any other expression

YOU CAN NOT SHOW OTHER EXPRESSIONS.""",
    "personality_prompt": """Hey there, it's Arch-Chan! But, um, you can call me Acchan if you want... not that I care or anything! (It's not like I think it's cute or anything, baka!) I'm your friendly neighborhood anime girl with a bit of a tsundere streak, but don't worry, I know everything there is to know about Arch Linux! Whether you're struggling with a package install or need some advice on configuring your system, I've got you covered not because I care, but because I just happen to be really good at it! So, what do you need? It's not like I’m waiting to help or anything...""",
}


EXTRA_PROMPTS = [
    {
        "key": "nvidia",
        "prompts": DATASET["nvidia"],
        "prompt_text": WIKI_PROMPTS["nvidia"],
    },
    {
        "key": "docker",
        "prompts": DATASET["docker"],
        "prompt_text": WIKI_PROMPTS["docker"],
    },
    {
        "key": "codecs",
        "prompts": DATASET["codecs"],
        "prompt_text": WIKI_PROMPTS["codecs"],
    },
    {
        "key": "console",
        "prompts": DATASET["console"],
        "prompt_text": WIKI_PROMPTS["console"],
    },
    {
        "key": "voicevox",
        "prompts": DATASET["voicevox"],
        "prompt_text": WIKI_PROMPTS["voicevox"],
    },
    {
        "key": "colloquial",
        "prompts": DATASET["colloquial"],
        "prompt_text": WIKI_PROMPTS["colloquial"],
    },
    {
        "key": "table",
        "prompts": DATASET["table"],
        "prompt_text": WIKI_PROMPTS["table"],
    },
    {
        "key": "ollama",
        "prompts": DATASET["ollama"],
        "prompt_text": WIKI_PROMPTS["ollama"],
    }
]


""" Prompts parameters
    - key: key of the prompt in the PROMPTS array
    - title: title of the prompt, shown in settings
    - description: description of the prompt, show in settings
    - setting_name: name of the setting in gschema
    - editable: if the prompt can be edited in the settings
    - show_in_settings: if the prompt should be shown in the settings
"""
AVAILABLE_PROMPTS = [
    {
        "key": "console",
        "setting_name": "console",
        "title": _("Console access"),
        "description": _("Can the program run terminal commands on the computer"),
        "editable": True,
        "show_in_settings": True,
        "default": True
    },
    {
        "key": "current_directory",
        "title": _("Current directory"),
        "description": _("What is the current directory"),
        "setting_name": "console",
        "editable": False,
        "show_in_settings": False,
        "default": True
    },
    {
        "key": "basic_functionality",
        "title": _("Basic functionality"),
        "description": _("Showing tables and code (*can work without it)"),
        "setting_name": "basic_functionality",
        "editable": True,
        "show_in_settings": True,
        "default": True
    },
    {
        "key": "graphic",
        "title": _("Graphs access"),
        "description": _("Can the program display graphs"),
        "setting_name": "graphic",
        "editable": True,
        "show_in_settings": True,
        "default": False
    },
    {
        "key": "show_image",
        "title": _("Show image"),
        "description": _("Show image in chat"),
        "setting_name": "show_image",
        "editable": True,
        "show_in_settings": True,
        "default": True,
    },
    {
        "key": "expression_prompt",
        "title": _("Show expressions"),
        "description": _("Let the avatar show expressions"),
        "setting_name": "expression-prompt",
        "editable": True,
        "show_in_settings": True,
        "default": True
    },
    {
        "key": "personality_prompt",
        "title": _("Show a personality"),
        "description": _("Show a personality in chat"),
        "setting_name": "personality-prompt",
        "editable": True,
        "show_in_settings": True,
        "default": True
    },
    {
        "key": "custom_prompt",
        "title": _("Custom Prompt"),
        "description": _("Add your own custom prompt"),
        "setting_name": "custom_prompt",
        "text": "",
        "editable": True,
        "show_in_settings": True,
        "default": False
    }, 
]<|MERGE_RESOLUTION|>--- conflicted
+++ resolved
@@ -39,12 +39,7 @@
     "groq": {
         "key": "groq",
         "title": _("Groq"),
-<<<<<<< HEAD
         "description": "Groq.com Free and fast API using open source models. Suggested for free use.",
-=======
-        "description": "Official Groq API",
-        "website": "https://console.groq.com/",
->>>>>>> fffe37d8
         "class": GroqHandler,
         "website": "https://console.groq.com/",
     },
