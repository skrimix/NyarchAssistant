--- conflicted
+++ resolved
@@ -5,10 +5,6 @@
 from .handlers.memory import MemoripyHandler, UserSummaryHandler, SummaryMemoripyHanlder
 from .handlers.rag import LlamaIndexHanlder
 
-<<<<<<< HEAD
-DIR_NAME = "Newelle"
-SCHEMA_ID = 'io.github.qwersyk.Newelle'
-=======
 # Nyarch specific imports
 from .handlers.tts import EdgeTTSHandler, VitsHandler, VoiceVoxHanlder
 from .handlers.llm import NyarchApiHandler
@@ -17,8 +13,9 @@
 from .handlers.smart_prompt import LogicalRegressionHandler, WordLlamaPromptHandler
 
 from .dataset import DATASET, WIKI_PROMPTS
->>>>>>> e7f98e6e
-
+
+DIR_NAME = "NyarchAssistant"
+SCHEMA_ID = 'moe.nyarchlinux.assistant'
 AVAILABLE_LLMS = {
     "nyarch": {
         "key": "nyarch",
