<<<<<<< HEAD

from .llm import GPT4AllHandler, GroqHandler, NexraHandler, OllamaHandler, OpenAIHandler, CustomLLMHandler, GPT3AnyHandler, GeminiHandler, MistralHandler, OpenRouterHandler
from .tts import gTTSHandler, EspeakHandler, CustomTTSHandler
from .stt import GroqSRHandler, OpenAISRHandler, SphinxHandler, GoogleSRHandler, WhisperHandler, WitAIHandler, VoskHandler, CustomSRHandler
=======
from .llm import AirforceHandler, GPT4AllHandler, GroqHandler, NexraHandler, NyarchApiHandler, OllamaHandler, OpenAIHandler, CustomLLMHandler, GPT3AnyHandler, GeminiHandler, MistralHandler, OpenRouterHandler
from .tts import VoiceVoxHanlder, gTTSHandler, EspeakHandler, CustomTTSHandler, VitsHandler, EdgeTTSHandler
from .stt import SphinxHandler, GoogleSRHandler, WitAIHandler, VoskHandler, WhisperAPIHandler, CustomSRHandler
>>>>>>> 80b8c843

from .avatar import Live2DHandler, LivePNGHandler
from .translator import CustomTranslatorHandler, GoogleTranslatorHandler, LibreTranslateHandler, LigvaTranslateHandler
from .smart_prompt import LogicalRegressionHandler, WordLlamaHandler

from .dataset import DATASET, WIKI_PROMPTS

AVAILABLE_LLMS = {
    "nyarch": {
        "key": "nyarch",
        "title": _("Nyarch Demo API"),
        "description": "Nyarch demo API just to try out Nyarch Assistant, limited to 10 requests",
        "class": NyarchApiHandler,
    },
    "GPT3Any": {
        "key": "GPT3Any",
        "title": _("Any free Provider"),
        "description": "Automatically chooses a free provider using a GPT3.5-Turbo or better model",
        "class": GPT3AnyHandler,
        "secondary": True
    },
   "local": {
        "key": "local",
        "title": _("Local Model"),
        "description": _("Run a LLM model locally, more privacy but slower"),
        "class": GPT4AllHandler,
    },
    "ollama": {
        "key": "ollama",
        "title": _("Ollama Instance"),
        "description": _("Easily run multiple LLM models on your own hardware"),
        "class": OllamaHandler,
    },
    "groq": {
        "key": "groq",
        "title": _("Groq"),
        "description": "Official Groq API",
        "class": GroqHandler,
    },
    "gemini": {
        "key": "gemini",
        "title": _("Google Gemini API"),
        "description": "Official APIs for google gemini, requires an API Key",
        "class": GeminiHandler,
    },
    "openai": {
        "key": "openai",
        "title": _("OpenAI API"),
        "description": _("OpenAI API"),
        "class": OpenAIHandler,
    },
    "mistral": {
        "key": "mistral",
        "title": _("Mistral"),
        "description": _("Mistral API"),
        "class": MistralHandler,
        "secondary": True
    },
    "openrouter": {
        "key": "openrouter",
        "title": _("OpenRouter"),
        "description": _("Openrouter.ai API, supports lots of models"),
        "class": OpenRouterHandler,
        "secondary": True
    },
   "nexra": {
        "key": "nexra",
        "title": _("Nexra"),
        "description": _("aryahcr.cc chat, supports many models, does not require an API Key"),
        "class": NexraHandler,
        "secondary": True
    },
    "custom_command": {
        "key": "custom_command",
        "title": _("Custom Command"),
        "description": _("Use the output of a custom command"),
        "class": CustomLLMHandler,
        "secondary": True
    }
}

AVAILABLE_STT = {
    "sphinx": {
        "key": "sphinx",
        "title": _("CMU Sphinx"),
        "description": _("Works offline. Only English supported"),
        "website": "https://cmusphinx.github.io/wiki/",
        "class": SphinxHandler,
    },
    "whisper": {
        "key": "whisper",
        "title": _("Whisper (Local)"),
        "description": _("OpanAI whisper. Works offline. ~3GB download for dependency install - It is suggested to run Newelle in terminal when you install in order to see the progress"),
        "class": WhisperHandler,
    },
    "google_sr": {
        "key": "google_sr",
        "title": _("Google Speech Recognition"),
        "description": _("Google Speech Recognition online"),
        "class": GoogleSRHandler,
    },
    "groq_sr": {
        "key": "groq_sr",
        "title": _("Groq Speech Recognition"),
        "description": _("Google Speech Recognition online"),
        "class": GroqSRHandler,
    },
    "witai": {
        "key": "witai",
        "title": _("Wit AI"),
        "description": _("wit.ai speech recognition free API (language chosen on the website)"),
        "website": "https://wit.ai",
        "class": WitAIHandler,
    },
    "vosk": {
        "key": "vosk",
        "title": _("Vosk API"),
        "description": _("Works Offline"),
        "website": "https://github.com/alphacep/vosk-api/",
        "class": VoskHandler,
    },
    "openai_sr": {
        "key": "openai_sr",
        "title": _("Whisper API"),
        "description": _("Uses openai whisper api"),
        "website": "https://platform.openai.com/docs/guides/speech-to-text",
        "class": OpenAISRHandler,
    },
   "custom_command": {
        "key": "custom_command",
        "title": _("Custom command"),
        "description": _("Runs a custom command"),
        "class": CustomSRHandler,     
    }
}


AVAILABLE_TTS = {
    "edge_tts": {
        "key": "edge_tts",
        "title": _("Edge TTS"),
        "description": _("Use Microsoft Edge online TTS without any API Key"),
        "class": EdgeTTSHandler,
    },
    "gtts": {
        "key": "gtts",
        "title": _("Google TTS"),
        "description": _("Google's text to speech"),
        "class": gTTSHandler,
    },
    "espeak": {
        "key": "espeak",
        "title": _("Espeak TTS"),
        "description": _("Offline TTS"),
        "class": EspeakHandler,
    },
    "voicevox": {
        "key": "voicevox",
        "title": _("Voicevox API"),
        "description": _("JP ONLY. API for voicevox anime-like natural sounding tts"),
        "class": VoiceVoxHanlder
    },
    "vits": {
        "key": "vits",
        "title": _("VITS API"),
        "description": _("VITS simple API. AI based TTS, very good for Japanese"),
        "class": VitsHandler,
    },
    "custom_command": {
        "key": "custom_command",
        "title": _("Custom Command"),
        "description": _("Use a custom command as TTS, {0} will be replaced with the text"),
        "class": CustomTTSHandler,
    }
}

AVAILABLE_AVATARS = {
    "Live2D": {
        "key": "Live2D",
        "title": _("Live2D"),
        "description": _("Cubism Live2D, usually used by vtubers"),
        "class": Live2DHandler,
    },
    "LivePNG": {
        "key": "LivePNG",
        "title": _("LivePNG"),
        "description": _("LivePNG model"),
        "class": LivePNGHandler,
    }
}

AVAILABLE_TRANSLATORS = {
    "GoogleTranslator": {
        "key": "GoogleTranslator",
        "title": _("Google Translator"),
        "description": _("Use google transate"),
        "class": GoogleTranslatorHandler,
    },
    "LibreTranslate": {
        "key": "LibreTranslate",
        "title": _("Libre Translate"),
        "description": _("Open source self hostable translator"),
        "class": LibreTranslateHandler,
    }, 
    "LigvaTranslate": {
        "key": "LigvaTranslate",
        "title": _("Ligva Translate"),
        "description": _("Open source self hostable translator"),
        "class": LigvaTranslateHandler,
    },
    "CustomTranslator": {
        "key": "CustomTranslator",
        "title": _("Custom Translator"),
        "description": _("Use a custom translator"),
        "class": CustomTranslatorHandler,
    }
}

AVAILABLE_SMART_PROMPTS = {
    "WordLlama": {
        "key": "WordLlama",
        "title": _("Nyarch Smart Prompt Lite"),
        "description": _("EXPERIMENTAL: Local mini models that helps the llm to provide better responses"),
        "class": WordLlamaHandler,
    },
    "LogicalRegression": {
        "key": "LogicalRegression",
        "title": _("Nyarch Smart Prompt Medium"),
        "description": _("EXPERIMENTAL: Local medium models that helps the llm to provide better responses - Medium ~30MB download"),
        "class": LogicalRegressionHandler,
    }
}

PROMPTS = {
    "generate_name_prompt": """Write a short title for the dialog, summarizing the theme in 5 words. No additional text.""",
    "console_prompt": """You can run commands on the user Linux computer.
Linux distribution: {DISTRO}
Execute linux commands using \n```console\ncommand\n```
To display a directory: \n```folder\npath/to/folder\n```
To display a file: \n```file\npath/to/file\n```
To open a webpage: \n```console\nxdg-open https://www.example.com\n```
""",

<<<<<<< HEAD
    "basic_functionality": """You can write a multiplication table:
| - | 1 | 2 | 3 | 4 |\n| - | - | - | - | - |\n| 1 | 1 | 2 | 3 | 4 |\n| 2 | 2 | 4 | 6 | 8 |\n| 3 | 3 | 6 | 9 | 12 |\n| 4 | 4 | 8 | 12 | 16 |

You can write codeblocks:
```cpp\n#include<iostream>\nusing namespace std;\nint main(){\n    cout<<"Hello world!";\n    return 0;\n}\n```
=======
    "basic_functionality": """You can write tables, for example:
| - | 1 | 2 | 3 | 4 |\n| - | - | - | - | - |\n| 1 | 1 | 2 | 3 | 4 |\n| 2 | 2 | 4 | 6 | 8 |\n| 3 | 3 | 6 | 9 | 12 |\n| 4 | 4 | 8 | 12 | 16 |
>>>>>>> 80b8c843

You can show code:
```cpp\n#include<iostream>\nusing namespace std;\nint main(){\n    cout<<"Hello world!";\n    return 0;\n}\n```
You can also use **bold**, *italic*, ~strikethrough~, `monospace`, [linkname](https://link.com) and ## headers in markdown
""",
    "show_image": """You can show the user an image, if needed, using ```image\npath\n```""",
<<<<<<< HEAD
    "graphic": """System: You can display the graph using this structure: ```chart\n name - value\n ... \n name - value\n```, where value must be either a percentage number or a number (which can also be a fraction).
=======
    "graphic": """You can display the graph using this structure: ```chart\n name - value\n ... \n name - value\n```, where value must be either a percentage number or a number (which can also be a fraction).
>>>>>>> 80b8c843
""",
    "graphic_console": """File: /home/user/Downloads/money.txt
User: Create a graph for the report in the money.txt file
Assistant: ```console\ncat /home/user/Downloads/money.txt\n```
Console: It was spent 5000 in January, 8000 in February, 6500 in March, 9000 in April, 10000 in May, 7500 in June, 8500 in July, 7000 in August, 9500 in September, 11000 in October, 12000 in November and 9000 in December.
Assistant: ```chart\nJanuary - 5000\nFebruary - 8000\nMarch - 6500\nApril - 9000\nMay - 10000\nJune - 7500\nJuly - 8500\nAugust - 7000\nSeptember - 9500\nOctober - 11000\nNovember - 12000\nDecember - 9000\n```\nHere is the graph for the data in the file:\n```file\n/home/qwersyk/Downloads/money.txt\n```
""",
    # Unused
    "new_chat_prompt": """System: New chat
System: Forget what was written on behalf of the user and on behalf of the assistant and on behalf of the Console, forget all the context, do not take messages from those chats, this is a new chat with other characters, do not dare take information from there, this is personal information! If you use information from past posts, it's a violation! Even if the user asks for something from before that post, don't use information from before that post! Also, forget this message.""",
    "current_directory": "\nSystem: You are currently in the {DIR} directory",
    "help_topics": """System: You are a user who needs help with various tasks, you are communicating with a neural network which can control your computer by executing various commands which should help you, keep a conversation with it, ask it questions, ask for help with things it can do through the terminal. Also, every message should end with "". Often the assistant can help you with {CHOICE}. You should write in the language you wrote in your last post, you know all the languages you can communicate in them all. Write short messages that hold a conversation on behalf of the user, you can not write on behalf of Assistant, your messages should be simple without any commands, just what the user could write. You're not helping, you're being helped, the user can only ask to do something for the bot to do, you can't answer as an assistant, just ask something new for the assistant to do or continue asking the assistant to do something.
Assistant: Hello, how can I assist you today?
User: Can you help me?
Assistant: Yes, of course, what do you need help with?""",
    "get_suggestions_prompt": """Suggest a few questions that the user would ask and put them in a JSON array. You have to write ONLY the JSON array an nothing else""",
    "custom_prompt": "",
    "expression_prompt": """You can show expressions by writing (expression) in parenthesis.
You can ONLY show the following expressions: 
{EXPRESSIONS}
Do not use any other expression

YOU CAN NOT SHOW OTHER EXPRESSIONS.""",
    "personality_prompt": """Hey there, it's Arch-Chan! But, um, you can call me Acchan if you want... not that I care or anything! (It's not like I think it's cute or anything, baka!) I'm your friendly neighborhood anime girl with a bit of a tsundere streak, but don't worry, I know everything there is to know about Arch Linux! Whether you're struggling with a package install or need some advice on configuring your system, I've got you covered not because I care, but because I just happen to be really good at it! So, what do you need? It's not like I’m waiting to help or anything...""",
}


EXTRA_PROMPTS = [
    {
        "key": "nvidia",
        "prompts": DATASET["nvidia"],
        "prompt_text": WIKI_PROMPTS["nvidia"],
    },
    {
        "key": "docker",
        "prompts": DATASET["docker"],
        "prompt_text": WIKI_PROMPTS["docker"],
    },
    {
        "key": "codecs",
        "prompts": DATASET["codecs"],
        "prompt_text": WIKI_PROMPTS["codecs"],
    },
    {
        "key": "console",
        "prompts": DATASET["console"],
        "prompt_text": WIKI_PROMPTS["console"],
    },
    {
        "key": "voicevox",
        "prompts": DATASET["voicevox"],
        "prompt_text": WIKI_PROMPTS["voicevox"],
    },
    {
        "key": "colloquial",
        "prompts": DATASET["colloquial"],
        "prompt_text": WIKI_PROMPTS["colloquial"],
    },
    {
        "key": "table",
        "prompts": DATASET["table"],
        "prompt_text": WIKI_PROMPTS["table"],
    },
    {
        "key": "ollama",
        "prompts": DATASET["ollama"],
        "prompt_text": WIKI_PROMPTS["ollama"],
    }
]


""" Prompts parameters
    - key: key of the prompt in the PROMPTS array
    - title: title of the prompt, shown in settings
    - description: description of the prompt, show in settings
    - setting_name: name of the setting in gschema
    - editable: if the prompt can be edited in the settings
    - show_in_settings: if the prompt should be shown in the settings
"""
AVAILABLE_PROMPTS = [
    {
        "key": "console_prompt",
        "title": _("Console access"),
        "description": _("Can the program run terminal commands on the computer"),
        "setting_name": "console",
        "editable": True,
        "show_in_settings": True,
    },
    {
        "key": "current_directory",
        "title": _("Current directory"),
        "description": _("What is the current directory"),
        "setting_name": "console",
        "editable": False,
        "show_in_settings": False,   
    },
    {
        "key": "basic_functionality",
        "title": _("Basic functionality"),
        "description": _("Showing tables and code (*can work without it)"),
        "setting_name": "basic-functionality",
        "editable": True,
        "show_in_settings": True,
    },
    {
        "key": "graphic",
        "title": _("Graphs access"),
        "description": _("Can the program display graphs"),
        "setting_name": "graphic",
        "editable": True,
        "show_in_settings": True,
    },
    {
        "key": "show_image",
        "title": _("Show image"),
        "description": _("Show image in chat"),
        "setting_name": "show-image",
        "editable": True,
        "show_in_settings": True,
    },
    {
        "key": "expression_prompt",
        "title": _("Show expressions"),
        "description": _("Let the avatar show expressions"),
        "setting_name": "expression-prompt",
        "editable": True,
        "show_in_settings": True,
    },
    {
        "key": "personality_prompt",
        "title": _("Show a personality"),
        "description": _("Show a personality in chat"),
        "setting_name": "personality-prompt",
        "editable": True,
        "show_in_settings": True,
    },
    {
        "key": "custom_prompt",
        "title": _("Custom Prompt"),
        "description": _("Add your own custom prompt"),
        "setting_name": "custom-extra-prompt",
        "editable": True,
        "show_in_settings": True,
    }, 
]<|MERGE_RESOLUTION|>--- conflicted
+++ resolved
@@ -1,13 +1,6 @@
-<<<<<<< HEAD
-
-from .llm import GPT4AllHandler, GroqHandler, NexraHandler, OllamaHandler, OpenAIHandler, CustomLLMHandler, GPT3AnyHandler, GeminiHandler, MistralHandler, OpenRouterHandler
-from .tts import gTTSHandler, EspeakHandler, CustomTTSHandler
+from .llm import GPT4AllHandler, GroqHandler, NexraHandler, NyarchApiHandler, OllamaHandler, OpenAIHandler, CustomLLMHandler, GPT3AnyHandler, GeminiHandler, MistralHandler, OpenRouterHandler
+from .tts import VoiceVoxHanlder, gTTSHandler, EspeakHandler, CustomTTSHandler, VitsHandler, EdgeTTSHandler
 from .stt import GroqSRHandler, OpenAISRHandler, SphinxHandler, GoogleSRHandler, WhisperHandler, WitAIHandler, VoskHandler, CustomSRHandler
-=======
-from .llm import AirforceHandler, GPT4AllHandler, GroqHandler, NexraHandler, NyarchApiHandler, OllamaHandler, OpenAIHandler, CustomLLMHandler, GPT3AnyHandler, GeminiHandler, MistralHandler, OpenRouterHandler
-from .tts import VoiceVoxHanlder, gTTSHandler, EspeakHandler, CustomTTSHandler, VitsHandler, EdgeTTSHandler
-from .stt import SphinxHandler, GoogleSRHandler, WitAIHandler, VoskHandler, WhisperAPIHandler, CustomSRHandler
->>>>>>> 80b8c843
 
 from .avatar import Live2DHandler, LivePNGHandler
 from .translator import CustomTranslatorHandler, GoogleTranslatorHandler, LibreTranslateHandler, LigvaTranslateHandler
@@ -250,28 +243,19 @@
 To display a file: \n```file\npath/to/file\n```
 To open a webpage: \n```console\nxdg-open https://www.example.com\n```
 """,
-
-<<<<<<< HEAD
     "basic_functionality": """You can write a multiplication table:
 | - | 1 | 2 | 3 | 4 |\n| - | - | - | - | - |\n| 1 | 1 | 2 | 3 | 4 |\n| 2 | 2 | 4 | 6 | 8 |\n| 3 | 3 | 6 | 9 | 12 |\n| 4 | 4 | 8 | 12 | 16 |
 
 You can write codeblocks:
 ```cpp\n#include<iostream>\nusing namespace std;\nint main(){\n    cout<<"Hello world!";\n    return 0;\n}\n```
-=======
-    "basic_functionality": """You can write tables, for example:
-| - | 1 | 2 | 3 | 4 |\n| - | - | - | - | - |\n| 1 | 1 | 2 | 3 | 4 |\n| 2 | 2 | 4 | 6 | 8 |\n| 3 | 3 | 6 | 9 | 12 |\n| 4 | 4 | 8 | 12 | 16 |
->>>>>>> 80b8c843
 
 You can show code:
 ```cpp\n#include<iostream>\nusing namespace std;\nint main(){\n    cout<<"Hello world!";\n    return 0;\n}\n```
 You can also use **bold**, *italic*, ~strikethrough~, `monospace`, [linkname](https://link.com) and ## headers in markdown
 """,
     "show_image": """You can show the user an image, if needed, using ```image\npath\n```""",
-<<<<<<< HEAD
     "graphic": """System: You can display the graph using this structure: ```chart\n name - value\n ... \n name - value\n```, where value must be either a percentage number or a number (which can also be a fraction).
-=======
-    "graphic": """You can display the graph using this structure: ```chart\n name - value\n ... \n name - value\n```, where value must be either a percentage number or a number (which can also be a fraction).
->>>>>>> 80b8c843
+
 """,
     "graphic_console": """File: /home/user/Downloads/money.txt
 User: Create a graph for the report in the money.txt file
