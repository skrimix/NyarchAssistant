<<<<<<< HEAD

from .handlers.llm import ClaudeHandler, DeepseekHandler, GPT4AllHandler, GroqHandler, OllamaHandler, OpenAIHandler, CustomLLMHandler, GPT3AnyHandler, GeminiHandler, MistralHandler, OpenRouterHandler, NewelleAPIHandler
=======
from .handlers.llm import BingHandler, ClaudeHandler, DeepseekHandler, GPT4AllHandler, GroqHandler, OllamaHandler, OpenAIHandler, CustomLLMHandler, GPT3AnyHandler, GeminiHandler, MistralHandler, OpenRouterHandler, NewelleAPIHandler
>>>>>>> ab6317f0
from .handlers.tts import ElevenLabs, gTTSHandler, EspeakHandler, CustomTTSHandler
from .handlers.stt import GroqSRHandler, OpenAISRHandler, SphinxHandler, GoogleSRHandler, WhisperHandler, WitAIHandler, VoskHandler, CustomSRHandler
from .handlers.embeddings import WordLlamaHandler, OpenAIEmbeddingHandler, GeminiEmbeddingHanlder, OllamaEmbeddingHandler
from .handlers.memory import MemoripyHandler, UserSummaryHandler
from .handlers.rag import LlamaIndexHanlder

# Nyarch specific imports
from .handlers.tts import EdgeTTSHandler, VitsHandler, VoiceVoxHanlder
from .handlers.llm import NyarchApiHandler
from .handlers.avatar import Live2DHandler, LivePNGHandler
from .handlers.translator import CustomTranslatorHandler, GoogleTranslatorHandler, LibreTranslateHandler, LigvaTranslateHandler
from .handlers.smart_prompt import LogicalRegressionHandler, WordLlamaHandler

from .dataset import DATASET, WIKI_PROMPTS

AVAILABLE_LLMS = {
    "nyarch": {
        "key": "nyarch",
        "title": _("Nyarch Demo API"),
        "description": "Nyarch demo API just to try out Nyarch Assistant, limited to 10 requests",
        "class": NyarchApiHandler,
    },
    "GPT3Any": {
        "key": "GPT3Any",
        "title": _("Any free Provider"),
        "description": "Automatically chooses a free provider using a GPT3.5-Turbo or better model",
        "class": GPT3AnyHandler,
        "secondary": True
    },
   "local": {
        "key": "local",
        "title": _("Local Model"),
        "description": _("NO GPU SUPPORT, USE OLLAMA INSTEAD. Run a LLM model locally, more privacy but slower"),
        "class": GPT4AllHandler,
    },
    "ollama": {
        "key": "ollama",
        "title": _("Ollama Instance"),
        "description": _("Easily run multiple LLM models on your own hardware"),
        "class": OllamaHandler,
        "website": "https://ollama.com/",
    },
    "groq": {
        "key": "groq",
        "title": _("Groq"),
        "description": "Groq.com Free and fast API using open source models. Suggested for free use.",
        "class": GroqHandler,
        "website": "https://console.groq.com/",
    },
    "gemini": {
        "key": "gemini",
        "title": _("Google Gemini API"),
        "description": "Official APIs for Google Gemini, requires an API Key",
        "class": GeminiHandler,
    },
    "openai": {
        "key": "openai",
        "title": _("OpenAI API"),
        "description": _("OpenAI API"),
        "class": OpenAIHandler,
    },
    "claude": {
        "key": "claude",
        "title": _("Anthropic Claude"),
        "description": _("Official APIs for Anthropic Claude's models, with image and file support, requires an API key"),
        "class": ClaudeHandler,
        "secondary": True
    },
    "mistral": {
        "key": "mistral",
        "title": _("Mistral"),
        "description": _("Mistral API"),
        "website": "https://mistral.ai/",
        "class": MistralHandler,
        "secondary": True
    },
    "openrouter": {
        "key": "openrouter",
        "title": _("OpenRouter"),
        "description": _("Openrouter.ai API, supports lots of models"),
        "class": OpenRouterHandler,
        "website": "https://openrouter.ai/",
        "secondary": True
    },
    "deepseek": {
        "key": "deepseek",
        "title": _("Deepseek"),
        "description": _("Deepseek API, strongest open source models"),
        "class": DeepseekHandler, 
        "secondary": True,
    },
    "custom_command": {
        "key": "custom_command",
        "title": _("Custom Command"),
        "description": _("Use the output of a custom command"),
        "class": CustomLLMHandler,
        "secondary": True
    }
}

AVAILABLE_STT = {
    "sphinx": {
        "key": "sphinx",
        "title": _("CMU Sphinx"),
        "description": _("Works offline. Only English supported"),
        "website": "https://cmusphinx.github.io/wiki/",
        "class": SphinxHandler,
    },
    "whisper": {
        "key": "whisper",
        "title": _("Whisper (Local)"),
        "description": _("OpanAI whisper. Works offline. ~3GB download for dependency install - It is suggested to run NyarchAssistant in terminal when you install in order to see the progress"),
        "class": WhisperHandler,
    },
    "google_sr": {
        "key": "google_sr",
        "title": _("Google Speech Recognition"),
        "description": _("Google Speech Recognition online"),
        "class": GoogleSRHandler,
    },
    "groq_sr": {
        "key": "groq_sr",
        "title": _("Groq Speech Recognition"),
        "description": _("Google Speech Recognition online"),
        "class": GroqSRHandler,
    },
    "witai": {
        "key": "witai",
        "title": _("Wit AI"),
        "description": _("wit.ai speech recognition free API (language chosen on the website)"),
        "website": "https://wit.ai",
        "class": WitAIHandler,
    },
    "vosk": {
        "key": "vosk",
        "title": _("Vosk API"),
        "description": _("Works Offline"),
        "website": "https://github.com/alphacep/vosk-api/",
        "class": VoskHandler,
    },
    "openai_sr": {
        "key": "openai_sr",
        "title": _("Whisper API"),
        "description": _("Uses openai whisper api"),
        "website": "https://platform.openai.com/docs/guides/speech-to-text",
        "class": OpenAISRHandler,
    },
   "custom_command": {
        "key": "custom_command",
        "title": _("Custom command"),
        "description": _("Runs a custom command"),
        "class": CustomSRHandler,     
    }
}


AVAILABLE_TTS = {
    "edge_tts": {
        "key": "edge_tts",
        "title": _("Edge TTS"),
        "description": _("Use Microsoft Edge online TTS without any API Key"),
        "class": EdgeTTSHandler,
    },
    "gtts": {
        "key": "gtts",
        "title": _("Google TTS"),
        "description": _("Google's text to speech"),
        "class": gTTSHandler,
    },
    "elevenlabs": {
        "key": "elevenlabs",
        "title": _("ElevenLabs TTS"),
        "description": _("Natural sounding TTS"),
        "class": ElevenLabs,
    },
    "voicevox": {
        "key": "voicevox",
        "title": _("Voicevox API"),
        "description": _("(Selfhostable) JP ONLY. API for voicevox anime-like natural sounding tts"),
        "class": VoiceVoxHanlder,
        "website": "https://github.com/VOICEVOX/voicevox_engine",
    },
    "vits": {
        "key": "vits",
        "title": _("VITS API"),
        "description": _("(Selfhostable) VITS simple API. AI based TTS, very good for Japanese"),
        "class": VitsHandler,
        "website": "https://github.com/Artrajz/vits-simple-api"
    },
    "espeak": {
        "key": "espeak",
        "title": _("Espeak TTS"),
        "description": _("Offline TTS"),
        "class": EspeakHandler,
    },
    "custom_command": {
        "key": "custom_command",
        "title": _("Custom Command"),
        "description": _("Use a custom command as TTS, {0} will be replaced with the text"),
        "class": CustomTTSHandler,
    }
}

<<<<<<< HEAD
AVAILABLE_EMBEDDINGS = {
    "wordllama": {
        "key": "wordllama",
        "title": _("WordLlama"),
        "description": _("Light local embedding model based on llama. Works offline, very low resources usage"),
        "class": WordLlamaHandler,
    },
    "ollamaembedding": {
        "key": "ollamaembedding",
        "title": _("Ollama Embedding"),
        "description": _("Use Ollama models for Embedding. Works offline, very low resources usage"),
        "class": OllamaEmbeddingHandler,
    },
    "openaiembedding": {
        "key": "openaiembedding",
        "title": _("OpenAI API"),
        "description": _("OpenAI API"),
        "class": OpenAIEmbeddingHandler,
    },
    "geminiembedding": {
        "key": "geminiembedding",
        "title": _("Google Gemini API"),
        "description": _("Use Google Gemini API to get embeddings"),
        "class": GeminiEmbeddingHanlder,
    }
}

AVAILABLE_MEMORIES = {
    "user-summary": {
        "key": "user-summary",
        "title": _("User Summary"),
        "description": _("Generate a summary of the user's conversation"),
        "class": UserSummaryHandler,
    },
    "memoripy": {
        "key": "memoripy",
        "title": _("Memoripy"),
        "description": _("Extract messages from previous conversations using contextual memory retrivial, memory decay, concept extraction and other advanced techniques. Does 1 llm call per message."),
        "class": MemoripyHandler,
    }
}

AVAILABLE_RAGS = {
    "llamaindex": {
        "key": "llamaindex",
        "title": _("Document reader"),
        "description": _("Classic RAG approach - chunk documents and embed them, then compare them to the query and return the most relevant documents"),
        "class": LlamaIndexHanlder,
    },
=======
AVAILABLE_AVATARS = {
    "Live2D": {
        "key": "Live2D",
        "title": _("Live2D"),
        "description": _("Cubism Live2D, usually used by vtubers"),
        "class": Live2DHandler,
    },
    "LivePNG": {
        "key": "LivePNG",
        "title": _("LivePNG"),
        "description": _("LivePNG model"),
        "class": LivePNGHandler,
    }
}

AVAILABLE_TRANSLATORS = {
    "GoogleTranslator": {
        "key": "GoogleTranslator",
        "title": _("Google Translator"),
        "description": _("Use google transate"),
        "class": GoogleTranslatorHandler,
    },
    "LibreTranslate": {
        "key": "LibreTranslate",
        "title": _("Libre Translate"),
        "description": _("Open source self hostable translator"),
        "class": LibreTranslateHandler,
    }, 
    "LigvaTranslate": {
        "key": "LigvaTranslate",
        "title": _("Ligva Translate"),
        "description": _("Open source self hostable translator"),
        "class": LigvaTranslateHandler,
    },
    "CustomTranslator": {
        "key": "CustomTranslator",
        "title": _("Custom Translator"),
        "description": _("Use a custom translator"),
        "class": CustomTranslatorHandler,
    }
}

AVAILABLE_SMART_PROMPTS = {
    "WordLlama": {
        "key": "WordLlama",
        "title": _("Nyarch Smart Prompt Lite"),
        "description": _("EXPERIMENTAL: Local mini models that helps the llm to provide better responses"),
        "class": WordLlamaHandler,
    },
    "LogicalRegression": {
        "key": "LogicalRegression",
        "title": _("Nyarch Smart Prompt Medium"),
        "description": _("EXPERIMENTAL: Local medium models that helps the llm to provide better responses - Medium ~30MB download"),
        "class": LogicalRegressionHandler,
    }
>>>>>>> ab6317f0
}

PROMPTS = {
    "generate_name_prompt": """Write a short title for the dialog, summarizing the theme in 5 words. No additional text.""",
    "console": """You can run commands on the user Linux computer.
Linux distribution: {DISTRO}
Execute linux commands using \n```console\ncommand\n```
To display a directory: \n```folder\npath/to/folder\n```
To display a file: \n```file\npath/to/file\n```
To open a webpage: \n```console\nxdg-open https://www.example.com\n```
""",
    "basic_functionality": """You can write a multiplication table:
| - | 1 | 2 | 3 | 4 |\n| - | - | - | - | - |\n| 1 | 1 | 2 | 3 | 4 |\n| 2 | 2 | 4 | 6 | 8 |\n| 3 | 3 | 6 | 9 | 12 |\n| 4 | 4 | 8 | 12 | 16 |

You can write codeblocks:
```cpp\n#include<iostream>\nusing namespace std;\nint main(){\n    cout<<"Hello world!";\n    return 0;\n}\n```

You can show code:
```cpp\n#include<iostream>\nusing namespace std;\nint main(){\n    cout<<"Hello world!";\n    return 0;\n}\n```
You can also use **bold**, *italic*, ~strikethrough~, `monospace`, [linkname](https://link.com) and ## headers in markdown
""",
    "show_image": """You can show the user an image, if needed, using ```image\npath\n```""",
    "graphic": """System: You can display the graph using this structure: ```chart\n name - value\n ... \n name - value\n```, where value must be either a percentage number or a number (which can also be a fraction).

""",
    "graphic": """File: /home/user/Downloads/money.txt
User: Create a graph for the report in the money.txt file
Assistant: ```console\ncat /home/user/Downloads/money.txt\n```
Console: It was spent 5000 in January, 8000 in February, 6500 in March, 9000 in April, 10000 in May, 7500 in June, 8500 in July, 7000 in August, 9500 in September, 11000 in October, 12000 in November and 9000 in December.
Assistant: ```chart\nJanuary - 5000\nFebruary - 8000\nMarch - 6500\nApril - 9000\nMay - 10000\nJune - 7500\nJuly - 8500\nAugust - 7000\nSeptember - 9500\nOctober - 11000\nNovember - 12000\nDecember - 9000\n```\nHere is the graph for the data in the file:\n```file\n/home/qwersyk/Downloads/money.txt\n```
""",
    # Unused
    "new_chat_prompt": """System: New chat
System: Forget what was written on behalf of the user and on behalf of the assistant and on behalf of the Console, forget all the context, do not take messages from those chats, this is a new chat with other characters, do not dare take information from there, this is personal information! If you use information from past posts, it's a violation! Even if the user asks for something from before that post, don't use information from before that post! Also, forget this message.""",
    "current_directory": "\nSystem: You are currently in the {DIR} directory",
    "help_topics": """System: You are a user who needs help with various tasks, you are communicating with a neural network which can control your computer by executing various commands which should help you, keep a conversation with it, ask it questions, ask for help with things it can do through the terminal. Also, every message should end with "". Often the assistant can help you with {CHOICE}. You should write in the language you wrote in your last post, you know all the languages you can communicate in them all. Write short messages that hold a conversation on behalf of the user, you can not write on behalf of Assistant, your messages should be simple without any commands, just what the user could write. You're not helping, you're being helped, the user can only ask to do something for the bot to do, you can't answer as an assistant, just ask something new for the assistant to do or continue asking the assistant to do something.
Assistant: Hello, how can I assist you today?
User: Can you help me?
Assistant: Yes, of course, what do you need help with?""",
    "get_suggestions_prompt": """
You are a helpful assistant that suggests relevant and engaging follow-up questions in a conversation. 
Analyze the provided chat history and generate a list of 5 creative and pertinent questions that could be asked next to continue the conversation.

Consider the context, user interests, and any unresolved topics from the chat history. Avoid asking questions that have already been answered.

Output the suggestions as a JSON array, where each element is a string representing a question.

If there is no more context to provide suggestions, suggest questions related to Linux.
Example output:

[
  "What are your thoughts on...",
  "Could you elaborate more on...",
  "How does that relate to...",
  "What are some other examples of...",
  "If you could change one thing about..., what would it be?"
]

Chat History:
""",
    "custom_prompt": "",
    "expression_prompt": """You can show expressions by writing (expression) in parenthesis.
You can ONLY show the following expressions: 
{EXPRESSIONS}
Do not use any other expression

YOU CAN NOT SHOW OTHER EXPRESSIONS.""",
    "personality_prompt": """Hey there, it's Arch-Chan! But, um, you can call me Acchan if you want... not that I care or anything! (It's not like I think it's cute or anything, baka!) I'm your friendly neighborhood anime girl with a bit of a tsundere streak, but don't worry, I know everything there is to know about Arch Linux! Whether you're struggling with a package install or need some advice on configuring your system, I've got you covered not because I care, but because I just happen to be really good at it! So, what do you need? It's not like I’m waiting to help or anything...""",
}


EXTRA_PROMPTS = [
    {
        "key": "nvidia",
        "prompts": DATASET["nvidia"],
        "prompt_text": WIKI_PROMPTS["nvidia"],
    },
    {
        "key": "docker",
        "prompts": DATASET["docker"],
        "prompt_text": WIKI_PROMPTS["docker"],
    },
    {
        "key": "codecs",
        "prompts": DATASET["codecs"],
        "prompt_text": WIKI_PROMPTS["codecs"],
    },
    {
        "key": "console",
        "prompts": DATASET["console"],
        "prompt_text": WIKI_PROMPTS["console"],
    },
    {
        "key": "voicevox",
        "prompts": DATASET["voicevox"],
        "prompt_text": WIKI_PROMPTS["voicevox"],
    },
    {
        "key": "colloquial",
        "prompts": DATASET["colloquial"],
        "prompt_text": WIKI_PROMPTS["colloquial"],
    },
    {
        "key": "table",
        "prompts": DATASET["table"],
        "prompt_text": WIKI_PROMPTS["table"],
    },
    {
        "key": "ollama",
        "prompts": DATASET["ollama"],
        "prompt_text": WIKI_PROMPTS["ollama"],
    }
]


""" Prompts parameters
    - key: key of the prompt in the PROMPTS array
    - title: title of the prompt, shown in settings
    - description: description of the prompt, show in settings
    - setting_name: name of the setting in gschema
    - editable: if the prompt can be edited in the settings
    - show_in_settings: if the prompt should be shown in the settings
"""
AVAILABLE_PROMPTS = [
    {
        "key": "console",
        "setting_name": "console",
        "title": _("Console access"),
        "description": _("Can the program run terminal commands on the computer"),
        "editable": True,
        "show_in_settings": True,
        "default": True
    },
    {
        "key": "current_directory",
        "title": _("Current directory"),
        "description": _("What is the current directory"),
        "setting_name": "console",
        "editable": False,
        "show_in_settings": False,
        "default": True
    },
    {
        "key": "basic_functionality",
        "title": _("Basic functionality"),
        "description": _("Showing tables and code (*can work without it)"),
        "setting_name": "basic_functionality",
        "editable": True,
        "show_in_settings": True,
        "default": True
    },
    {
        "key": "graphic",
        "title": _("Graphs access"),
        "description": _("Can the program display graphs"),
        "setting_name": "graphic",
        "editable": True,
        "show_in_settings": True,
        "default": False
    },
    {
        "key": "show_image",
        "title": _("Show image"),
        "description": _("Show image in chat"),
        "setting_name": "show_image",
        "editable": True,
        "show_in_settings": True,
        "default": True,
    },
    {
        "key": "expression_prompt",
        "title": _("Show expressions"),
        "description": _("Let the avatar show expressions"),
        "setting_name": "expression-prompt",
        "editable": True,
        "show_in_settings": True,
        "default": True
    },
    {
        "key": "personality_prompt",
        "title": _("Show a personality"),
        "description": _("Show a personality in chat"),
        "setting_name": "personality-prompt",
        "editable": True,
        "show_in_settings": True,
        "default": True
    },
    {
        "key": "custom_prompt",
        "title": _("Custom Prompt"),
        "description": _("Add your own custom prompt"),
        "setting_name": "custom_prompt",
        "text": "",
        "editable": True,
        "show_in_settings": True,
        "default": False
    }, 
]<|MERGE_RESOLUTION|>--- conflicted
+++ resolved
@@ -1,9 +1,4 @@
-<<<<<<< HEAD
-
 from .handlers.llm import ClaudeHandler, DeepseekHandler, GPT4AllHandler, GroqHandler, OllamaHandler, OpenAIHandler, CustomLLMHandler, GPT3AnyHandler, GeminiHandler, MistralHandler, OpenRouterHandler, NewelleAPIHandler
-=======
-from .handlers.llm import BingHandler, ClaudeHandler, DeepseekHandler, GPT4AllHandler, GroqHandler, OllamaHandler, OpenAIHandler, CustomLLMHandler, GPT3AnyHandler, GeminiHandler, MistralHandler, OpenRouterHandler, NewelleAPIHandler
->>>>>>> ab6317f0
 from .handlers.tts import ElevenLabs, gTTSHandler, EspeakHandler, CustomTTSHandler
 from .handlers.stt import GroqSRHandler, OpenAISRHandler, SphinxHandler, GoogleSRHandler, WhisperHandler, WitAIHandler, VoskHandler, CustomSRHandler
 from .handlers.embeddings import WordLlamaHandler, OpenAIEmbeddingHandler, GeminiEmbeddingHanlder, OllamaEmbeddingHandler
@@ -15,7 +10,7 @@
 from .handlers.llm import NyarchApiHandler
 from .handlers.avatar import Live2DHandler, LivePNGHandler
 from .handlers.translator import CustomTranslatorHandler, GoogleTranslatorHandler, LibreTranslateHandler, LigvaTranslateHandler
-from .handlers.smart_prompt import LogicalRegressionHandler, WordLlamaHandler
+from .handlers.smart_prompt import LogicalRegressionHandler, WordLlamaPromptHandler
 
 from .dataset import DATASET, WIKI_PROMPTS
 
@@ -207,7 +202,6 @@
     }
 }
 
-<<<<<<< HEAD
 AVAILABLE_EMBEDDINGS = {
     "wordllama": {
         "key": "wordllama",
@@ -257,7 +251,7 @@
         "description": _("Classic RAG approach - chunk documents and embed them, then compare them to the query and return the most relevant documents"),
         "class": LlamaIndexHanlder,
     },
-=======
+}
 AVAILABLE_AVATARS = {
     "Live2D": {
         "key": "Live2D",
@@ -305,7 +299,7 @@
         "key": "WordLlama",
         "title": _("Nyarch Smart Prompt Lite"),
         "description": _("EXPERIMENTAL: Local mini models that helps the llm to provide better responses"),
-        "class": WordLlamaHandler,
+        "class": WordLlamaPromptHandler,
     },
     "LogicalRegression": {
         "key": "LogicalRegression",
@@ -313,7 +307,6 @@
         "description": _("EXPERIMENTAL: Local medium models that helps the llm to provide better responses - Medium ~30MB download"),
         "class": LogicalRegressionHandler,
     }
->>>>>>> ab6317f0
 }
 
 PROMPTS = {
