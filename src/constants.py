--- conflicted
+++ resolved
@@ -109,20 +109,12 @@
         "website": "https://cmusphinx.github.io/wiki/",
         "class": SphinxHandler,
     },
-<<<<<<< HEAD
     "whispercpp": {
         "key": "whispercpp",
         "title": _("Whisper C++"),
         "description": _("Works offline. Optimized Whisper impelementation written in C++"),
         "website": "https://github.com/ggerganov/whisper.cpp",
         "class": WhisperCPPHandler,
-=======
-    "whisper": {
-        "key": "whisper",
-        "title": _("Whisper (Local)"),
-        "description": _("OpanAI whisper. Works offline. ~3GB download for dependency install - It is suggested to run NyarchAssistant in terminal when you install in order to see the progress"),
-        "class": WhisperHandler,
->>>>>>> c05c13ea
     },
     "google_sr": {
         "key": "google_sr",
@@ -167,15 +159,12 @@
 
 
 AVAILABLE_TTS = {
-<<<<<<< HEAD
-=======
     "edge_tts": {
         "key": "edge_tts",
         "title": _("Edge TTS"),
         "description": _("Use Microsoft Edge online TTS without any API Key"),
         "class": EdgeTTSHandler,
     },
->>>>>>> c05c13ea
     "gtts": {
         "key": "gtts",
         "title": _("Google TTS"),
@@ -194,7 +183,6 @@
         "description": _("Natural sounding TTS"),
         "class": ElevenLabs,
     },
-<<<<<<< HEAD
     "openai_tts": {
         "key": "openai_tts",
         "title": _("OpenAI TTS"),
@@ -212,7 +200,7 @@
         "title": _("Custom OpenAI TTS"),
         "description": _("Custom OpenAI TTS"),
         "class": CustomOpenAITTSHandler,
-=======
+    },
     "voicevox": {
         "key": "voicevox",
         "title": _("Voicevox API"),
@@ -226,7 +214,6 @@
         "description": _("(Selfhostable) VITS simple API. AI based TTS, very good for Japanese"),
         "class": VitsHandler,
         "website": "https://github.com/Artrajz/vits-simple-api"
->>>>>>> c05c13ea
     },
     "espeak": {
         "key": "espeak",
@@ -357,7 +344,6 @@
 
 PROMPTS = {
     "generate_name_prompt": """Write a short title for the dialog, summarizing the theme in 5 words. No additional text.""",
-<<<<<<< HEAD
     "assistant": """**Date:** {DATE}  
 
 You are an advanced AI assistant designed to provide clear, accurate, and helpful responses across a wide range of topics. Your goals are:  
@@ -388,16 +374,7 @@
 ```file  
 /path/to/file  
 ```  
-Ensure that commands are safe, relevant, and do not cause unintended system modifications unless explicitly requested by the user.  
-=======
-    "console": """You can run commands on the user Linux computer.
-Linux distribution: {DISTRO}
-Execute linux commands using \n```console\ncommand\n```
-To display a directory: \n```folder\npath/to/folder\n```
-To display a file: \n```file\npath/to/file\n```
-To open a webpage: \n```console\nxdg-open https://www.example.com\n```
->>>>>>> c05c13ea
-""",
+Ensure that commands are safe, relevant, and do not cause unintended system modifications unless explicitly requested by the user.""",  
     "basic_functionality": """You can write a multiplication table:
 | - | 1 | 2 | 3 | 4 |\n| - | - | - | - | - |\n| 1 | 1 | 2 | 3 | 4 |\n| 2 | 2 | 4 | 6 | 8 |\n| 3 | 3 | 6 | 9 | 12 |\n| 4 | 4 | 8 | 12 | 16 |
 
@@ -518,7 +495,7 @@
         "description": _("General purpose prompt to enhance the LLM answers and give more context"),
         "editable": True,
         "show_in_settings": True,
-        "default": True
+        "default": False
     },
     {
         "key": "console",
