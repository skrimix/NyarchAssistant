from .tts import TTSHandler
from .custom_handler import CustomTTSHandler
from .espeak_handler import EspeakHandler
from .gtts_handler import gTTSHandler
from .elevenlabs_handler import ElevenLabs
<<<<<<< HEAD
from .kokoro_handler import KokoroTTSHandler
=======
from .edge_handler import EdgeTTSHandler
from .vits_handler import VitsHandler
from .voicevox_handler import VoiceVoxHanlder
>>>>>>> e7f98e6e

__all__ = [
    "TTSHandler",
    "CustomTTSHandler",
    "EspeakHandler",
    "gTTSHandler",
    "ElevenLabs",
<<<<<<< HEAD
    "KokoroTTSHandler"
=======
    "EdgeTTSHandler",
    "VitsHandler",
    "VoiceVoxHanlder"
>>>>>>> e7f98e6e
]
<|MERGE_RESOLUTION|>--- conflicted
+++ resolved
@@ -3,13 +3,10 @@
 from .espeak_handler import EspeakHandler
 from .gtts_handler import gTTSHandler
 from .elevenlabs_handler import ElevenLabs
-<<<<<<< HEAD
 from .kokoro_handler import KokoroTTSHandler
-=======
 from .edge_handler import EdgeTTSHandler
 from .vits_handler import VitsHandler
 from .voicevox_handler import VoiceVoxHanlder
->>>>>>> e7f98e6e
 
 __all__ = [
     "TTSHandler",
@@ -17,11 +14,8 @@
     "EspeakHandler",
     "gTTSHandler",
     "ElevenLabs",
-<<<<<<< HEAD
     "KokoroTTSHandler"
-=======
     "EdgeTTSHandler",
     "VitsHandler",
     "VoiceVoxHanlder"
->>>>>>> e7f98e6e
 ]
