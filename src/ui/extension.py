--- conflicted
+++ resolved
@@ -19,20 +19,12 @@
         self.settings = Gio.Settings.new('moe.nyarchlinux.assistant')
 
         self.directory = GLib.get_user_config_dir()
-<<<<<<< HEAD
         self.controller : NewelleController = app.win.controller
         self.path = self.controller.extension_path 
         self.pip_directory = self.controller.pip_path 
         self.extension_path = self.controller.extension_path 
         self.extensions_cache = self.controller.extension_path
                 
-=======
-        self.path = os.path.join(self.directory, "extensions")
-        self.pip_directory = os.path.join(self.directory, "pip")
-        self.extension_path = os.path.join(self.directory, "extensions")
-        self.extensions_cache = os.path.join(self.directory, "extensions_cache")
-               
->>>>>>> 0978af85
         self.app = app
         self.set_default_size(500, 500)
         self.set_transient_for(app.win)
@@ -50,14 +42,8 @@
     def update(self):
         self.extensionloader = ExtensionLoader(self.extension_path, pip_path=self.pip_directory, extension_cache=self.extensions_cache, settings=self.settings)
         self.extensionloader.load_extensions()
-<<<<<<< HEAD
         self.controller.set_extensionsloader(self.extensionloader) 
         settings = Settings(self.app, self.controller, headless=True)
-=======
-    
-        print("ae")
-        settings = Settings(self.app, headless=True)
->>>>>>> 0978af85
 
         self.main = Gtk.Box(margin_top=10,margin_start=10,margin_bottom=10,margin_end=10,valign=Gtk.Align.FILL,halign=Gtk.Align.CENTER,orientation=Gtk.Orientation.VERTICAL)
         self.main.set_size_request(300, -1)
