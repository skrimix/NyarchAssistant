--- conflicted
+++ resolved
@@ -144,15 +144,9 @@
                         application_icon='moe.nyarchlinux.assistant',
                         developer_name='qwersyk',
                         version=self.version,
-<<<<<<< HEAD
-                        issue_url='https://github.com/qwersyk/Newelle/issues',
-                        website='https://github.com/qwersyk/Newelle',
-                        developers=['Yehor Hliebov  https://github.com/qwersyk',"Francesco Caracciolo https://github.com/FrancescoCaracciolo", "Pim Snel https://github.com/mipmip"],
-=======
                         issue_url='https://github.com/NyarchLinux/NyarchAssistant/issues',
                         website='https://github.com/NyarchLinux/NyarchAssistant',
-                        developers=['Yehor Hliebov  https://github.com/qwersyk',"Francesco Caracciolo https://github.com/FrancescoCaracciolo"],
->>>>>>> 558ce3d3
+                        developers=['Yehor Hliebov  https://github.com/qwersyk',"Francesco Caracciolo https://github.com/FrancescoCaracciolo", "Pim Snel https://github.com/mipmip"],
                         documenters=["Francesco Caracciolo https://github.com/FrancescoCaracciolo"],
                         designers=["Nokse22 https://github.com/Nokse22", "Jared Tweed https://github.com/JaredTweed"],
                         translator_credits="\n".join(["Amine Saoud (Arabic) https://github.com/amiensa","Heimen Stoffels (Dutch) https://github.com/Vistaus","Albano Battistella (Italian) https://github.com/albanobattistella","Oliver Tzeng (Traditional Chinese, all languages) https://github.com/olivertzeng","Aritra Saha (Bengali, Hindi) https://github.com/olumolu"]),
