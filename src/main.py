--- conflicted
+++ resolved
@@ -7,21 +7,14 @@
 gi.require_version('Adw', '1')
 gi.require_version("WebKit", "6.0")
 
-<<<<<<< HEAD
-=======
-
->>>>>>> 73da5467
 from gi.repository import Gtk, Adw, Gio, Gdk
 from .ui.settings import Settings
 from .window import MainWindow
 from .ui.shortcuts import Shortcuts
 from .ui.thread_editing import ThreadEditing
 from .ui.extension import Extension
-<<<<<<< HEAD
 from .ui.mini_window import MiniWindow
-=======
-
->>>>>>> 73da5467
+
 
 class MyApp(Adw.Application):
     def __init__(self, version, **kwargs):
