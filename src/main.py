--- conflicted
+++ resolved
@@ -148,15 +148,9 @@
                         website='https://github.com/NyarchLinux/NyarchAssistant',
                         developers=['Yehor Hliebov  https://github.com/qwersyk',"Francesco Caracciolo https://github.com/FrancescoCaracciolo"],
                         documenters=["Francesco Caracciolo https://github.com/FrancescoCaracciolo"],
-<<<<<<< HEAD
                         designers=["Nokse22 https://github.com/Nokse22", "Jared Tweed https://github.com/JaredTweed"],
                         translator_credits="\n".join(["Amine Saoud (Arabic) https://github.com/amiensa","Heimen Stoffels (Dutch) https://github.com/Vistaus","Albano Battistella (Italian) https://github.com/albanobattistella","Oliver Tzeng (Traditional Chinese, all languages) https://github.com/olivertzeng","Aritra Saha (Bengali, Hindi) https://github.com/olumolu"]),
-                        copyright='© 2025 qwersyk').present()
-=======
-                        designers=["Nokse22 https://github.com/Nokse22"],
-                        translator_credits="\n".join(["Amine Saoud (Arabic) https://github.com/amiensa","Heimen Stoffels (Dutch) https://github.com/Vistaus","Albano Battistella (Italian) https://github.com/albanobattistella"]),
                         copyright='© 2025 qwersyk & NyarchLinux').present()
->>>>>>> 423f0519
 
     def thread_editing_action(self, *a):
         threadediting = ThreadEditing(self)
