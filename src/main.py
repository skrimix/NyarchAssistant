import sys
import os
import gi 

gi.require_version('Gtk', '4.0')
gi.require_version('GtkSource', '5')
gi.require_version('Adw', '1')
<<<<<<< HEAD
from gi.repository import Gtk, Adw, Gio, Gdk
from .ui.settings import Settings
=======
gi.require_version("WebKit", "6.0")
from gi.repository import Gtk, Adw, Pango, Gio, Gdk, GtkSource, GObject
from .settings import Settings
>>>>>>> 66a276e3
from .window import MainWindow
from .ui.shortcuts import Shortcuts
from .ui.thread_editing import ThreadEditing
from .ui.extension import Extension


class MyApp(Adw.Application):
    def __init__(self, version, **kwargs):
        self.version = version
        super().__init__(**kwargs)
        css = '''
        .code{
        background-color: rgb(38,38,38);
        }

        .code .sourceview text{
            background-color: rgb(38,38,38);
        }
        .code .sourceview border gutter{
            background-color: rgb(38,38,38);
        }
        .sourceview{
            color: rgb(192,191,188);
        }
        .copy-action{
            color:rgb(255,255,255);
            background-color: rgb(38,162,105);
        }
        .large{
            -gtk-icon-size:100px;
        }
        .empty-folder{
            font-size:25px;
            font-weight:800;
            -gtk-icon-size:120px;
        }
        .user{
            background-color: rgba(61, 152, 255,0.03);
        }
        .assistant{
            background-color: rgba(184, 134, 17,0.02);
        }
        .done{
            background-color: rgba(33, 155, 98,0.02);
        }
        .failed{
            background-color: rgba(254, 31, 41,0.02);
        }
        .file{
            background-color: rgba(222, 221, 218,0.03);
        }
        .folder{
            background-color: rgba(189, 233, 255,0.03);
        }
        .message-warning{
            background-color: rgba(184, 134, 17,0.02);
        }
        .transparent{
            background-color: rgba(0,0,0,0);
        }
        .chart{
            background-color: rgba(61, 152, 255,0.25);
        }
        .right-angles{
            border-radius: 0;
        }
        .image{
            -gtk-icon-size:400px;
        }
        .video {
            min-height: 400px;
        }
        '''
        css_provider = Gtk.CssProvider()
        css_provider.load_from_data(css, -1)
        display = Gdk.Display.get_default() 
        if display is not None:
            Gtk.StyleContext.add_provider_for_display(
                display,
                css_provider,
                Gtk.STYLE_PROVIDER_PRIORITY_APPLICATION
            )
        self.connect('activate', self.on_activate)
        action = Gio.SimpleAction.new("about", None)
        action.connect('activate', self.on_about_action)
        self.add_action(action)
        action = Gio.SimpleAction.new("shortcuts", None)
        action.connect('activate', self.on_shortcuts_action)
        self.add_action(action)
        action = Gio.SimpleAction.new("settings", None)
        action.connect('activate', self.settings_action)
        self.add_action(action)
        action = Gio.SimpleAction.new("thread_editing", None)
        action.connect('activate', self.thread_editing_action)
        self.add_action(action)
        action = Gio.SimpleAction.new("extension", None)
        action.connect('activate', self.extension_action)
        self.add_action(action)

    def create_action(self, name, callback, shortcuts=None):
        action = Gio.SimpleAction.new(name, None)
        action.connect("activate", callback)
        self.add_action(action)
        if shortcuts:
            self.set_accels_for_action(f"app.{name}", shortcuts)

    def on_shortcuts_action(self, *a):
        shortcuts = Shortcuts(self)
        shortcuts.present()

    def on_about_action(self, *a):
        Adw.AboutWindow(transient_for=self.props.active_window,
                        application_name='Nyarch Assistant',
                        application_icon='moe.nyarchlinux.assistant',
                        developer_name='qwersyk',
                        version=self.version,
                        issue_url='https://github.com/NyarchLinux/NyarchAssistant/issues',
                        website='https://github.com/NyarchLinux/NyarchAssistant',
                        developers=['Yehor Hliebov  https://github.com/qwersyk',"Francesco Caracciolo https://github.com/FrancescoCaracciolo"],
                        documenters=["Francesco Caracciolo https://github.com/FrancescoCaracciolo"],
                        designers=["Nokse22 https://github.com/Nokse22"],
                        translator_credits="\n".join(["Amine Saoud (Arabic) https://github.com/amiensa","Heimen Stoffels (Dutch) https://github.com/Vistaus","Albano Battistella (Italian) https://github.com/albanobattistella"]),
                        copyright='© 2024 qwersyk').present()

    def thread_editing_action(self, *a):
        threadediting = ThreadEditing(self)
        threadediting.present()

    def settings_action(self, *a):
        settings = Settings(self)
        settings.present()
        settings.connect("close-request", self.close_settings)
        self.settingswindow = settings

    def close_settings(self, *a):
        settings = Gio.Settings.new('moe.nyarchlinux.assistant')
        settings.set_int("chat", self.win.chat_id)
        settings.set_string("path", os.path.normpath(self.win.main_path))
        self.win.update_settings()
        self.settingswindow.destroy()
        return True

    def extension_action(self, *a):
        extension = Extension(self)
        def close(win):
            settings = Gio.Settings.new('moe.nyarchlinux.assistant')
            settings.set_int("chat", self.win.chat_id)
            settings.set_string("path", os.path.normpath(self.win.main_path))
            self.win.update_settings()
            win.destroy()
            return True
        extension.connect("close-request", close) 
        extension.present()
    
    def close_window(self, *a):
        if all(element.poll() is not None for element in self.win.streams):
            if self.win.avatar_handler is not None:
                self.win.avatar_handler.destroy()
            return False
        else:
            dialog = Adw.MessageDialog(
                transient_for=self.win,
                heading=_("Terminal threads are still running in the background"),
                body=_("When you close the window, they will be automatically terminated"),
                body_use_markup=True
            )
            dialog.add_response("cancel", _("Cancel"))
            dialog.add_response("close", _("Close"))
            dialog.set_response_appearance("close", Adw.ResponseAppearance.DESTRUCTIVE)
            dialog.set_default_response("cancel")
            dialog.set_close_response("cancel")
            dialog.connect("response", self.close_message)
            dialog.present()
            return True
    
    def close_message(self,a,status):
        if status=="close":
            for i in self.win.streams:
                i.terminate()
            if self.win.avatar is not None:
                self.win.avatar_handler.destroy()
            self.win.destroy()
    
    def on_activate(self, app):
        self.win = MainWindow(application=app)
        self.win.connect("close-request", self.close_window)
        self.win.present()

    def focus_message(self, *a):
        self.win.focus_input()

    def reload_chat(self,*a):
        self.win.show_chat()
        self.win.notification_block.add_toast(
                Adw.Toast(title=_('Chat is rebooted')))

    def reload_folder(self,*a):
        self.win.update_folder()
        self.win.notification_block.add_toast(
                Adw.Toast(title=_('Folder is rebooted')))

    def new_chat(self,*a):
        self.win.new_chat(None)
        self.win.notification_block.add_toast(
                Adw.Toast(title=_('Chat is created')))

    def start_recording(self,*a):
        self.win.start_recording(self.win.recording_button)

    def stop_tts(self,*a):
        self.win.mute_tts(self.win.mute_tts_button)
    
    def do_shutdown(self):
        self.win.save_chat()
        settings = Gio.Settings.new('moe.nyarchlinux.assistant')
        settings.set_int("chat", self.win.chat_id)
        settings.set_string("path", os.path.normpath(self.win.main_path))
        self.win.stream_number_variable += 1
        Gtk.Application.do_shutdown(self)
        os._exit(1)


def main(version):
    app = MyApp(application_id="moe.nyarchlinux.assistant", version = version)
    app.create_action('reload_chat', app.reload_chat, ['<primary>r'])
    app.create_action('reload_folder', app.reload_folder, ['<primary>e'])
    app.create_action('new_chat', app.new_chat, ['<primary>t'])
    app.create_action('focus_message', app.focus_message, ['<primary>l'])
    app.create_action('start_recording', app.start_recording, ['<primary>s'])
    app.create_action('stop_tts', app.stop_tts, ['<primary>k'])
    app.run(sys.argv)<|MERGE_RESOLUTION|>--- conflicted
+++ resolved
@@ -5,14 +5,11 @@
 gi.require_version('Gtk', '4.0')
 gi.require_version('GtkSource', '5')
 gi.require_version('Adw', '1')
-<<<<<<< HEAD
+gi.require_version("WebKit", "6.0")
+
+
 from gi.repository import Gtk, Adw, Gio, Gdk
 from .ui.settings import Settings
-=======
-gi.require_version("WebKit", "6.0")
-from gi.repository import Gtk, Adw, Pango, Gio, Gdk, GtkSource, GObject
-from .settings import Settings
->>>>>>> 66a276e3
 from .window import MainWindow
 from .ui.shortcuts import Shortcuts
 from .ui.thread_editing import ThreadEditing
