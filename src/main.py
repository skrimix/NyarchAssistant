import sys
import os
import gi 

gi.require_version('Gtk', '4.0')
gi.require_version('GtkSource', '5')
gi.require_version('Adw', '1')
gi.require_version("WebKit", "6.0")

from gi.repository import Gtk, Adw, Gio, Gdk
from .ui.settings import Settings
from .window import MainWindow
from .ui.shortcuts import Shortcuts
from .ui.thread_editing import ThreadEditing
from .ui.extension import Extension
from .ui.mini_window import MiniWindow


class MyApp(Adw.Application):
    def __init__(self, version, **kwargs):
        self.version = version
        super().__init__(**kwargs)
        self.settings = Gio.Settings.new("moe.nyarchlinux.assistant")
        css = '''
        .code{
        background-color: rgb(38,38,38);
        }

        .code .sourceview text{
            background-color: rgb(38,38,38);
        }
        .code .sourceview border gutter{
            background-color: rgb(38,38,38);
        }
        .sourceview{
            color: rgb(192,191,188);
        }
        .copy-action{
            color:rgb(255,255,255);
            background-color: rgb(38,162,105);
        }
        .large{
            -gtk-icon-size:100px;
        }
        .empty-folder{
            font-size:25px;
            font-weight:800;
            -gtk-icon-size:120px;
        }
        .user{
            background-color: rgba(61, 152, 255,0.03);
        }
        .assistant{
            background-color: rgba(184, 134, 17,0.02);
        }
        .done{
            background-color: rgba(33, 155, 98,0.02);
        }
        .failed{
            background-color: rgba(254, 31, 41,0.02);
        }
        .file{
            background-color: rgba(222, 221, 218,0.03);
        }
        .folder{
            background-color: rgba(189, 233, 255,0.03);
        }
        .message-warning{
            background-color: rgba(184, 134, 17,0.02);
        }
        .transparent{
            background-color: rgba(0,0,0,0);
        }
        .chart{
            background-color: rgba(61, 152, 255,0.25);
        }
        .right-angles{
            border-radius: 0;
        }
        .image{
            -gtk-icon-size:400px;
        }
        .video {
            min-height: 400px;
        }
        .mini-window {
            border-radius: 12px;
            border: 1px solid alpha(@card_fg_color, 0.15);
            box-shadow: 0 2px 4px alpha(black, 0.1);
            margin: 4px;
        }
        '''
        css_provider = Gtk.CssProvider()
        css_provider.load_from_data(css, -1)
        display = Gdk.Display.get_default() 
        if display is not None:
            Gtk.StyleContext.add_provider_for_display(
                display,
                css_provider,
                Gtk.STYLE_PROVIDER_PRIORITY_APPLICATION
            )
        self.connect('activate', self.on_activate)
        action = Gio.SimpleAction.new("about", None)
        action.connect('activate', self.on_about_action)
        self.add_action(action)
        action = Gio.SimpleAction.new("shortcuts", None)
        action.connect('activate', self.on_shortcuts_action)
        self.add_action(action)
        action = Gio.SimpleAction.new("settings", None)
        action.connect('activate', self.settings_action)
        self.add_action(action)
        action = Gio.SimpleAction.new("thread_editing", None)
        action.connect('activate', self.thread_editing_action)
        self.add_action(action)
        action = Gio.SimpleAction.new("extension", None)
        action.connect('activate', self.extension_action)
        self.add_action(action)

    def create_action(self, name, callback, shortcuts=None):
        action = Gio.SimpleAction.new(name, None)
        action.connect("activate", callback)
        self.add_action(action)
        if shortcuts:
            self.set_accels_for_action(f"app.{name}", shortcuts)

    def on_shortcuts_action(self, *a):
        shortcuts = Shortcuts(self)
        shortcuts.present()

    def on_about_action(self, *a):
        Adw.AboutWindow(transient_for=self.props.active_window,
                        application_name='Nyarch Assistant',
                        application_icon='moe.nyarchlinux.assistant',
                        developer_name='qwersyk',
                        version=self.version,
                        issue_url='https://github.com/NyarchLinux/NyarchAssistant/issues',
                        website='https://github.com/NyarchLinux/NyarchAssistant',
                        developers=['Yehor Hliebov  https://github.com/qwersyk',"Francesco Caracciolo https://github.com/FrancescoCaracciolo"],
                        documenters=["Francesco Caracciolo https://github.com/FrancescoCaracciolo"],
                        designers=["Nokse22 https://github.com/Nokse22"],
                        translator_credits="\n".join(["Amine Saoud (Arabic) https://github.com/amiensa","Heimen Stoffels (Dutch) https://github.com/Vistaus","Albano Battistella (Italian) https://github.com/albanobattistella"]),
                        copyright='© 2025 qwersyk & NyarchLinux').present()

    def thread_editing_action(self, *a):
        threadediting = ThreadEditing(self)
        threadediting.present()

    def settings_action(self, *a):
        settings = Settings(self, self.win.controller)
        settings.present()
        settings.connect("close-request", self.close_settings)
        self.settingswindow = settings

    def close_settings(self, *a):
        settings = Gio.Settings.new('moe.nyarchlinux.assistant')
        settings.set_int("chat", self.win.chat_id)
        settings.set_string("path", os.path.normpath(self.win.main_path))
        self.win.update_settings()
        self.settingswindow.destroy()
        return True

    def extension_action(self, *a):
        extension = Extension(self)
        def close(win):
            settings = Gio.Settings.new('moe.nyarchlinux.assistant')
            settings.set_int("chat", self.win.chat_id)
            settings.set_string("path", os.path.normpath(self.win.main_path))
            self.win.update_settings()
            win.destroy()
            return True
        extension.connect("close-request", close) 
        extension.present()
    
    def close_window(self, *a):
        if hasattr(self,"mini_win"):
            self.mini_win.close()
        if all(element.poll() is not None for element in self.win.streams):
<<<<<<< HEAD
            settings = Gio.Settings.new('io.github.qwersyk.Newelle')
            settings.set_int("window-width", self.win.get_width())
            settings.set_int("window-height", self.win.get_height())
=======
            if self.win.avatar_handler is not None:
                self.win.avatar_handler.destroy()
>>>>>>> 9603b1ab
            return False
        else:
            dialog = Adw.MessageDialog(
                transient_for=self.win,
                heading=_("Terminal threads are still running in the background"),
                body=_("When you close the window, they will be automatically terminated"),
                body_use_markup=True
            )
            dialog.add_response("cancel", _("Cancel"))
            dialog.add_response("close", _("Close"))
            dialog.set_response_appearance("close", Adw.ResponseAppearance.DESTRUCTIVE)
            dialog.set_default_response("cancel")
            dialog.set_close_response("cancel")
            dialog.connect("response", self.close_message)
            dialog.present()
            return True
    
    def close_message(self,a,status):
        if status=="close":
            for i in self.win.streams:
                i.terminate()
            if self.win.avatar is not None:
                self.win.avatar_handler.destroy()
            self.win.destroy()
    
    def on_activate(self, app):
        if not hasattr(self,"win"):
            self.win = MainWindow(application=app)
            self.win.connect("close-request", self.close_window)

        if self.settings.get_string("startup-mode") == "mini":
            if hasattr(self,"mini_win"):
                self.mini_win.close()
            self.mini_win = MiniWindow(application=self, main_window=self.win)
            self.mini_win.present()
            self.settings.set_string("startup-mode", "normal")
        else:
            self.win.present()

    def focus_message(self, *a):
        self.win.focus_input()

    def reload_chat(self,*a):
        self.win.show_chat()
        self.win.notification_block.add_toast(
                Adw.Toast(title=_('Chat is rebooted')))

    def reload_folder(self,*a):
        self.win.update_folder()
        self.win.notification_block.add_toast(
                Adw.Toast(title=_('Folder is rebooted')))

    def new_chat(self,*a):
        self.win.new_chat(None)
        self.win.notification_block.add_toast(
                Adw.Toast(title=_('Chat is created')))

    def start_recording(self,*a):
        self.win.start_recording(self.win.recording_button)

    def stop_tts(self,*a):
        self.win.mute_tts(self.win.mute_tts_button)
    
    def do_shutdown(self):
        self.win.save_chat()
        settings = Gio.Settings.new('moe.nyarchlinux.assistant')
        settings.set_int("chat", self.win.chat_id)
        settings.set_string("path", os.path.normpath(self.win.main_path))
        self.win.stream_number_variable += 1
        Gtk.Application.do_shutdown(self)
        os._exit(1)

    def zoom(self, *a):
        zoom = min(250, self.settings.get_int("zoom") + 10)
        self.win.set_zoom(zoom)
        self.settings.set_int("zoom", zoom)

    def zoom_out(self, *a):
        zoom = max(100, self.settings.get_int("zoom") - 10)
        self.win.set_zoom(zoom)
        self.settings.set_int("zoom", zoom)

def main(version):
    app = MyApp(application_id="moe.nyarchlinux.assistant", version = version)
    app.create_action('reload_chat', app.reload_chat, ['<primary>r'])
    app.create_action('reload_folder', app.reload_folder, ['<primary>e'])
    app.create_action('new_chat', app.new_chat, ['<primary>t'])
    app.create_action('focus_message', app.focus_message, ['<primary>l'])
    app.create_action('start_recording', app.start_recording, ['<primary>s'])
    app.create_action('stop_tts', app.stop_tts, ['<primary>k'])
    app.create_action('zoom', app.zoom, ['<primary>plus'])
    app.create_action('zoom', app.zoom, ['<primary>equal'])
    app.create_action('zoom_out', app.zoom_out, ['<primary>minus'])
    app.run(sys.argv)<|MERGE_RESOLUTION|>--- conflicted
+++ resolved
@@ -175,14 +175,11 @@
         if hasattr(self,"mini_win"):
             self.mini_win.close()
         if all(element.poll() is not None for element in self.win.streams):
-<<<<<<< HEAD
-            settings = Gio.Settings.new('io.github.qwersyk.Newelle')
+            settings = Gio.Settings.new('moe.nyarchlinux.assistant')
             settings.set_int("window-width", self.win.get_width())
             settings.set_int("window-height", self.win.get_height())
-=======
             if self.win.avatar_handler is not None:
                 self.win.avatar_handler.destroy()
->>>>>>> 9603b1ab
             return False
         else:
             dialog = Adw.MessageDialog(
