--- conflicted
+++ resolved
@@ -154,82 +154,6 @@
             str: name of the chat
         """
         return self.generate_text(request_prompt, self.history)
-
-
-class NewelleAPIHandler(LLMHandler):
-    key = "newelle"
-    url = "https://llm.nyarchlinux.moe"
-    api_key = "newelle"
-    error_message = """Error calling Newelle API. Please note that Newelle API is **just for demo purposes.**\n\nTo know how to use a more reliable LLM [read our guide to llms](https://github.com/qwersyk/newelle/wiki/User-guide-to-the-available-LLMs). \n\nError: """
-
-    def get_extra_settings(self) -> list:
-        return [
-            {
-                "key": "privacy",
-                "title": _("Privacy Policy"),
-                "description": _("Open privacy policy website"),
-                "type": "button",
-                "icon": "internet-symbolic",
-                "callback": lambda button: open_website("https://groq.com/privacy-policy/"),
-                "default": True,
-            },
-            {
-                "key": "streaming",
-                "title": _("Message Streaming"),
-                "description": _("Gradually stream message output"),
-                "type": "toggle",
-                "default": True,
-            },
-        ]
-
-    def supports_vision(self) -> bool:
-        return True
-
-    def generate_text(self, prompt: str, history: list[dict[str, str]] = [], system_prompt: list[str] = []) -> str:
-        return self.generate_text_stream(prompt, history, system_prompt)
-    def generate_text_stream(self, prompt: str, history: list[dict[str, str]] = [], system_prompt: list[str] = [], on_update: Callable[[str], Any] = lambda _: None, extra_args : list = []) -> str:
-        import requests
-        
-        if prompt.startswith("```image") or any(message.get("Message", "").startswith("```image") and message["User"] == "User" for message in history):
-            url = self.url + "/vision"
-        else:
-            url = self.url
-        history.append({"User": "User", "Message": prompt})  
-        headers = {
-            "Authorization": f"Bearer {self.api_key}",
-            "Content-Type": "application/json"
-        } 
-        data = {
-            "model": "llama",
-            "messages": convert_history_openai(history, system_prompt, True),
-            "stream": True
-        }
-
-        try:
-            response = requests.post(url + "/chat/completions", headers=headers, json=data, stream=True)
-            if response.status_code != 200:
-                raise Exception("Rate limit reached or servers down")
-            full_message = ""
-            prev_message = ""
-            for line in response.iter_lines():
-                if line:
-                    decoded_line = line.decode('utf-8')
-                    if decoded_line.startswith("data: "): 
-                        if decoded_line == "data: [DONE]":
-                            break
-                        json_data = json.loads(decoded_line[6:])
-                        if "choices" in json_data and len(json_data["choices"]) > 0:
-                            delta = json_data["choices"][0]["delta"]
-                            if "content" in delta:
-                                full_message += delta["content"]
-                                args = (full_message.strip(), ) + tuple(extra_args)
-                                if len(full_message) - len(prev_message) > 1:
-                                    on_update(*args)
-                                    prev_message = full_message
-            return full_message.strip()
-        except Exception as e:
-            return self.error_message + " " + str(e)
-
 
 class G4FHandler(LLMHandler):
     """Common methods for g4f models"""
@@ -805,7 +729,7 @@
 
 class OpenAIHandler(LLMHandler):
     key = "openai"
-<<<<<<< HEAD
+    error_message = "Error: "
     default_models = (("gpt-3.5-turbo", "gpt-3.5-turbo"), )
     def __init__(self, settings, path):
         super().__init__(settings, path)
@@ -833,10 +757,6 @@
             except Exception as e:
                 print("Error getting " + self.key + " models: " + str(e))
             
-=======
-    error_message = "Error: "
-
->>>>>>> 4ed8ffd9
     @staticmethod
     def get_extra_requirements() -> list:
         return ["openai"]
