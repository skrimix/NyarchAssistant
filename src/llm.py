from abc import abstractmethod
from subprocess import PIPE, Popen, check_output
import os, threading
from typing import Callable, Any
import json
from openai import NOT_GIVEN
from g4f.Provider import RetryProvider
import base64
from .extra import extract_image, find_module, quote_string, encode_image_base64
from .handler import Handler

class LLMHandler(Handler):
    """Every LLM model handler should extend this class."""
    history = []
    prompts = []
    schema_key = "llm-settings"

    def __init__(self, settings, path):
        self.settings = settings
        self.path = path

    def supports_vision(self) -> bool:
        """ Return if the LLM supports receiving images"""
        return False

    def stream_enabled(self) -> bool:
        """ Return if the LLM supports token streaming"""
        enabled = self.get_setting("streaming")
        if enabled is None:
            return False
        return enabled

    def load_model(self, model):
        """ Load the specified model """
        return True

    def set_history(self, prompts : list[str], history: list[dict[str, str]]):
        """Set the current history and prompts

        Args:
            prompts (list[str]): list of sytem prompts
            window : Application window
        """        
        self.prompts = prompts
        self.history = history

    def get_default_setting(self, key) -> object:
        """Get the default setting from a certain key

        Args:
            key (str): key of the setting

        Returns:
            object: setting value
        """
        extra_settings = self.get_extra_settings()
        for s in extra_settings:
            if s["key"] == key:
                return s["default"]
        return None

    @abstractmethod
    def generate_text(self, prompt: str, history: list[dict[str, str]] = [], system_prompt: list[str] = []) -> str:
        """Generate test from the given prompt, history and system prompt

        Args:
            prompt (str): text of the prompt
            history (dict[str, str], optional): history of the chat. Defaults to {}.
            system_prompt (list[str], optional): content of the system prompt. Defaults to [].

        Returns:
            str: generated text
        """        
        pass

    @abstractmethod
    def generate_text_stream(self, prompt: str, history: list[dict[str, str]] = [], system_prompt: list[str] = [], on_update: Callable[[str], Any] = lambda _: None, extra_args : list = []) -> str:
        """_summary_

        Args:
            prompt (str): text of the prompt
            history (dict[str, str], optional): history of the chat. Defaults to {}.
            system_prompt (list[str], optional): content of the system prompt. Defaults to [].
            on_update (Callable[[str], Any], optional): Function to call when text is generated. The partial message is the first agrument Defaults to ().
            extra_args (list, optional): extra arguments to pass to the on_update function. Defaults to [].
        
        Returns:
            str: generated text
        """  
        pass

    def send_message(self, window, message:str) -> str:
        """Send a message to the bot

        Args:
            window: The window
            message: Text of the message

        Returns:
            str: Response of the bot
        """        
        return self.generate_text(message, self.history, self.prompts)

    def send_message_stream(self, window, message:str, on_update: Callable[[str], Any] = (), extra_args : list = []) -> str:
        """Send a message to the bot

        Args:
            window: The window
            message: Text of the message
            on_update (Callable[[str], Any], optional): Function to call when text is generated. The partial message is the first agrument Defaults to ().
            extra_args (list, optional): extra arguments to pass to the on_update function. Defaults to [].

        Returns:
            str: Response of the bot
        """        
        return self.generate_text_stream(message, self.history, self.prompts, on_update, extra_args)
 
    def get_suggestions(self, request_prompt:str = "", amount:int=1) -> list[str]:
        """Get suggestions for the current chat. The default implementation expects the result as a JSON Array containing the suggestions

        Args:
            request_prompt: The prompt to get the suggestions
            amount: Amount of suggstions to generate

        Returns:
            list[str]: prompt suggestions
        """
        result = []
        history = ""
        # Only get the last four elements and reconstruct partial history
        for message in self.history[-4:] if len(self.history) >= 4 else self.history:
            history += message["User"] + ": " + message["Message"] + "\n"
        for i in range(0, amount):
            generated = self.generate_text(history + "\n\n" + request_prompt)
            generated = generated.replace("```json", "").replace("```", "")
            try:
                j = json.loads(generated)
            except Exception as _:
                continue
            if type(j) is list:
                for suggestion in j:
                    if type(suggestion) is str:
                        result.append(suggestion)
                        i+=1
                        if i >= amount:
                            break
        return result

    def generate_chat_name(self, request_prompt:str = "") -> str:
        """Generate name of the current chat

        Args:
            request_prompt (str, optional): Extra prompt to generate the name. Defaults to None.

        Returns:
            str: name of the chat
        """
        return self.generate_text(request_prompt, self.history)


class G4FHandler(LLMHandler):
    """Common methods for g4f models"""
    key = "g4f"
    
    @staticmethod
    def get_extra_requirements() -> list:
        return ["g4f"]
     
    def get_extra_settings(self) -> list:
        return [
            {
                "key": "streaming",
                "title": _("Message Streaming"),
                "description": _("Gradually stream message output"),
                "type": "toggle",
                "default": True,
            },
        ]

    def convert_history(self, history: list, prompts: list | None = None) -> list:
        if prompts is None:
            prompts = self.prompts
        result = []
        result.append({"role": "system", "content": "\n".join(prompts)})
        for message in history:
            if message["User"] == "Console":
                result.append({
                    "role": "user",
                    "content": "Console: " + message["Message"]
                })
            else:
                result.append({
                    "role": message["User"].lower() if message["User"] in {"Assistant", "User"} else "system",
                    "content": message["Message"]
                })
        return result
    
    def generate_text(self, prompt: str, history: list[dict[str, str]] = [], system_prompt: list[str] = []) -> str:
        model = self.get_setting("model")
        message = prompt
        history = self.convert_history(history, system_prompt)
        user_prompt = {"role": "user", "content": message}
        history.append(user_prompt)
        try:
            response = self.client.chat.completions.create(
                model=model,
                messages=history,
            )
            return response.choices[0].message.content
        except Exception as e:
            return f"Error: {e}"
    def generate_text_stream(self, prompt: str, history: list[dict[str, str]] = [], system_prompt: list[str] = [], on_update: Callable[[str], Any] = lambda _: None, extra_args: list = []) -> str:
        message = prompt
        model = self.get_setting("model")
        history = self.convert_history(history, system_prompt)
        user_prompt = {"role": "user", "content": message}
        history.append(user_prompt)
        try:
            response = self.client.chat.completions.create(
                model=model,
                messages=history,
                stream=True,
            )
            full_message = ""
            prev_message = ""
            for chunk in response:
                if chunk.choices[0].delta.content:
                    full_message += chunk.choices[0].delta.content
                    args = (full_message.strip(), ) + tuple(extra_args)
                    if len(full_message) - len(prev_message) > 1:
                        on_update(*args)
                        prev_message = full_message
            return full_message.strip()
        except Exception as e:
            return f"Error: {e}"

class GPT3AnyHandler(G4FHandler):
    """
    Use any GPT3.5-Turbo providers
    - History is supported by almost all of them
    - System prompts are not well supported, so the prompt is put on top of the message
    """
    key = "GPT3Any"

    def __init__(self, settings, path):
        import g4f
        super().__init__(settings, path)
        good_providers = [g4f.Provider.DDG, g4f.Provider.Pizzagpt, g4f.Provider.DarkAI, g4f.Provider.Koala, g4f.Provider.NexraChatGPT4o, g4f.Provider.NexraChatGPT, g4f.Provider.AmigoChat]
        good_nongpt_providers = [g4f.Provider.ReplicateHome,g4f.Provider.RubiksAI, g4f.Provider.NexraLLaMA31, g4f.Provider.TeachAnything, g4f.Provider.ChatGot, g4f.Provider.FreeChatgpt, g4f.Provider.Free2GPT, g4f.Provider.DeepInfraChat, g4f.Provider.PerplexityLabs]
        acceptable_providers = [g4f.Provider.ChatifyAI, g4f.Provider.Allyfy, g4f.Provider.Blackbox, g4f.Provider.Upstage, g4f.Provider.ChatHub, g4f.Provider.Upstage]
        self.client = g4f.client.Client(provider=RetryProvider([RetryProvider(good_providers), RetryProvider(good_nongpt_providers), RetryProvider(acceptable_providers)], shuffle=False))
        self.n = 0

    def generate_text(self, prompt: str, history: list[dict[str, str]] = [], system_prompt: list[str] = []) -> str:
        message = prompt
        history = self.convert_history(history, system_prompt)
        user_prompt = {"role": "user", "content": message}
        history.append(user_prompt)
        response = self.client.chat.completions.create(
            model="",
            messages=history,
        )
        return response.choices[0].message.content

    def generate_text_stream(self, prompt: str, history: list[dict[str, str]] = [], system_prompt: list[str] = [], on_update: Callable[[str], Any] = lambda _: None, extra_args: list = []) -> str:
        message = prompt
        history = self.convert_history(history, system_prompt)
        user_prompt = {"role": "user", "content": message}
        history.append(user_prompt)
        response = self.client.chat.completions.create(
            model="",
            messages=history,
            stream=True,
        )
        full_message = ""
        prev_message = ""
        for chunk in response:
            if chunk.choices[0].delta.content:
                full_message += chunk.choices[0].delta.content
                args = (full_message.strip(), ) + tuple(extra_args)
                if len(full_message) - len(prev_message) > 1:
                    on_update(*args)
                    prev_message = full_message
        return full_message.strip()

    def generate_chat_name(self, request_prompt: str = "") -> str:
        history = ""
        for message in self.history[-4:] if len(self.history) >= 4 else self.history:
            history += message["User"] + ": " + message["Message"] + "\n"
        name = self.generate_text(history + "\n\n" + request_prompt)
        return name

class GeminiHandler(LLMHandler):
    key = "gemini"
    
    """
    Official Google Gemini APIs, they support history and system prompts
    """

    def __init__(self, settings, path):
        super().__init__(settings, path)
        self.cache = {}

    @staticmethod
    def get_extra_requirements() -> list:
        return ["google-generativeai"]

    def supports_vision(self) -> bool:
        return True
    def is_installed(self) -> bool:
        if find_module("google.generativeai") is None:
            return False
        return True

    def get_extra_settings(self) -> list:
        return [
            {
                "key": "apikey",
                "title": _("API Key (required)"),
                "description": _("API Key got from ai.google.dev"),
                "type": "entry",
                "default": ""
            },
            {
                "key": "model",
                "title": _("Model"),
                "description": _("AI Model to use, available: gemini-1.5-pro, gemini-1.0-pro, gemini-1.5-flash"),
                "type": "combo",
                "default": "gemini-1.5-flash",
                "values": [("gemini-1.5-flash-8b", "gemini-1.5-flash-8b"), ("gemini-1.5-flash","gemini-1.5-flash") , ("gemini-1.0-pro", "gemini-1.0-pro"), ("gemini-1.5-pro","gemini-1.5-pro") ]
            },
            {
                "key": "streaming",
                "title": _("Message Streaming"),
                "description": _("Gradually stream message output"),
                "type": "toggle",
                "default": True
            },
            {
                "key": "safety",
                "title": _("Enable safety settings"),
                "description": _("Enable google safety settings to avoid generating harmful content"),
                "type": "toggle",
                "default": True
            }
        ]
   
    def __convert_history(self, history: list) -> list:
        result = []
        for message in history:
            if message["User"] in ["Assistant", "User"]:
                result.append({
                    "role": "user" if message["User"] == "User" else "model",
                    "parts": message["Message"]
                })
<<<<<<< HEAD
            else: 
                img, text = self.get_gemini_image(message["Message"]) 
                result.append({
                    "role": message["User"].lower() if message["User"] == "User" else "model",
                    "parts": message["Message"] if img is None else [img, text]
=======
            elif message["User"] == "Console":
                result.append({
                    "role": "user",
                    "parts": "Console: " + message["Message"]
>>>>>>> 93a6599b
                })
        return result

    def add_image_to_history(self, history: list, image: object) -> list:
        history.append({
            "role": "user",
            "parts": [image]
        })
        return history
    
    def get_gemini_image(self, message: str) -> tuple[object, str]:
        from google.generativeai import upload_file
        img = None
        image, text = extract_image(message)
        if image is not None:
            if image.startswith("data:image/jpeg;base64,"):
                image = image[len("data:image/jpeg;base64,"):]
                raw_data = base64.b64decode(image)
                with open("/tmp/image.jpg", "wb") as f:
                    f.write(raw_data)
                image_path = "/tmp/image.jpg"
            else:
                image_path = image
            if image in self.cache:
                img = self.cache[image]
            else:
                img = upload_file(image_path)
                self.cache[image] = img
        else:
            text = message
        return img, text

    def generate_text(self, prompt: str, history: list[dict[str, str]] = [], system_prompt: list[str] = []) -> str:
        import google.generativeai as genai
        
        from google.generativeai.protos import HarmCategory
        from google.generativeai.types import HarmBlockThreshold
        if self.get_setting("safety"):
            safety = None
        else:
            safety = { 
                HarmCategory.HARM_CATEGORY_HATE_SPEECH: HarmBlockThreshold.BLOCK_NONE,
                HarmCategory.HARM_CATEGORY_HARASSMENT: HarmBlockThreshold.BLOCK_NONE,
                HarmCategory.HARM_CATEGORY_SEXUALLY_EXPLICIT: HarmBlockThreshold.BLOCK_NONE,
            }
 
        genai.configure(api_key=self.get_setting("apikey"))
        instructions = "\n"+"\n".join(system_prompt)
        if instructions == "":
            instructions=None
        model = genai.GenerativeModel(self.get_setting("model"), system_instruction=instructions, safety_settings=safety)
        converted_history = self.__convert_history(history)
        try:
            img, txt = self.get_gemini_image(prompt)
            if img is not None:
                converted_history = self.add_image_to_history(converted_history, img)
            chat = model.start_chat(
                history=converted_history
            )
            response = chat.send_message(txt)
            return response.text
        except Exception as e:
            return "Message blocked: " + str(e)

    def generate_text_stream(self, prompt: str, history: list[dict[str, str]] = [], system_prompt: list[str] = [], on_update: Callable[[str], Any] = lambda _: None , extra_args: list = []) -> str:
        import google.generativeai as genai
        from google.generativeai.protos import HarmCategory
        from google.generativeai.types import HarmBlockThreshold
        
        if self.get_setting("safety"):
            safety = None
        else:
            safety = { 
                HarmCategory.HARM_CATEGORY_HATE_SPEECH: HarmBlockThreshold.BLOCK_NONE,
                HarmCategory.HARM_CATEGORY_HARASSMENT: HarmBlockThreshold.BLOCK_NONE,
                HarmCategory.HARM_CATEGORY_SEXUALLY_EXPLICIT: HarmBlockThreshold.BLOCK_NONE,
            }
 
        genai.configure(api_key=self.get_setting("apikey"))
        instructions = "\n".join(system_prompt)
        if instructions == "":
            instructions=None
        model = genai.GenerativeModel(self.get_setting("model"), system_instruction=instructions, safety_settings=safety)
        converted_history = self.__convert_history(history) 
        try: 
            img, txt = self.get_gemini_image(prompt)
            if img is not None:
                converted_history = self.add_image_to_history(converted_history, img)
            chat = model.start_chat(history=converted_history)
            response = chat.send_message(txt, stream=True)
            full_message = ""
            for chunk in response:
                full_message += chunk.text
                args = (full_message.strip(), ) + tuple(extra_args)
                on_update(*args)
            return full_message.strip()
        except Exception as e:
            return "Message blocked: " + str(e)

class CustomLLMHandler(LLMHandler):
    key = "custom_command"
    
    @staticmethod
    def requires_sandbox_escape() -> bool:
        """If the handler requires to run commands on the user host system"""
        return True

    def get_extra_settings(self):
        return [
            {
                "key": "streaming",
                "title": _("Message Streaming"),
                "description": _("Gradually stream message output"),
                "type": "toggle",
                "default": True
            },
           
            {
                "key": "command",
                "title": _("Command to execute to get bot output"),
                "description": _("Command to execute to get bot response, {0} will be replaced with a JSON file containing the chat, {1} with the system prompt"),
                "type": "entry",
                "default": ""
            },
            {
                "key": "suggestion",
                "title": _("Command to execute to get bot's suggestions"),
                "description": _("Command to execute to get chat suggestions, {0} will be replaced with a JSON file containing the chat, {1} with the extra prompts, {2} with the numer of suggestions to generate. Must return a JSON array containing the suggestions as strings"),
                "type": "entry",
                "default": ""
            },

        ]

    def generate_text(self, prompt: str, history: list[dict[str, str]] = [], system_prompt: list[str] = []) -> str:
        command = self.get_setting("command")
        history.append({"User": "User", "Message": prompt})
        command = command.replace("{0}", quote_string(json.dumps(history)))
        command = command.replace("{1}", quote_string(json.dumps(system_prompt)))
        out = check_output(["flatpak-spawn", "--host", "bash", "-c", command])
        return out.decode("utf-8")
    
    def get_suggestions(self, request_prompt: str = "", amount: int = 1) -> list[str]:
        command = self.get_setting("suggestion")
        if command == "":
            return []
        self.history.append({"User": "User", "Message": request_prompt})
        command = command.replace("{0}", quote_string(json.dumps(self.history)))
        command = command.replace("{1}", quote_string(json.dumps(self.prompts)))
        command = command.replace("{2}", str(amount))
        out = check_output(["flatpak-spawn", "--host", "bash", "-c", command])
        return json.loads(out.decode("utf-8"))  
 
    def generate_text_stream(self, prompt: str, history: list[dict[str, str]] = [], system_prompt: list[str] = [], on_update: Callable[[str], Any] = lambda _: None, extra_args: list = []) -> str:
        command = self.get_setting("command")
        history.append({"User": "User", "Message": prompt})
        command = command.replace("{0}", quote_string(json.dumps(history)))
        command = command.replace("{1}", quote_string(json.dumps(system_prompt)))
        process = Popen(["flatpak-spawn", "--host", "bash", "-c", command], stdout=PIPE)        
        full_message = ""
        prev_message = ""
        while True:
            if process.stdout is None:
                break
            chunk = process.stdout.readline()
            if not chunk:
                break
            full_message += chunk.decode("utf-8")
            args = (full_message.strip(), ) + tuple(extra_args)
            if len(full_message) - len(prev_message) > 1:
                on_update(*args)
                prev_message = full_message

        process.wait()
        return full_message.strip()

class OllamaHandler(LLMHandler):
    key = "ollama"

    @staticmethod
    def get_extra_requirements() -> list:
        return ["ollama"]

    def supports_vision(self) -> bool:
        return True

    def get_extra_settings(self) -> list:
        return [ 
            {
                "key": "endpoint",
                "title": _("API Endpoint"),
                "description": _("API base url, change this to use interference APIs"),
                "type": "entry",
                "default": "http://localhost:11434"
            },
            {
                "key": "model",
                "title": _("Ollama Model"),
                "description": _("Name of the Ollama Model"),
                "type": "entry",
                "default": "llama3.1:8b"
            },
            {
                "key": "streaming",
                "title": _("Message Streaming"),
                "description": _("Gradually stream message output"),
                "type": "toggle",
                "default": True
            },
        ]

    def convert_history(self, history: list, prompts: list | None = None) -> list:
        if prompts is None:
            prompts = self.prompts
        result = []
        result.append({"role": "system", "content": "\n".join(prompts)})
        for message in history:
            if message["User"] == "Console":
                result.append({
                    "role": "user",
                    "content": "Console: " + message["Message"]
                })
            else:
                image, text = extract_image(message["Message"])
                
                msg = {
                    "role": message["User"].lower() if message["User"] in {"Assistant", "User"} else "system",
                    "content": text
                }
                if message["User"] == "User" and image is not None:
                    if image.startswith("data:image/png;base64,"):
                        image = image[len("data:image/png;base64,"):]
                    msg["images"] = [image]
                result.append(msg)
        return result
    
    def generate_text(self, prompt: str, history: list[dict[str, str]] = [], system_prompt: list[str] = []) -> str:
        from ollama import Client
        history.append({"User": "User", "Message": prompt})
        messages = self.convert_history(history, system_prompt)

        client = Client(
            host=self.get_setting("endpoint")
        )
        try:
            response = client.chat(
                model=self.get_setting("model"),
                messages=messages,
            )
            return response["message"]["content"]
        except Exception as e:
            return str(e)
    
    def generate_text_stream(self, prompt: str, history: list[dict[str, str]] = [], system_prompt: list[str] = [], on_update: Callable[[str], Any] = lambda _: None, extra_args: list = []) -> str:
        from ollama import Client
        history.append({"User": "User", "Message": prompt})
        messages = self.convert_history(history, system_prompt)
        client = Client(
            host=self.get_setting("endpoint")
        )
        try:
            response = client.chat(
                model=self.get_setting("model"),
                messages=messages,
                stream=True
            )
            full_message = ""
            prev_message = ""
            for chunk in response:
                full_message += chunk["message"]["content"]
                args = (full_message.strip(), ) + tuple(extra_args)
                if len(full_message) - len(prev_message) > 1:
                    on_update(*args)
                    prev_message = full_message
            return full_message.strip()
        except Exception as e:
            return str(e)


class OpenAIHandler(LLMHandler):
    key = "openai"
<<<<<<< HEAD
 
=======
    error_message = "Error: "

>>>>>>> 93a6599b
    @staticmethod
    def get_extra_requirements() -> list:
        return ["openai"]

    def supports_vision(self) -> bool:
        return True

    def get_extra_settings(self) -> list:
        return [ 
            {
                "key": "api",
                "title": _("API Key"),
                "description": _("API Key for OpenAI"),
                "type": "entry",
                "default": ""
            },
            {
                "key": "endpoint",
                "title": _("API Endpoint"),
                "description": _("API base url, change this to use interference APIs"),
                "type": "entry",
                "default": "https://api.openai.com/v1/"
            },
            {
                "key": "model",
                "title": _("OpenAI Model"),
                "description": _("Name of the OpenAI Model"),
                "type": "entry",
                "default": "gpt3.5-turbo"
            },
            {
                "key": "streaming",
                "title": _("Message Streaming"),
                "description": _("Gradually stream message output"),
                "type": "toggle",
                "default": True
            },
            {
                "key": "advanced_params",
                "title": _("Advanced Parameters"),
                "description": _("Include parameters like Max Tokens, Top-P, Temperature, etc."),
                "type": "toggle",
                "default": True
            },
            {
                "key": "max-tokens",
                "title": _("Max Tokens"),
                "description": _("Max tokens of the generated text"),
                "website": "https://help.openai.com/en/articles/4936856-what-are-tokens-and-how-to-count-them",
                "type": "range",
                "min": 3,
                "max": 400,
                "default": 150,
                "round-digits": 0
            },
            {
                "key": "top-p",
                "title": _("Top-P"),
                "description": _("An alternative to sampling with temperature, called nucleus sampling"),
                "website": "https://platform.openai.com/docs/api-reference/completions/create#completions/create-top_p",
                "type": "range",
                "min": 0,
                "max": 1,
                "default": 1,
                "round-digits": 2,
            },
            {
                "key": "temperature",
                "title": _("Temperature"),
                "description": _("What sampling temperature to use. Higher values will make the output more random"),
                "website": "https://platform.openai.com/docs/api-reference/completions/create#completions/create-temperature",
                "type": "range",
                "min": 0,
                "max": 2,
                "default": 1,
                "round-digits": 2,
            },
            {
                "key": "frequency-penalty",
                "title": _("Frequency Penalty"),
                "description": _("Positive values penalize new tokens based on their existing frequency in the text so far, decreasing the model's likelihood to repeat the same line"),
                "website": "https://platform.openai.com/docs/api-reference/completions/create#completions/create-frequency_penalty",
                "type": "range",
                "min": -2,
                "max": 2,
                "default": 0,
                "round-digits": 1,
            },
            {
                "key": "presence-penalty",
                "title": _("Presence Penalty"),
                "description": _("Positive values penalize new tokens based on whether they appear in the text so far, increasing the model's likelihood to talk about new topics."),
                "website": "https://platform.openai.com/docs/api-reference/completions/create#completions/create-frequency_penalty",
                "type": "range",
                "min": -2,
                "max": 2,
                "default": 0,
                "round-digits": 1,
            },
        ]

    def convert_history(self, history: list, prompts: list | None = None) -> list:
        if prompts is None:
            prompts = self.prompts
        result = []
        result.append({"role": "system", "content": "\n".join(prompts)})
        for message in history:
            if message["User"] == "Console":
                result.append({
                    "role": "user",
                    "content": "Console: " + message["Message"]
                })
            else:
                if self.supports_vision():
                    image, text = extract_image(message) 
                    if message["User"] == "User" and image is not None:
                        if not image.startswith("data:image/jpeg;base64,"):
                            image = encode_image_base64(image)
                        result.append({
                            "role": "user",
                            "content": [
                                {
                                    "type": "text",
                                    "text": text 
                                },
                                {
                                    "type": "image_url",
                                    "image_url": {"url": image}
                                }
                            ],
                        })
                        continue
                result.append({
                    "role": message["User"].lower() if message["User"] in {"Assistant", "User"} else "system",
                    "content": message["Message"]
                })
        return result

    def get_advanced_params(self):
        advanced_params = self.get_setting("advanced_params")
        if not advanced_params:
            return NOT_GIVEN, NOT_GIVEN, NOT_GIVEN, NOT_GIVEN, NOT_GIVEN
        top_p = self.get_setting("top-p")
        temperature = self.get_setting("temperature")
        max_tokens = self.get_setting("max-tokens")
        presence_penalty = self.get_setting("presence-penalty")
        frequency_penalty = self.get_setting("frequency-penalty")
        return top_p, temperature, max_tokens, presence_penalty, frequency_penalty 

    def generate_text(self, prompt: str, history: list[dict[str, str]] = [], system_prompt: list[str] = []) -> str:
        from openai import OpenAI
        history.append({"User": "User", "Message": prompt})
        messages = self.convert_history(history, system_prompt)
        api = self.get_setting("api")
        if api == "":
            api = "nokey"
        
        client = OpenAI(
            api_key=api,
            base_url=self.get_setting("endpoint")
        )
        top_p, temperature, max_tokens, presence_penalty, frequency_penalty = self.get_advanced_params()
        try:
            response = client.chat.completions.create(
                model=self.get_setting("model"),
                messages=messages,
                top_p=top_p,
                max_tokens=max_tokens,
                temperature=temperature,
                presence_penalty=presence_penalty,
                frequency_penalty=frequency_penalty
            )
            return response.choices[0].message.content
        except Exception as e:
            return self.error_message + " " + str(e)
    
    def generate_text_stream(self, prompt: str, history: list[dict[str, str]] = [], system_prompt: list[str] = [], on_update: Callable[[str], Any] = lambda _: None, extra_args: list = []) -> str:
        from openai import OpenAI
        history.append({"User": "User", "Message": prompt})
        messages = self.convert_history(history, system_prompt)
        api = self.get_setting("api")
        if api == "":
            api = "nokey"
        client = OpenAI(
            api_key=api,
            base_url=self.get_setting("endpoint")
        )
        top_p, temperature, max_tokens, presence_penalty, frequency_penalty = self.get_advanced_params()
        try:
            response = client.chat.completions.create(
                model=self.get_setting("model"),
                messages=messages,
                top_p=top_p,
                max_tokens=max_tokens,
                temperature=temperature,
                presence_penalty=presence_penalty,
                frequency_penalty=frequency_penalty, 
                stream=True
            )
            full_message = ""
            prev_message = ""
            for chunk in response:
                if chunk.choices[0].delta.content:
                    full_message += chunk.choices[0].delta.content
                    args = (full_message.strip(), ) + tuple(extra_args)
                    if len(full_message) - len(prev_message) > 1:
                        on_update(*args)
                        prev_message = full_message
            return full_message.strip()
        except Exception as e:
            return self.error_message + " " + str(e)

 
class NyarchApiHandler(OpenAIHandler):
    key = "nyarch"
    error_message = """Error calling Nyarch API. Please note that Nyarch API is **just for demo purposes.**\n\nTo know how to use a more reliable LLM [read our guide to llms](https://github.com/qwersyk/nyarchassistant/wiki/User-guide-to-the-available-LLMs). \n\nError: """

    def __init__(self, settings, path):
        super().__init__(settings, path)
        self.set_setting("endpoint", "https://llm.nyarchlinux.moe")
        self.set_setting("advanced_params", False)
        self.set_setting("api", "nya")

    def get_extra_settings(self) -> list:
        plus = []
        plus += [super().get_extra_settings()[3]]
        return plus


class MistralHandler(OpenAIHandler):
    key = "mistral"

    def __init__(self, settings, path):
        super().__init__(settings, path)
        self.set_setting("endpoint", "https://api.mistral.ai/v1/")
        self.set_setting("advanced_params", False)

    def get_extra_settings(self) -> list:
        plus = [
            {
                "key": "api",
                "title": _("API Key"),
                "description": _("API Key for Mistral"),
                "type": "entry",
                "default": ""
            },
            {
                "key": "model",
                "title": _("Mistral Model"),
                "description": _("Name of the Mistral Model"),
                "type": "entry",
                "default": "open-mixtral-8x22b",
                "website": "https://docs.mistral.ai/getting-started/models/models_overview/",
            }, 
        ]
        plus += [super().get_extra_settings()[3]]
        return plus

class GroqHandler(OpenAIHandler):
    key = "groq"
   
    def supports_vision(self) -> bool:
        return "vision" in self.get_setting("model")

    def __init__(self, settings, path):
        super().__init__(settings, path)
        self.set_setting("endpoint", "https://api.groq.com/openai/v1/")

    def get_extra_settings(self) -> list:
        settings = [ 
            {
                "key": "api",
                "title": _("API Key"),
                "description": _("API Key for Groq"),
                "type": "entry",
                "default": ""
            }, 
            {
                "key": "model",
                "title": _("Groq Model"),
                "description": _("Name of the Groq Model"),
                "type": "entry",
                "default": "llama-3.1-70b-versatile",
                "website": "https://console.groq.com/docs/models",
            },
        ]
        settings += super().get_extra_settings()[-7:]
        return settings

    def convert_history(self, history: list, prompts: list | None = None) -> list:
        # Remove system prompt if history contains image prompt
        # since it is not supported by groq
        h = super().convert_history(history, prompts)
        contains_image = False
        for message in h:
            if type(message["content"]) is list:
                if any(content["type"] == "image_url" for content in message["content"]):
                    contains_image = True
                    break
        if contains_image:
            h.pop(0)
        return h

class OpenRouterHandler(OpenAIHandler):
    key = "openrouter"

    def __init__(self, settings, path):
        super().__init__(settings, path)
        self.set_setting("endpoint", "https://openrouter.ai/api/v1/")

    def get_extra_settings(self) -> list:
        settings = [ 
            {
                "key": "api",
                "title": _("API Key"),
                "description": _("API Key for OpenRouter"),
                "type": "entry",
                "default": ""
            }, 
            {
                "key": "model",
                "title": _("OpenRouter Model"),
                "description": _("Name of the Groq Model"),
                "type": "entry",
                "default": "meta-llama/llama-3.1-70b-instruct:free",
                "website": "https://openrouter.ai/docs/models",
            },
        ]
        settings += super().get_extra_settings()[-7:]
        return settings



class GPT4AllHandler(LLMHandler):
    key = "local"

    def __init__(self, settings, modelspath):
        """This class handles downloading, generating and history managing for Local Models using GPT4All library
        """
        self.settings = settings
        self.modelspath = modelspath
        self.history = {}
        self.model_folder = os.path.join(self.modelspath, "custom_models")
        if not os.path.isdir(self.model_folder):
            os.makedirs(self.model_folder)
        self.oldhistory = {}
        self.prompts = []
        self.model = None
        self.session = None
        if not os.path.isdir(self.modelspath):
            os.makedirs(self.modelspath)
    
    def get_extra_settings(self) -> list:
        models = self.get_custom_model_list()
        default = models[0] if len(models) > 0 else ""
        return [
            {
                "key": "streaming",
                "title": _("Message Streaming"),
                "description": _("Gradually stream message output"),
                "type": "toggle",
                "default": True,
            },
            {
                "key": "custom_model",
                "title": _("Custom gguf model file"),
                "description": _("Add a gguf file in the specified folder and then close and reopen the settings to update"),
                "type": "combo",
                "default": default,
                "values": models,
                "folder": self.model_folder,
            }
        ]
    def get_custom_model_list(self): 
        file_list = []
        for root, _, files in os.walk(self.model_folder):
            for file in files:
                if file.endswith('.gguf'):
                    file_name = file.rstrip('.gguf')
                    relative_path = os.path.relpath(os.path.join(root, file), self.model_folder)
                    file_list.append((file_name, relative_path))
        return file_list

    def model_available(self, model:str) -> bool:
        """ Returns if a model has already been downloaded
        """
        from gpt4all import GPT4All
        try:
            GPT4All.retrieve_model(model, model_path=self.modelspath, allow_download=False, verbose=False)
        except Exception as e:
            return False
        return True

    def load_model(self, model:str):
        """Loads the local model on another thread"""
        t = threading.Thread(target=self.load_model_async, args=(model, ))
        t.start()
        return True

    def load_model_async(self, model: str):
        """Loads the local model"""
        if self.model is None:
            print(model)
            try:
                from gpt4all import GPT4All
                if model == "custom":
                    model = self.get_setting("custom_model")
                    models = self.get_custom_model_list()
                    if model not in models:
                        if len(models) > 0:
                            model = models[0][1]
                    self.model = GPT4All(model, model_path=self.model_folder)
                else:
                    self.model = GPT4All(model, model_path=self.modelspath)
                self.session = self.model.chat_session()
                self.session.__enter__()
            except Exception as e:
                print(e)
                return False
            return True

    def download_model(self, model:str) -> bool:
        """Downloads GPT4All model"""
        try:
            from gpt4all import GPT4All
            GPT4All.retrieve_model(model, model_path=self.modelspath, allow_download=True, verbose=False)
        except Exception as e:
            print(e)
            return False
        return True

    def __convert_history_text(self, history: list) -> str:
        """Converts the given history into the correct format for current_chat_history"""
        result = "### Previous History"
        for message in history:
            result += "\n" + message["User"] + ":" + message["Message"]
        return result
    
    def set_history(self, prompts, history):
        """Manages messages history"""
        self.history = history 
        newchat = False
        for message in self.oldhistory:
            if not any(message == item["Message"] for item in self.history):
               newchat = True
               break
        
        # Create a new chat
        system_prompt = "\n".join(prompts)
        if len(self.oldhistory) > 1 and newchat:
            if self.session is not None and self.model is not None:
                self.session.__exit__(None, None, None)
                self.session = self.model.chat_session(system_prompt)
                self.session.__enter__()
        self.oldhistory = list()
        for message in self.history:
            self.oldhistory.append(message["Message"])
        self.prompts = prompts

    def generate_text_stream(self, prompt: str, history: list[dict[str, str]] = [], system_prompt: list[str] = [], on_update: Callable[[str], Any] = lambda _: None, extra_args: list = []) -> str:
        if self.session is None or self.model is None:
            return "Model not yet loaded..."
        # Temporary history management
        if len(history) > 0:
            system_prompt.append(self.__convert_history_text(history))
        prompts = "\n".join(system_prompt)
        print(prompts)
        self.session = self.model.chat_session(prompts)
        self.session.__enter__()
        response = self.model.generate(prompt=prompt, top_k=1, streaming=True)
        
        full_message = ""
        prev_message = ""
        for chunk in response:
            if chunk is not None:
                    full_message += chunk
                    args = (full_message.strip(), ) + tuple(extra_args)
                    if len(full_message) - len(prev_message) > 1:
                        on_update(*args)
                        prev_message = full_message
        return full_message.strip()

    def generate_text(self, prompt: str, history: list[dict[str, str]] = [], system_prompt: list[str] = []) -> str:
        # History not working for text generation
        if self.session is None or self.model is None:
            return "Model not yet loaded..."
        if len(history) > 0:
            system_prompt.append(self.__convert_history_text(history)) 
        prompts = "\n".join(system_prompt)
        self.session = self.model.chat_session(prompts)
        self.session.__enter__()
        response = self.model.generate(prompt=prompt, top_k=1)
        self.session.__exit__(None, None, None)
        return response
    
    def get_suggestions(self, request_prompt: str = "", amount: int = 1) -> list[str]:
        # Avoid generating suggestions
        return []

    def generate_chat_name(self, request_prompt: str = "") -> str:
        # Avoid generating chat name
        return "Chat"

<|MERGE_RESOLUTION|>--- conflicted
+++ resolved
@@ -349,22 +349,14 @@
         result = []
         for message in history:
             if message["User"] in ["Assistant", "User"]:
+                img, text = self.get_gemini_image(message["Message"]) 
                 result.append({
                     "role": "user" if message["User"] == "User" else "model",
-                    "parts": message["Message"]
-                })
-<<<<<<< HEAD
-            else: 
-                img, text = self.get_gemini_image(message["Message"]) 
-                result.append({
-                    "role": message["User"].lower() if message["User"] == "User" else "model",
                     "parts": message["Message"] if img is None else [img, text]
-=======
             elif message["User"] == "Console":
                 result.append({
                     "role": "user",
                     "parts": "Console: " + message["Message"]
->>>>>>> 93a6599b
                 })
         return result
 
@@ -646,12 +638,8 @@
 
 class OpenAIHandler(LLMHandler):
     key = "openai"
-<<<<<<< HEAD
- 
-=======
     error_message = "Error: "
 
->>>>>>> 93a6599b
     @staticmethod
     def get_extra_requirements() -> list:
         return ["openai"]
