--- conflicted
+++ resolved
@@ -162,85 +162,7 @@
         except Exception as _:
             return None 
 
-<<<<<<< HEAD
-
-class NewelleAPIHandler(LLMHandler):
-    key = "newelle"
-    url = "https://llm.nyarchlinux.moe"
-    api_key = "newelle"
-    error_message = """Error calling Newelle API. Please note that Newelle API is **just for demo purposes.**\n\nTo know how to use a more reliable LLM [read our guide to llms](https://github.com/qwersyk/newelle/wiki/User-guide-to-the-available-LLMs). \n\nError: """
-
-    def get_extra_settings(self) -> list:
-        return [
-            {
-                "key": "privacy",
-                "title": _("Privacy Policy"),
-                "description": _("Open privacy policy website"),
-                "type": "button",
-                "icon": "internet-symbolic",
-                "callback": lambda button: open_website("https://groq.com/privacy-policy/"),
-                "default": True,
-            },
-            {
-                "key": "streaming",
-                "title": _("Message Streaming"),
-                "description": _("Gradually stream message output"),
-                "type": "toggle",
-                "default": True,
-            },
-        ]
-
-    def supports_vision(self) -> bool:
-        return True
-
-    def generate_text(self, prompt: str, history: list[dict[str, str]] = [], system_prompt: list[str] = []) -> str:
-        return self.generate_text_stream(prompt, history, system_prompt)
-    def generate_text_stream(self, prompt: str, history: list[dict[str, str]] = [], system_prompt: list[str] = [], on_update: Callable[[str], Any] = lambda _: None, extra_args : list = []) -> str:
-        import requests
-        
-        if prompt.startswith("```image") or any(message.get("Message", "").startswith("```image") and message["User"] == "User" for message in history):
-            url = self.url + "/vision"
-        else:
-            url = self.url
-        history.append({"User": "User", "Message": prompt})  
-        headers = {
-            "Authorization": f"Bearer {self.api_key}",
-            "Content-Type": "application/json"
-        } 
-        data = {
-            "model": "llama",
-            "messages": convert_history_openai(history, system_prompt, True),
-            "stream": True
-        }
-
-        try:
-            response = requests.post(url + "/chat/completions", headers=headers, json=data, stream=True)
-            if response.status_code != 200:
-                raise Exception("Rate limit reached or servers down")
-            full_message = ""
-            prev_message = ""
-            for line in response.iter_lines():
-                if line:
-                    decoded_line = line.decode('utf-8')
-                    if decoded_line.startswith("data: "): 
-                        if decoded_line == "data: [DONE]":
-                            break
-                        json_data = json.loads(decoded_line[6:])
-                        if "choices" in json_data and len(json_data["choices"]) > 0:
-                            delta = json_data["choices"][0]["delta"]
-                            if "content" in delta:
-                                full_message += delta["content"]
-                                args = (full_message.strip(), ) + tuple(extra_args)
-                                if len(full_message) - len(prev_message) > 1:
-                                    on_update(*args)
-                                    prev_message = full_message
-            return full_message.strip()
-        except Exception as e:
-            raise Exception(self.error_message + " " + str(e))
-
-
-=======
->>>>>>> d29ad3db
+
 class G4FHandler(LLMHandler):
     """Common methods for g4f models"""
     key = "g4f"
@@ -1391,11 +1313,7 @@
                 raise Exception(str(response))
             return response.choices[0].message.content
         except Exception as e:
-<<<<<<< HEAD
             raise e
-=======
-            return self.error_message + " " + str(e)
->>>>>>> d29ad3db
     
     def generate_text_stream(self, prompt: str, history: list[dict[str, str]] = [], system_prompt: list[str] = [], on_update: Callable[[str], Any] = lambda _: None, extra_args: list = []) -> str:
         from openai import OpenAI
@@ -1432,11 +1350,8 @@
                         prev_message = full_message
             return full_message.strip()
         except Exception as e:
-<<<<<<< HEAD
             raise e
-=======
-            return self.error_message + " " + str(e)
-
+            
  
 class NyarchApiHandler(OpenAIHandler):
     key = "nyarch"
@@ -1461,8 +1376,6 @@
         else:
             self.set_setting("endpoint", "https://llm.nyarchlinux.moe/")
         return super().generate_text_stream(prompt, history, system_prompt, on_update, extra_args)
-
->>>>>>> d29ad3db
 
 class MistralHandler(OpenAIHandler):
     key = "mistral"
