from abc import abstractmethod
from subprocess import PIPE, Popen, check_output
import os, threading
from typing import Callable, Any
import time, json

from g4f.Provider.selenium.Phind import quote
from openai import NOT_GIVEN
import g4f
from g4f.Provider import RetryProvider

from .extra import find_module, install_module, quote_string
from .handler import Handler

class LLMHandler(Handler):
    """Every LLM model handler should extend this class."""
    history = []
    prompts = []
    schema_key = "llm-settings"

    def __init__(self, settings, path):
        self.settings = settings
        self.path = path

    def stream_enabled(self) -> bool:
        """ Return if the LLM supports token streaming"""
        enabled = self.get_setting("streaming")
        if enabled is None:
            return False
        return enabled

    def load_model(self, model):
        """ Load the specified model """
        return True

    def set_history(self, prompts : list[str], history: list[dict[str, str]]):
        """Set the current history and prompts

        Args:
            prompts (list[str]): list of sytem prompts
            window : Application window
        """        
        self.prompts = prompts
        self.history = history

    def get_default_setting(self, key) -> object:
        """Get the default setting from a certain key

        Args:
            key (str): key of the setting

        Returns:
            object: setting value
        """
        extra_settings = self.get_extra_settings()
        for s in extra_settings:
            if s["key"] == key:
                return s["default"]
        return None

    @abstractmethod
    def generate_text(self, prompt: str, history: list[dict[str, str]] = [], system_prompt: list[str] = []) -> str:
        """Generate test from the given prompt, history and system prompt

        Args:
            prompt (str): text of the prompt
            history (dict[str, str], optional): history of the chat. Defaults to {}.
            system_prompt (list[str], optional): content of the system prompt. Defaults to [].

        Returns:
            str: generated text
        """        
        pass

    @abstractmethod
    def generate_text_stream(self, prompt: str, history: list[dict[str, str]] = [], system_prompt: list[str] = [], on_update: Callable[[str], Any] = lambda _: None, extra_args : list = []) -> str:
        """_summary_

        Args:
            prompt (str): text of the prompt
            history (dict[str, str], optional): history of the chat. Defaults to {}.
            system_prompt (list[str], optional): content of the system prompt. Defaults to [].
            on_update (Callable[[str], Any], optional): Function to call when text is generated. The partial message is the first agrument Defaults to ().
            extra_args (list, optional): extra arguments to pass to the on_update function. Defaults to [].
        
        Returns:
            str: generated text
        """  
        pass

    def send_message(self, window, message:str) -> str:
        """Send a message to the bot

        Args:
            window: The window
            message: Text of the message

        Returns:
            str: Response of the bot
        """        
        return self.generate_text(message, self.history, self.prompts)

    def send_message_stream(self, window, message:str, on_update: Callable[[str], Any] = (), extra_args : list = []) -> str:
        """Send a message to the bot

        Args:
            window: The window
            message: Text of the message
            on_update (Callable[[str], Any], optional): Function to call when text is generated. The partial message is the first agrument Defaults to ().
            extra_args (list, optional): extra arguments to pass to the on_update function. Defaults to [].

        Returns:
            str: Response of the bot
        """        
        return self.generate_text_stream(message, self.history, self.prompts, on_update, extra_args)

    def get_suggestions(self, request_prompt:str = "", amount:int=1) -> list[str]:
        """Get suggestions for the current chat. The default implementation expects the result as a JSON Array containing the suggestions

        Args:
            request_prompt: The prompt to get the suggestions
            amount: Amount of suggstions to generate

        Returns:
            list[str]: prompt suggestions
        """
        result = []
        history = ""
        # Only get the last four elements and reconstruct partial history
        for message in self.history[-4:] if len(self.history) >= 4 else self.history:
            history += message["User"] + ": " + message["Message"] + "\n"
        for i in range(0, amount):
            generated = self.generate_text(history + "\n\n" + request_prompt)
            generated = generated.replace("```json", "").replace("```", "")
            try:
                j = json.loads(generated)
            except Exception as _:
                continue
            if type(j) is list:
                for suggestion in j:
                    if type(suggestion) is str:
                        result.append(suggestion)
                        i+=1
                        if i >= amount:
                            break
        return result

    def generate_chat_name(self, request_prompt:str = "") -> str:
        """Generate name of the current chat

        Args:
            request_prompt (str, optional): Extra prompt to generate the name. Defaults to None.

        Returns:
            str: name of the chat
        """
        return self.generate_text(request_prompt, self.history)


class G4FHandler(LLMHandler):
    """Common methods for g4f models"""
    key = "g4f"
    
    @staticmethod
    def get_extra_requirements() -> list:
        return ["g4f"]
     
    def get_extra_settings(self) -> list:
        return [
            {
                "key": "streaming",
                "title": _("Message Streaming"),
                "description": _("Gradually stream message output"),
                "type": "toggle",
                "default": True,
            },
        ]

    def convert_history(self, history: list, prompts: list | None = None) -> list:
        if prompts is None:
            prompts = self.prompts
        result = []
        result.append({"role": "system", "content": "\n".join(prompts)})
        for message in history:
            if message["User"] == "Console":
                result.append({
                    "role": "user",
                    "content": "Console: " + message["Message"]
                })
            else:
                result.append({
                    "role": message["User"].lower() if message["User"] in {"Assistant", "User"} else "system",
                    "content": message["Message"]
                })
        return result
    
    def generate_text(self, prompt: str, history: list[dict[str, str]] = [], system_prompt: list[str] = []) -> str:
        model = self.get_setting("model")
        message = prompt
        history = self.convert_history(history, system_prompt)
        user_prompt = {"role": "user", "content": message}
        history.append(user_prompt)
        try:
            response = self.client.chat.completions.create(
                model=model,
                messages=history,
            )
            return response.choices[0].message.content
        except Exception as e:
            return f"Error: {e}"
    def generate_text_stream(self, prompt: str, history: list[dict[str, str]] = [], system_prompt: list[str] = [], on_update: Callable[[str], Any] = lambda _: None, extra_args: list = []) -> str:
        message = prompt
        model = self.get_setting("model")
        history = self.convert_history(history, system_prompt)
        user_prompt = {"role": "user", "content": message}
        history.append(user_prompt)
        try:
            response = self.client.chat.completions.create(
                model=model,
                messages=history,
                stream=True,
            )
            full_message = ""
            prev_message = ""
            for chunk in response:
                if chunk.choices[0].delta.content:
                    full_message += chunk.choices[0].delta.content
                    args = (full_message.strip(), ) + tuple(extra_args)
                    if len(full_message) - len(prev_message) > 1:
                        on_update(*args)
                        prev_message = full_message
            return full_message.strip()
        except Exception as e:
            return f"Error: {e}"


class NexraHandler(G4FHandler):
    key = "nexra" 
    
    def __init__(self, settings, path):
        import g4f
        super().__init__(settings, path)
        self.client = g4f.client.Client(provider=g4f.Provider.Nexra)        

    def get_extra_settings(self) -> list:
        return [
            {
                "key": "model",
                "title": _("Model"),
                "description": _("The model to use"),
                "type": "combo",
                "values": (("gpt-4", "gpt-4"),("gpt-4o", "gpt-4o"), ("gpt-3.5-turbo", "gpt-3.5-turbo"), ("gpt-3", "gpt-3"), ("llama-3.1", "llama-3.1"), ("gemini-pro", "gemini-pro")),
                "default": "gpt-4o",
            }
        ] + super().get_extra_settings()
    

class GPT3AnyHandler(G4FHandler):
    """
    Use any GPT3.5-Turbo providers
    - History is supported by almost all of them
    - System prompts are not well supported, so the prompt is put on top of the message
    """
    key = "GPT3Any"

    def __init__(self, settings, path):
        import g4f
        super().__init__(settings, path)
        good_providers = [g4f.Provider.DDG, g4f.Provider.MagickPen, g4f.Provider.Pizzagpt, g4f.Provider.Nexra, g4f.Provider.Koala]
        good_nongpt_providers = [g4f.Provider.ReplicateHome, g4f.Provider.ChatGot, g4f.Provider.FreeChatgpt, g4f.Provider.Free2GPT, g4f.Provider.DeepInfraChat, g4f.Provider.PerplexityLabs]
        acceptable_providers = [g4f.Provider.Allyfy, g4f.Provider.Blackbox, g4f.Provider.Upstage, g4f.Provider.ChatHub, g4f.Provider.Airforce]
        self.client = g4f.client.Client(provider=RetryProvider([RetryProvider(good_providers), RetryProvider(good_nongpt_providers), RetryProvider(acceptable_providers)], shuffle=False))
        self.n = 0

    def generate_text(self, prompt: str, history: list[dict[str, str]] = [], system_prompt: list[str] = []) -> str:
        message = prompt
        history = self.convert_history(history, system_prompt)
        user_prompt = {"role": "user", "content": message}
        history.append(user_prompt)
        response = self.client.chat.completions.create(
            model="",
            messages=history,
        )
        return response.choices[0].message.content

    def generate_text_stream(self, prompt: str, history: list[dict[str, str]] = [], system_prompt: list[str] = [], on_update: Callable[[str], Any] = lambda _: None, extra_args: list = []) -> str:
        message = prompt
        history = self.convert_history(history, system_prompt)
        user_prompt = {"role": "user", "content": message}
        history.append(user_prompt)
        response = self.client.chat.completions.create(
            model="",
            messages=history,
            stream=True,
        )
        full_message = ""
        prev_message = ""
        for chunk in response:
            if chunk.choices[0].delta.content:
                full_message += chunk.choices[0].delta.content
                args = (full_message.strip(), ) + tuple(extra_args)
                if len(full_message) - len(prev_message) > 1:
                    on_update(*args)
                    prev_message = full_message
        return full_message.strip()

    def generate_chat_name(self, request_prompt: str = "") -> str:
        history = ""
        for message in self.history[-4:] if len(self.history) >= 4 else self.history:
            history += message["User"] + ": " + message["Message"] + "\n"
        name = self.generate_text(history + "\n\n" + request_prompt)
        return name

class GeminiHandler(LLMHandler):
    key = "gemini"
    
    """
    Official Google Gemini APIs, they support history and system prompts
    """

    @staticmethod
    def get_extra_requirements() -> list:
        return ["google-generativeai"]

    def is_installed(self) -> bool:
        if find_module("google.generativeai") is None:
            return False
        return True

    def get_extra_settings(self) -> list:
        return [
            {
                "key": "apikey",
                "title": _("API Key (required)"),
                "description": _("API Key got from ai.google.dev"),
                "type": "entry",
                "default": ""
            },
            {
                "key": "model",
                "title": _("Model"),
                "description": _("AI Model to use, available: gemini-1.5-pro, gemini-1.0-pro, gemini-1.5-flash"),
                "type": "combo",
                "default": "gemini-1.5-flash",
                "values": [("gemini-1.5-flash","gemini-1.5-flash") , ("gemini-1.0-pro", "gemini-1.0-pro"), ("gemini-1.5-pro","gemini-1.5-pro") ]
            },
            {
                "key": "streaming",
                "title": _("Message Streaming"),
                "description": _("Gradually stream message output"),
                "type": "toggle",
                "default": True
            },
            {
                "key": "safety",
                "title": _("Enable safety settings"),
                "description": _("Enable google safety settings to avoid generating harmful content"),
                "type": "toggle",
                "default": True
            }
        ]
   
    def __convert_history(self, history: list) -> list:
        result = []
        for message in history:
<<<<<<< HEAD
            if message["User"] == "Console":
                result.append({
                    "role": "user",
                    "parts": "Console: " + message["Message"]
                })
            else:
                result.append({
                    "role": message["User"].lower() if message["User"] == "User" else "model",
                    "parts": message["Message"]
=======
            if message["User"] in ["Assistant", "User"]:
                result.append({
                    "role": "user" if message["User"] == "User" else "model",
                    "parts": message["Message"]
                })
            elif message["User"] == "Console":
                result.append({
                    "role": "user",
                    "parts": "Console: " + message["Message"]
>>>>>>> 80b8c843
                })
        return result

    def generate_text(self, prompt: str, history: list[dict[str, str]] = [], system_prompt: list[str] = []) -> str:
        import google.generativeai as genai
        
        from google.generativeai.protos import HarmCategory
        from google.generativeai.types import HarmBlockThreshold
        if self.get_setting("safety"):
            safety = None
        else:
            safety = { 
                HarmCategory.HARM_CATEGORY_HATE_SPEECH: HarmBlockThreshold.BLOCK_NONE,
                HarmCategory.HARM_CATEGORY_HARASSMENT: HarmBlockThreshold.BLOCK_NONE,
                HarmCategory.HARM_CATEGORY_SEXUALLY_EXPLICIT: HarmBlockThreshold.BLOCK_NONE,
            }
 
        genai.configure(api_key=self.get_setting("apikey"))
        instructions = "\n"+"\n".join(system_prompt)
        if instructions == "":
            instructions=None
        model = genai.GenerativeModel(self.get_setting("model"), system_instruction=instructions, safety_settings=safety)
        converted_history = self.__convert_history(history)
        try:
            chat = model.start_chat(
                history=converted_history
            )
            response = chat.send_message(prompt)
            return response.text
        except Exception as e:
            return "Message blocked: " + str(e)

    def generate_text_stream(self, prompt: str, history: list[dict[str, str]] = [], system_prompt: list[str] = [], on_update: Callable[[str], Any] = lambda _: None , extra_args: list = []) -> str:
        import google.generativeai as genai
        from google.generativeai.protos import HarmCategory
        from google.generativeai.types import HarmBlockThreshold
        
        if self.get_setting("safety"):
            safety = None
        else:
            safety = { 
                HarmCategory.HARM_CATEGORY_HATE_SPEECH: HarmBlockThreshold.BLOCK_NONE,
                HarmCategory.HARM_CATEGORY_HARASSMENT: HarmBlockThreshold.BLOCK_NONE,
                HarmCategory.HARM_CATEGORY_SEXUALLY_EXPLICIT: HarmBlockThreshold.BLOCK_NONE,
            }
 
        genai.configure(api_key=self.get_setting("apikey"))
        instructions = "\n".join(system_prompt)
        if instructions == "":
            instructions=None
        model = genai.GenerativeModel(self.get_setting("model"), system_instruction=instructions, safety_settings=safety)
        converted_history = self.__convert_history(history) 
        try: 
            chat = model.start_chat(history=converted_history)
            response = chat.send_message(prompt, stream=True)
            full_message = ""
            for chunk in response:
                full_message += chunk.text
                args = (full_message.strip(), ) + tuple(extra_args)
                on_update(*args)
            return full_message.strip()
        except Exception as e:
            return "Message blocked: " + str(e)

class CustomLLMHandler(LLMHandler):
    key = "custom_command"
    
    @staticmethod
    def requires_sandbox_escape() -> bool:
        """If the handler requires to run commands on the user host system"""
        return True

    def get_extra_settings(self):
        return [
            {
                "key": "streaming",
                "title": _("Message Streaming"),
                "description": _("Gradually stream message output"),
                "type": "toggle",
                "default": True
            },
           
            {
                "key": "command",
                "title": _("Command to execute to get bot output"),
                "description": _("Command to execute to get bot response, {0} will be replaced with a JSON file containing the chat, {1} with the system prompt"),
                "type": "entry",
                "default": ""
            },
            {
                "key": "suggestion",
                "title": _("Command to execute to get bot's suggestions"),
                "description": _("Command to execute to get chat suggestions, {0} will be replaced with a JSON file containing the chat, {1} with the extra prompts, {2} with the numer of suggestions to generate. Must return a JSON array containing the suggestions as strings"),
                "type": "entry",
                "default": ""
            },

        ]

    def generate_text(self, prompt: str, history: list[dict[str, str]] = [], system_prompt: list[str] = []) -> str:
        command = self.get_setting("command")
        history.append({"User": "User", "Message": prompt})
        command = command.replace("{0}", quote_string(json.dumps(history)))
        command = command.replace("{1}", quote_string(json.dumps(system_prompt)))
        out = check_output(["flatpak-spawn", "--host", "bash", "-c", command])
        return out.decode("utf-8")
    
    def get_suggestions(self, request_prompt: str = "", amount: int = 1) -> list[str]:
        command = self.get_setting("suggestion")
        if command == "":
            return []
        self.history.append({"User": "User", "Message": request_prompt})
        command = command.replace("{0}", quote_string(json.dumps(self.history)))
        command = command.replace("{1}", quote_string(json.dumps(self.prompts)))
        command = command.replace("{2}", str(amount))
        out = check_output(["flatpak-spawn", "--host", "bash", "-c", command])
        return json.loads(out.decode("utf-8"))  
 
    def generate_text_stream(self, prompt: str, history: list[dict[str, str]] = [], system_prompt: list[str] = [], on_update: Callable[[str], Any] = lambda _: None, extra_args: list = []) -> str:
        command = self.get_setting("command")
        history.append({"User": "User", "Message": prompt})
        command = command.replace("{0}", quote_string(json.dumps(history)))
        command = command.replace("{1}", quote_string(json.dumps(system_prompt)))
        process = Popen(["flatpak-spawn", "--host", "bash", "-c", command], stdout=PIPE)        
        full_message = ""
        prev_message = ""
        while True:
            if process.stdout is None:
                break
            chunk = process.stdout.readline()
            if not chunk:
                break
            full_message += chunk.decode("utf-8")
            args = (full_message.strip(), ) + tuple(extra_args)
            if len(full_message) - len(prev_message) > 1:
                on_update(*args)
                prev_message = full_message

        process.wait()
        return full_message.strip()

class OllamaHandler(LLMHandler):
    key = "ollama"

    @staticmethod
    def get_extra_requirements() -> list:
        return ["ollama"]

    def get_extra_settings(self) -> list:
        return [ 
            {
                "key": "endpoint",
                "title": _("API Endpoint"),
                "description": _("API base url, change this to use interference APIs"),
                "type": "entry",
                "default": "http://localhost:11434"
            },
            {
                "key": "model",
                "title": _("Ollama Model"),
                "description": _("Name of the Ollama Model"),
                "type": "entry",
                "default": "llama3.1:8b"
            },
            {
                "key": "streaming",
                "title": _("Message Streaming"),
                "description": _("Gradually stream message output"),
                "type": "toggle",
                "default": True
            },
        ]

    def convert_history(self, history: list, prompts: list | None = None) -> list:
        if prompts is None:
            prompts = self.prompts
        result = []
        result.append({"role": "system", "content": "\n".join(prompts)})
        for message in history:
            if message["User"] == "Console":
                result.append({
                    "role": "user",
                    "content": "Console: " + message["Message"]
                })
            else:
                result.append({
                    "role": message["User"].lower() if message["User"] in {"Assistant", "User"} else "system",
                    "content": message["Message"]
                })
        return result
    
    def generate_text(self, prompt: str, history: list[dict[str, str]] = [], system_prompt: list[str] = []) -> str:
        from ollama import Client
        messages = self.convert_history(history, system_prompt)
        messages.append({"role": "user", "content": prompt})

        client = Client(
            host=self.get_setting("endpoint")
        )
        try:
            response = client.chat(
                model=self.get_setting("model"),
                messages=messages,
            )
            return response["message"]["content"]
        except Exception as e:
            return str(e)
    
    def generate_text_stream(self, prompt: str, history: list[dict[str, str]] = [], system_prompt: list[str] = [], on_update: Callable[[str], Any] = lambda _: None, extra_args: list = []) -> str:
        from ollama import Client
        messages = self.convert_history(history, system_prompt)
        messages.append({"role": "user", "content": prompt})
        client = Client(
            host=self.get_setting("endpoint")
        )
        try:
            response = client.chat(
                model=self.get_setting("model"),
                messages=messages,
                stream=True
            )
            full_message = ""
            prev_message = ""
            for chunk in response:
                full_message += chunk["message"]["content"]
                args = (full_message.strip(), ) + tuple(extra_args)
                if len(full_message) - len(prev_message) > 1:
                    on_update(*args)
                    prev_message = full_message
            return full_message.strip()
        except Exception as e:
            return str(e)


class OpenAIHandler(LLMHandler):
    key = "openai"
    error_message = "Error: "

    @staticmethod
    def get_extra_requirements() -> list:
        return ["openai"]

    def get_extra_settings(self) -> list:
        return [ 
            {
                "key": "api",
                "title": _("API Key"),
                "description": _("API Key for OpenAI"),
                "type": "entry",
                "default": ""
            },
            {
                "key": "endpoint",
                "title": _("API Endpoint"),
                "description": _("API base url, change this to use interference APIs"),
                "type": "entry",
                "default": "https://api.openai.com/v1/"
            },
            {
                "key": "model",
                "title": _("OpenAI Model"),
                "description": _("Name of the OpenAI Model"),
                "type": "entry",
                "default": "gpt3.5-turbo"
            },
            {
                "key": "streaming",
                "title": _("Message Streaming"),
                "description": _("Gradually stream message output"),
                "type": "toggle",
                "default": True
            },
            {
                "key": "advanced_params",
                "title": _("Advanced Parameters"),
                "description": _("Include parameters like Max Tokens, Top-P, Temperature, etc."),
                "type": "toggle",
                "default": True
            },
            {
                "key": "max-tokens",
                "title": _("Max Tokens"),
                "description": _("Max tokens of the generated text"),
                "website": "https://help.openai.com/en/articles/4936856-what-are-tokens-and-how-to-count-them",
                "type": "range",
                "min": 3,
                "max": 400,
                "default": 150,
                "round-digits": 0
            },
            {
                "key": "top-p",
                "title": _("Top-P"),
                "description": _("An alternative to sampling with temperature, called nucleus sampling"),
                "website": "https://platform.openai.com/docs/api-reference/completions/create#completions/create-top_p",
                "type": "range",
                "min": 0,
                "max": 1,
                "default": 1,
                "round-digits": 2,
            },
            {
                "key": "temperature",
                "title": _("Temperature"),
                "description": _("What sampling temperature to use. Higher values will make the output more random"),
                "website": "https://platform.openai.com/docs/api-reference/completions/create#completions/create-temperature",
                "type": "range",
                "min": 0,
                "max": 2,
                "default": 1,
                "round-digits": 2,
            },
            {
                "key": "frequency-penalty",
                "title": _("Frequency Penalty"),
                "description": _("Positive values penalize new tokens based on their existing frequency in the text so far, decreasing the model's likelihood to repeat the same line"),
                "website": "https://platform.openai.com/docs/api-reference/completions/create#completions/create-frequency_penalty",
                "type": "range",
                "min": -2,
                "max": 2,
                "default": 0,
                "round-digits": 1,
            },
            {
                "key": "presence-penalty",
                "title": _("Presence Penalty"),
                "description": _("Positive values penalize new tokens based on whether they appear in the text so far, increasing the model's likelihood to talk about new topics."),
                "website": "https://platform.openai.com/docs/api-reference/completions/create#completions/create-frequency_penalty",
                "type": "range",
                "min": -2,
                "max": 2,
                "default": 0,
                "round-digits": 1,
            },
        ]

    def convert_history(self, history: list, prompts: list | None = None) -> list:
        if prompts is None:
            prompts = self.prompts
        result = []
        result.append({"role": "system", "content": "\n".join(prompts)})
        for message in history:
            result.append({
                "role": message["User"].lower() if message["User"] in {"Assistant", "User"} else "system",
                "content": message["Message"]
            })
        return result

    def get_advanced_params(self):
        advanced_params = self.get_setting("advanced_params")
        if not advanced_params:
            return NOT_GIVEN, NOT_GIVEN, NOT_GIVEN, NOT_GIVEN, NOT_GIVEN
        top_p = self.get_setting("top-p")
        temperature = self.get_setting("temperature")
        max_tokens = self.get_setting("max-tokens")
        presence_penalty = self.get_setting("presence-penalty")
        frequency_penalty = self.get_setting("frequency-penalty")
        return top_p, temperature, max_tokens, presence_penalty, frequency_penalty 

    def generate_text(self, prompt: str, history: list[dict[str, str]] = [], system_prompt: list[str] = []) -> str:
        from openai import OpenAI
        messages = self.convert_history(history, system_prompt)
        messages.append({"role": "user", "content": prompt})
        api = self.get_setting("api")
        if api == "":
            api = "nokey"
        
        client = OpenAI(
            api_key=api,
            base_url=self.get_setting("endpoint")
        )
        top_p, temperature, max_tokens, presence_penalty, frequency_penalty = self.get_advanced_params()
        try:
            response = client.chat.completions.create(
                model=self.get_setting("model"),
                messages=messages,
                top_p=top_p,
                max_tokens=max_tokens,
                temperature=temperature,
                presence_penalty=presence_penalty,
                frequency_penalty=frequency_penalty
            )
            return response.choices[0].message.content
        except Exception as e:
            return self.error_message + " " + str(e)
    
    def generate_text_stream(self, prompt: str, history: list[dict[str, str]] = [], system_prompt: list[str] = [], on_update: Callable[[str], Any] = lambda _: None, extra_args: list = []) -> str:
        from openai import OpenAI
        messages = self.convert_history(history, system_prompt)
        messages.append({"role": "user", "content": prompt})
        api = self.get_setting("api")
        if api == "":
            api = "nokey"
        client = OpenAI(
            api_key=api,
            base_url=self.get_setting("endpoint")
        )
        top_p, temperature, max_tokens, presence_penalty, frequency_penalty = self.get_advanced_params()
        try:
            response = client.chat.completions.create(
                model=self.get_setting("model"),
                messages=messages,
                top_p=top_p,
                max_tokens=max_tokens,
                temperature=temperature,
                presence_penalty=presence_penalty,
                frequency_penalty=frequency_penalty, 
                stream=True
            )
            full_message = ""
            prev_message = ""
            for chunk in response:
                if chunk.choices[0].delta.content:
                    full_message += chunk.choices[0].delta.content
                    args = (full_message.strip(), ) + tuple(extra_args)
                    if len(full_message) - len(prev_message) > 1:
                        on_update(*args)
                        prev_message = full_message
            return full_message.strip()
        except Exception as e:
            return self.error_message + " " + str(e)

 
class NyarchApiHandler(OpenAIHandler):
    key = "nyarch"
    error_message = """Error calling Nyarch API. Please note that Nyarch API is **just for demo purposes.**\n\nTo know how to use a more reliable LLM [read our guide to llms](https://github.com/qwersyk/Newelle/wiki/User-guide-to-the-available-LLMs). \n\nError: """

    def __init__(self, settings, path):
        super().__init__(settings, path)
        self.set_setting("endpoint", "https://llm.nyarchlinux.moe")
        self.set_setting("advanced_params", False)
        self.set_setting("api", "nya")

    def get_extra_settings(self) -> list:
        plus = []
        plus += [super().get_extra_settings()[3]]
        return plus


class MistralHandler(OpenAIHandler):
    key = "mistral"

    def __init__(self, settings, path):
        super().__init__(settings, path)
        self.set_setting("endpoint", "https://api.mistral.ai/v1/")
        self.set_setting("advanced_params", False)

    def get_extra_settings(self) -> list:
        plus = [
            {
                "key": "api",
                "title": _("API Key"),
                "description": _("API Key for Mistral"),
                "type": "entry",
                "default": ""
            },
            {
                "key": "model",
                "title": _("Mistral Model"),
                "description": _("Name of the Mistral Model"),
                "type": "entry",
                "default": "open-mixtral-8x22b",
                "website": "https://docs.mistral.ai/getting-started/models/models_overview/",
            }, 
        ]
        plus += [super().get_extra_settings()[3]]
        return plus

class GroqHandler(OpenAIHandler):
    key = "groq"
    
    def __init__(self, settings, path):
        super().__init__(settings, path)
        self.set_setting("endpoint", "https://api.groq.com/openai/v1/")

    def get_extra_settings(self) -> list:
        settings = [ 
            {
                "key": "api",
                "title": _("API Key"),
                "description": _("API Key for Groq"),
                "type": "entry",
                "default": ""
            }, 
            {
                "key": "model",
                "title": _("Groq Model"),
                "description": _("Name of the Groq Model"),
                "type": "entry",
                "default": "llama-3.1-70b-versatile",
                "website": "https://console.groq.com/docs/models",
            },
        ]
        settings += super().get_extra_settings()[-7:]
        return settings

class OpenRouterHandler(OpenAIHandler):
    key = "openrouter"

    def __init__(self, settings, path):
        super().__init__(settings, path)
        self.set_setting("endpoint", "https://openrouter.ai/api/v1/")

    def get_extra_settings(self) -> list:
        settings = [ 
            {
                "key": "api",
                "title": _("API Key"),
                "description": _("API Key for OpenRouter"),
                "type": "entry",
                "default": ""
            }, 
            {
                "key": "model",
                "title": _("OpenRouter Model"),
                "description": _("Name of the Groq Model"),
                "type": "entry",
                "default": "meta-llama/llama-3.1-70b-instruct:free",
                "website": "https://openrouter.ai/docs/models",
            },
        ]
        settings += super().get_extra_settings()[-7:]
        return settings



class GPT4AllHandler(LLMHandler):
    key = "local"

    def __init__(self, settings, modelspath):
        """This class handles downloading, generating and history managing for Local Models using GPT4All library
        """
        self.settings = settings
        self.modelspath = modelspath
        self.history = {}
        self.model_folder = os.path.join(self.modelspath, "custom_models")
        if not os.path.isdir(self.model_folder):
            os.makedirs(self.model_folder)
        self.oldhistory = {}
        self.prompts = []
        self.model = None
        self.session = None
        if not os.path.isdir(self.modelspath):
            os.makedirs(self.modelspath)
    
    def get_extra_settings(self) -> list:
        models = self.get_custom_model_list()
        default = models[0] if len(models) > 0 else ""
        return [
            {
                "key": "streaming",
                "title": _("Message Streaming"),
                "description": _("Gradually stream message output"),
                "type": "toggle",
                "default": True,
            },
            {
                "key": "custom_model",
                "title": _("Custom gguf model file"),
                "description": _("Add a gguf file in the specified folder and then close and reopen the settings to update"),
                "type": "combo",
                "default": default,
                "values": models,
                "folder": self.model_folder,
            }
        ]
    def get_custom_model_list(self): 
        file_list = []
        for root, _, files in os.walk(self.model_folder):
            for file in files:
                if file.endswith('.gguf'):
                    file_name = file.rstrip('.gguf')
                    relative_path = os.path.relpath(os.path.join(root, file), self.model_folder)
                    file_list.append((file_name, relative_path))
        return file_list

    def model_available(self, model:str) -> bool:
        """ Returns if a model has already been downloaded
        """
        from gpt4all import GPT4All
        try:
            GPT4All.retrieve_model(model, model_path=self.modelspath, allow_download=False, verbose=False)
        except Exception as e:
            return False
        return True

    def load_model(self, model:str):
        """Loads the local model on another thread"""
        t = threading.Thread(target=self.load_model_async, args=(model, ))
        t.start()
        return True

    def load_model_async(self, model: str):
        """Loads the local model"""
        if self.model is None:
            print(model)
            try:
                from gpt4all import GPT4All
                if model == "custom":
                    model = self.get_setting("custom_model")
                    models = self.get_custom_model_list()
                    if model not in models:
                        if len(models) > 0:
                            model = models[0][1]
                    self.model = GPT4All(model, model_path=self.model_folder)
                else:
                    self.model = GPT4All(model, model_path=self.modelspath)
                self.session = self.model.chat_session()
                self.session.__enter__()
            except Exception as e:
                print(e)
                return False
            return True

    def download_model(self, model:str) -> bool:
        """Downloads GPT4All model"""
        try:
            from gpt4all import GPT4All
            GPT4All.retrieve_model(model, model_path=self.modelspath, allow_download=True, verbose=False)
        except Exception as e:
            print(e)
            return False
        return True

    def __convert_history_text(self, history: list) -> str:
        """Converts the given history into the correct format for current_chat_history"""
        result = "### Previous History"
        for message in history:
            result += "\n" + message["User"] + ":" + message["Message"]
        return result
    
    def set_history(self, prompts, history):
        """Manages messages history"""
        self.history = history 
        newchat = False
        for message in self.oldhistory:
            if not any(message == item["Message"] for item in self.history):
               newchat = True
               break
        
        # Create a new chat
        system_prompt = "\n".join(prompts)
        if len(self.oldhistory) > 1 and newchat:
            if self.session is not None and self.model is not None:
                self.session.__exit__(None, None, None)
                self.session = self.model.chat_session(system_prompt)
                self.session.__enter__()
        self.oldhistory = list()
        for message in self.history:
            self.oldhistory.append(message["Message"])
        self.prompts = prompts

    def generate_text_stream(self, prompt: str, history: list[dict[str, str]] = [], system_prompt: list[str] = [], on_update: Callable[[str], Any] = lambda _: None, extra_args: list = []) -> str:
        if self.session is None or self.model is None:
            return "Model not yet loaded..."
        # Temporary history management
        if len(history) > 0:
            system_prompt.append(self.__convert_history_text(history))
        prompts = "\n".join(system_prompt)
        print(prompts)
        self.session = self.model.chat_session(prompts)
        self.session.__enter__()
        response = self.model.generate(prompt=prompt, top_k=1, streaming=True)
        
        full_message = ""
        prev_message = ""
        for chunk in response:
            if chunk is not None:
                    full_message += chunk
                    args = (full_message.strip(), ) + tuple(extra_args)
                    if len(full_message) - len(prev_message) > 1:
                        on_update(*args)
                        prev_message = full_message
        return full_message.strip()

    def generate_text(self, prompt: str, history: list[dict[str, str]] = [], system_prompt: list[str] = []) -> str:
        # History not working for text generation
        if self.session is None or self.model is None:
            return "Model not yet loaded..."
        if len(history) > 0:
            system_prompt.append(self.__convert_history_text(history)) 
        prompts = "\n".join(system_prompt)
        self.session = self.model.chat_session(prompts)
        self.session.__enter__()
        response = self.model.generate(prompt=prompt, top_k=1)
        self.session.__exit__(None, None, None)
        return response
    
    def get_suggestions(self, request_prompt: str = "", amount: int = 1) -> list[str]:
        # Avoid generating suggestions
        return []

    def generate_chat_name(self, request_prompt: str = "") -> str:
        # Avoid generating chat name
        return "Chat"

<|MERGE_RESOLUTION|>--- conflicted
+++ resolved
@@ -363,17 +363,6 @@
     def __convert_history(self, history: list) -> list:
         result = []
         for message in history:
-<<<<<<< HEAD
-            if message["User"] == "Console":
-                result.append({
-                    "role": "user",
-                    "parts": "Console: " + message["Message"]
-                })
-            else:
-                result.append({
-                    "role": message["User"].lower() if message["User"] == "User" else "model",
-                    "parts": message["Message"]
-=======
             if message["User"] in ["Assistant", "User"]:
                 result.append({
                     "role": "user" if message["User"] == "User" else "model",
@@ -383,7 +372,6 @@
                 result.append({
                     "role": "user",
                     "parts": "Console: " + message["Message"]
->>>>>>> 80b8c843
                 })
         return result
 
