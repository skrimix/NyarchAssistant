--- conflicted
+++ resolved
@@ -125,11 +125,7 @@
         self.models_dir = os.path.join(self.config_dir, "models")
         self.extension_path = os.path.join(self.config_dir, "extensions")
         self.extensions_cache = os.path.join(self.cache_dir, "extensions_cache")
-<<<<<<< HEAD
-        self.newelle_dir = os.path.join(self.config_dir, DIR_NAME)
-=======
         self.newelle_dir = os.path.join(self.config_dir, DIR_NAME)     
->>>>>>> 14d78474
         print(self.pip_path, self.models_dir)
 
 
@@ -166,13 +162,9 @@
         if not os.path.exists(self.extensions_cache):
             os.makedirs(self.extensions_cache, exist_ok=True)
         if not os.path.exists(self.models_dir):
-<<<<<<< HEAD
-            os.makedirs(self.models_dir)
-=======
             os.makedirs(self.models_dir, exist_ok=True)
         if not os.path.exists(os.path.join(self.config_dir, "avatars")):
             os.makedirs(os.path.join(self.config_dir, "avatars"), exist_ok=True)
->>>>>>> 14d78474
         if not os.path.exists(self.newelle_dir):
             os.makedirs(self.newelle_dir, exist_ok=True)
         # Fix Pip environment
