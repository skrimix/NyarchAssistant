from dataclasses import dataclass
from typing import Any
from gi.repository import GLib, Gio
import os
import base64
from gi.repository.GObject import new

from .utility.media import get_image_base64, get_image_path

from .extensions import NewelleExtension
from .handlers.llm import LLMHandler
from .handlers.tts import TTSHandler
from .handlers.stt import STTHandler
from .handlers.rag import RAGHandler
from .handlers.memory import MemoryHandler
from .handlers.embeddings import EmbeddingHandler
from .handlers.websearch import WebSearchHandler

import time
from .utility.system import is_flatpak
from .utility.pip import install_module
<<<<<<< HEAD
from .utility.profile_settings import get_settings_dict_by_groups
from .constants import AVAILABLE_INTEGRATIONS, AVAILABLE_WEBSEARCH, DIR_NAME, SCHEMA_ID, PROMPTS, AVAILABLE_STT, AVAILABLE_TTS, AVAILABLE_LLMS, AVAILABLE_RAGS, AVAILABLE_PROMPTS, AVAILABLE_MEMORIES, AVAILABLE_EMBEDDINGS, SETTINGS_GROUPS
=======
from .constants import AVAILABLE_INTEGRATIONS, AVAILABLE_WEBSEARCH, DIR_NAME, SCHEMA_ID, PROMPTS, AVAILABLE_STT, AVAILABLE_TTS, AVAILABLE_LLMS, AVAILABLE_RAGS, AVAILABLE_PROMPTS, AVAILABLE_MEMORIES, AVAILABLE_EMBEDDINGS
from .constants import AVAILABLE_AVATARS, AVAILABLE_SMART_PROMPTS, AVAILABLE_TRANSLATORS, DIR_NAME, SCHEMA_ID, PROMPTS, AVAILABLE_STT, AVAILABLE_TTS, AVAILABLE_LLMS, AVAILABLE_RAGS, AVAILABLE_PROMPTS, AVAILABLE_MEMORIES, AVAILABLE_EMBEDDINGS
>>>>>>> 0ed01da6
import threading
import pickle
import json
from .extensions import ExtensionLoader
from .utility import override_prompts
from enum import Enum 
from .handlers import Handler

# Nyarch Specific 

from .handlers.translator import TranslatorHandler
from .handlers.avatar import AvatarHandler
from .handlers.smart_prompt import SmartPromptHandler

if is_flatpak():
    BASE_PATH = "/app/data"
else:
    BASE_PATH = "/usr/share/nyarchassistant/data"
"""
Not yet used in the code.
Manage Newelle Application, create handlers, check integrity, manage settings...
"""

class ReloadType(Enum):
    """
    Enum for reload type

    Attributes: 
        NONE: Nothing to realod  
        LLM: Reload LLM
        TTS: Reload TTS 
        STT: Reload STT 
        PROMPTS: Reload PROMPTS 
        RAG: Reload RAG 
        MEMORIES: Reload MEMORIES 
        EMBEDDINGS: Reload EMBEDDINGS 
        EXTENSIONS: Reload EXTENSIONS 
        SECONDARY_LLM: Reload SECONDARY_LLM
        RELOAD_CHAT: Reload RELOAD_CHAT
    """
    NONE = 0
    LLM = 1
    TTS = 2
    STT = 3
    PROMPTS = 4
    RAG = 5
    MEMORIES = 6
    EMBEDDINGS = 7
    EXTENSIONS = 8
    SECONDARY_LLM = 9
    RELOAD_CHAT = 10
    RELOAD_CHAT_LIST = 11
    WEBSEARCH = 12
    OFFERS = 13
    # Nyarch Vars
    AVATAR = 40
    SMART_PROMPTS = 41
    TRANSLATORS = 42

class NewelleController:
    """Main controller, manages the application

    Attributes: 
        settings: Gio Settings 
        python_path: Path for python sources 
        newelle_settings: current NewelleSettings object 
        handlers: HandlersManager object 
        config_dir: Config dir of the application 
        data_dir: data dir of the application 
        cache_dir: cache dir of the application 
        pip_path: Path for the runtime pip dependencies  
        models_dir: Path for the models 
        extension_path: Path for the extensions 
        extensions_cache: Path for the extensions cache 
        filename: Chat object filename 
        chat: current chat 
        extensionloader: Extensionloader object 
    """
    def __init__(self, python_path) -> None:
        self.settings = Gio.Settings.new(SCHEMA_ID)
        self.python_path = python_path

    def ui_init(self):
        """Init necessary variables for the UI and load models and handlers"""
        self.init_paths()
        self.check_path_integrity()
        self.load_integrations()
        self.load_extensions()
        self.newelle_settings = NewelleSettings()
        self.newelle_settings.load_settings(self.settings)
        self.load_chats(self.newelle_settings.chat_id)
        self.handlers = HandlersManager(self.settings, self.extensionloader, self.models_dir, self.integrationsloader)
        self.handlers.select_handlers(self.newelle_settings)
        threading.Thread(target=self.handlers.cache_handlers).start()
        threading.Thread(target=self.remove_cache_audio).start()

    def init_paths(self) -> None:
        """Define paths for the application"""
        self.config_dir = GLib.get_user_config_dir()
        self.data_dir = GLib.get_user_data_dir()
        self.cache_dir = GLib.get_user_cache_dir()
        self.chats_path = os.path.join(os.path.dirname(self.data_dir), "datachats.pkl")
        if not is_flatpak():
            self.config_dir = os.path.join(self.config_dir, DIR_NAME)
            self.data_dir = os.path.join(self.config_dir, DIR_NAME)
            self.cache_dir = os.path.join(self.cache_dir, DIR_NAME)
            self.chats_path = os.path.join(self.data_dir, "chats.pkl")

        self.pip_path = os.path.join(self.config_dir, "pip")
        self.models_dir = os.path.join(self.config_dir, "models")
        self.extension_path = os.path.join(self.config_dir, "extensions")
        self.extensions_cache = os.path.join(self.cache_dir, "extensions_cache")
        self.newelle_dir = os.path.join(self.config_dir, DIR_NAME)     
        print(self.pip_path, self.models_dir)


    def remove_cache_audio(self):
        """Remove audio cache"""
        audio_cache = self.models_dir
        for filename in os.listdir(audio_cache):
            if filename.endswith(".wav") or filename.endswith(".mp3"):
                file_path = os.path.join(audio_cache, filename)
                os.remove(file_path)

    def load_chats(self, chat_id):
        """Load chats"""
        self.filename = "chats.pkl"
        if os.path.exists(self.chats_path):
            with open(self.chats_path, 'rb') as f:
                self.chats = pickle.load(f)
        else:
            self.chats = [{"name": _("Chat ") + "1", "chat": []}]
        self.chat = self.chats[min(chat_id, len(self.chats) - 1)]["chat"]
   
    def save_chats(self):
        """Save chats"""
        with open(self.chats_path, 'wb') as f:
            pickle.dump(self.chats, f)

    def check_path_integrity(self):
        """Create missing directories"""
        # Create directories
        if not os.path.exists(self.data_dir):
            os.makedirs(self.data_dir, exist_ok=True)
        if not os.path.exists(self.extension_path):
            os.makedirs(self.extension_path, exist_ok=True)
        if not os.path.exists(self.extensions_cache):
            os.makedirs(self.extensions_cache, exist_ok=True)
        if not os.path.exists(self.models_dir):
            os.makedirs(self.models_dir, exist_ok=True)
        if not os.path.exists(os.path.join(self.config_dir, "avatars")):
            os.makedirs(os.path.join(self.config_dir, "avatars"), exist_ok=True)
        if not os.path.exists(self.newelle_dir):
            os.makedirs(self.newelle_dir, exist_ok=True)
        # Fix Pip environment
        if os.path.isdir(self.pip_path):
            self.python_path.append(self.pip_path)
        else:
            threading.Thread(target=self.init_pip_path, args=(self.python_path,)).start()

    def init_pip_path(self, path):
        """Install a pip module to init a pip path"""
        install_module("pip-install-test", self.pip_path)
        self.python_path.append(self.pip_path)

    def update_settings(self, apply=True):
        """Update settings"""
        newsettings = NewelleSettings()
        newsettings.load_settings(self.settings)
        reload = self.newelle_settings.compare_settings(newsettings)
        if apply:
            self.newelle_settings = newsettings
            for r in reload:
                self.reload(r)
        return reload

    def reload(self, reload_type: ReloadType):
        """Reload the specified settings

        Args:
            reload_type: type of reload
        """
        if reload_type == ReloadType.EXTENSIONS:
            self.extensionloader = ExtensionLoader(self.extension_path, pip_path=self.pip_path,
                                                   extension_cache=self.extensions_cache, settings=self.settings)
            self.extensionloader.load_extensions()
            self.extensionloader.add_handlers(AVAILABLE_LLMS, AVAILABLE_TTS, AVAILABLE_STT, AVAILABLE_MEMORIES, AVAILABLE_EMBEDDINGS, AVAILABLE_RAGS, AVAILABLE_WEBSEARCH,AVAILABLE_AVATARS, AVAILABLE_TRANSLATORS, AVAILABLE_SMART_PROMPTS)
            self.newelle_settings.load_prompts()
            self.handlers.select_handlers(self.newelle_settings)
            print("Extensions reload")
        elif reload_type == ReloadType.LLM:
            self.handlers.select_handlers(self.newelle_settings)
            threading.Thread(target=self.handlers.llm.load_model, args=(None,)).start()
        elif reload_type == ReloadType.SECONDARY_LLM and self.newelle_settings.use_secondary_language_model:
            self.handlers.select_handlers(self.newelle_settings)
            threading.Thread(target=self.handlers.secondary_llm.load_model, args=(None,)).start()
        elif reload_type in [ReloadType.TTS, ReloadType.STT, ReloadType.MEMORIES]:
            self.handlers.select_handlers(self.newelle_settings)
        elif reload_type in [ReloadType.AVATAR, ReloadType.SMART_PROMPTS, ReloadType.TRANSLATORS]:
            self.handlers.select_handlers(self.newelle_settings)
        elif reload_type == ReloadType.RAG:
            self.handlers.select_handlers(self.newelle_settings)
            threading.Thread(target=self.handlers.rag.load).start()
        elif reload_type == ReloadType.EMBEDDINGS:
            self.handlers.select_handlers(self.newelle_settings)
            threading.Thread(target=self.handlers.embedding.load_model).start()
        elif reload_type == ReloadType.PROMPTS:
            return
        elif reload_type == ReloadType.WEBSEARCH:
            self.handlers.select_handlers(self.newelle_settings)
            self.newelle_settings.prompts_settings["websearch"] = self.newelle_settings.websearch_on
            self.newelle_settings.save_prompts()
            self.newelle_settings.load_prompts()
            
    def set_extensionsloader(self, extensionloader):
        """Change extension loader

        Args:
            extensionloader (): new extension loader 
        """
        self.extensionloader = extensionloader
        self.handlers.extensionloader = extensionloader

    def set_integrationsloader(self, integrationsloader):
        self.integrationsloader = integrationsloader
        self.handlers.integrationsloader = integrationsloader

    def load_extensions(self):
        """Load extensions"""
        # Load extensions
        self.extensionloader = ExtensionLoader(self.extension_path, pip_path=self.pip_path,
                                               extension_cache=self.extensions_cache, settings=self.settings)
        self.extensionloader.load_extensions()
        self.extensionloader.add_handlers(AVAILABLE_LLMS, AVAILABLE_TTS, AVAILABLE_STT, AVAILABLE_MEMORIES, AVAILABLE_EMBEDDINGS, AVAILABLE_RAGS, AVAILABLE_WEBSEARCH,AVAILABLE_AVATARS, AVAILABLE_TRANSLATORS, AVAILABLE_SMART_PROMPTS)
        self.extensionloader.add_prompts(PROMPTS, AVAILABLE_PROMPTS)

    def load_integrations(self):
        """Load integrations"""
        self.integrationsloader = ExtensionLoader(self.extension_path, pip_path=self.pip_path, settings=self.settings)
        self.integrationsloader.load_integrations(AVAILABLE_INTEGRATIONS)
        
    def create_profile(self, profile_name, picture=None, settings={}, settings_groups=[]):
        """Create a profile

        Args:
            profile_name (): name of the profile 
            picture (): path to the profile picture 
            settings (): settings to override for that profile 
        """
        self.newelle_settings.profile_settings[profile_name] = {"picture": picture, "settings": settings, "settings_groups": settings_groups}
        self.settings.set_string("profiles", json.dumps(self.newelle_settings.profile_settings))

    def delete_profile(self, profile_name):
        """Delete a profile

        Args:
            profile_name (): name of the profile to delete 
        """
        if profile_name == "Assistant" or profile_name == self.settings.get_string("current-profile"):
            return
        del self.newelle_settings.profile_settings[profile_name]
        self.settings.set_string("profiles", json.dumps(self.newelle_settings.profile_settings))
        self.update_settings()

    def update_current_profile(self):
        """Update the current profile"""
        self.current_profile = self.settings.get_string("current-profile")
        self.profile_settings = self.newelle_settings.profile_settings
        groups = self.profile_settings[self.current_profile].get("settings_groups", [])
        old_settings = get_settings_dict_by_groups(self.settings, groups, SETTINGS_GROUPS, ["current-profile", "profiles"] )
        self.profile_settings = json.loads(self.settings.get_string("profiles"))
        self.profile_settings[self.current_profile]["settings"] = old_settings
        self.settings.set_string("profiles", json.dumps(self.profile_settings))
    
    def export_profile(self, profile_name, remove_passwords=False, export_propic=False):
        """Export a profile

        Args:
            profile_name (): name of the profile to export
        """
        self.update_current_profile()
        profiles = json.loads(self.settings.get_string("profiles"))
        profile = profiles.get(profile_name, None)
        if profile is None:
            return {}
        else:
            if remove_passwords:
                profile["settings"] = self.handlers.remove_passwords(profile["settings"])
            if export_propic and profile["picture"] is not None:
                profile["picture"] = get_image_base64(profile["picture"])
            else:
                profile["picture"] = None
            profile["name"] = profile_name
            return profile

    def import_profile(self, js):
        """Import a profile

        Args:
            json (): json to import
        """
        self.newelle_settings.profile_settings[js["name"]] = js
        if self.newelle_settings.profile_settings[js["name"]]["picture"] is not None:
            image_str = self.newelle_settings.profile_settings[js["name"]]["picture"]
            path = os.path.join(self.config_dir, "profiles")
            raw_data = base64.b64decode(image_str[len("data:image/png;base64,"):])
            img_path = os.path.join(path, js["name"] + ".png")
            with open(img_path, "wb") as f:
                f.write(raw_data)
            self.newelle_settings.profile_settings[js["name"]]["picture"] = img_path

        self.settings.set_string("profiles", json.dumps(self.newelle_settings.profile_settings))


class NewelleSettings:

    def load_settings(self, settings):
        """Basic settings loading

        Args:
            settings (): settings manager object 
        """
        self.settings = settings
        self.profile_settings = json.loads(self.settings.get_string("profiles"))
        self.current_profile = self.settings.get_string("current-profile")
        if len(self.profile_settings) == 0 or self.current_profile not in self.profile_settings:
            self.profile_settings[self.current_profile] = {"settings": {}, "picture": os.path.join(BASE_PATH, 'live2d/web/arch-chan.png'), "settings_groups": []}

        # Init variables
        self.automatic_stt_status = False
        settings = self.settings
       
        # Get settings variables
        self.offers = settings.get_int("offers")
        self.virtualization = settings.get_boolean("virtualization")
        self.memory = settings.get_int("memory")
        self.hidden_files = settings.get_boolean("hidden-files")
        self.reverse_order = settings.get_boolean("reverse-order")
        self.remove_thinking = settings.get_boolean("remove-thinking")
        self.auto_generate_name = settings.get_boolean("auto-generate-name")
        self.chat_id = settings.get_int("chat")
        self.main_path = settings.get_string("path")
        self.auto_run = settings.get_boolean("auto-run")
        self.display_latex = settings.get_boolean("display-latex")
        self.tts_enabled = settings.get_boolean("tts-on")
        self.tts_program = settings.get_string("tts")
        self.tts_voice = settings.get_string("tts-voice")
        self.stt_engine = settings.get_string("stt-engine")
        self.stt_settings = settings.get_string("stt-settings")
        self.external_terminal = settings.get_string("external-terminal")
        self.automatic_stt = settings.get_boolean("automatic-stt")
        self.stt_silence_detection_threshold = settings.get_double("stt-silence-detection-threshold")
        self.stt_silence_detection_duration = settings.get_int("stt-silence-detection-duration")
        self.embedding_model = self.settings.get_string("embedding-model")
        self.embedding_settings = self.settings.get_string("embedding-settings")
        self.memory_on = self.settings.get_boolean("memory-on")
        self.memory_model = self.settings.get_string("memory-model")
        self.memory_settings = self.settings.get_string("memory-settings")
        self.rag_on = self.settings.get_boolean("rag-on")
        self.rag_on_documents = self.settings.get_boolean("rag-on-documents")
        self.rag_model = self.settings.get_string("rag-model")
        self.rag_settings = self.settings.get_string("rag-settings")
        self.rag_limit = self.settings.get_int("documents-context-limit")
        self.language_model = self.settings.get_string("language-model")
        self.llm_settings = self.settings.get_string("llm-settings")
        self.secondary_language_model = self.settings.get_string("secondary-language-model")
        self.secondary_language_model_settings = self.settings.get_string("llm-secondary-settings")
        self.use_secondary_language_model = self.settings.get_boolean("secondary-llm-on")
        self.custom_prompts = json.loads(self.settings.get_string("custom-prompts"))
        self.prompts_settings = json.loads(self.settings.get_string("prompts-settings")) 
        self.extensions_settings = self.settings.get_string("extensions-settings")
        self.username = self.settings.get_string("user-name")
        self.zoom = self.settings.get_int("zoom")
        self.send_on_enter = self.settings.get_boolean("send-on-enter")
        self.max_run_times = self.settings.get_int("max-run-times")
        self.websearch_on = self.settings.get_boolean("websearch-on")
        self.websearch_model = self.settings.get_string("websearch-model")
        self.websearch_settings = self.settings.get_string("websearch-settings")

        self.load_prompts()
        # Nyarch Settings
        self.avatar_enabled = settings.get_boolean("avatar-on")
        self.avatar_settings = settings.get_string("avatars")
        self.avatar = settings.get_string("avatar-model")
        self.translator = settings.get_string("translator")  
        self.translation_enabled = settings.get_boolean("translator-on")
        self.translation_handler = settings.get_string("translator")
        self.smart_prompt_enabled = settings.get_boolean("smart-prompt-on")
        self.smart_prompt = settings.get_string("smart-prompt")
        # Adjust paths
        if os.path.exists(os.path.expanduser(self.main_path)):
            os.chdir(os.path.expanduser(self.main_path))
        else:
            self.main_path = "~"

    def load_prompts(self):
        """Load prompts and do overrides"""
        self.custom_prompts = json.loads(self.settings.get_string("custom-prompts"))
        self.prompts = override_prompts(self.custom_prompts, PROMPTS)
        self.bot_prompts = []
        for prompt in AVAILABLE_PROMPTS:
            is_active = False
            if prompt["setting_name"] in self.prompts_settings:
                is_active = self.prompts_settings[prompt["setting_name"]]
            else:
                is_active = prompt["default"]
            if is_active:
                self.bot_prompts.append(self.prompts[prompt["key"]])

    def compare_settings(self, new_settings) -> list[ReloadType]:
        """Find the difference between two NewelleSettings

        Args:
            new_settings (NewelleSettings): settings to compare   

        Returns:
            list[ReloadType]: list of ReloadType to reload
        """
        reloads = []
        if self.language_model != new_settings.language_model or self.llm_settings != new_settings.llm_settings:
            reloads.append(ReloadType.LLM)
        if self.secondary_language_model != new_settings.secondary_language_model or self.use_secondary_language_model != new_settings.use_secondary_language_model or self.secondary_language_model_settings != new_settings.secondary_language_model_settings:
            reloads.append(ReloadType.SECONDARY_LLM)
        
        if self.tts_program != new_settings.tts_program:
            reloads.append(ReloadType.TTS)

        if self.stt_engine != new_settings.stt_engine:
            reloads.append(ReloadType.STT)

        if self.embedding_model != new_settings.embedding_model or self.embedding_settings != new_settings.embedding_settings:
            reloads.append(ReloadType.EMBEDDINGS)

        if self.memory_on != new_settings.memory_on or self.memory_model != new_settings.memory_model or self.memory_settings != new_settings.memory_settings:
            reloads.append(ReloadType.MEMORIES)

        if self.rag_on != new_settings.rag_on or self.rag_model != new_settings.rag_model or self.rag_settings != new_settings.rag_settings:
            reloads.append(ReloadType.RAG)
        if self.extensions_settings != new_settings.extensions_settings:
            reloads.append(ReloadType.EXTENSIONS)
        if self.username != new_settings.username:
            reloads.append(ReloadType.RELOAD_CHAT)
        if self.reverse_order != new_settings.reverse_order:
            reloads.append(ReloadType.RELOAD_CHAT_LIST)

        if self.websearch_on != new_settings.websearch_on or self.websearch_model != new_settings.websearch_model or self.websearch_settings != new_settings.websearch_settings:
            reloads.append(ReloadType.WEBSEARCH)
        if self.avatar_enabled != new_settings.avatar_enabled or self.avatar_settings != new_settings.avatar_settings or self.avatar != new_settings.avatar:
            reloads.append(ReloadType.AVATAR)
        if self.translator != new_settings.translator or self.translation_enabled != new_settings.translation_enabled or self.translation_handler != new_settings.translation_handler:
            reloads.append(ReloadType.TRANSLATORS)

        if self.smart_prompt_enabled != new_settings.smart_prompt_enabled or self.smart_prompt != new_settings.smart_prompt:
            reloads.append(ReloadType.SMART_PROMPTS)
        # Check prompts
        if len(self.prompts) != len(new_settings.prompts):
            reloads.append(ReloadType.PROMPTS)
        if self.offers != new_settings.offers:
            reloads.append(ReloadType.OFFERS)

        return reloads

    def save_prompts(self):
        self.settings.set_string("prompts-settings", json.dumps(self.prompts_settings))


class HandlersManager:
    """Manage handlers

    Attributes: 
        settings: Gio.Settings 
        extensionloader: ExtensionLoader 
        directory: Models direcotry 
        handlers: Cached handlers 
        llm: LLM Handler 
        stt: STT Handler 
        tts: TTS Handler
        embedding: Embedding Handler 
        memory: Memory Handler
        rag: RAG Handler 
    """
    def __init__(self, settings: Gio.Settings, extensionloader : ExtensionLoader, models_path, integrations: ExtensionLoader):
        self.settings = settings
        self.extensionloader = extensionloader
        self.directory = models_path
        self.handlers =  {}
        self.handlers_cached = threading.Semaphore()
        self.handlers_cached.acquire()
        self.integrationsloader = integrations

    def fix_handlers_integrity(self, newelle_settings: NewelleSettings):
        """Select available handlers if not available handlers in settings

        Args:
            newelle_settings: Newelle settings
        """
        if newelle_settings.language_model not in AVAILABLE_LLMS:
            newelle_settings.language_model = list(AVAILABLE_LLMS.keys())[0]
        if newelle_settings.secondary_language_model not in AVAILABLE_LLMS:
            newelle_settings.secondary_language_model = list(AVAILABLE_LLMS.keys())[0]
        if newelle_settings.embedding_model not in AVAILABLE_EMBEDDINGS:
            newelle_settings.embedding_model = list(AVAILABLE_EMBEDDINGS.keys())[0]
        if newelle_settings.memory_model not in AVAILABLE_MEMORIES:
            newelle_settings.memory_model = list(AVAILABLE_MEMORIES.keys())[0]
        if newelle_settings.rag_model not in AVAILABLE_RAGS:
            newelle_settings.rag_model = list(AVAILABLE_RAGS.keys())[0]
        if newelle_settings.tts_program not in AVAILABLE_TTS:
            newelle_settings.tts_program = list(AVAILABLE_TTS.keys())[0]
        if newelle_settings.stt_engine not in AVAILABLE_STT:
            newelle_settings.stt_engine = list(AVAILABLE_STT.keys())[0]
        if newelle_settings.websearch_model not in AVAILABLE_WEBSEARCH:
            newelle_settings.websearch_model = list(AVAILABLE_WEBSEARCH.keys())[0]
        if newelle_settings.avatar not in AVAILABLE_AVATARS:
            newelle_settings.avatar = list(AVAILABLE_AVATARS.keys())[0]
        if newelle_settings.translator not in AVAILABLE_TRANSLATORS:
            newelle_settings.translator = list(AVAILABLE_TRANSLATORS.keys())[0]
        if newelle_settings.smart_prompt not in AVAILABLE_SMART_PROMPTS:
            newelle_settings.smart_prompt = list(AVAILABLE_SMART_PROMPTS.keys())[0]
    
    def select_handlers(self, newelle_settings: NewelleSettings):
        """Assign the selected handlers

        Args:
            newelle_settings: Newelle settings 
        """
        self.fix_handlers_integrity(newelle_settings)
        # Get LLM 
        self.llm : LLMHandler = self.get_object(AVAILABLE_LLMS, newelle_settings.language_model)
        if newelle_settings.use_secondary_language_model:
            self.secondary_llm : LLMHandler = self.get_object(AVAILABLE_LLMS, newelle_settings.secondary_language_model, True)
        else:
            self.secondary_llm : LLMHandler = self.llm
        self.stt : STTHandler = self.get_object(AVAILABLE_STT, newelle_settings.stt_engine)
        self.tts : TTSHandler = self.get_object(AVAILABLE_TTS, newelle_settings.tts_program)
        self.embedding : EmbeddingHandler= self.get_object(AVAILABLE_EMBEDDINGS, newelle_settings.embedding_model)
        self.memory : MemoryHandler = self.get_object(AVAILABLE_MEMORIES, newelle_settings.memory_model)
        self.memory.set_memory_size(newelle_settings.memory)
        self.rag : RAGHandler = self.get_object(AVAILABLE_RAGS, newelle_settings.rag_model)
        self.websearch : WebSearchHandler = self.get_object(AVAILABLE_WEBSEARCH, newelle_settings.websearch_model)
        self.avatar : AvatarHandler = self.get_object(AVAILABLE_AVATARS, newelle_settings.avatar)
        self.translator : TranslatorHandler = self.get_object(AVAILABLE_TRANSLATORS, newelle_settings.translator)
        self.smart_prompt : SmartPromptHandler = self.get_object(AVAILABLE_SMART_PROMPTS, newelle_settings.smart_prompt)
        # Assign handlers 
        self.integrationsloader.set_handlers(self.llm, self.stt, self.tts, self.secondary_llm, self.embedding, self.rag, self.memory, self.websearch)
        self.extensionloader.set_handlers(self.llm, self.stt, self.tts, self.secondary_llm, self.embedding, self.rag, self.memory, self.websearch)
        self.memory.set_handlers(self.secondary_llm, self.embedding)
        
        self.rag.set_handlers(self.llm, self.embedding)
        threading.Thread(target=self.install_missing_handlers).start()

    def set_error_func(self, func):
        def async_set():
            self.handlers_cached.acquire()
            self.handlers_cached.release()
            for handler in self.handlers.values():
                handler.set_error_func(func)
        threading.Thread(target=async_set).start()

    def load_handlers(self):
        """Load handlers"""
        self.llm.load_model(None)
        if self.settings.get_boolean("secondary-llm-on"):
            self.secondary_llm.load_model(None)
        self.embedding.load_model()
        if self.settings.get_boolean("rag-on"):
            GLib.timeout_add(2000, lambda : threading.Thread(target=self.rag.load).start())

    def install_missing_handlers(self):
        """Install selected handlers that are not installed. Assumes that select_handlers has been called"""
        if not self.llm.is_installed():
            self.llm.install()
        if not self.stt.is_installed():
            self.stt.install()
        if not self.tts.is_installed():
            self.tts.install()
        if not self.embedding.is_installed():
            self.embedding.install()
        if not self.memory.is_installed():
            self.memory.install()
        if not self.rag.is_installed():
            self.rag.install()

    def cache_handlers(self):
        """Cache handlers"""
        self.handlers = {}
        for key in AVAILABLE_TTS:
            self.handlers[(key, self.convert_constants(AVAILABLE_TTS), False)] = self.get_object(AVAILABLE_TTS, key)
        for key in AVAILABLE_STT:
            self.handlers[(key, self.convert_constants(AVAILABLE_STT), False)] = self.get_object(AVAILABLE_STT, key)
        for key in AVAILABLE_LLMS:
            self.handlers[(key, self.convert_constants(AVAILABLE_LLMS), False)] = self.get_object(AVAILABLE_LLMS, key)
        # Secondary LLMs
        for key in AVAILABLE_LLMS:
            self.handlers[(key, self.convert_constants(AVAILABLE_LLMS), True)] = self.get_object(AVAILABLE_LLMS, key, True)
        for key in AVAILABLE_MEMORIES:
            self.handlers[(key, self.convert_constants(AVAILABLE_MEMORIES), False)] = self.get_object(AVAILABLE_MEMORIES, key)
        for key in AVAILABLE_RAGS:
            self.handlers[(key, self.convert_constants(AVAILABLE_RAGS), False)] = self.get_object(AVAILABLE_RAGS, key)
        for key in AVAILABLE_EMBEDDINGS:
            self.handlers[(key, self.convert_constants(AVAILABLE_EMBEDDINGS), False)] = self.get_object(AVAILABLE_EMBEDDINGS, key)
        for key in AVAILABLE_WEBSEARCH:
            self.handlers[(key, self.convert_constants(AVAILABLE_WEBSEARCH), False)] = self.get_object(AVAILABLE_WEBSEARCH, key)
        # Nyarch Hanlders
        for key in AVAILABLE_AVATARS:
            self.handlers[(key, self.convert_constants(AVAILABLE_AVATARS))] = self.get_object(AVAILABLE_AVATARS, key)
        for key in AVAILABLE_TRANSLATORS:
            self.handlers[(key, self.convert_constants(AVAILABLE_TRANSLATORS))] = self.get_object(AVAILABLE_TRANSLATORS, key)
        for key in AVAILABLE_SMART_PROMPTS:
            self.handlers[(key, self.convert_constants(AVAILABLE_SMART_PROMPTS))] = self.get_object(AVAILABLE_SMART_PROMPTS, key)
        self.handlers_cached.release()
<<<<<<< HEAD
    
=======

>>>>>>> 0ed01da6
    def convert_constants(self, constants: str | dict[str, Any]) -> (str | dict):
        """Get an handler instance for the specified handler key

        Args:
            constants: The constants for the specified handler, can be AVAILABLE_TTS, AVAILABLE_STT...
            key: key of the specified handler

        Raises:
            Exception: if the constant is not valid 

        Returns:
            The created handler           
        """
        if type(constants) is str:
            match constants:
                case "tts":
                    return AVAILABLE_TTS
                case "stt":
                    return AVAILABLE_STT
                case "llm":
                    return AVAILABLE_LLMS
                case "memory":
                    return AVAILABLE_MEMORIES
                case "embedding":
                    return AVAILABLE_EMBEDDINGS
                case "rag":
                    return AVAILABLE_RAGS
                case "websearch":
                    return AVAILABLE_WEBSEARCH
                case "extension":
                    return self.extensionloader.extensionsmap
                case "avatar":
                    return AVAILABLE_AVATARS
                case "translator":
                    return AVAILABLE_TRANSLATORS
                case "smart-prompt":
                    return AVAILABLE_SMART_PROMPTS
                case _:
                    raise Exception("Unknown constants")
        else:
            if constants == AVAILABLE_LLMS:
                return "llm"
            elif constants == AVAILABLE_STT:
                return "stt"
            elif constants == AVAILABLE_TTS:
                return "tts"
            elif constants == AVAILABLE_MEMORIES:
                return "memory"
            elif constants == AVAILABLE_EMBEDDINGS:
                return "embedding"
            elif constants == AVAILABLE_RAGS:
                return "rag"
            elif constants == AVAILABLE_WEBSEARCH:
                return "websearch"
            elif constants == self.extensionloader.extensionsmap:
                return "extension"
            elif constants == AVAILABLE_AVATARS:
                return "avatar"
            elif constants == AVAILABLE_TRANSLATORS:
                return "translator"
            elif constants == AVAILABLE_SMART_PROMPTS:
                return "smart-prompt"
            else:
                raise Exception("Unknown constants")

    def get_object(self, constants: dict[str, Any], key:str, secondary=False) -> (Handler):
        """Get an handler instance for the specified handler key

        Args:
            constants: The constants for the specified handler, can be AVAILABLE_TTS, AVAILABLE_STT...
            key: key of the specified handler
            secondary: if to use secondary settings

        Raises:
            Exception: if the constant is not valid 

        Returns:
            The created handler           
        """
        if (key, self.convert_constants(constants), secondary) in self.handlers:
            return self.handlers[(key, self.convert_constants(constants), secondary)]
        if constants == AVAILABLE_LLMS:
            model = constants[key]["class"](self.settings, self.directory)
            model.set_secondary_settings(secondary)
        elif constants == AVAILABLE_STT:
            model = constants[key]["class"](self.settings,self.directory)
        elif constants == AVAILABLE_TTS:
            model = constants[key]["class"](self.settings, self.directory)
        elif constants == AVAILABLE_MEMORIES:
            model = constants[key]["class"](self.settings, self.directory)
        elif constants == AVAILABLE_EMBEDDINGS:
            model = constants[key]["class"](self.settings, self.directory)
        elif constants == AVAILABLE_RAGS:
            model = constants[key]["class"](self.settings, self.directory)
        elif constants == AVAILABLE_WEBSEARCH:
            model = constants[key]["class"](self.settings, self.directory)
        elif constants == AVAILABLE_AVATARS:
            model = constants[key]["class"](self.settings, os.path.dirname(self.directory))
        elif constants == AVAILABLE_TRANSLATORS:
            model = constants[key]["class"](self.settings, self.directory)
        elif constants == AVAILABLE_SMART_PROMPTS:
            model = constants[key]["class"](self.settings, self.directory)
        elif constants == self.extensionloader.extensionsmap:
            model = self.extensionloader.extensionsmap[key]
            if model is None:
                raise Exception("Extension not found")
        else:
            raise Exception("Unknown constants")
        return model

    def get_constants_from_object(self, handler: Handler) -> dict[str, Any]:
        """Get the constants from an hander

        Args:
            handler: the handler 

        Raises:
            Exception: if the handler is not known

        Returns: AVAILABLE_LLMS, AVAILABLE_STT, AVAILABLE_TTS based on the type of the handler 
        """
        if issubclass(type(handler), TTSHandler):
            return AVAILABLE_TTS
        elif issubclass(type(handler), STTHandler):
            return AVAILABLE_STT
        elif issubclass(type(handler), LLMHandler):
            return AVAILABLE_LLMS
        elif issubclass(type(handler), NewelleExtension):
            return self.extensionloader.extensionsmap
        elif issubclass(type(handler), MemoryHandler):
            return AVAILABLE_MEMORIES
        elif issubclass(type(handler), EmbeddingHandler):
            return AVAILABLE_EMBEDDINGS
        elif issubclass(type(handler), RAGHandler):
            return AVAILABLE_RAGS
        elif issubclass(type(handler), WebSearchHandler):
            return AVAILABLE_WEBSEARCH
        elif issubclass(type(handler), AvatarHandler):
            return AVAILABLE_AVATARS
        elif issubclass(type(handler), TranslatorHandler):
            return AVAILABLE_TRANSLATORS
        elif issubclass(type(handler), SmartPromptHandler):
            return AVAILABLE_SMART_PROMPTS
        else:
            raise Exception("Unknown handler")
    
    def remove_passwords(self, settings_dict):
        for key, handler in self.handlers.items():
            h : Handler = handler
            settings = h.get_extra_settings_list()
            if h.schema_key not in settings_dict:
                continue
            schema_settings = json.loads(settings_dict[h.schema_key])
            if h.key not in schema_settings:
                continue
            for setting in settings:
                key = setting.get("key", "")
                if setting.get("password", False) or key in ["api", "token"]:
                     schema_settings[h.key][setting["key"]] = setting["default"]
            settings_dict[h.schema_key] = json.dumps(schema_settings)
        return settings_dict<|MERGE_RESOLUTION|>--- conflicted
+++ resolved
@@ -19,13 +19,8 @@
 import time
 from .utility.system import is_flatpak
 from .utility.pip import install_module
-<<<<<<< HEAD
 from .utility.profile_settings import get_settings_dict_by_groups
 from .constants import AVAILABLE_INTEGRATIONS, AVAILABLE_WEBSEARCH, DIR_NAME, SCHEMA_ID, PROMPTS, AVAILABLE_STT, AVAILABLE_TTS, AVAILABLE_LLMS, AVAILABLE_RAGS, AVAILABLE_PROMPTS, AVAILABLE_MEMORIES, AVAILABLE_EMBEDDINGS, SETTINGS_GROUPS
-=======
-from .constants import AVAILABLE_INTEGRATIONS, AVAILABLE_WEBSEARCH, DIR_NAME, SCHEMA_ID, PROMPTS, AVAILABLE_STT, AVAILABLE_TTS, AVAILABLE_LLMS, AVAILABLE_RAGS, AVAILABLE_PROMPTS, AVAILABLE_MEMORIES, AVAILABLE_EMBEDDINGS
-from .constants import AVAILABLE_AVATARS, AVAILABLE_SMART_PROMPTS, AVAILABLE_TRANSLATORS, DIR_NAME, SCHEMA_ID, PROMPTS, AVAILABLE_STT, AVAILABLE_TTS, AVAILABLE_LLMS, AVAILABLE_RAGS, AVAILABLE_PROMPTS, AVAILABLE_MEMORIES, AVAILABLE_EMBEDDINGS
->>>>>>> 0ed01da6
 import threading
 import pickle
 import json
@@ -636,11 +631,7 @@
         for key in AVAILABLE_SMART_PROMPTS:
             self.handlers[(key, self.convert_constants(AVAILABLE_SMART_PROMPTS))] = self.get_object(AVAILABLE_SMART_PROMPTS, key)
         self.handlers_cached.release()
-<<<<<<< HEAD
     
-=======
-
->>>>>>> 0ed01da6
     def convert_constants(self, constants: str | dict[str, Any]) -> (str | dict):
         """Get an handler instance for the specified handler key
 
