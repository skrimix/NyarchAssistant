from typing import Any
from gi.repository import GLib, Gio, Adw
import os
import base64

from .utility.media import get_image_base64, get_image_path

from .extensions import NewelleExtension
from .handlers.llm import LLMHandler
from .handlers.tts import TTSHandler
from .handlers.stt import STTHandler
from .handlers.rag import RAGHandler
from .handlers.memory import MemoryHandler
from .handlers.embeddings import EmbeddingHandler
from .handlers.websearch import WebSearchHandler

from .utility.system import is_flatpak
from .utility.pip import install_module
from .utility.profile_settings import get_settings_dict_by_groups
<<<<<<< HEAD
from .constants import AVAILABLE_INTEGRATIONS, AVAILABLE_WEBSEARCH, DIR_NAME, SCHEMA_ID, PROMPTS, AVAILABLE_STT, AVAILABLE_TTS, AVAILABLE_LLMS, AVAILABLE_RAGS, AVAILABLE_PROMPTS, AVAILABLE_MEMORIES, AVAILABLE_EMBEDDINGS, SETTINGS_GROUPS, restore_handlers
=======
from .constants import AVAILABLE_INTEGRATIONS, AVAILABLE_WEBSEARCH, DIR_NAME, SCHEMA_ID, PROMPTS, AVAILABLE_STT, AVAILABLE_TTS, AVAILABLE_LLMS, AVAILABLE_RAGS, AVAILABLE_PROMPTS, AVAILABLE_MEMORIES, AVAILABLE_EMBEDDINGS, SETTINGS_GROUPS
from .constants import AVAILABLE_SMART_PROMPTS, AVAILABLE_AVATARS, AVAILABLE_TRANSLATORS
>>>>>>> bc36be74
import threading
import pickle
import json
from .extensions import ExtensionLoader
from .utility import override_prompts
from enum import Enum 
from .handlers import Handler
from .ui_controller import UIController

# Nyarch Specific 

from .handlers.translator import TranslatorHandler
from .handlers.avatar import AvatarHandler
from .handlers.smart_prompt import SmartPromptHandler

if is_flatpak():
    BASE_PATH = "/app/data"
else:
    BASE_PATH = "/usr/share/nyarchassistant/data"
"""
Manage Newelle Application, create handlers, check integrity, manage settings...
"""

class ReloadType(Enum):
    """
    Enum for reload type

    Attributes: 
        NONE: Nothing to realod  
        LLM: Reload LLM
        TTS: Reload TTS 
        STT: Reload STT 
        PROMPTS: Reload PROMPTS 
        RAG: Reload RAG 
        MEMORIES: Reload MEMORIES 
        EMBEDDINGS: Reload EMBEDDINGS 
EXTENSIONS: Reload EXTENSIONS 
        SECONDARY_LLM: Reload SECONDARY_LLM RELOAD_CHAT: Reload RELOAD_CHAT
    """
    NONE = 0
    LLM = 1
    TTS = 2
    STT = 3
    PROMPTS = 4
    RAG = 5
    MEMORIES = 6
    EMBEDDINGS = 7
    EXTENSIONS = 8
    SECONDARY_LLM = 9
    RELOAD_CHAT = 10
    RELOAD_CHAT_LIST = 11
    WEBSEARCH = 12
    OFFERS = 13
    # Nyarch Vars
    AVATAR = 40
    SMART_PROMPTS = 41
    TRANSLATORS = 42

class NewelleController:
    """Main controller, manages the application

    Attributes: 
        settings: Gio Settings 
        python_path: Path for python sources 
        newelle_settings: current NewelleSettings object 
        handlers: HandlersManager object 
        config_dir: Config dir of the application 
        data_dir: data dir of the application 
        cache_dir: cache dir of the application 
        pip_path: Path for the runtime pip dependencies  
        models_dir: Path for the models 
        extension_path: Path for the extensions 
        extensions_cache: Path for the extensions cache 
        filename: Chat object filename 
        chat: current chat 
        extensionloader: Extensionloader object 
    """
    def __init__(self, python_path) -> None:
        self.settings = Gio.Settings.new(SCHEMA_ID)
        self.python_path = python_path
        self.ui_controller : UIController | None = None

    def ui_init(self):
        """Init necessary variables for the UI and load models and handlers"""
        self.init_paths()
        self.check_path_integrity()
        self.load_integrations()
        self.load_extensions()
        self.newelle_settings = NewelleSettings()
        self.newelle_settings.load_settings(self.settings)
        self.load_chats(self.newelle_settings.chat_id)
        self.handlers = HandlersManager(self.settings, self.extensionloader, self.models_dir, self.integrationsloader)
        self.handlers.select_handlers(self.newelle_settings)
        threading.Thread(target=self.handlers.cache_handlers).start()
        threading.Thread(target=self.remove_cache_audio).start()

    def init_paths(self) -> None:
        """Define paths for the application"""
        self.config_dir = GLib.get_user_config_dir()
        self.data_dir = GLib.get_user_data_dir()
        self.cache_dir = GLib.get_user_cache_dir()
        self.chats_path = os.path.join(os.path.dirname(self.data_dir), "datachats.pkl")
        if not is_flatpak():
            self.config_dir = os.path.join(self.config_dir, DIR_NAME)
            self.data_dir = os.path.join(self.config_dir, DIR_NAME)
            self.cache_dir = os.path.join(self.cache_dir, DIR_NAME)
            self.chats_path = os.path.join(self.data_dir, "chats.pkl")

        self.pip_path = os.path.join(self.config_dir, "pip")
        self.models_dir = os.path.join(self.config_dir, "models")
        self.extension_path = os.path.join(self.config_dir, "extensions")
        self.extensions_cache = os.path.join(self.cache_dir, "extensions_cache")
        self.newelle_dir = os.path.join(self.config_dir, DIR_NAME)

    def set_ui_controller(self, ui_controller):
        """Set add tab function"""
        if ui_controller is not None:
            self.ui_controller = ui_controller
            self.extensionloader.set_ui_controller(ui_controller)
            self.integrationsloader.set_ui_controller(ui_controller)

    def remove_cache_audio(self):
        """Remove audio cache"""
        audio_cache = self.models_dir
        for filename in os.listdir(audio_cache):
            if filename.endswith(".wav") or filename.endswith(".mp3"):
                file_path = os.path.join(audio_cache, filename)
                os.remove(file_path)

    def load_chats(self, chat_id):
        """Load chats"""
        self.filename = "chats.pkl"
        if os.path.exists(self.chats_path):
            with open(self.chats_path, 'rb') as f:
                self.chats = pickle.load(f)
        else:
            self.chats = [{"name": _("Chat ") + "1", "chat": []}]
        self.chat = self.chats[min(chat_id, len(self.chats) - 1)]["chat"]
   
    def save_chats(self):
        """Save chats"""
        with open(self.chats_path, 'wb') as f:
            pickle.dump(self.chats, f)

    def check_path_integrity(self):
        """Create missing directories"""
        # Create directories
        if not os.path.exists(self.data_dir):
            os.makedirs(self.data_dir, exist_ok=True)
        if not os.path.exists(self.extension_path):
            os.makedirs(self.extension_path, exist_ok=True)
        if not os.path.exists(self.extensions_cache):
            os.makedirs(self.extensions_cache, exist_ok=True)
        if not os.path.exists(self.models_dir):
            os.makedirs(self.models_dir, exist_ok=True)
        if not os.path.exists(os.path.join(self.config_dir, "avatars")):
            os.makedirs(os.path.join(self.config_dir, "avatars"), exist_ok=True)
        if not os.path.exists(self.newelle_dir):
            os.makedirs(self.newelle_dir, exist_ok=True)
        # Fix Pip environment
        if os.path.isdir(self.pip_path):
            self.python_path.append(self.pip_path)
        else:
            threading.Thread(target=self.init_pip_path, args=(self.python_path,)).start()

    def init_pip_path(self, path):
        """Install a pip module to init a pip path"""
        install_module("pip-install-test", self.pip_path)
        self.python_path.append(self.pip_path)

    def update_settings(self, apply=True):
        """Update settings"""
        newsettings = NewelleSettings()
        newsettings.load_settings(self.settings)
        reload = self.newelle_settings.compare_settings(newsettings)
        if apply:
            self.newelle_settings = newsettings
            for r in reload:
                self.reload(r)
        return reload

    def reload(self, reload_type: ReloadType):
        """Reload the specified settings

        Args:
            reload_type: type of reload
        """
        if reload_type == ReloadType.EXTENSIONS:
            self.extensionloader = ExtensionLoader(self.extension_path, pip_path=self.pip_path,
                                                   extension_cache=self.extensions_cache, settings=self.settings)
            self.extensionloader.load_extensions()
<<<<<<< HEAD
            restore_handlers()
            self.extensionloader.add_handlers(AVAILABLE_LLMS, AVAILABLE_TTS, AVAILABLE_STT, AVAILABLE_MEMORIES, AVAILABLE_EMBEDDINGS, AVAILABLE_RAGS, AVAILABLE_WEBSEARCH)
            self.extensionloader.add_prompts(PROMPTS, AVAILABLE_PROMPTS)
=======
            self.extensionloader.add_handlers(AVAILABLE_LLMS, AVAILABLE_TTS, AVAILABLE_STT, AVAILABLE_MEMORIES, AVAILABLE_EMBEDDINGS, AVAILABLE_RAGS, AVAILABLE_WEBSEARCH,AVAILABLE_AVATARS, AVAILABLE_TRANSLATORS, AVAILABLE_SMART_PROMPTS)
>>>>>>> bc36be74
            self.newelle_settings.load_prompts()
            self.handlers.extensionloader = self.extensionloader
            self.handlers.select_handlers(self.newelle_settings)
            self.extensionloader.set_ui_controller(self.ui_controller)
            print("Extensions reload")
        elif reload_type == ReloadType.LLM:
            self.handlers.select_handlers(self.newelle_settings)
            threading.Thread(target=self.handlers.llm.load_model, args=(None,)).start()
        elif reload_type == ReloadType.SECONDARY_LLM and self.newelle_settings.use_secondary_language_model:
            self.handlers.select_handlers(self.newelle_settings)
            threading.Thread(target=self.handlers.secondary_llm.load_model, args=(None,)).start()
        elif reload_type in [ReloadType.TTS, ReloadType.STT, ReloadType.MEMORIES]:
            self.handlers.select_handlers(self.newelle_settings)
        elif reload_type in [ReloadType.AVATAR, ReloadType.SMART_PROMPTS, ReloadType.TRANSLATORS]:
            self.handlers.select_handlers(self.newelle_settings)
        elif reload_type == ReloadType.RAG:
            self.handlers.select_handlers(self.newelle_settings)
            if self.newelle_settings.rag_on:
                threading.Thread(target=self.handlers.rag.load).start()
        elif reload_type == ReloadType.EMBEDDINGS:
            self.handlers.select_handlers(self.newelle_settings)
            threading.Thread(target=self.handlers.embedding.load_model).start()
        elif reload_type == ReloadType.PROMPTS:
            return
        elif reload_type == ReloadType.WEBSEARCH:
            self.handlers.select_handlers(self.newelle_settings)
            self.newelle_settings.prompts_settings["websearch"] = self.newelle_settings.websearch_on
            self.newelle_settings.save_prompts()
            self.newelle_settings.load_prompts()
            
    def set_extensionsloader(self, extensionloader):
        """Change extension loader

        Args:
            extensionloader (): new extension loader 
        """
        self.extensionloader = extensionloader
        self.handlers.extensionloader = extensionloader

    def set_integrationsloader(self, integrationsloader):
        self.integrationsloader = integrationsloader
        self.handlers.integrationsloader = integrationsloader

    def load_extensions(self):
        """Load extensions"""
        # Load extensions
        self.extensionloader = ExtensionLoader(self.extension_path, pip_path=self.pip_path,
                                               extension_cache=self.extensions_cache, settings=self.settings)
        self.extensionloader.load_extensions()
        self.extensionloader.add_handlers(AVAILABLE_LLMS, AVAILABLE_TTS, AVAILABLE_STT, AVAILABLE_MEMORIES, AVAILABLE_EMBEDDINGS, AVAILABLE_RAGS, AVAILABLE_WEBSEARCH,AVAILABLE_AVATARS, AVAILABLE_TRANSLATORS, AVAILABLE_SMART_PROMPTS)
        self.extensionloader.add_prompts(PROMPTS, AVAILABLE_PROMPTS)
        self.set_ui_controller(self.ui_controller)

    def load_integrations(self):
        """Load integrations"""
        self.integrationsloader = ExtensionLoader(self.extension_path, pip_path=self.pip_path, settings=self.settings)
        self.integrationsloader.load_integrations(AVAILABLE_INTEGRATIONS)
        self.set_ui_controller(self.ui_controller)

    def create_profile(self, profile_name, picture=None, settings={}, settings_groups=[]):
        """Create a profile

        Args:
            profile_name (): name of the profile 
            picture (): path to the profile picture 
            settings (): settings to override for that profile 
        """
        self.newelle_settings.profile_settings[profile_name] = {"picture": picture, "settings": settings, "settings_groups": settings_groups}
        self.settings.set_string("profiles", json.dumps(self.newelle_settings.profile_settings))

    def delete_profile(self, profile_name):
        """Delete a profile

        Args:
            profile_name (): name of the profile to delete 
        """
        if profile_name == "Assistant" or profile_name == self.settings.get_string("current-profile"):
            return
        del self.newelle_settings.profile_settings[profile_name]
        self.settings.set_string("profiles", json.dumps(self.newelle_settings.profile_settings))
        self.update_settings()

    def update_current_profile(self):
        """Update the current profile"""
        self.current_profile = self.settings.get_string("current-profile")
        self.profile_settings = self.newelle_settings.profile_settings
        groups = self.profile_settings[self.current_profile].get("settings_groups", [])
        old_settings = get_settings_dict_by_groups(self.settings, groups, SETTINGS_GROUPS, ["current-profile", "profiles"] )
        self.profile_settings = json.loads(self.settings.get_string("profiles"))
        self.profile_settings[self.current_profile]["settings"] = old_settings
        self.settings.set_string("profiles", json.dumps(self.profile_settings))
    
    def export_profile(self, profile_name, remove_passwords=False, export_propic=False):
        """Export a profile

        Args:
            profile_name (): name of the profile to export
        """
        self.update_current_profile()
        profiles = json.loads(self.settings.get_string("profiles"))
        profile = profiles.get(profile_name, None)
        if profile is None:
            return {}
        else:
            if remove_passwords:
                profile["settings"] = self.handlers.remove_passwords(profile["settings"])
            if export_propic and profile["picture"] is not None:
                profile["picture"] = get_image_base64(profile["picture"])
            else:
                profile["picture"] = None
            profile["name"] = profile_name
            return profile

    def import_profile(self, js):
        """Import a profile

        Args:
            json (): json to import
        """
        self.newelle_settings.profile_settings[js["name"]] = js
        if self.newelle_settings.profile_settings[js["name"]]["picture"] is not None:
            image_str = self.newelle_settings.profile_settings[js["name"]]["picture"]
            path = os.path.join(self.config_dir, "profiles")
            raw_data = base64.b64decode(image_str[len("data:image/png;base64,"):])
            img_path = os.path.join(path, js["name"] + ".png")
            with open(img_path, "wb") as f:
                f.write(raw_data)
            self.newelle_settings.profile_settings[js["name"]]["picture"] = img_path

        self.settings.set_string("profiles", json.dumps(self.newelle_settings.profile_settings))


class NewelleSettings:

    def load_settings(self, settings):
        """Basic settings loading

        Args:
            settings (): settings manager object 
        """
        self.settings = settings
        self.profile_settings = json.loads(self.settings.get_string("profiles"))
        self.current_profile = self.settings.get_string("current-profile")
        if len(self.profile_settings) == 0 or self.current_profile not in self.profile_settings:
            self.profile_settings[self.current_profile] = {"settings": {}, "picture": os.path.join(BASE_PATH, 'live2d/web/arch-chan.png'), "settings_groups": []}

        # Init variables
        self.automatic_stt_status = False
        settings = self.settings
       
        # Get settings variables
        self.offers = settings.get_int("offers")
        self.virtualization = settings.get_boolean("virtualization")
        self.memory = settings.get_int("memory")
        self.hidden_files = settings.get_boolean("hidden-files")
        self.reverse_order = settings.get_boolean("reverse-order")
        self.remove_thinking = settings.get_boolean("remove-thinking")
        self.auto_generate_name = settings.get_boolean("auto-generate-name")
        self.chat_id = settings.get_int("chat")
        self.main_path = settings.get_string("path")
        self.auto_run = settings.get_boolean("auto-run")
        self.display_latex = settings.get_boolean("display-latex")
        self.tts_enabled = settings.get_boolean("tts-on")
        self.tts_program = settings.get_string("tts")
        self.tts_voice = settings.get_string("tts-voice")
        self.stt_engine = settings.get_string("stt-engine")
        self.stt_settings = settings.get_string("stt-settings")
        self.external_terminal = settings.get_string("external-terminal")
        self.automatic_stt = settings.get_boolean("automatic-stt")
        self.stt_silence_detection_threshold = settings.get_double("stt-silence-detection-threshold")
        self.stt_silence_detection_duration = settings.get_int("stt-silence-detection-duration")
        self.embedding_model = self.settings.get_string("embedding-model")
        self.embedding_settings = self.settings.get_string("embedding-settings")
        self.memory_on = self.settings.get_boolean("memory-on")
        self.memory_model = self.settings.get_string("memory-model")
        self.memory_settings = self.settings.get_string("memory-settings")
        self.rag_on = self.settings.get_boolean("rag-on")
        self.rag_on_documents = self.settings.get_boolean("rag-on-documents")
        self.rag_model = self.settings.get_string("rag-model")
        self.rag_settings = self.settings.get_string("rag-settings")
        self.rag_limit = self.settings.get_int("documents-context-limit")
        self.language_model = self.settings.get_string("language-model")
        self.llm_settings = self.settings.get_string("llm-settings")
        self.secondary_language_model = self.settings.get_string("secondary-language-model")
        self.secondary_language_model_settings = self.settings.get_string("llm-secondary-settings")
        self.use_secondary_language_model = self.settings.get_boolean("secondary-llm-on")
        self.custom_prompts = json.loads(self.settings.get_string("custom-prompts"))
        self.prompts_settings = json.loads(self.settings.get_string("prompts-settings")) 
        self.extensions_settings = self.settings.get_string("extensions-settings")
        self.username = self.settings.get_string("user-name")
        self.zoom = self.settings.get_int("zoom")
        self.send_on_enter = self.settings.get_boolean("send-on-enter")
        self.max_run_times = self.settings.get_int("max-run-times")
        self.websearch_on = self.settings.get_boolean("websearch-on")
        self.websearch_model = self.settings.get_string("websearch-model")
        self.websearch_settings = self.settings.get_string("websearch-settings")
        
        self.external_browser = settings.get_boolean("external-browser")
        self.initial_browser_page = settings.get_string("initial-browser-page")
        self.browser_search_string = settings.get_string("browser-search-string")
        self.browser_session_persist = settings.get_boolean("browser-session-persist")
        self.editor_color_scheme = settings.get_string("editor-color-scheme")
        self.load_prompts()
        # Nyarch Settings
        self.avatar_enabled = settings.get_boolean("avatar-on")
        self.avatar_settings = settings.get_string("avatars")
        self.avatar = settings.get_string("avatar-model")
        self.translator = settings.get_string("translator")  
        self.translation_enabled = settings.get_boolean("translator-on")
        self.translation_handler = settings.get_string("translator")
        self.smart_prompt_enabled = settings.get_boolean("smart-prompt-on")
        self.smart_prompt = settings.get_string("smart-prompt")
        # Adjust paths
        if os.path.exists(os.path.expanduser(self.main_path)):
            os.chdir(os.path.expanduser(self.main_path))
        else:
            self.main_path = "~"

    def load_prompts(self):
        """Load prompts and do overrides"""
        self.custom_prompts = json.loads(self.settings.get_string("custom-prompts"))
        self.prompts = override_prompts(self.custom_prompts, PROMPTS)
        self.bot_prompts = []
        for prompt in AVAILABLE_PROMPTS:
            is_active = False
            if prompt["setting_name"] in self.prompts_settings:
                is_active = self.prompts_settings[prompt["setting_name"]]
            else:
                is_active = prompt["default"]
            if is_active:
                self.bot_prompts.append(self.prompts[prompt["key"]])

    def compare_settings(self, new_settings) -> list[ReloadType]:
        """Find the difference between two NewelleSettings

        Args:
            new_settings (NewelleSettings): settings to compare   

        Returns:
            list[ReloadType]: list of ReloadType to reload
        """
        reloads = []
        if self.language_model != new_settings.language_model or self.llm_settings != new_settings.llm_settings:
            reloads.append(ReloadType.LLM)
        if self.secondary_language_model != new_settings.secondary_language_model or self.use_secondary_language_model != new_settings.use_secondary_language_model or self.secondary_language_model_settings != new_settings.secondary_language_model_settings:
            reloads.append(ReloadType.SECONDARY_LLM)
        
        if self.tts_program != new_settings.tts_program:
            reloads.append(ReloadType.TTS)

        if self.stt_engine != new_settings.stt_engine:
            reloads.append(ReloadType.STT)

        if self.embedding_model != new_settings.embedding_model or self.embedding_settings != new_settings.embedding_settings:
            reloads.append(ReloadType.EMBEDDINGS)

        if self.memory_on != new_settings.memory_on or self.memory_model != new_settings.memory_model or self.memory_settings != new_settings.memory_settings:
            reloads.append(ReloadType.MEMORIES)

        if self.rag_on != new_settings.rag_on or self.rag_model != new_settings.rag_model or self.rag_settings != new_settings.rag_settings:
            reloads.append(ReloadType.RAG)
        if self.extensions_settings != new_settings.extensions_settings:
            reloads += [ReloadType.EXTENSIONS, ReloadType.LLM, ReloadType.SECONDARY_LLM, ReloadType.EMBEDDINGS, ReloadType.EMBEDDINGS, ReloadType.MEMORIES, ReloadType.RAG, ReloadType.WEBSEARCH]
        if self.username != new_settings.username:
            reloads.append(ReloadType.RELOAD_CHAT)
        if self.reverse_order != new_settings.reverse_order:
            reloads.append(ReloadType.RELOAD_CHAT_LIST)

        if self.websearch_on != new_settings.websearch_on or self.websearch_model != new_settings.websearch_model or self.websearch_settings != new_settings.websearch_settings:
            reloads.append(ReloadType.WEBSEARCH)
        if self.avatar_enabled != new_settings.avatar_enabled or self.avatar_settings != new_settings.avatar_settings or self.avatar != new_settings.avatar:
            reloads.append(ReloadType.AVATAR)
        if self.translator != new_settings.translator or self.translation_enabled != new_settings.translation_enabled or self.translation_handler != new_settings.translation_handler:
            reloads.append(ReloadType.TRANSLATORS)

        if self.smart_prompt_enabled != new_settings.smart_prompt_enabled or self.smart_prompt != new_settings.smart_prompt:
            reloads.append(ReloadType.SMART_PROMPTS)
        # Check prompts
        if len(self.prompts) != len(new_settings.prompts):
            reloads.append(ReloadType.PROMPTS)
        if self.offers != new_settings.offers:
            reloads.append(ReloadType.OFFERS)

        return reloads

    def save_prompts(self):
        self.settings.set_string("prompts-settings", json.dumps(self.prompts_settings))


class HandlersManager:
    """Manage handlers

    Attributes: 
        settings: Gio.Settings 
        extensionloader: ExtensionLoader 
        directory: Models direcotry 
        handlers: Cached handlers 
        llm: LLM Handler 
        stt: STT Handler 
        tts: TTS Handler
        embedding: Embedding Handler 
        memory: Memory Handler
        rag: RAG Handler 
    """
    def __init__(self, settings: Gio.Settings, extensionloader : ExtensionLoader, models_path, integrations: ExtensionLoader):
        self.settings = settings
        self.extensionloader = extensionloader
        self.directory = models_path
        self.handlers =  {}
        self.handlers_cached = threading.Semaphore()
        self.handlers_cached.acquire()
        self.integrationsloader = integrations

    def fix_handlers_integrity(self, newelle_settings: NewelleSettings):
        """Select available handlers if not available handlers in settings

        Args:
            newelle_settings: Newelle settings
        """
        if newelle_settings.language_model not in AVAILABLE_LLMS:
            newelle_settings.language_model = list(AVAILABLE_LLMS.keys())[0]
        if newelle_settings.secondary_language_model not in AVAILABLE_LLMS:
            newelle_settings.secondary_language_model = list(AVAILABLE_LLMS.keys())[0]
        if newelle_settings.embedding_model not in AVAILABLE_EMBEDDINGS:
            newelle_settings.embedding_model = list(AVAILABLE_EMBEDDINGS.keys())[0]
        if newelle_settings.memory_model not in AVAILABLE_MEMORIES:
            newelle_settings.memory_model = list(AVAILABLE_MEMORIES.keys())[0]
        if newelle_settings.rag_model not in AVAILABLE_RAGS:
            newelle_settings.rag_model = list(AVAILABLE_RAGS.keys())[0]
        if newelle_settings.tts_program not in AVAILABLE_TTS:
            newelle_settings.tts_program = list(AVAILABLE_TTS.keys())[0]
        if newelle_settings.stt_engine not in AVAILABLE_STT:
            newelle_settings.stt_engine = list(AVAILABLE_STT.keys())[0]
        if newelle_settings.websearch_model not in AVAILABLE_WEBSEARCH:
            newelle_settings.websearch_model = list(AVAILABLE_WEBSEARCH.keys())[0]
        if newelle_settings.avatar not in AVAILABLE_AVATARS:
            newelle_settings.avatar = list(AVAILABLE_AVATARS.keys())[0]
        if newelle_settings.translator not in AVAILABLE_TRANSLATORS:
            newelle_settings.translator = list(AVAILABLE_TRANSLATORS.keys())[0]
        if newelle_settings.smart_prompt not in AVAILABLE_SMART_PROMPTS:
            newelle_settings.smart_prompt = list(AVAILABLE_SMART_PROMPTS.keys())[0]
    
    def set_ui_controller(self, ui_controller):
        self.ui_controller = ui_controller
    
    def select_handlers(self, newelle_settings: NewelleSettings):
        """Assign the selected handlers

        Args:
            newelle_settings: Newelle settings 
        """
        self.fix_handlers_integrity(newelle_settings)
        # Get LLM 
        self.llm : LLMHandler = self.get_object(AVAILABLE_LLMS, newelle_settings.language_model)
        if newelle_settings.use_secondary_language_model:
            self.secondary_llm : LLMHandler = self.get_object(AVAILABLE_LLMS, newelle_settings.secondary_language_model, True)
        else:
            self.secondary_llm : LLMHandler = self.llm
        self.stt : STTHandler = self.get_object(AVAILABLE_STT, newelle_settings.stt_engine)
        self.tts : TTSHandler = self.get_object(AVAILABLE_TTS, newelle_settings.tts_program)
        self.embedding : EmbeddingHandler= self.get_object(AVAILABLE_EMBEDDINGS, newelle_settings.embedding_model)
        self.memory : MemoryHandler = self.get_object(AVAILABLE_MEMORIES, newelle_settings.memory_model)
        self.memory.set_memory_size(newelle_settings.memory)
        self.rag : RAGHandler = self.get_object(AVAILABLE_RAGS, newelle_settings.rag_model)
        self.websearch : WebSearchHandler = self.get_object(AVAILABLE_WEBSEARCH, newelle_settings.websearch_model)
        self.avatar : AvatarHandler = self.get_object(AVAILABLE_AVATARS, newelle_settings.avatar)
        self.translator : TranslatorHandler = self.get_object(AVAILABLE_TRANSLATORS, newelle_settings.translator)
        self.smart_prompt : SmartPromptHandler = self.get_object(AVAILABLE_SMART_PROMPTS, newelle_settings.smart_prompt)
        # Assign handlers 
        self.integrationsloader.set_handlers(self.llm, self.stt, self.tts, self.secondary_llm, self.embedding, self.rag, self.memory, self.websearch)
        self.extensionloader.set_handlers(self.llm, self.stt, self.tts, self.secondary_llm, self.embedding, self.rag, self.memory, self.websearch)
        self.memory.set_handlers(self.secondary_llm, self.embedding)
        
        self.rag.set_handlers(self.llm, self.embedding)
        threading.Thread(target=self.install_missing_handlers).start()

    def set_error_func(self, func):
        def async_set():
            self.handlers_cached.acquire()
            self.handlers_cached.release()
            for handler in self.handlers.values():
                handler.set_error_func(func)
        threading.Thread(target=async_set).start()

    def load_handlers(self):
        """Load handlers"""
        self.llm.load_model(None)
        if self.settings.get_boolean("secondary-llm-on"):
            self.secondary_llm.load_model(None)
        self.embedding.load_model()
        if self.settings.get_boolean("rag-on"):
            GLib.timeout_add(2000, lambda : threading.Thread(target=self.rag.load).start())

    def install_missing_handlers(self):
        """Install selected handlers that are not installed. Assumes that select_handlers has been called"""
        if not self.llm.is_installed():
            self.llm.install()
        if not self.stt.is_installed():
            self.stt.install()
        if not self.tts.is_installed():
            self.tts.install()
        if not self.embedding.is_installed():
            self.embedding.install()
        if not self.memory.is_installed():
            self.memory.install()
        if not self.rag.is_installed():
            self.rag.install()

    def cache_handlers(self):
        """Cache handlers"""
        self.handlers = {}
        for key in AVAILABLE_TTS:
            self.handlers[(key, self.convert_constants(AVAILABLE_TTS), False)] = self.get_object(AVAILABLE_TTS, key)
        for key in AVAILABLE_STT:
            self.handlers[(key, self.convert_constants(AVAILABLE_STT), False)] = self.get_object(AVAILABLE_STT, key)
        for key in AVAILABLE_LLMS:
            self.handlers[(key, self.convert_constants(AVAILABLE_LLMS), False)] = self.get_object(AVAILABLE_LLMS, key)
        # Secondary LLMs
        for key in AVAILABLE_LLMS:
            self.handlers[(key, self.convert_constants(AVAILABLE_LLMS), True)] = self.get_object(AVAILABLE_LLMS, key, True)
        for key in AVAILABLE_MEMORIES:
            self.handlers[(key, self.convert_constants(AVAILABLE_MEMORIES), False)] = self.get_object(AVAILABLE_MEMORIES, key)
        for key in AVAILABLE_RAGS:
            self.handlers[(key, self.convert_constants(AVAILABLE_RAGS), False)] = self.get_object(AVAILABLE_RAGS, key)
        for key in AVAILABLE_EMBEDDINGS:
            self.handlers[(key, self.convert_constants(AVAILABLE_EMBEDDINGS), False)] = self.get_object(AVAILABLE_EMBEDDINGS, key)
        for key in AVAILABLE_WEBSEARCH:
            self.handlers[(key, self.convert_constants(AVAILABLE_WEBSEARCH), False)] = self.get_object(AVAILABLE_WEBSEARCH, key)
        # Nyarch Hanlders
        for key in AVAILABLE_AVATARS:
            self.handlers[(key, self.convert_constants(AVAILABLE_AVATARS))] = self.get_object(AVAILABLE_AVATARS, key)
        for key in AVAILABLE_TRANSLATORS:
            self.handlers[(key, self.convert_constants(AVAILABLE_TRANSLATORS))] = self.get_object(AVAILABLE_TRANSLATORS, key)
        for key in AVAILABLE_SMART_PROMPTS:
            self.handlers[(key, self.convert_constants(AVAILABLE_SMART_PROMPTS))] = self.get_object(AVAILABLE_SMART_PROMPTS, key)
        self.handlers_cached.release()
    
    def convert_constants(self, constants: str | dict[str, Any]) -> (str | dict):
        """Get an handler instance for the specified handler key

        Args:
            constants: The constants for the specified handler, can be AVAILABLE_TTS, AVAILABLE_STT...
            key: key of the specified handler

        Raises:
            Exception: if the constant is not valid 

        Returns:
            The created handler           
        """
        if type(constants) is str:
            match constants:
                case "tts":
                    return AVAILABLE_TTS
                case "stt":
                    return AVAILABLE_STT
                case "llm":
                    return AVAILABLE_LLMS
                case "memory":
                    return AVAILABLE_MEMORIES
                case "embedding":
                    return AVAILABLE_EMBEDDINGS
                case "rag":
                    return AVAILABLE_RAGS
                case "websearch":
                    return AVAILABLE_WEBSEARCH
                case "extension":
                    return self.extensionloader.extensionsmap
                case "avatar":
                    return AVAILABLE_AVATARS
                case "translator":
                    return AVAILABLE_TRANSLATORS
                case "smart-prompt":
                    return AVAILABLE_SMART_PROMPTS
                case _:
                    raise Exception("Unknown constants")
        else:
            if constants == AVAILABLE_LLMS:
                return "llm"
            elif constants == AVAILABLE_STT:
                return "stt"
            elif constants == AVAILABLE_TTS:
                return "tts"
            elif constants == AVAILABLE_MEMORIES:
                return "memory"
            elif constants == AVAILABLE_EMBEDDINGS:
                return "embedding"
            elif constants == AVAILABLE_RAGS:
                return "rag"
            elif constants == AVAILABLE_WEBSEARCH:
                return "websearch"
            elif constants == self.extensionloader.extensionsmap:
                return "extension"
            elif constants == AVAILABLE_AVATARS:
                return "avatar"
            elif constants == AVAILABLE_TRANSLATORS:
                return "translator"
            elif constants == AVAILABLE_SMART_PROMPTS:
                return "smart-prompt"
            else:
                raise Exception("Unknown constants")

    def get_object(self, constants: dict[str, Any], key:str, secondary=False) -> (Handler):
        """Get an handler instance for the specified handler key

        Args:
            constants: The constants for the specified handler, can be AVAILABLE_TTS, AVAILABLE_STT...
            key: key of the specified handler
            secondary: if to use secondary settings

        Raises:
            Exception: if the constant is not valid 

        Returns:
            The created handler           
        """
        if (key, self.convert_constants(constants), secondary) in self.handlers:
            return self.handlers[(key, self.convert_constants(constants), secondary)]
        if constants == AVAILABLE_LLMS:
            model = constants[key]["class"](self.settings, self.directory)
            model.set_secondary_settings(secondary)
        elif constants == AVAILABLE_STT:
            model = constants[key]["class"](self.settings,self.directory)
        elif constants == AVAILABLE_TTS:
            model = constants[key]["class"](self.settings, self.directory)
        elif constants == AVAILABLE_MEMORIES:
            model = constants[key]["class"](self.settings, self.directory)
        elif constants == AVAILABLE_EMBEDDINGS:
            model = constants[key]["class"](self.settings, self.directory)
        elif constants == AVAILABLE_RAGS:
            model = constants[key]["class"](self.settings, self.directory)
        elif constants == AVAILABLE_WEBSEARCH:
            model = constants[key]["class"](self.settings, self.directory)
        elif constants == AVAILABLE_AVATARS:
            model = constants[key]["class"](self.settings, os.path.dirname(self.directory))
        elif constants == AVAILABLE_TRANSLATORS:
            model = constants[key]["class"](self.settings, self.directory)
        elif constants == AVAILABLE_SMART_PROMPTS:
            model = constants[key]["class"](self.settings, self.directory)
        elif constants == self.extensionloader.extensionsmap:
            model = self.extensionloader.extensionsmap[key]
            if model is None:
                raise Exception("Extension not found")
        else:
            raise Exception("Unknown constants")
        return model

    def get_constants_from_object(self, handler: Handler) -> dict[str, Any]:
        """Get the constants from an hander

        Args:
            handler: the handler 

        Raises:
            Exception: if the handler is not known

        Returns: AVAILABLE_LLMS, AVAILABLE_STT, AVAILABLE_TTS based on the type of the handler 
        """
        if issubclass(type(handler), TTSHandler):
            return AVAILABLE_TTS
        elif issubclass(type(handler), STTHandler):
            return AVAILABLE_STT
        elif issubclass(type(handler), LLMHandler):
            return AVAILABLE_LLMS
        elif issubclass(type(handler), NewelleExtension):
            return self.extensionloader.extensionsmap
        elif issubclass(type(handler), MemoryHandler):
            return AVAILABLE_MEMORIES
        elif issubclass(type(handler), EmbeddingHandler):
            return AVAILABLE_EMBEDDINGS
        elif issubclass(type(handler), RAGHandler):
            return AVAILABLE_RAGS
        elif issubclass(type(handler), WebSearchHandler):
            return AVAILABLE_WEBSEARCH
        elif issubclass(type(handler), AvatarHandler):
            return AVAILABLE_AVATARS
        elif issubclass(type(handler), TranslatorHandler):
            return AVAILABLE_TRANSLATORS
        elif issubclass(type(handler), SmartPromptHandler):
            return AVAILABLE_SMART_PROMPTS
        else:
            raise Exception("Unknown handler")
    
    def remove_passwords(self, settings_dict):
        for key, handler in self.handlers.items():
            h : Handler = handler
            settings = h.get_extra_settings_list()
            if h.schema_key not in settings_dict:
                continue
            schema_settings = json.loads(settings_dict[h.schema_key])
            if h.key not in schema_settings:
                continue
            for setting in settings:
                key = setting.get("key", "")
                if setting.get("password", False) or key in ["api", "token"]:
                     schema_settings[h.key][setting["key"]] = setting["default"]
            settings_dict[h.schema_key] = json.dumps(schema_settings)
        return settings_dict<|MERGE_RESOLUTION|>--- conflicted
+++ resolved
@@ -17,12 +17,8 @@
 from .utility.system import is_flatpak
 from .utility.pip import install_module
 from .utility.profile_settings import get_settings_dict_by_groups
-<<<<<<< HEAD
 from .constants import AVAILABLE_INTEGRATIONS, AVAILABLE_WEBSEARCH, DIR_NAME, SCHEMA_ID, PROMPTS, AVAILABLE_STT, AVAILABLE_TTS, AVAILABLE_LLMS, AVAILABLE_RAGS, AVAILABLE_PROMPTS, AVAILABLE_MEMORIES, AVAILABLE_EMBEDDINGS, SETTINGS_GROUPS, restore_handlers
-=======
-from .constants import AVAILABLE_INTEGRATIONS, AVAILABLE_WEBSEARCH, DIR_NAME, SCHEMA_ID, PROMPTS, AVAILABLE_STT, AVAILABLE_TTS, AVAILABLE_LLMS, AVAILABLE_RAGS, AVAILABLE_PROMPTS, AVAILABLE_MEMORIES, AVAILABLE_EMBEDDINGS, SETTINGS_GROUPS
 from .constants import AVAILABLE_SMART_PROMPTS, AVAILABLE_AVATARS, AVAILABLE_TRANSLATORS
->>>>>>> bc36be74
 import threading
 import pickle
 import json
@@ -214,13 +210,9 @@
             self.extensionloader = ExtensionLoader(self.extension_path, pip_path=self.pip_path,
                                                    extension_cache=self.extensions_cache, settings=self.settings)
             self.extensionloader.load_extensions()
-<<<<<<< HEAD
             restore_handlers()
-            self.extensionloader.add_handlers(AVAILABLE_LLMS, AVAILABLE_TTS, AVAILABLE_STT, AVAILABLE_MEMORIES, AVAILABLE_EMBEDDINGS, AVAILABLE_RAGS, AVAILABLE_WEBSEARCH)
             self.extensionloader.add_prompts(PROMPTS, AVAILABLE_PROMPTS)
-=======
             self.extensionloader.add_handlers(AVAILABLE_LLMS, AVAILABLE_TTS, AVAILABLE_STT, AVAILABLE_MEMORIES, AVAILABLE_EMBEDDINGS, AVAILABLE_RAGS, AVAILABLE_WEBSEARCH,AVAILABLE_AVATARS, AVAILABLE_TRANSLATORS, AVAILABLE_SMART_PROMPTS)
->>>>>>> bc36be74
             self.newelle_settings.load_prompts()
             self.handlers.extensionloader = self.extensionloader
             self.handlers.select_handlers(self.newelle_settings)
