from dataclasses import dataclass
from typing import Any
from gi.repository import GLib, Gio
import os

from gi.repository.GObject import new

from .extensions import NewelleExtension
from .handlers.llm import LLMHandler
from .handlers.tts import TTSHandler
from .handlers.stt import STTHandler
from .handlers.rag import RAGHandler
from .handlers.memory import MemoryHandler
from .handlers.embeddings import EmbeddingHandler
from .handlers.websearch import WebSearchHandler

import time
from .utility.system import is_flatpak
from .utility.pip import install_module
from .constants import AVAILABLE_INTEGRATIONS, AVAILABLE_WEBSEARCH, DIR_NAME, SCHEMA_ID, PROMPTS, AVAILABLE_STT, AVAILABLE_TTS, AVAILABLE_LLMS, AVAILABLE_RAGS, AVAILABLE_PROMPTS, AVAILABLE_MEMORIES, AVAILABLE_EMBEDDINGS
from .constants import AVAILABLE_AVATARS, AVAILABLE_SMART_PROMPTS, AVAILABLE_TRANSLATORS, DIR_NAME, SCHEMA_ID, PROMPTS, AVAILABLE_STT, AVAILABLE_TTS, AVAILABLE_LLMS, AVAILABLE_RAGS, AVAILABLE_PROMPTS, AVAILABLE_MEMORIES, AVAILABLE_EMBEDDINGS
import threading
import pickle
import json
from .extensions import ExtensionLoader
from .utility import override_prompts
from enum import Enum 
from .handlers import Handler

# Nyarch Specific 

from .handlers.translator import TranslatorHandler
from .handlers.avatar import AvatarHandler
from .handlers.smart_prompt import SmartPromptHandler

if is_flatpak():
    BASE_PATH = "/app/data"
else:
    BASE_PATH = "/usr/share/nyarchassistant/data"
"""
Not yet used in the code.
Manage Newelle Application, create handlers, check integrity, manage settings...
"""

class ReloadType(Enum):
    """
    Enum for reload type

    Attributes: 
        NONE: Nothing to realod  
        LLM: Reload LLM
        TTS: Reload TTS 
        STT: Reload STT 
        PROMPTS: Reload PROMPTS 
        RAG: Reload RAG 
        MEMORIES: Reload MEMORIES 
        EMBEDDINGS: Reload EMBEDDINGS 
        EXTENSIONS: Reload EXTENSIONS 
        SECONDARY_LLM: Reload SECONDARY_LLM
        RELOAD_CHAT: Reload RELOAD_CHAT
    """
    NONE = 0
    LLM = 1
    TTS = 2
    STT = 3
    PROMPTS = 4
    RAG = 5
    MEMORIES = 6
    EMBEDDINGS = 7
    EXTENSIONS = 8
    SECONDARY_LLM = 9
    RELOAD_CHAT = 10
    RELOAD_CHAT_LIST = 11
    WEBSEARCH = 12
    OFFERS = 13
    # Nyarch Vars
    AVATAR = 40
    SMART_PROMPTS = 41
    TRANSLATORS = 42

class NewelleController:
    """Main controller, manages the application

    Attributes: 
        settings: Gio Settings 
        python_path: Path for python sources 
        newelle_settings: current NewelleSettings object 
        handlers: HandlersManager object 
        config_dir: Config dir of the application 
        data_dir: data dir of the application 
        cache_dir: cache dir of the application 
        pip_path: Path for the runtime pip dependencies  
        models_dir: Path for the models 
        extension_path: Path for the extensions 
        extensions_cache: Path for the extensions cache 
        filename: Chat object filename 
        chat: current chat 
        extensionloader: Extensionloader object 
    """
    def __init__(self, python_path) -> None:
        self.settings = Gio.Settings.new(SCHEMA_ID)
        self.python_path = python_path
    def ui_init(self):
        """Init necessary variables for the UI and load models and handlers"""
        self.init_paths()
        self.check_path_integrity()
        self.load_integrations()
        self.load_extensions()
        self.newelle_settings = NewelleSettings()
        self.newelle_settings.load_settings(self.settings)
        self.load_chats(self.newelle_settings.chat_id)
        self.handlers = HandlersManager(self.settings, self.extensionloader, self.models_dir, self.integrationsloader)
        self.handlers.select_handlers(self.newelle_settings)
        threading.Thread(target=self.handlers.cache_handlers).start()
        threading.Thread(target=self.remove_cache_audio).start()

    def init_paths(self) -> None:
        """Define paths for the application"""
        self.config_dir = GLib.get_user_config_dir()
        self.data_dir = GLib.get_user_data_dir()
        self.cache_dir = GLib.get_user_cache_dir()
        self.chats_path = os.path.join(os.path.dirname(self.data_dir), "datachats.pkl")
        if not is_flatpak():
            self.config_dir = os.path.join(self.config_dir, DIR_NAME)
            self.data_dir = os.path.join(self.config_dir, DIR_NAME)
            self.cache_dir = os.path.join(self.cache_dir, DIR_NAME)
            self.chats_path = os.path.join(self.data_dir, "chats.pkl")

        self.pip_path = os.path.join(self.config_dir, "pip")
        self.models_dir = os.path.join(self.config_dir, "models")
        self.extension_path = os.path.join(self.config_dir, "extensions")
        self.extensions_cache = os.path.join(self.cache_dir, "extensions_cache")
        self.newelle_dir = os.path.join(self.config_dir, DIR_NAME)     
        print(self.pip_path, self.models_dir)


    def remove_cache_audio(self):
        """Remove audio cache"""
        audio_cache = self.models_dir
        for filename in os.listdir(audio_cache):
            if filename.endswith(".wav") or filename.endswith(".mp3"):
                file_path = os.path.join(audio_cache, filename)
                os.remove(file_path)

    def load_chats(self, chat_id):
        """Load chats"""
        self.filename = "chats.pkl"
        if os.path.exists(self.chats_path):
            with open(self.chats_path, 'rb') as f:
                self.chats = pickle.load(f)
        else:
            self.chats = [{"name": _("Chat ") + "1", "chat": []}]
        self.chat = self.chats[min(chat_id, len(self.chats) - 1)]["chat"]
   
    def save_chats(self):
        """Save chats"""
        with open(self.chats_path, 'wb') as f:
            pickle.dump(self.chats, f)

    def check_path_integrity(self):
        """Create missing directories"""
        # Create directories
        if not os.path.exists(self.data_dir):
            os.makedirs(self.data_dir, exist_ok=True)
        if not os.path.exists(self.extension_path):
            os.makedirs(self.extension_path, exist_ok=True)
        if not os.path.exists(self.extensions_cache):
            os.makedirs(self.extensions_cache, exist_ok=True)
        if not os.path.exists(self.models_dir):
            os.makedirs(self.models_dir, exist_ok=True)
        if not os.path.exists(os.path.join(self.config_dir, "avatars")):
            os.makedirs(os.path.join(self.config_dir, "avatars"), exist_ok=True)
        if not os.path.exists(self.newelle_dir):
            os.makedirs(self.newelle_dir, exist_ok=True)
        # Fix Pip environment
        if os.path.isdir(self.pip_path):
            self.python_path.append(self.pip_path)
        else:
            threading.Thread(target=self.init_pip_path, args=(self.python_path,)).start()

    def init_pip_path(self, path):
        """Install a pip module to init a pip path"""
        install_module("pip-install-test", self.pip_path)
        self.python_path.append(self.pip_path)

    def update_settings(self, apply=True):
        """Update settings"""
        newsettings = NewelleSettings()
        newsettings.load_settings(self.settings)
        reload = self.newelle_settings.compare_settings(newsettings)
        if apply:
            self.newelle_settings = newsettings
            for r in reload:
                self.reload(r)
        return reload

    def reload(self, reload_type: ReloadType):
        """Reload the specified settings

        Args:
            reload_type: type of reload
        """
        if reload_type == ReloadType.EXTENSIONS:
            self.extensionloader = ExtensionLoader(self.extension_path, pip_path=self.pip_path,
                                                   extension_cache=self.extensions_cache, settings=self.settings)
            self.extensionloader.load_extensions()
            self.extensionloader.add_handlers(AVAILABLE_LLMS, AVAILABLE_TTS, AVAILABLE_STT, AVAILABLE_MEMORIES, AVAILABLE_EMBEDDINGS, AVAILABLE_RAGS, AVAILABLE_WEBSEARCH,AVAILABLE_AVATARS, AVAILABLE_TRANSLATORS, AVAILABLE_SMART_PROMPTS)
            self.newelle_settings.load_prompts()
            self.handlers.select_handlers(self.newelle_settings)
            print("Extensions reload")
        elif reload_type == ReloadType.LLM:
            self.handlers.select_handlers(self.newelle_settings)
            threading.Thread(target=self.handlers.llm.load_model, args=(None,)).start()
        elif reload_type == ReloadType.SECONDARY_LLM and self.newelle_settings.use_secondary_language_model:
            self.handlers.select_handlers(self.newelle_settings)
            threading.Thread(target=self.handlers.secondary_llm.load_model, args=(None,)).start()
        elif reload_type in [ReloadType.TTS, ReloadType.STT, ReloadType.MEMORIES]:
            self.handlers.select_handlers(self.newelle_settings)
        elif reload_type in [ReloadType.AVATAR, ReloadType.SMART_PROMPTS, ReloadType.TRANSLATORS]:
            self.handlers.select_handlers(self.newelle_settings)
        elif reload_type == ReloadType.RAG:
            self.handlers.select_handlers(self.newelle_settings)
            threading.Thread(target=self.handlers.rag.load).start()
        elif reload_type == ReloadType.EMBEDDINGS:
            self.handlers.select_handlers(self.newelle_settings)
            threading.Thread(target=self.handlers.embedding.load_model).start()
        elif reload_type == ReloadType.PROMPTS:
            return
        elif reload_type == ReloadType.WEBSEARCH:
            self.handlers.select_handlers(self.newelle_settings)
            self.newelle_settings.prompts_settings["websearch"] = self.newelle_settings.websearch_on
            self.newelle_settings.save_prompts()
            self.newelle_settings.load_prompts()
            
    def set_extensionsloader(self, extensionloader):
        """Change extension loader

        Args:
            extensionloader (): new extension loader 
        """
        self.extensionloader = extensionloader
        self.handlers.extensionloader = extensionloader

    def set_integrationsloader(self, integrationsloader):
        self.integrationsloader = integrationsloader
        self.handlers.integrationsloader = integrationsloader

    def load_extensions(self):
        """Load extensions"""
        # Load extensions
        self.extensionloader = ExtensionLoader(self.extension_path, pip_path=self.pip_path,
                                               extension_cache=self.extensions_cache, settings=self.settings)
        self.extensionloader.load_extensions()
        self.extensionloader.add_handlers(AVAILABLE_LLMS, AVAILABLE_TTS, AVAILABLE_STT, AVAILABLE_MEMORIES, AVAILABLE_EMBEDDINGS, AVAILABLE_RAGS, AVAILABLE_WEBSEARCH,AVAILABLE_AVATARS, AVAILABLE_TRANSLATORS, AVAILABLE_SMART_PROMPTS)
        self.extensionloader.add_prompts(PROMPTS, AVAILABLE_PROMPTS)

    def load_integrations(self):
        """Load integrations"""
        self.integrationsloader = ExtensionLoader(self.extension_path, pip_path=self.pip_path, settings=self.settings)
        self.integrationsloader.load_integrations(AVAILABLE_INTEGRATIONS)
        
    def create_profile(self, profile_name, picture=None, settings={}, settings_groups=[]):
        """Create a profile

        Args:
            profile_name (): name of the profile 
            picture (): path to the profile picture 
            settings (): settings to override for that profile 
        """
        self.newelle_settings.profile_settings[profile_name] = {"picture": picture, "settings": settings, "settings_groups": settings_groups}
        self.settings.set_string("profiles", json.dumps(self.newelle_settings.profile_settings))

    def delete_profile(self, profile_name):
        """Delete a profile

        Args:
            profile_name (): name of the profile to delete 
        """
        if profile_name == "Assistant" or profile_name == self.settings.get_string("current-profile"):
            return
        del self.newelle_settings.profile_settings[profile_name]
        self.settings.set_string("profiles", json.dumps(self.newelle_settings.profile_settings))
        self.update_settings()

class NewelleSettings:

    def load_settings(self, settings):
        """Basic settings loading

        Args:
            settings (): settings manager object 
        """
        self.settings = settings
        self.profile_settings = json.loads(self.settings.get_string("profiles"))
        self.current_profile = self.settings.get_string("current-profile")
        if len(self.profile_settings) == 0 or self.current_profile not in self.profile_settings:
<<<<<<< HEAD
            self.profile_settings[self.current_profile] = {"settings": {}, "picture": None, "settings_groups": []}
=======
            self.profile_settings[self.current_profile] = {"settings": {}, "picture": os.path.join(BASE_PATH, 'live2d/web/arch-chan.png')}
>>>>>>> 11421459

        # Init variables
        self.automatic_stt_status = False
        settings = self.settings
       
        # Get settings variables
        self.offers = settings.get_int("offers")
        self.virtualization = settings.get_boolean("virtualization")
        self.memory = settings.get_int("memory")
        self.hidden_files = settings.get_boolean("hidden-files")
        self.reverse_order = settings.get_boolean("reverse-order")
        self.remove_thinking = settings.get_boolean("remove-thinking")
        self.auto_generate_name = settings.get_boolean("auto-generate-name")
        self.chat_id = settings.get_int("chat")
        self.main_path = settings.get_string("path")
        self.auto_run = settings.get_boolean("auto-run")
        self.display_latex = settings.get_boolean("display-latex")
        self.tts_enabled = settings.get_boolean("tts-on")
        self.tts_program = settings.get_string("tts")
        self.tts_voice = settings.get_string("tts-voice")
        self.stt_engine = settings.get_string("stt-engine")
        self.stt_settings = settings.get_string("stt-settings")
        self.external_terminal = settings.get_string("external-terminal")
        self.automatic_stt = settings.get_boolean("automatic-stt")
        self.stt_silence_detection_threshold = settings.get_double("stt-silence-detection-threshold")
        self.stt_silence_detection_duration = settings.get_int("stt-silence-detection-duration")
        self.embedding_model = self.settings.get_string("embedding-model")
        self.embedding_settings = self.settings.get_string("embedding-settings")
        self.memory_on = self.settings.get_boolean("memory-on")
        self.memory_model = self.settings.get_string("memory-model")
        self.memory_settings = self.settings.get_string("memory-settings")
        self.rag_on = self.settings.get_boolean("rag-on")
        self.rag_on_documents = self.settings.get_boolean("rag-on-documents")
        self.rag_model = self.settings.get_string("rag-model")
        self.rag_settings = self.settings.get_string("rag-settings")
        self.rag_limit = self.settings.get_int("documents-context-limit")
        self.language_model = self.settings.get_string("language-model")
        self.llm_settings = self.settings.get_string("llm-settings")
        self.secondary_language_model = self.settings.get_string("secondary-language-model")
        self.secondary_language_model_settings = self.settings.get_string("llm-secondary-settings")
        self.use_secondary_language_model = self.settings.get_boolean("secondary-llm-on")
        self.custom_prompts = json.loads(self.settings.get_string("custom-prompts"))
        self.prompts_settings = json.loads(self.settings.get_string("prompts-settings")) 
        self.extensions_settings = self.settings.get_string("extensions-settings")
        self.username = self.settings.get_string("user-name")
        self.zoom = self.settings.get_int("zoom")
        self.max_run_times = self.settings.get_int("max-run-times")
        self.websearch_on = self.settings.get_boolean("websearch-on")
        self.websearch_model = self.settings.get_string("websearch-model")
        self.websearch_settings = self.settings.get_string("websearch-settings")

        self.load_prompts()
        # Nyarch Settings
        self.avatar_enabled = settings.get_boolean("avatar-on")
        self.avatar_settings = settings.get_string("avatars")
        self.avatar = settings.get_string("avatar-model")
        self.translator = settings.get_string("translator")  
        self.translation_enabled = settings.get_boolean("translator-on")
        self.translation_handler = settings.get_string("translator")
        self.smart_prompt_enabled = settings.get_boolean("smart-prompt-on")
        self.smart_prompt = settings.get_string("smart-prompt")
        # Adjust paths
        if os.path.exists(os.path.expanduser(self.main_path)):
            os.chdir(os.path.expanduser(self.main_path))
        else:
            self.main_path = "~"

    def load_prompts(self):
        """Load prompts and do overrides"""
        self.custom_prompts = json.loads(self.settings.get_string("custom-prompts"))
        self.prompts = override_prompts(self.custom_prompts, PROMPTS)
        self.bot_prompts = []
        for prompt in AVAILABLE_PROMPTS:
            is_active = False
            if prompt["setting_name"] in self.prompts_settings:
                is_active = self.prompts_settings[prompt["setting_name"]]
            else:
                is_active = prompt["default"]
            if is_active:
                self.bot_prompts.append(self.prompts[prompt["key"]])

    def compare_settings(self, new_settings) -> list[ReloadType]:
        """Find the difference between two NewelleSettings

        Args:
            new_settings (NewelleSettings): settings to compare   

        Returns:
            list[ReloadType]: list of ReloadType to reload
        """
        reloads = []
        if self.language_model != new_settings.language_model or self.llm_settings != new_settings.llm_settings:
            reloads.append(ReloadType.LLM)
        if self.secondary_language_model != new_settings.secondary_language_model or self.use_secondary_language_model != new_settings.use_secondary_language_model or self.secondary_language_model_settings != new_settings.secondary_language_model_settings:
            reloads.append(ReloadType.SECONDARY_LLM)
        
        if self.tts_program != new_settings.tts_program:
            reloads.append(ReloadType.TTS)

        if self.stt_engine != new_settings.stt_engine:
            reloads.append(ReloadType.STT)

        if self.embedding_model != new_settings.embedding_model or self.embedding_settings != new_settings.embedding_settings:
            reloads.append(ReloadType.EMBEDDINGS)

        if self.memory_on != new_settings.memory_on or self.memory_model != new_settings.memory_model or self.memory_settings != new_settings.memory_settings:
            reloads.append(ReloadType.MEMORIES)

        if self.rag_on != new_settings.rag_on or self.rag_model != new_settings.rag_model or self.rag_settings != new_settings.rag_settings:
            reloads.append(ReloadType.RAG)
        if self.extensions_settings != new_settings.extensions_settings:
            reloads.append(ReloadType.EXTENSIONS)
        if self.username != new_settings.username:
            reloads.append(ReloadType.RELOAD_CHAT)
        if self.reverse_order != new_settings.reverse_order:
            reloads.append(ReloadType.RELOAD_CHAT_LIST)

        if self.websearch_on != new_settings.websearch_on or self.websearch_model != new_settings.websearch_model or self.websearch_settings != new_settings.websearch_settings:
            reloads.append(ReloadType.WEBSEARCH)
        if self.avatar_enabled != new_settings.avatar_enabled or self.avatar_settings != new_settings.avatar_settings or self.avatar != new_settings.avatar:
            reloads.append(ReloadType.AVATAR)
        if self.translator != new_settings.translator or self.translation_enabled != new_settings.translation_enabled or self.translation_handler != new_settings.translation_handler:
            reloads.append(ReloadType.TRANSLATORS)

        if self.smart_prompt_enabled != new_settings.smart_prompt_enabled or self.smart_prompt != new_settings.smart_prompt:
            reloads.append(ReloadType.SMART_PROMPTS)
        # Check prompts
        if len(self.prompts) != len(new_settings.prompts):
            reloads.append(ReloadType.PROMPTS)
        if self.offers != new_settings.offers:
            reloads.append(ReloadType.OFFERS)

        return reloads

    def save_prompts(self):
        self.settings.set_string("prompts-settings", json.dumps(self.prompts_settings))


class HandlersManager:
    """Manage handlers

    Attributes: 
        settings: Gio.Settings 
        extensionloader: ExtensionLoader 
        directory: Models direcotry 
        handlers: Cached handlers 
        llm: LLM Handler 
        stt: STT Handler 
        tts: TTS Handler
        embedding: Embedding Handler 
        memory: Memory Handler
        rag: RAG Handler 
    """
    def __init__(self, settings: Gio.Settings, extensionloader : ExtensionLoader, models_path, integrations: ExtensionLoader):
        self.settings = settings
        self.extensionloader = extensionloader
        self.directory = models_path
        self.handlers =  {}
        self.handlers_cached = threading.Semaphore()
        self.handlers_cached.acquire()
        self.integrationsloader = integrations

    def fix_handlers_integrity(self, newelle_settings: NewelleSettings):
        """Select available handlers if not available handlers in settings

        Args:
            newelle_settings: Newelle settings
        """
        if newelle_settings.language_model not in AVAILABLE_LLMS:
            newelle_settings.language_model = list(AVAILABLE_LLMS.keys())[0]
        if newelle_settings.secondary_language_model not in AVAILABLE_LLMS:
            newelle_settings.secondary_language_model = list(AVAILABLE_LLMS.keys())[0]
        if newelle_settings.embedding_model not in AVAILABLE_EMBEDDINGS:
            newelle_settings.embedding_model = list(AVAILABLE_EMBEDDINGS.keys())[0]
        if newelle_settings.memory_model not in AVAILABLE_MEMORIES:
            newelle_settings.memory_model = list(AVAILABLE_MEMORIES.keys())[0]
        if newelle_settings.rag_model not in AVAILABLE_RAGS:
            newelle_settings.rag_model = list(AVAILABLE_RAGS.keys())[0]
        if newelle_settings.tts_program not in AVAILABLE_TTS:
            newelle_settings.tts_program = list(AVAILABLE_TTS.keys())[0]
        if newelle_settings.stt_engine not in AVAILABLE_STT:
            newelle_settings.stt_engine = list(AVAILABLE_STT.keys())[0]
        if newelle_settings.websearch_model not in AVAILABLE_WEBSEARCH:
            newelle_settings.websearch_model = list(AVAILABLE_WEBSEARCH.keys())[0]
        if newelle_settings.avatar not in AVAILABLE_AVATARS:
            newelle_settings.avatar = list(AVAILABLE_AVATARS.keys())[0]
        if newelle_settings.translator not in AVAILABLE_TRANSLATORS:
            newelle_settings.translator = list(AVAILABLE_TRANSLATORS.keys())[0]
        if newelle_settings.smart_prompt not in AVAILABLE_SMART_PROMPTS:
            newelle_settings.smart_prompt = list(AVAILABLE_SMART_PROMPTS.keys())[0]
    
    def select_handlers(self, newelle_settings: NewelleSettings):
        """Assign the selected handlers

        Args:
            newelle_settings: Newelle settings 
        """
        self.fix_handlers_integrity(newelle_settings)
        # Get LLM 
        self.llm : LLMHandler = self.get_object(AVAILABLE_LLMS, newelle_settings.language_model)
        if newelle_settings.use_secondary_language_model:
            self.secondary_llm : LLMHandler = self.get_object(AVAILABLE_LLMS, newelle_settings.secondary_language_model, True)
        else:
            self.secondary_llm : LLMHandler = self.llm
        self.stt : STTHandler = self.get_object(AVAILABLE_STT, newelle_settings.stt_engine)
        self.tts : TTSHandler = self.get_object(AVAILABLE_TTS, newelle_settings.tts_program)
        self.embedding : EmbeddingHandler= self.get_object(AVAILABLE_EMBEDDINGS, newelle_settings.embedding_model)
        self.memory : MemoryHandler = self.get_object(AVAILABLE_MEMORIES, newelle_settings.memory_model)
        self.memory.set_memory_size(newelle_settings.memory)
        self.rag : RAGHandler = self.get_object(AVAILABLE_RAGS, newelle_settings.rag_model)
        self.websearch : WebSearchHandler = self.get_object(AVAILABLE_WEBSEARCH, newelle_settings.websearch_model)
        self.avatar : AvatarHandler = self.get_object(AVAILABLE_AVATARS, newelle_settings.avatar)
        self.translator : TranslatorHandler = self.get_object(AVAILABLE_TRANSLATORS, newelle_settings.translator)
        self.smart_prompt : SmartPromptHandler = self.get_object(AVAILABLE_SMART_PROMPTS, newelle_settings.smart_prompt)
        # Assign handlers 
        self.integrationsloader.set_handlers(self.llm, self.stt, self.tts, self.secondary_llm, self.embedding, self.rag, self.memory, self.websearch)
        self.extensionloader.set_handlers(self.llm, self.stt, self.tts, self.secondary_llm, self.embedding, self.rag, self.memory, self.websearch)
        self.memory.set_handlers(self.secondary_llm, self.embedding)
        
        self.rag.set_handlers(self.llm, self.embedding)
        threading.Thread(target=self.install_missing_handlers).start()

    def set_error_func(self, func):
        def async_set():
            self.handlers_cached.acquire()
            self.handlers_cached.release()
            for handler in self.handlers.values():
                handler.set_error_func(func)
        threading.Thread(target=async_set).start()

    def load_handlers(self):
        """Load handlers"""
        self.llm.load_model(None)
        if self.settings.get_boolean("secondary-llm-on"):
            self.secondary_llm.load_model(None)
        self.embedding.load_model()
        if self.settings.get_boolean("rag-on"):
            GLib.timeout_add(2000, lambda : threading.Thread(target=self.rag.load).start())

    def install_missing_handlers(self):
        """Install selected handlers that are not installed. Assumes that select_handlers has been called"""
        if not self.llm.is_installed():
            self.llm.install()
        if not self.stt.is_installed():
            self.stt.install()
        if not self.tts.is_installed():
            self.tts.install()
        if not self.embedding.is_installed():
            self.embedding.install()
        if not self.memory.is_installed():
            self.memory.install()
        if not self.rag.is_installed():
            self.rag.install()

    def cache_handlers(self):
        """Cache handlers"""
        self.handlers = {}
        for key in AVAILABLE_TTS:
            self.handlers[(key, self.convert_constants(AVAILABLE_TTS), False)] = self.get_object(AVAILABLE_TTS, key)
        for key in AVAILABLE_STT:
            self.handlers[(key, self.convert_constants(AVAILABLE_STT), False)] = self.get_object(AVAILABLE_STT, key)
        for key in AVAILABLE_LLMS:
            self.handlers[(key, self.convert_constants(AVAILABLE_LLMS), False)] = self.get_object(AVAILABLE_LLMS, key)
        # Secondary LLMs
        for key in AVAILABLE_LLMS:
            self.handlers[(key, self.convert_constants(AVAILABLE_LLMS), True)] = self.get_object(AVAILABLE_LLMS, key, True)
        for key in AVAILABLE_MEMORIES:
            self.handlers[(key, self.convert_constants(AVAILABLE_MEMORIES), False)] = self.get_object(AVAILABLE_MEMORIES, key)
        for key in AVAILABLE_RAGS:
            self.handlers[(key, self.convert_constants(AVAILABLE_RAGS), False)] = self.get_object(AVAILABLE_RAGS, key)
        for key in AVAILABLE_EMBEDDINGS:
            self.handlers[(key, self.convert_constants(AVAILABLE_EMBEDDINGS), False)] = self.get_object(AVAILABLE_EMBEDDINGS, key)
        for key in AVAILABLE_WEBSEARCH:
            self.handlers[(key, self.convert_constants(AVAILABLE_WEBSEARCH), False)] = self.get_object(AVAILABLE_WEBSEARCH, key)
        # Nyarch Hanlders
        for key in AVAILABLE_AVATARS:
            self.handlers[(key, self.convert_constants(AVAILABLE_AVATARS))] = self.get_object(AVAILABLE_AVATARS, key)
        for key in AVAILABLE_TRANSLATORS:
            self.handlers[(key, self.convert_constants(AVAILABLE_TRANSLATORS))] = self.get_object(AVAILABLE_TRANSLATORS, key)
        for key in AVAILABLE_SMART_PROMPTS:
            self.handlers[(key, self.convert_constants(AVAILABLE_SMART_PROMPTS))] = self.get_object(AVAILABLE_SMART_PROMPTS, key)
        self.handlers_cached.release()

    def convert_constants(self, constants: str | dict[str, Any]) -> (str | dict):
        """Get an handler instance for the specified handler key

        Args:
            constants: The constants for the specified handler, can be AVAILABLE_TTS, AVAILABLE_STT...
            key: key of the specified handler

        Raises:
            Exception: if the constant is not valid 

        Returns:
            The created handler           
        """
        if type(constants) is str:
            match constants:
                case "tts":
                    return AVAILABLE_TTS
                case "stt":
                    return AVAILABLE_STT
                case "llm":
                    return AVAILABLE_LLMS
                case "memory":
                    return AVAILABLE_MEMORIES
                case "embedding":
                    return AVAILABLE_EMBEDDINGS
                case "rag":
                    return AVAILABLE_RAGS
                case "websearch":
                    return AVAILABLE_WEBSEARCH
                case "extension":
                    return self.extensionloader.extensionsmap
                case "avatar":
                    return AVAILABLE_AVATARS
                case "translator":
                    return AVAILABLE_TRANSLATORS
                case "smart-prompt":
                    return AVAILABLE_SMART_PROMPTS
                case _:
                    raise Exception("Unknown constants")
        else:
            if constants == AVAILABLE_LLMS:
                return "llm"
            elif constants == AVAILABLE_STT:
                return "stt"
            elif constants == AVAILABLE_TTS:
                return "tts"
            elif constants == AVAILABLE_MEMORIES:
                return "memory"
            elif constants == AVAILABLE_EMBEDDINGS:
                return "embedding"
            elif constants == AVAILABLE_RAGS:
                return "rag"
            elif constants == AVAILABLE_WEBSEARCH:
                return "websearch"
            elif constants == self.extensionloader.extensionsmap:
                return "extension"
            elif constants == AVAILABLE_AVATARS:
                return "avatar"
            elif constants == AVAILABLE_TRANSLATORS:
                return "translator"
            elif constants == AVAILABLE_SMART_PROMPTS:
                return "smart-prompt"
            else:
                raise Exception("Unknown constants")

    def get_object(self, constants: dict[str, Any], key:str, secondary=False) -> (Handler):
        """Get an handler instance for the specified handler key

        Args:
            constants: The constants for the specified handler, can be AVAILABLE_TTS, AVAILABLE_STT...
            key: key of the specified handler
            secondary: if to use secondary settings

        Raises:
            Exception: if the constant is not valid 

        Returns:
            The created handler           
        """
        if (key, self.convert_constants(constants), secondary) in self.handlers:
            return self.handlers[(key, self.convert_constants(constants), secondary)]
        if constants == AVAILABLE_LLMS:
            model = constants[key]["class"](self.settings, self.directory)
            model.set_secondary_settings(secondary)
        elif constants == AVAILABLE_STT:
            model = constants[key]["class"](self.settings,self.directory)
        elif constants == AVAILABLE_TTS:
            model = constants[key]["class"](self.settings, self.directory)
        elif constants == AVAILABLE_MEMORIES:
            model = constants[key]["class"](self.settings, self.directory)
        elif constants == AVAILABLE_EMBEDDINGS:
            model = constants[key]["class"](self.settings, self.directory)
        elif constants == AVAILABLE_RAGS:
            model = constants[key]["class"](self.settings, self.directory)
        elif constants == AVAILABLE_WEBSEARCH:
            model = constants[key]["class"](self.settings, self.directory)
        elif constants == AVAILABLE_AVATARS:
            model = constants[key]["class"](self.settings, os.path.dirname(self.directory))
        elif constants == AVAILABLE_TRANSLATORS:
            model = constants[key]["class"](self.settings, self.directory)
        elif constants == AVAILABLE_SMART_PROMPTS:
            model = constants[key]["class"](self.settings, self.directory)
        elif constants == self.extensionloader.extensionsmap:
            model = self.extensionloader.extensionsmap[key]
            if model is None:
                raise Exception("Extension not found")
        else:
            raise Exception("Unknown constants")
        return model

    def get_constants_from_object(self, handler: Handler) -> dict[str, Any]:
        """Get the constants from an hander

        Args:
            handler: the handler 

        Raises:
            Exception: if the handler is not known

        Returns: AVAILABLE_LLMS, AVAILABLE_STT, AVAILABLE_TTS based on the type of the handler 
        """
        if issubclass(type(handler), TTSHandler):
            return AVAILABLE_TTS
        elif issubclass(type(handler), STTHandler):
            return AVAILABLE_STT
        elif issubclass(type(handler), LLMHandler):
            return AVAILABLE_LLMS
        elif issubclass(type(handler), NewelleExtension):
            return self.extensionloader.extensionsmap
        elif issubclass(type(handler), MemoryHandler):
            return AVAILABLE_MEMORIES
        elif issubclass(type(handler), EmbeddingHandler):
            return AVAILABLE_EMBEDDINGS
        elif issubclass(type(handler), RAGHandler):
            return AVAILABLE_RAGS
        elif issubclass(type(handler), WebSearchHandler):
            return AVAILABLE_WEBSEARCH
        elif issubclass(type(handler), AvatarHandler):
            return AVAILABLE_AVATARS
        elif issubclass(type(handler), TranslatorHandler):
            return AVAILABLE_TRANSLATORS
        elif issubclass(type(handler), SmartPromptHandler):
            return AVAILABLE_SMART_PROMPTS
        else:
            raise Exception("Unknown handler")
<|MERGE_RESOLUTION|>--- conflicted
+++ resolved
@@ -294,11 +294,7 @@
         self.profile_settings = json.loads(self.settings.get_string("profiles"))
         self.current_profile = self.settings.get_string("current-profile")
         if len(self.profile_settings) == 0 or self.current_profile not in self.profile_settings:
-<<<<<<< HEAD
-            self.profile_settings[self.current_profile] = {"settings": {}, "picture": None, "settings_groups": []}
-=======
-            self.profile_settings[self.current_profile] = {"settings": {}, "picture": os.path.join(BASE_PATH, 'live2d/web/arch-chan.png')}
->>>>>>> 11421459
+            self.profile_settings[self.current_profile] = {"settings": {}, "picture": os.path.join(BASE_PATH, 'live2d/web/arch-chan.png'), "settings_groups": []}
 
         # Init variables
         self.automatic_stt_status = False
