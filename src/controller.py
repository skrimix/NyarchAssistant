--- conflicted
+++ resolved
@@ -17,11 +17,8 @@
 import time
 from .utility.system import is_flatpak
 from .utility.pip import install_module
-<<<<<<< HEAD
 from .constants import AVAILABLE_INTEGRATIONS, AVAILABLE_WEBSEARCH, DIR_NAME, SCHEMA_ID, PROMPTS, AVAILABLE_STT, AVAILABLE_TTS, AVAILABLE_LLMS, AVAILABLE_RAGS, AVAILABLE_PROMPTS, AVAILABLE_MEMORIES, AVAILABLE_EMBEDDINGS
-=======
 from .constants import AVAILABLE_AVATARS, AVAILABLE_SMART_PROMPTS, AVAILABLE_TRANSLATORS, DIR_NAME, SCHEMA_ID, PROMPTS, AVAILABLE_STT, AVAILABLE_TTS, AVAILABLE_LLMS, AVAILABLE_RAGS, AVAILABLE_PROMPTS, AVAILABLE_MEMORIES, AVAILABLE_EMBEDDINGS
->>>>>>> 423f0519
 import threading
 import pickle
 import json
@@ -74,15 +71,12 @@
     SECONDARY_LLM = 9
     RELOAD_CHAT = 10
     RELOAD_CHAT_LIST = 11
-<<<<<<< HEAD
     WEBSEARCH = 12
     OFFERS = 13
-=======
     # Nyarch Vars
     AVATAR = 40
     SMART_PROMPTS = 41
     TRANSLATORS = 42
->>>>>>> 423f0519
 
 class NewelleController:
     """Main controller, manages the application
@@ -115,11 +109,7 @@
         self.newelle_settings = NewelleSettings()
         self.newelle_settings.load_settings(self.settings)
         self.load_chats(self.newelle_settings.chat_id)
-<<<<<<< HEAD
         self.handlers = HandlersManager(self.settings, self.extensionloader, self.models_dir, self.integrationsloader)
-=======
-        self.handlers = HandlersManager(self.settings, self.extensionloader, self.models_dir, self.config_dir)
->>>>>>> 423f0519
         self.handlers.select_handlers(self.newelle_settings)
         threading.Thread(target=self.handlers.cache_handlers).start()
         threading.Thread(target=self.remove_cache_audio).start()
@@ -214,12 +204,7 @@
             self.extensionloader = ExtensionLoader(self.extension_path, pip_path=self.pip_path,
                                                    extension_cache=self.extensions_cache, settings=self.settings)
             self.extensionloader.load_extensions()
-<<<<<<< HEAD
-            self.extensionloader.add_handlers(AVAILABLE_LLMS, AVAILABLE_TTS, AVAILABLE_STT, AVAILABLE_MEMORIES, AVAILABLE_EMBEDDINGS, AVAILABLE_RAGS, AVAILABLE_WEBSEARCH)
-=======
-            self.extensionloader.add_handlers(AVAILABLE_LLMS, AVAILABLE_TTS, AVAILABLE_STT, AVAILABLE_MEMORIES, AVAILABLE_EMBEDDINGS, AVAILABLE_RAGS, AVAILABLE_AVATARS, AVAILABLE_TRANSLATORS, AVAILABLE_SMART_PROMPTS)
->>>>>>> 423f0519
-            self.extensionloader.add_prompts(PROMPTS, AVAILABLE_PROMPTS)
+            self.extensionloader.add_handlers(AVAILABLE_LLMS, AVAILABLE_TTS, AVAILABLE_STT, AVAILABLE_MEMORIES, AVAILABLE_EMBEDDINGS, AVAILABLE_RAGS, AVAILABLE_WEBSEARCH,AVAILABLE_AVATARS, AVAILABLE_TRANSLATORS, AVAILABLE_SMART_PROMPTS)
             self.newelle_settings.load_prompts()
             self.handlers.select_handlers(self.newelle_settings)
             print("Extensions reload")
@@ -241,16 +226,12 @@
             threading.Thread(target=self.handlers.embedding.load_model).start()
         elif reload_type == ReloadType.PROMPTS:
             return
-<<<<<<< HEAD
         elif reload_type == ReloadType.WEBSEARCH:
             self.handlers.select_handlers(self.newelle_settings)
             self.newelle_settings.prompts_settings["websearch"] = self.newelle_settings.websearch_on
             self.newelle_settings.save_prompts()
             self.newelle_settings.load_prompts()
             
-
-=======
->>>>>>> 423f0519
     def set_extensionsloader(self, extensionloader):
         """Change extension loader
 
@@ -270,11 +251,7 @@
         self.extensionloader = ExtensionLoader(self.extension_path, pip_path=self.pip_path,
                                                extension_cache=self.extensions_cache, settings=self.settings)
         self.extensionloader.load_extensions()
-<<<<<<< HEAD
-        self.extensionloader.add_handlers(AVAILABLE_LLMS, AVAILABLE_TTS, AVAILABLE_STT, AVAILABLE_MEMORIES, AVAILABLE_EMBEDDINGS, AVAILABLE_RAGS, AVAILABLE_WEBSEARCH)
-=======
-        self.extensionloader.add_handlers(AVAILABLE_LLMS, AVAILABLE_TTS, AVAILABLE_STT, AVAILABLE_MEMORIES, AVAILABLE_EMBEDDINGS, AVAILABLE_RAGS,AVAILABLE_AVATARS, AVAILABLE_TRANSLATORS, AVAILABLE_SMART_PROMPTS)
->>>>>>> 423f0519
+        self.extensionloader.add_handlers(AVAILABLE_LLMS, AVAILABLE_TTS, AVAILABLE_STT, AVAILABLE_MEMORIES, AVAILABLE_EMBEDDINGS, AVAILABLE_RAGS, AVAILABLE_WEBSEARCH,AVAILABLE_AVATARS, AVAILABLE_TRANSLATORS, AVAILABLE_SMART_PROMPTS)
         self.extensionloader.add_prompts(PROMPTS, AVAILABLE_PROMPTS)
 
     def load_integrations(self):
@@ -434,11 +411,9 @@
             reloads.append(ReloadType.RELOAD_CHAT)
         if self.reverse_order != new_settings.reverse_order:
             reloads.append(ReloadType.RELOAD_CHAT_LIST)
-<<<<<<< HEAD
 
         if self.websearch_on != new_settings.websearch_on or self.websearch_model != new_settings.websearch_model or self.websearch_settings != new_settings.websearch_settings:
             reloads.append(ReloadType.WEBSEARCH)
-=======
         if self.avatar_enabled != new_settings.avatar_enabled or self.avatar_settings != new_settings.avatar_settings or self.avatar != new_settings.avatar:
             reloads.append(ReloadType.AVATAR)
         if self.translator != new_settings.translator or self.translation_enabled != new_settings.translation_enabled or self.translation_handler != new_settings.translation_handler:
@@ -446,7 +421,6 @@
 
         if self.smart_prompt_enabled != new_settings.smart_prompt_enabled or self.smart_prompt != new_settings.smart_prompt:
             reloads.append(ReloadType.SMART_PROMPTS)
->>>>>>> 423f0519
         # Check prompts
         if len(self.prompts) != len(new_settings.prompts):
             reloads.append(ReloadType.PROMPTS)
@@ -474,7 +448,6 @@
         memory: Memory Handler
         rag: RAG Handler 
     """
-<<<<<<< HEAD
     def __init__(self, settings: Gio.Settings, extensionloader : ExtensionLoader, models_path, integrations: ExtensionLoader):
         self.settings = settings
         self.extensionloader = extensionloader
@@ -483,17 +456,6 @@
         self.handlers_cached = threading.Semaphore()
         self.handlers_cached.acquire()
         self.integrationsloader = integrations
-=======
-    def __init__(self, settings: Gio.Settings, extensionloader : ExtensionLoader, models_path, config_dir):
-        self.settings = settings
-        self.extensionloader = extensionloader
-        self.directory = models_path
-        self.config_dir = config_dir
-        self.handlers =  {} 
-        self.handlers_enabled = {}
-        self.handlers_ready = threading.Semaphore(1)
-        self.handlers_ready.acquire()
->>>>>>> 423f0519
 
     def fix_handlers_integrity(self, newelle_settings: NewelleSettings):
         """Select available handlers if not available handlers in settings
@@ -517,7 +479,13 @@
             newelle_settings.stt_engine = list(AVAILABLE_STT.keys())[0]
         if newelle_settings.websearch_model not in AVAILABLE_WEBSEARCH:
             newelle_settings.websearch_model = list(AVAILABLE_WEBSEARCH.keys())[0]
-       
+        if newelle_settings.avatar not in AVAILABLE_AVATARS:
+            newelle_settings.avatar = list(AVAILABLE_AVATARS.keys())[0]
+        if newelle_settings.translator not in AVAILABLE_TRANSLATORS:
+            newelle_settings.translator = list(AVAILABLE_TRANSLATORS.keys())[0]
+        if newelle_settings.smart_prompt not in AVAILABLE_SMART_PROMPTS:
+            newelle_settings.smart_prompt = list(AVAILABLE_SMART_PROMPTS.keys())[0]
+    
     def select_handlers(self, newelle_settings: NewelleSettings):
         """Assign the selected handlers
 
@@ -537,13 +505,10 @@
         self.memory : MemoryHandler = self.get_object(AVAILABLE_MEMORIES, newelle_settings.memory_model)
         self.memory.set_memory_size(newelle_settings.memory)
         self.rag : RAGHandler = self.get_object(AVAILABLE_RAGS, newelle_settings.rag_model)
-<<<<<<< HEAD
         self.websearch : WebSearchHandler = self.get_object(AVAILABLE_WEBSEARCH, newelle_settings.websearch_model)
-=======
         self.avatar : AvatarHandler = self.get_object(AVAILABLE_AVATARS, newelle_settings.avatar)
         self.translator : TranslatorHandler = self.get_object(AVAILABLE_TRANSLATORS, newelle_settings.translator)
         self.smart_prompt : SmartPromptHandler = self.get_object(AVAILABLE_SMART_PROMPTS, newelle_settings.smart_prompt)
->>>>>>> 423f0519
         # Assign handlers 
         self.integrationsloader.set_handlers(self.llm, self.stt, self.tts, self.secondary_llm, self.embedding, self.rag, self.memory, self.websearch)
         self.extensionloader.set_handlers(self.llm, self.stt, self.tts, self.secondary_llm, self.embedding, self.rag, self.memory, self.websearch)
@@ -602,12 +567,9 @@
             self.handlers[(key, self.convert_constants(AVAILABLE_RAGS), False)] = self.get_object(AVAILABLE_RAGS, key)
         for key in AVAILABLE_EMBEDDINGS:
             self.handlers[(key, self.convert_constants(AVAILABLE_EMBEDDINGS), False)] = self.get_object(AVAILABLE_EMBEDDINGS, key)
-<<<<<<< HEAD
         for key in AVAILABLE_WEBSEARCH:
             self.handlers[(key, self.convert_constants(AVAILABLE_WEBSEARCH), False)] = self.get_object(AVAILABLE_WEBSEARCH, key)
         self.handlers_cached.release()
-=======
-        # Nyarch Specific
         # Nyarch Hanlders
         for key in AVAILABLE_AVATARS:
             self.handlers[(key, self.convert_constants(AVAILABLE_AVATARS))] = self.get_object(AVAILABLE_AVATARS, key)
@@ -617,7 +579,6 @@
             self.handlers[(key, self.convert_constants(AVAILABLE_SMART_PROMPTS))] = self.get_object(AVAILABLE_SMART_PROMPTS, key)
         self.handlers_ready.release()
 
->>>>>>> 423f0519
     def convert_constants(self, constants: str | dict[str, Any]) -> (str | dict):
         """Get an handler instance for the specified handler key
 
@@ -713,15 +674,13 @@
             model = constants[key]["class"](self.settings, self.directory)
         elif constants == AVAILABLE_RAGS:
             model = constants[key]["class"](self.settings, self.directory)
-<<<<<<< HEAD
         elif constants == AVAILABLE_WEBSEARCH:
-=======
+            model = constants[key]["class"](self.settings, self.directory)
         elif constants == AVAILABLE_AVATARS:
-            model = constants[key]["class"](self.settings, self.config_dir)
+            model = constants[key]["class"](self.settings, os.path.dirname(self.directory))
         elif constants == AVAILABLE_TRANSLATORS:
             model = constants[key]["class"](self.settings, self.directory)
         elif constants == AVAILABLE_SMART_PROMPTS:
->>>>>>> 423f0519
             model = constants[key]["class"](self.settings, self.directory)
         elif constants == self.extensionloader.extensionsmap:
             model = self.extensionloader.extensionsmap[key]
@@ -756,16 +715,13 @@
             return AVAILABLE_EMBEDDINGS
         elif issubclass(type(handler), RAGHandler):
             return AVAILABLE_RAGS
-<<<<<<< HEAD
         elif issubclass(type(handler), WebSearchHandler):
             return AVAILABLE_WEBSEARCH
-=======
         elif issubclass(type(handler), AvatarHandler):
             return AVAILABLE_AVATARS
         elif issubclass(type(handler), TranslatorHandler):
             return AVAILABLE_TRANSLATORS
         elif issubclass(type(handler), SmartPromptHandler):
             return AVAILABLE_SMART_PROMPTS
->>>>>>> 423f0519
         else:
             raise Exception("Unknown handler")
