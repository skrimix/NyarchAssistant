import re 
import html
import xml 
import xml.dom.minidom
import json


def quote_string(s):
    if "'" in s:
        return "'" + s.replace("'", "'\\''") + "'"
    else:
        return "'" + s + "'"

def markwon_to_pango(markdown_text):
    markdown_text = html.escape(markdown_text)
    initial_string = markdown_text
    # Convert bold text
    markdown_text = re.sub(r'\*\*(.*?)\*\*', r'<b>\1</b>', markdown_text)
    
    # Convert italic text
    markdown_text = re.sub(r'\*(.*?)\*', r'<i>\1</i>', markdown_text)

    # Convert monospace text
    markdown_text = re.sub(r'`(.*?)`', r'<tt>\1</tt>', markdown_text)

    # Convert strikethrough text
    markdown_text = re.sub(r'~(.*?)~', r'<span strikethrough="true">\1</span>', markdown_text)
    
    # Convert links
    markdown_text = re.sub(r'\[(.*?)\]\((.*?)\)', r'<a href="\2">\1</a>', markdown_text)
    
    # Convert headers
    absolute_sizes = ['xx-small', 'x-small', 'small', 'medium', 'large', 'x-large', 'xx-large']
    markdown_text = re.sub(r'^(#+) (.*)$', lambda match: f'<span font_weight="bold" font_size="{absolute_sizes[6 - len(match.group(1))]}">{match.group(2)}</span>', markdown_text, flags=re.MULTILINE)
    
    # Check if the generated text is valid. If not just print it unformatted
    try:
        xml.dom.minidom.parseString("<html>" + markdown_text + "</html>")
    except Exception as e:
        print(markdown_text)
        print(e)
        return initial_string
    return markdown_text

def human_readable_size(size: float, decimal_places:int =2) -> str:
    size = int(size)
    unit = ''
    for unit in ['B', 'KiB', 'MiB', 'GiB', 'TiB', 'PiB']:
        if size < 1024.0 or unit == 'PiB':
            break
        size /= 1024.0
    return f"{size:.{decimal_places}f} {unit}"


def extract_json(input_string: str) -> str:
    """Extract JSON string from input string

    Args:
        input_string (): The input string 

    Returns:
        str: The JSON string 
    """
    # Regular expression to find JSON objects or arrays
    json_pattern = re.compile(r'\{.*?\}|\[.*?\]', re.DOTALL)
    
    # Find all JSON-like substrings
    matches = json_pattern.findall(input_string) 
    # Parse each match and return the first valid JSON
    for match in matches:
        try:
            json_data = json.loads(match)
            return match
        except json.JSONDecodeError:
            continue
    print("Wrong JSON", input_string)
    return "{}"


def remove_markdown(text: str) -> str:
    """
    Remove markdown from text

    Args:
        text: The text to remove markdown from 

    Returns:
        str: The text without markdown 
    """
    # Remove headers
    text = re.sub(r'^#{1,6}\s*', '', text, flags=re.MULTILINE)
    
    # Remove emphasis (bold and italic)
    text = re.sub(r'\*\*(.*?)\*\*', r'\1', text)  # Bold
    text = re.sub(r'__(.*?)__', r'\1', text)          # Bold
    text = re.sub(r'\*(.*?)\*', r'\1', text)        # Italic
    text = re.sub(r'_(.*?)_', r'\1', text)            # Italic
    
    # Remove inline code
    text = re.sub(r'`([^`]*)`', r'\1', text)
    
    # Remove code blocks
    text = re.sub(r'```[\s\S]*?```', '', text)

    # Remove links, keep the link text
    text = re.sub(r'\[([^\]]+)\]\([^\)]+\)', r'\1', text)

    # Remove images, keep the alt text
    text = re.sub(r'!\[([^\]]*)\]\([^\)]+\)', r'\1', text)

    # Remove strikethrough
    text = re.sub(r'~~(.*?)~~', r'\1', text)

    # Remove blockquotes
    text = re.sub(r'^>\s*', '', text, flags=re.MULTILINE)

    # Remove unordered list markers
    text = re.sub(r'^\s*[-+*]\s+', '', text, flags=re.MULTILINE)

    # Remove ordered list markers
    text = re.sub(r'^\s*\d+\.\s+', '', text, flags=re.MULTILINE)

    # Remove extra newlines
    text = re.sub(r'\n{2,}', '\n', text)

    return text.strip()

def convert_think_codeblocks(text: str) -> str:
    """Convert think codeblocks to markdown

    Args:
        text (str): The text to convert 

    Returns:
        str: The converted text 
    """
    return text.replace("<think>", "```think").replace("</think>", "```")

<<<<<<< HEAD
def get_edited_messages(history: list, old_history: list) -> list | None:
    """Get the edited messages from the history

    Args:
        history (list): The history
        prompts (list): The prompts

    Returns:
        list: The edited messages IDs, or None if there are removed messages
    """
    if len(history) != len(old_history):
        return None
    edited_messages = []
    for i in range(len(history)):
        if history[i] != old_history[i]:
            edited_messages.append(i)
    return edited_messages
=======
def rgb_to_hex(r, g, b):
    """
    Convert RGB values from float to hex.

    Args:
        r (float): Red value between 0 and 1.
        g (float): Green value between 0 and 1.
        b (float): Blue value between 0 and 1.

    Returns:
        str: Hex representation of the RGB values.
    """
    return "#{:02x}{:02x}{:02x}".format(int(r * 255), int(g * 255), int(b * 255))


def extract_expressions(text, expressions_list):
    expressions = []
    current_expression = None
    current_text = ""

    tokens = text.split()
    i = 0
    while i < len(tokens):
        if tokens[i].startswith("(") and tokens[i].endswith(")"):
            expression = tokens[i][1:-1]
            if expression in expressions_list:
                if current_text.strip():
                    expressions.append({"expression": current_expression, "text": current_text.strip()})
                    current_text = ""
                current_expression = expression
            else:
                current_text += tokens[i] + " "
        else:
            if current_expression is None:
                current_text += tokens[i] + " "
            else:
                current_text += tokens[i] + " "
        i += 1

    if current_text.strip():
        if current_expression:
            expressions.append({"expression": current_expression, "text": current_text.strip()})
        else:
            expressions.append({"expression": None, "text": current_text.strip()})

    return expressions
>>>>>>> ea65295e
<|MERGE_RESOLUTION|>--- conflicted
+++ resolved
@@ -136,7 +136,6 @@
     """
     return text.replace("<think>", "```think").replace("</think>", "```")
 
-<<<<<<< HEAD
 def get_edited_messages(history: list, old_history: list) -> list | None:
     """Get the edited messages from the history
 
@@ -154,7 +153,7 @@
         if history[i] != old_history[i]:
             edited_messages.append(i)
     return edited_messages
-=======
+
 def rgb_to_hex(r, g, b):
     """
     Convert RGB values from float to hex.
@@ -200,5 +199,4 @@
         else:
             expressions.append({"expression": None, "text": current_text.strip()})
 
-    return expressions
->>>>>>> ea65295e
+    return expressions