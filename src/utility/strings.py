--- conflicted
+++ resolved
@@ -302,7 +302,6 @@
 
     return modified_string
 
-<<<<<<< HEAD
 def remove_emoji(text):
     emoji_pattern = re.compile("["
             u"\U0001F600-\U0001F64F"  # emoticons
@@ -311,7 +310,7 @@
             u"\U0001F1E0-\U0001F1FF"  # flags (iOS)
             "]+", flags=re.UNICODE)
     return emoji_pattern.sub(r'', text)
-=======
+
 def rgb_to_hex(r, g, b):
     """
     Convert RGB values from float to hex.
@@ -360,5 +359,4 @@
     else:
         expressions.append({"expression": None, "text": current_text.strip()})
 
-    return expressions
->>>>>>> 63c6ad99
+    return expressions