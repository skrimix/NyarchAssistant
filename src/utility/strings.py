--- conflicted
+++ resolved
@@ -310,8 +310,6 @@
             "]+", flags=re.UNICODE)
     return emoji_pattern.sub(r'', text)
 
-<<<<<<< HEAD
-
 def replace_codeblock(markdown_text, block_id, new_code):
     """
     Replaces the code block at the given ID (starting from 0) with new_code.
@@ -346,7 +344,7 @@
     """
     message_label = message_label.replace('\\\\\\```', "```")
     return message_label 
-=======
+
 def rgb_to_hex(r, g, b):
     """
     Convert RGB values from float to hex.
@@ -395,5 +393,4 @@
     else:
         expressions.append({"expression": None, "text": current_text.strip()})
 
-    return expressions
->>>>>>> cbb441a3
+    return expressions