import os 
import subprocess
from .system import get_spawn_command
import time
from .system import is_wayland 

class ReplaceHelper:
    DISTRO = None
<<<<<<< HEAD
    controller = None

    @staticmethod
    def set_controller(controller):
        ReplaceHelper.controller = controller

=======
    AVATAR_HANDLER = None
    
>>>>>>> c05c13ea
    @staticmethod
    def get_distribution() -> str:
        """
        Get the distribution

        Returns:
            str: distribution name
            
        """
        if ReplaceHelper.DISTRO is None:
            try:
                ReplaceHelper.DISTRO = subprocess.check_output(get_spawn_command() + ['bash', '-c', 'lsb_release -ds']).decode('utf-8').strip()
            except subprocess.CalledProcessError:
                ReplaceHelper.DISTRO = "Unknown"
        
        return ReplaceHelper.DISTRO

    @staticmethod
    def gisplay_server() -> str:
        """
        Get the server

        Returns:
            str: server name
            
        """ 
        return "Wayland" if is_wayland() else "X11"

    @staticmethod
    def get_desktop_environment() -> str:
        desktop = os.getenv("XDG_CURRENT_DESKTOP")
        if desktop is None:
            desktop = "Unknown"
        return desktop

    @staticmethod
<<<<<<< HEAD
    def get_user() -> str:
        """
        Get the user

        Returns:
            str: user name
            
        """
        if ReplaceHelper.controller is None:
            return "User"
        return ReplaceHelper.controller.newelle_settings.username
=======
    def set_handler(handler):
        ReplaceHelper.AVATAR_HANDLER = handler

    @staticmethod
    def get_expressions() -> str:
        if ReplaceHelper.AVATAR_HANDLER is None:
            return ""
        result = ""
        for expression in ReplaceHelper.AVATAR_HANDLER.get_expressions():
            if expression is not None:
                result += " (" + expression + ")"
        return result

    @staticmethod
    def get_motions() -> str:
        if ReplaceHelper.AVATAR_HANDLER is None:
            return ""
        result = ""
        for motion in ReplaceHelper.AVATAR_HANDLER.get_motions():
            if motion is not None:
                result += " (" + motion + ")"
        return result
>>>>>>> c05c13ea

def replace_variables(text: str) -> str:
    """
    Replace variables in prompts
    Supported variables:
        {DIR}: current directory
        {DISTRO}: distribution name
        {DE}: desktop environment
        {USER}: user's username
        {DATE}: current date

    Args:
        text: text of the prompt

    Returns:
        str: text with replaced variables
    """
    text = text.replace("{DIR}", os.getcwd())
    if "{DISTRO}" in text:
        text = text.replace("{DISTRO}", ReplaceHelper.get_distribution())
    if "{DE}" in text:
        text = text.replace("{DE}", ReplaceHelper.get_desktop_environment())
<<<<<<< HEAD
    if "{DATE}" in text:
        text = text.replace("{DATE}", str(time.strftime("%H:%M %Y-%m-%d")))
    if "{USER}" in text:
        text = text.replace("{USER}", ReplaceHelper.get_user())
    if "{DISPLAY}" in text:
        text = text.replace("{DISPLAY}", ReplaceHelper.gisplay_server())
=======
    if "{EXPRESSIONS}" in text:
        text = text.replace("{EXPRESSIONS}", ReplaceHelper.get_expressions())
    if "{MOTIONS}" in text:
        text = text.replace("{MOTIONS}", ReplaceHelper.get_motions())
>>>>>>> c05c13ea
    return text<|MERGE_RESOLUTION|>--- conflicted
+++ resolved
@@ -6,17 +6,13 @@
 
 class ReplaceHelper:
     DISTRO = None
-<<<<<<< HEAD
     controller = None
+    AVATAR_HANDLER = None
 
     @staticmethod
     def set_controller(controller):
         ReplaceHelper.controller = controller
-
-=======
-    AVATAR_HANDLER = None
-    
->>>>>>> c05c13ea
+ 
     @staticmethod
     def get_distribution() -> str:
         """
@@ -53,7 +49,6 @@
         return desktop
 
     @staticmethod
-<<<<<<< HEAD
     def get_user() -> str:
         """
         Get the user
@@ -65,7 +60,8 @@
         if ReplaceHelper.controller is None:
             return "User"
         return ReplaceHelper.controller.newelle_settings.username
-=======
+   
+    @staticmethod
     def set_handler(handler):
         ReplaceHelper.AVATAR_HANDLER = handler
 
@@ -88,7 +84,6 @@
             if motion is not None:
                 result += " (" + motion + ")"
         return result
->>>>>>> c05c13ea
 
 def replace_variables(text: str) -> str:
     """
@@ -111,17 +106,14 @@
         text = text.replace("{DISTRO}", ReplaceHelper.get_distribution())
     if "{DE}" in text:
         text = text.replace("{DE}", ReplaceHelper.get_desktop_environment())
-<<<<<<< HEAD
     if "{DATE}" in text:
         text = text.replace("{DATE}", str(time.strftime("%H:%M %Y-%m-%d")))
     if "{USER}" in text:
         text = text.replace("{USER}", ReplaceHelper.get_user())
     if "{DISPLAY}" in text:
         text = text.replace("{DISPLAY}", ReplaceHelper.gisplay_server())
-=======
     if "{EXPRESSIONS}" in text:
         text = text.replace("{EXPRESSIONS}", ReplaceHelper.get_expressions())
     if "{MOTIONS}" in text:
         text = text.replace("{MOTIONS}", ReplaceHelper.get_motions())
->>>>>>> c05c13ea
     return text