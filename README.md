<h1 align="center">
  <img src="https://raw.githubusercontent.com/NyarchLinux/NyarchAssistant/refs/heads/master/data/icons/hicolor/scalable/apps/moe.nyarchlinux.assistant.svg" alt="nyarchassistant" width="192" height="192"/>
  <br>
  Nyarch Assistant - Your ultimate Waifu AI Assistant
</h1>
<p align="center">
<<<<<<< HEAD
  <a href="https://flathub.org/apps/details/io.github.qwersyk.Newelle">
      <picture>
        <source srcset="https://dl.flathub.org/assets/badges/flathub-badge-i-en.svg" media="(prefers-color-scheme: light)">
        <source srcset="https://raw.githubusercontent.com/qwersyk/Assets/main/flathub-badge-dark.svg" media="(prefers-color-scheme: dark)">
        <img width="200" alt="Download on Flathub" src="https://dl.flathub.org/assets/badges/flathub-badge-i-en.svg"/>
      </picture>
    </a>
    <a href="https://github.com/topics/newelle-extension">
      <picture>
        <source srcset="https://raw.githubusercontent.com/qwersyk/Assets/main/newelle-extension.svg" media="(prefers-color-scheme: light)">
        <source srcset="https://raw.githubusercontent.com/qwersyk/Assets/main/newelle-extension-dark.svg" media="(prefers-color-scheme: dark)">
        <img width="200" alt="Download on Flathub" src="https://raw.githubusercontent.com/qwersyk/Assets/main/newelle-extension.svg"/>
      </picture>
    </a>
    <a href="https://github.com/qwersyk/Newelle/wiki">
      <picture>
        <source srcset="https://raw.githubusercontent.com/qwersyk/Assets/main/newelle-wiki.svg" media="(prefers-color-scheme: light)">
        <source srcset="https://raw.githubusercontent.com/qwersyk/Assets/main/newelle-wiki-dark.svg" media="(prefers-color-scheme: dark)">
        <img width="200" alt="Wiki for Newelle" src="https://raw.githubusercontent.com/qwersyk/Assets/main/newelle-wiki.svg"/>
      </picture>
    </a>
    <br>
</p>
<picture>
  <source srcset="https://raw.githubusercontent.com/qwersyk/Newelle/master/screenshots/1w.png" media="(prefers-color-scheme: light)">
  <source srcset="https://raw.githubusercontent.com/qwersyk/Newelle/master/screenshots/1b.png" media="(prefers-color-scheme: dark)">
  <img src="https://raw.githubusercontent.com/qwersyk/Newelle/master/screenshots/1w.png" alt="screenshot">
</picture>
=======
  <a href="https://github.com/topics/newelle-extension">
    <img width="200" alt="Newelle Extensions" src="https://raw.githubusercontent.com/qwersyk/Assets/main/newelle-extension.svg"/>
  </a>
  <a href="https://github.com/qwersyk/Newelle/wiki">
    <img width="200" alt="Wiki for Nyarch Assistant" src="https://raw.githubusercontent.com/qwersyk/Assets/main/newelle-wiki.svg"/>
  </a>
  <br>
</p>

![screenshot](https://raw.githubusercontent.com/NyarchLinux/NyarchAssistant/refs/heads/master/screenshots/1w.png#gh-light-mode-only)
![screenshot](https://raw.githubusercontent.com/NyarchLinux/NyarchAssistant/refs/heads/master/screenshots/1b.png#gh-dark-mode-only)
>>>>>>> 9603b1ab

# Features
- **Your dream waifu, at your command**: Choose from a vast library of TTS voices and Live2D or LivePNG models to create the perfect virtual companion.

- 🎨 **Advanced Customization**: Tailor the application with a wide range of settings
- 🚀 **Flexible Model Support**: Choose from mutliple AI models and providers to fit your specific needs.
- 💻 **Terminal Command Exection**: Execute commands suggested by the AI on the fly
- 🧩 **Extensions**: Add your own functionalities and models to Newelle
- 🗣 **Voice support**: Chat hands free with Newelle, supporting many Speech To Text and TTS models
- 🧠 **Long Term Memory**: Remember conversations from previous chats
- 💼 **Chat with documents**: Chat with your own documents
- 👤 **Profile Manager**: Create settings profiles and switch between them on the go
- 📁 **Builtin File Manager**: Manage your files with the help of AI
- 📝 **Rich Formatting**: Support for Markdown and LaTeX 
- ✏️ **Chat editing**: Edit or remove any message and manage your prompts easily.

![screenshot](https://raw.githubusercontent.com/NyarchLinux/NyarchAssistant/refs/heads/master/screenshots/3w.png#gh-light-mode-only)
![screenshot](https://raw.githubusercontent.com/NyarchLinux/NyarchAssistant/refs/heads/master/screenshots/3b.png#gh-dark-mode-only)

# Extensions

Nyarch Assistant supports extensions to enhance its functionality. You can either use [existing extensions](https://github.com/topics/newelle-extension) or create your own to add new features to the application.


![screenshot](https://raw.githubusercontent.com/qwersyk/newelle/master/screenshots/2w.png#gh-light-mode-only)
![screenshot](https://raw.githubusercontent.com/qwersyk/newelle/master/screenshots/2b.png#gh-dark-mode-only)

## Mini Window Mode

A lightweight version of Nyarch Assistant that can be triggered via keyboard shortcuts.

### Configuration

#### 1. Set Global Keyboard Shortcut
To configure the mini window launch (example using Ctrl+Space), set the following command in your system keyboard settings:

```bash
/bin/bash -c 'flatpak run --command=gsettings moe.nyarchlinux.assistant set io.github.qwersyk.Newelle startup-mode "mini" && flatpak run moe.nyarchlinux.assistant'
```

#### 2. Enable Window Centering
For GNOME desktop environment users, you may need to enable automatic window centering:

```bash
gsettings set org.gnome.mutter center-new-windows true
```

<picture>
  <source srcset="https://raw.githubusercontent.com/qwersyk/Newelle/master/screenshots/4w.png" media="(prefers-color-scheme: light)">
  <source srcset="https://raw.githubusercontent.com/qwersyk/Newelle/master/screenshots/4b.png" media="(prefers-color-scheme: dark)">
  <img src="https://raw.githubusercontent.com/qwersyk/Newelle/master/screenshots/4w.png" alt="screenshot">
</picture>

# Installation

![builder](https://raw.githubusercontent.com/qwersyk/Assets/main/builder.svg#gh-light-mode-only)
![builder](https://raw.githubusercontent.com/qwersyk/Assets/main/builder-dark.svg#gh-dark-mode-only)

1. Install GNOME Builder on your system.
2. Clone the nyarchassistant repository from GitHub.
3. Open the project in GNOME Builder and compile it.
4. Once compiled, you can run the program from the compiled executable.

![beta](https://raw.githubusercontent.com/qwersyk/Assets/main/beta.svg#gh-light-mode-only)
![beta](https://raw.githubusercontent.com/qwersyk/Assets/main/beta-dark.svg#gh-dark-mode-only)

1. Download the latest release from the [Github Actions](https://github.com/nyarchlinux/nyarchassistant/actions)
2. Extract the downloaded package.
3. Install a flatpak package.

# Permission

To extend functionality, you can either temporarily grant access with:
```flatpak run --talk-name=org.freedesktop.Flatpak --filesystem=home moe.nyarchlinux.assistant```
or adjust settings permanently using Flatseal:
- Open Flatseal, find "nyarchassistant," enable "All user files" and "Session Bus," and add `org.freedesktop.Flatpak` to run outside the sandbox.

> [!WARNING]
> Be cautious when enabling these options. They reduce security by exposing your data and terminal. Avoid sharing personal information, and understand that we can't guarantee the privacy of your chat data or prevent potential risks from proprietary models.<|MERGE_RESOLUTION|>--- conflicted
+++ resolved
@@ -4,36 +4,6 @@
   Nyarch Assistant - Your ultimate Waifu AI Assistant
 </h1>
 <p align="center">
-<<<<<<< HEAD
-  <a href="https://flathub.org/apps/details/io.github.qwersyk.Newelle">
-      <picture>
-        <source srcset="https://dl.flathub.org/assets/badges/flathub-badge-i-en.svg" media="(prefers-color-scheme: light)">
-        <source srcset="https://raw.githubusercontent.com/qwersyk/Assets/main/flathub-badge-dark.svg" media="(prefers-color-scheme: dark)">
-        <img width="200" alt="Download on Flathub" src="https://dl.flathub.org/assets/badges/flathub-badge-i-en.svg"/>
-      </picture>
-    </a>
-    <a href="https://github.com/topics/newelle-extension">
-      <picture>
-        <source srcset="https://raw.githubusercontent.com/qwersyk/Assets/main/newelle-extension.svg" media="(prefers-color-scheme: light)">
-        <source srcset="https://raw.githubusercontent.com/qwersyk/Assets/main/newelle-extension-dark.svg" media="(prefers-color-scheme: dark)">
-        <img width="200" alt="Download on Flathub" src="https://raw.githubusercontent.com/qwersyk/Assets/main/newelle-extension.svg"/>
-      </picture>
-    </a>
-    <a href="https://github.com/qwersyk/Newelle/wiki">
-      <picture>
-        <source srcset="https://raw.githubusercontent.com/qwersyk/Assets/main/newelle-wiki.svg" media="(prefers-color-scheme: light)">
-        <source srcset="https://raw.githubusercontent.com/qwersyk/Assets/main/newelle-wiki-dark.svg" media="(prefers-color-scheme: dark)">
-        <img width="200" alt="Wiki for Newelle" src="https://raw.githubusercontent.com/qwersyk/Assets/main/newelle-wiki.svg"/>
-      </picture>
-    </a>
-    <br>
-</p>
-<picture>
-  <source srcset="https://raw.githubusercontent.com/qwersyk/Newelle/master/screenshots/1w.png" media="(prefers-color-scheme: light)">
-  <source srcset="https://raw.githubusercontent.com/qwersyk/Newelle/master/screenshots/1b.png" media="(prefers-color-scheme: dark)">
-  <img src="https://raw.githubusercontent.com/qwersyk/Newelle/master/screenshots/1w.png" alt="screenshot">
-</picture>
-=======
   <a href="https://github.com/topics/newelle-extension">
     <img width="200" alt="Newelle Extensions" src="https://raw.githubusercontent.com/qwersyk/Assets/main/newelle-extension.svg"/>
   </a>
@@ -45,22 +15,15 @@
 
 ![screenshot](https://raw.githubusercontent.com/NyarchLinux/NyarchAssistant/refs/heads/master/screenshots/1w.png#gh-light-mode-only)
 ![screenshot](https://raw.githubusercontent.com/NyarchLinux/NyarchAssistant/refs/heads/master/screenshots/1b.png#gh-dark-mode-only)
->>>>>>> 9603b1ab
 
 # Features
 - **Your dream waifu, at your command**: Choose from a vast library of TTS voices and Live2D or LivePNG models to create the perfect virtual companion.
 
-- 🎨 **Advanced Customization**: Tailor the application with a wide range of settings
-- 🚀 **Flexible Model Support**: Choose from mutliple AI models and providers to fit your specific needs.
-- 💻 **Terminal Command Exection**: Execute commands suggested by the AI on the fly
-- 🧩 **Extensions**: Add your own functionalities and models to Newelle
-- 🗣 **Voice support**: Chat hands free with Newelle, supporting many Speech To Text and TTS models
-- 🧠 **Long Term Memory**: Remember conversations from previous chats
-- 💼 **Chat with documents**: Chat with your own documents
-- 👤 **Profile Manager**: Create settings profiles and switch between them on the go
-- 📁 **Builtin File Manager**: Manage your files with the help of AI
-- 📝 **Rich Formatting**: Support for Markdown and LaTeX 
-- ✏️ **Chat editing**: Edit or remove any message and manage your prompts easily.
+- **Terminal Command Execution**: Execute terminal commands directly through the AI.
+
+- **Advanced Customization**: Tailor the application with a wide range of settings.
+
+- **Flexible Model Support**: Choose from multiple AI models to fit your specific needs.
 
 ![screenshot](https://raw.githubusercontent.com/NyarchLinux/NyarchAssistant/refs/heads/master/screenshots/3w.png#gh-light-mode-only)
 ![screenshot](https://raw.githubusercontent.com/NyarchLinux/NyarchAssistant/refs/heads/master/screenshots/3b.png#gh-dark-mode-only)
@@ -93,12 +56,6 @@
 gsettings set org.gnome.mutter center-new-windows true
 ```
 
-<picture>
-  <source srcset="https://raw.githubusercontent.com/qwersyk/Newelle/master/screenshots/4w.png" media="(prefers-color-scheme: light)">
-  <source srcset="https://raw.githubusercontent.com/qwersyk/Newelle/master/screenshots/4b.png" media="(prefers-color-scheme: dark)">
-  <img src="https://raw.githubusercontent.com/qwersyk/Newelle/master/screenshots/4w.png" alt="screenshot">
-</picture>
-
 # Installation
 
 ![builder](https://raw.githubusercontent.com/qwersyk/Assets/main/builder.svg#gh-light-mode-only)
