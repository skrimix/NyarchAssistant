--- conflicted
+++ resolved
@@ -26,12 +26,9 @@
 - 🗣 **Voice support**: Chat hands free with your waifu, supporting many Speech To Text and TTS models, with translation option
 - 🧠 **Long Term Memory**: Remember conversations from previous chats
 - 💼 **Chat with documents**: Chat with your own documents
-<<<<<<< HEAD
 - 🔎 **Web Search**: Provide reliable answers using Web Search
 - 🌐 **Website Reading**: Ask any information about any website by writing #https://.. question
 - 👤 **Profile Manager**: Create settings profiles and switch between them on the go
-=======
->>>>>>> 423f0519
 - 📁 **Builtin File Manager**: Manage your files with the help of AI
 - 📝 **Rich Formatting**: Support for Markdown and LaTeX 
 - ✏️ **Chat editing**: Edit or remove any message and manage your prompts easily
