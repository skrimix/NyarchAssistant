# SOME DESCRIPTIVE TITLE.
# Copyright (C) YEAR THE PACKAGE'S COPYRIGHT HOLDER
# This file is distributed under the same license as the PACKAGE package.
# FIRST AUTHOR <EMAIL@ADDRESS>, YEAR.
#
#, fuzzy
msgid ""
msgstr ""
"Project-Id-Version: PACKAGE VERSION\n"
"Report-Msgid-Bugs-To: \n"
<<<<<<< HEAD
"POT-Creation-Date: 2025-07-08 18:07+0800\n"
"PO-Revision-Date: 2025-07-03 09:00+0200\n"
=======
"POT-Creation-Date: 2025-05-30 20:22+0800\n"
"PO-Revision-Date: YEAR-MO-DA HO:MI+ZONE\n"
>>>>>>> a687b823
"Last-Translator: FULL NAME <EMAIL@ADDRESS>\n"
"Language-Team: Hindi\n"
"Language: hi\n"
"MIME-Version: 1.0\n"
"Content-Type: text/plain; charset=UTF-8\n"
"Content-Transfer-Encoding: 8bit\n"

<<<<<<< HEAD
#: src/handlers/embeddings/ollama_handler.py:32
#: src/handlers/embeddings/openai_handler.py:38
#: src/handlers/llm/ollama_handler.py:150 src/handlers/llm/openai_handler.py:75
#: src/handlers/stt/openaisr_handler.py:10
msgid "API Endpoint"
msgstr "API एंडपॉइंट"

#: src/handlers/embeddings/ollama_handler.py:32
#: src/handlers/llm/ollama_handler.py:150 src/handlers/llm/openai_handler.py:75
msgid "API base url, change this to use interference APIs"
msgstr "API बेस यूआरएल, इंटरफेरेंस API का उपयोग करने के लिए इसे बदलें"

#: src/handlers/embeddings/ollama_handler.py:33
#: src/handlers/llm/ollama_handler.py:151
msgid "Automatically Serve"
msgstr "स्वचालित रूप से सर्व करें"

#: src/handlers/embeddings/ollama_handler.py:33
#: src/handlers/llm/ollama_handler.py:151
msgid ""
"Automatically run ollama serve in background when needed if it's not "
"running. You can kill it with killall ollama"
msgstr ""
"जब आवश्यकता हो तो पृष्ठभूमि में स्वचालित रूप से ollama serve चलाएं यदि यह नहीं चल रहा "
"है। आप इसे killall ollama से समाप्त कर सकते हैं"

#: src/handlers/embeddings/ollama_handler.py:34
#: src/handlers/llm/ollama_handler.py:153
msgid "Custom Model"
msgstr "कस्टम मॉडल"

#: src/handlers/embeddings/ollama_handler.py:34
#: src/handlers/embeddings/openai_handler.py:41
#: src/handlers/llm/claude_handler.py:85 src/handlers/llm/ollama_handler.py:153
#: src/handlers/llm/openai_handler.py:78
msgid "Use a custom model"
msgstr "एक कस्टम मॉडल का उपयोग करें"
=======
#: src/window.py:103 src/ui/thread_editing.py:6
msgid "Thread editing"
msgstr "थ्रेड संपादन"

#: src/window.py:104 src/ui/presentation.py:131 src/ui/extension.py:18
#: src/constants.py:647
msgid "Extensions"
msgstr "एक्सटेंशन"
>>>>>>> a687b823

#: src/window.py:105 src/ui/profile.py:33
msgid "Settings"
msgstr "सेटिंग्स"

#: src/window.py:106
msgid "Keyboard shorcuts"
msgstr "कीबोर्ड शॉर्टकट"

#: src/window.py:107
msgid "About"
msgstr "बारे में"

#: src/window.py:114
msgid "Chat"
msgstr "चैट"

#: src/window.py:161
msgid "History"
msgstr "इतिहास"

#: src/window.py:182
msgid "Create a chat"
msgstr "एक चैट बनाएं"

<<<<<<< HEAD
#: src/handlers/embeddings/openai_handler.py:44
#: src/handlers/llm/claude_handler.py:89 src/handlers/llm/claude_handler.py:93
#: src/handlers/llm/g4f_handler.py:44 src/handlers/llm/gemini_handler.py:97
#: src/handlers/llm/openai_handler.py:84 src/handlers/stt/whisper_handler.py:15
#: src/handlers/stt/whispercpp_handler.py:40
#: src/handlers/tts/custom_openai_tts.py:20
#: src/handlers/tts/elevenlabs_handler.py:24
#: src/handlers/tts/groq_tts_handler.py:34
#: src/handlers/tts/openai_tts_handler.py:20
msgid "Model"
msgstr "मॉडल"
=======
#: src/window.py:259
msgid " Stop"
msgstr " रोकें"
>>>>>>> a687b823

#: src/window.py:346
msgid " Clear"
msgstr " साफ़ करें"

#: src/window.py:361
msgid " Continue"
msgstr " जारी रखें"

#: src/window.py:374
msgid " Regenerate"
msgstr " फिर से उत्पन्न करें"

#: src/window.py:440
msgid "Send a message..."
msgstr "एक संदेश भेजें..."

#: src/window.py:505
msgid "Ask about a website"
msgstr ""

#: src/window.py:505
msgid "Write #https://website.com in chat to ask information about a website"
msgstr ""

<<<<<<< HEAD
#: src/handlers/llm/custom_handler.py:20
#: src/handlers/llm/gpt4all_handler.py:153
#: src/handlers/llm/newelle_handler.py:27
#: src/handlers/llm/gemini_handler.py:119 src/utility/util.py:136
msgid "Message Streaming"
msgstr "संदेश स्ट्रीमिंग"

#: src/handlers/llm/custom_handler.py:20
#: src/handlers/llm/gpt4all_handler.py:153
#: src/handlers/llm/newelle_handler.py:28
#: src/handlers/llm/gemini_handler.py:120 src/utility/util.py:137
msgid "Gradually stream message output"
msgstr "धीरे-धीरे संदेश आउटपुट स्ट्रीम करें"
=======
#: src/window.py:506
#, fuzzy
msgid "Check out our Extensions!"
msgstr "एक्सटेंशन के लिए उपयोगकर्ता मार्गदर्शिका"

#: src/window.py:506
msgid "We have a lot of extensions for different things. Check it out!"
msgstr ""
>>>>>>> a687b823

#: src/window.py:507
#, fuzzy
msgid "Chat with documents!"
msgstr "अपने दस्तावेज़ों के साथ चैट करें"

#: src/window.py:507
msgid ""
"Add your documents to your documents folder and chat using the information "
"contained in them!"
msgstr ""

#: src/window.py:508
msgid "Surf the web!"
msgstr ""

#: src/window.py:508
msgid ""
"Enable web search to allow the LLM to surf the web and provide up to date "
"answers"
msgstr ""
<<<<<<< HEAD
"चैट सुझाव प्राप्त करने के लिए निष्पादित करने हेतु कमांड, {0} को चैट वाली JSON फ़ाइल से, "
"{1} को अतिरिक्त प्रॉम्प्ट से, {2} को उत्पन्न करने के लिए सुझावों की संख्या से बदल दिया "
"जाएगा। स्ट्रिंग्स के रूप में सुझावों वाली JSON सरणी लौटानी होगी"

#: src/handlers/llm/gpt4all_handler.py:67
msgid "RAM Required: "
msgstr "RAM आवश्यक: "

#: src/handlers/llm/gpt4all_handler.py:68
msgid "Parameters: "
msgstr "पैरामीटर: "

#: src/handlers/llm/gpt4all_handler.py:69
msgid "Size: "
msgstr "आकार: "

#: src/handlers/llm/gpt4all_handler.py:154 src/handlers/llm/g4f_handler.py:44
msgid "Model to use"
msgstr "उपयोग करने के लिए मॉडल"

#: src/handlers/llm/gpt4all_handler.py:154
#: src/handlers/tts/elevenlabs_handler.py:25
msgid "Name of the model to use"
msgstr "उपयोग करने के लिए मॉडल का नाम"

#: src/handlers/llm/gpt4all_handler.py:155
#: src/handlers/llm/ollama_handler.py:172
msgid "Model Manager"
msgstr "मॉडल प्रबंधक"

#: src/handlers/llm/gpt4all_handler.py:155
#: src/handlers/llm/ollama_handler.py:172
msgid "List of models available"
msgstr "उपलब्ध मॉडलों की सूची"

#: src/handlers/llm/g4f_handler.py:45
msgid "Update G4F"
msgstr ""

#: src/handlers/llm/newelle_handler.py:18
#: src/handlers/llm/gemini_handler.py:131
#: src/handlers/llm/openai_handler.py:111
msgid "Privacy Policy"
msgstr "गोपनीयता नीति"

#: src/handlers/llm/newelle_handler.py:19
#: src/handlers/llm/gemini_handler.py:132
#: src/handlers/llm/openai_handler.py:111
msgid "Open privacy policy website"
msgstr "गोपनीयता नीति वेबसाइट खोलें"

#: src/handlers/llm/ollama_handler.py:152
#: src/handlers/llm/gemini_handler.py:110
msgid "Enable Thinking"
msgstr "सोचने की क्षमता सक्षम करें"

#: src/handlers/llm/ollama_handler.py:152
msgid "Allow thinking in the model, only some models are supported"
msgstr ""

#: src/handlers/llm/ollama_handler.py:176
msgid "Add custom model"
msgstr "कस्टम मॉडल जोड़ें"

#: src/handlers/llm/ollama_handler.py:177
msgid ""
"Add any model to this list by putting name:size\n"
"Or any gguf from hf with hf.co/username/model"
msgstr ""
"नाम:आकार डालकर इस सूची में कोई भी मॉडल जोड़ें\n"
"या hf.co/उपयोगकर्ता नाम/मॉडल के साथ hf से कोई भी gguf"

#: src/handlers/llm/ollama_handler.py:187
msgid "Update Ollama"
msgstr ""

#: src/handlers/llm/openrouter_handler.py:14
#, fuzzy
msgid "Provider Sorting"
msgstr "प्रदाता त्रुटि"

#: src/handlers/llm/openrouter_handler.py:14
msgid "Choose providers based on pricing/throughput or latency"
msgstr "कीमत/थ्रूपुट या विलंबता के आधार पर प्रदाताओं को चुनें"

#: src/handlers/llm/openrouter_handler.py:14
msgid "Price"
msgstr "कीमत"

#: src/handlers/llm/openrouter_handler.py:14
msgid "Throughput"
msgstr "थ्रूपुट"

#: src/handlers/llm/openrouter_handler.py:14
msgid "Latency"
msgstr "विलंबता"

#: src/handlers/llm/openrouter_handler.py:15
#, fuzzy
msgid "Providers Order"
msgstr "प्रदाताओं का क्रम"

#: src/handlers/llm/openrouter_handler.py:15
msgid ""
"Add order of providers to use, names separated by a comma.\n"
"Empty to not specify"
msgstr ""
"उपयोग किए जाने वाले प्रदाताओं का क्रम जोड़ें, नामों को कॉमा से अलग करें।\n"
"निर्दिष्ट न करने के लिए खाली छोड़ें"

#: src/handlers/llm/openrouter_handler.py:16
msgid "Allow Fallbacks"
msgstr "फॉलबैक की अनुमति दें"

#: src/handlers/llm/openrouter_handler.py:16
msgid "Allow fallbacks to other providers"
msgstr "अन्य प्रदाताओं पर फॉलबैक की अनुमति दें"

#: src/handlers/llm/gemini_handler.py:94
msgid "API Key (required)"
msgstr "API कुंजी (आवश्यक)"
=======
>>>>>>> a687b823

#: src/window.py:509
msgid "Mini Window"
msgstr ""

#: src/window.py:509
msgid "Ask questions on the fly using the mini window mode"
msgstr ""

#: src/window.py:510
#, fuzzy
msgid "Text to Speech"
msgstr "टेक्स्ट टू स्पीच प्रोग्राम"

#: src/window.py:510
msgid "Nyarch Assistant supports text-to-speech! Enable it in the settings"
msgstr ""

#: src/window.py:511
#, fuzzy
msgid "Keyboard Shortcuts"
msgstr "कीबोर्ड शॉर्टकट"

#: src/window.py:511
#, fuzzy
msgid "Control Nyarch Assistant using Keyboard Shortcuts"
msgstr "कीबोर्ड शॉर्टकट"

#: src/window.py:512
#, fuzzy
msgid "Prompt Control"
msgstr "प्रॉम्प्ट नियंत्रण"

#: src/window.py:512
msgid ""
"Nyarch Assistant gives you 100% prompt control. Tune your prompts for your "
"use."
msgstr ""

#: src/window.py:513
#, fuzzy
msgid "Thread Editing"
msgstr "थ्रेड संपादन"

#: src/window.py:513
msgid "Check the programs and processes you run from Nyarch Assistant"
msgstr ""

<<<<<<< HEAD
#: src/handlers/llm/gemini_handler.py:110
msgid "Show thinking, disable it if your model does not support it"
=======
#: src/window.py:514
#, fuzzy
msgid "Use any avatar model"
msgstr "एक कस्टम मॉडल का उपयोग करें"

#: src/window.py:514
msgid "Use any Live2D or LivePNG model"
>>>>>>> a687b823
msgstr ""

#: src/window.py:521
#, fuzzy
msgid "New Chat"
msgstr "नया टैब"

#: src/window.py:539
msgid "Provider Errror"
msgstr "प्रदाता त्रुटि"

#: src/window.py:595
#, fuzzy
msgid "Local Documents"
msgstr "स्थानीय मॉडल"

#: src/window.py:596 src/ui/settings.py:117
msgid "Long Term Memory"
msgstr "दीर्घकालिक मेमोरी"

#: src/window.py:597 src/constants.py:612
msgid "TTS"
msgstr ""

#: src/window.py:598 src/ui/settings.py:275
msgid "Command virtualization"
msgstr "कमांड वर्चुअलाइजेशन"

#: src/window.py:599
#, fuzzy
msgid "Web search"
msgstr "सुरक्षा सेटिंग्स सक्षम करें"

<<<<<<< HEAD
#: src/handlers/llm/gemini_handler.py:126
msgid "Enable google safety settings to avoid generating harmful content"
msgstr "हानिकारक सामग्री उत्पन्न करने से बचने के लिए गूगल सुरक्षा सेटिंग्स सक्षम करें"

#: src/handlers/llm/gemini_handler.py:135 src/handlers/llm/openai_handler.py:81
msgid "Advanced Parameters"
msgstr "उन्नत पैरामीटर"
=======
#: src/window.py:827
msgid "This provider does not have a model list"
msgstr "इस प्रदाता के पास मॉडल सूची नहीं है"

#: src/window.py:832
msgid " Models"
msgstr " मॉडल"

#: src/window.py:835
msgid "Search Models..."
msgstr "मॉडल खोजें..."
>>>>>>> a687b823

#: src/window.py:1096
msgid "Create new profile"
msgstr "नया प्रोफ़ाइल बनाएं"

<<<<<<< HEAD
#: src/handlers/llm/openai_handler.py:81
#, fuzzy
msgid "Include parameters like Top-P, Temperature, etc."
msgstr "अधिकतम टोकन, टॉप-पी, तापमान, आदि जैसे पैरामीटर शामिल करें।"
=======
#: src/window.py:1229
msgid "Could not recognize your voice"
msgstr "आपकी आवाज़ पहचानी नहीं जा सकी"

#: src/window.py:1266
msgid "Images"
msgstr ""

#: src/window.py:1270
msgid "LLM Supported Files"
msgstr ""

#: src/window.py:1278
msgid "RAG Supported files"
msgstr ""

#: src/window.py:1296
msgid "Supported Files"
msgstr ""

#: src/window.py:1300
msgid "All Files"
msgstr ""

#: src/window.py:1306
msgid "Attach file"
msgstr "फ़ाइल संलग्न करें"

#: src/window.py:1555 src/window.py:1781
msgid "File not found"
msgstr "फ़ाइल नहीं मिली"
>>>>>>> a687b823

#: src/window.py:1573
msgid "The file cannot be sent until the program is finished"
msgstr "प्रोग्राम समाप्त होने तक फ़ाइल नहीं भेजी जा सकती"

<<<<<<< HEAD
#: src/handlers/llm/openai_handler.py:103
msgid "Top-P"
msgstr "टॉप-पी"

#: src/handlers/llm/openai_handler.py:103
msgid "An alternative to sampling with temperature, called nucleus sampling"
msgstr "तापमान के साथ नमूनाकरण का एक विकल्प, जिसे न्यूक्लियस सैंपलिंग कहा जाता है"

#: src/handlers/llm/openai_handler.py:104
#: src/handlers/stt/whispercpp_handler.py:50
msgid "Temperature"
msgstr "तापमान"

#: src/handlers/llm/openai_handler.py:104
msgid ""
"What sampling temperature to use. Higher values will make the output more "
"random"
msgstr ""
"किस नमूनाकरण तापमान का उपयोग करना है। उच्च मान आउटपुट को अधिक यादृच्छिक बना देंगे"

#: src/handlers/llm/openai_handler.py:105
msgid "Frequency Penalty"
msgstr "आवृत्ति दंड"

#: src/handlers/llm/openai_handler.py:105
msgid ""
"Number between -2.0 and 2.0. Positive values decrease the model's likelihood "
"to repeat the same line verbatim"
msgstr ""
"संख्या -2.0 और 2.0 के बीच। सकारात्मक मान मॉडल की उसी पंक्ति को शब्दशः दोहराने की "
"संभावना को कम करते हैं"

#: src/handlers/llm/openai_handler.py:106
msgid "Presence Penalty"
msgstr "उपस्थिति दंड"

#: src/handlers/llm/openai_handler.py:106
=======
#: src/window.py:1595
msgid "The file is not recognized"
msgstr "फ़ाइल पहचानी नहीं गई है"

#: src/window.py:1662
msgid "Folder is Empty"
msgstr "फ़ोल्डर खाली है"

#: src/window.py:1802
msgid "You can no longer continue the message."
msgstr "आप अब संदेश जारी नहीं रख सकते।"

#: src/window.py:1827
msgid "You can no longer regenerate the message."
msgstr "आप अब संदेश को फिर से उत्पन्न नहीं कर सकते।"

#: src/window.py:1935
msgid "Chat is empty"
msgstr "चैट खाली है"

#: src/window.py:1964 src/controller.py:156
msgid "Chat "
msgstr "चैट "

#: src/window.py:2004
msgid "Chat is cleared"
msgstr "चैट साफ़ हो गया है"

#: src/window.py:2029
msgid "The message was canceled and deleted from history"
msgstr "संदेश रद्द कर दिया गया और इतिहास से हटा दिया गया"

#: src/window.py:2073
msgid "The message cannot be sent until the program is finished"
msgstr "प्रोग्राम समाप्त होने तक संदेश नहीं भेजा जा सकता"

#: src/window.py:2999
msgid "You can't edit a message while the program is running."
msgstr "प्रोग्राम चलते समय आप संदेश संपादित नहीं कर सकते।"

#: src/window.py:3123
msgid "Prompt content"
msgstr "प्रॉम्प्ट सामग्री"

#: src/window.py:3379
>>>>>>> a687b823
msgid ""
"The neural network has access to your computer and any data in this chat and "
"can run commands, be careful, we are not responsible for the neural network. "
"Do not share any sensitive information."
msgstr ""
"न्यूरल नेटवर्क के पास आपके कंप्यूटर और इस चैट के किसी भी डेटा तक पहुंच है और यह कमांड चला "
"सकता है, सावधान रहें, हम न्यूरल नेटवर्क के लिए जिम्मेदार नहीं हैं। कोई भी संवेदनशील जानकारी "
"साझा न करें।"

<<<<<<< HEAD
#: src/handlers/rag/rag_handler.py:104
msgid "Index your documents"
msgstr "अपने दस्तावेज़ों को इंडेक्स करें"
=======
#: src/window.py:3408
msgid ""
"The neural network has access to any data in this chat, be careful, we are "
"not responsible for the neural network. Do not share any sensitive "
"information."
msgstr ""
"न्यूरल नेटवर्क के पास इस चैट में किसी भी डेटा तक पहुंच है, सावधान रहें, हम न्यूरल नेटवर्क के "
"लिए जिम्मेदार नहीं हैं। कोई भी संवेदनशील जानकारी साझा न करें।"

#: src/window.py:3455
msgid "Wrong folder path"
msgstr "गलत फ़ोल्डर पथ"

#: src/window.py:3488
msgid "Thread has not been completed, thread number: "
msgstr "थ्रेड पूरा नहीं हुआ है, थ्रेड संख्या: "

#: src/window.py:3497
msgid "Failed to open the folder"
msgstr "फ़ोल्डर खोलने में विफल"

#: src/utility/util.py:136 src/handlers/llm/gemini_handler.py:119
#: src/handlers/llm/gpt4all_handler.py:153
#: src/handlers/llm/custom_handler.py:20 src/handlers/llm/newelle_handler.py:27
msgid "Message Streaming"
msgstr "संदेश स्ट्रीमिंग"

#: src/utility/util.py:137 src/handlers/llm/gemini_handler.py:120
#: src/handlers/llm/gpt4all_handler.py:153
#: src/handlers/llm/custom_handler.py:20 src/handlers/llm/newelle_handler.py:28
msgid "Gradually stream message output"
msgstr "धीरे-धीरे संदेश आउटपुट स्ट्रीम करें"

#: src/ui/widgets/tipscarousel.py:41
msgid "Nyarch Assistant Tips"
msgstr ""

#: src/ui/widgets/thinking.py:27
msgid "Thoughts"
msgstr ""

#: src/ui/widgets/thinking.py:28 src/ui/widgets/thinking.py:127
msgid "Expand to see details"
msgstr ""

#: src/ui/widgets/thinking.py:116
msgid "Thinking..."
msgstr ""

#: src/ui/widgets/thinking.py:117
msgid "The LLM is thinking... Expand to see thought process"
msgstr ""

#: src/ui/widgets/thinking.py:129
msgid "No thought process recorded"
msgstr ""

#: src/ui/widgets/profilerow.py:26
msgid "Select profile"
msgstr "प्रोफ़ाइल चुनें"
>>>>>>> a687b823

#: src/ui/widgets/profilerow.py:43 src/ui/profile.py:79
#, fuzzy
msgid "Edit Profile"
msgstr "प्रोफ़ाइल चुनें"

#: src/ui/widgets/profilerow.py:53
#, fuzzy
msgid "Delete Profile"
msgstr "प्रोफ़ाइल चुनें"

#: src/main.py:204
msgid "Terminal threads are still running in the background"
msgstr "टर्मिनल थ्रेड अभी भी पृष्ठभूमि में चल रहे हैं"

#: src/main.py:205
msgid "When you close the window, they will be automatically terminated"
msgstr "जब आप विंडो बंद करते हैं, तो वे स्वचालित रूप से समाप्त हो जाएंगे"

#: src/main.py:208
msgid "Cancel"
msgstr "रद्द करें"

#: src/main.py:209
msgid "Close"
msgstr "बंद करें"

#: src/main.py:245
msgid "Chat is rebooted"
msgstr "चैट रीबूट हो गया है"

#: src/main.py:250
msgid "Folder is rebooted"
msgstr "फ़ोल्डर रीबूट हो गया है"

#: src/main.py:255
msgid "Chat is created"
msgstr "चैट बन गया है"

#: src/ui/presentation.py:93
msgid "Welcome to Nyarch Assistant!"
msgstr ""

#: src/ui/presentation.py:94
#, fuzzy
msgid "Your ultimate AI Waifu assistant."
msgstr "आपका परम वर्चुअल असिस्टेंट।"

#: src/ui/presentation.py:98
msgid "Github Page"
msgstr "गिटहब पेज"

#: src/ui/presentation.py:105
msgid "Choose your favourite AI Language Model"
msgstr "अपना पसंदीदा AI भाषा मॉडल चुनें"

#: src/ui/presentation.py:106
#, fuzzy
msgid ""
"Nyarch Assistant can be used with mutiple models and providers!\n"
"<b>Note: It is strongly suggested to read the Guide to LLM page</b>"
msgstr ""
"न्युएल का उपयोग कई मॉडलों और प्रदाताओं के साथ किया जा सकता है!\n"
"<b>ध्यान दें: LLM के लिए गाइड पेज पढ़ने का पुरजोर सुझाव दिया जाता है</b>"

#: src/ui/presentation.py:110
msgid "Guide to LLM"
msgstr "LLM के लिए गाइड"

#: src/ui/presentation.py:117
msgid "Chat with your documents"
msgstr "अपने दस्तावेज़ों के साथ चैट करें"

#: src/ui/presentation.py:118
#, fuzzy
msgid ""
"Nyarch Assistant can retrieve relevant information from documents you send "
"in the chat or from your own files! Information relevant to your query will "
"be sent to the LLM."
msgstr ""
"न्युएल चैट में आपके द्वारा भेजे गए दस्तावेज़ों से या आपकी अपनी फ़ाइलों से प्रासंगिक जानकारी "
"प्राप्त कर सकता है! आपकी क्वेरी से संबंधित जानकारी LLM को भेजी जाएगी।"

#: src/ui/presentation.py:124
#, fuzzy
msgid "Choose your favourite Voice configuration"
msgstr "अपना पसंदीदा AI भाषा मॉडल चुनें"

#: src/ui/presentation.py:125
msgid ""
"You can speak to Nyarch Assistant! Use any TTS/STT provider in any language, "
"with translation support!"
msgstr ""

#: src/ui/presentation.py:132
#, fuzzy
<<<<<<< HEAD
msgid "Language of the recognition. For example en, it..."
msgstr "IETF में पहचानने के लिए टेक्स्ट की भाषा"
=======
msgid ""
"You can extend Nyarch Assistant's functionalities using extensions! They are "
"easy to make and to install!"
msgstr "आप एक्सटेंशन का उपयोग करके न्युएल की कार्यात्मकताओं का विस्तार कर सकते हैं!"
>>>>>>> a687b823

#: src/ui/presentation.py:136
msgid "Download extensions"
msgstr "एक्सटेंशन डाउनलोड करें"

#: src/ui/presentation.py:143
msgid "Pay attention!"
msgstr ""

#: src/ui/presentation.py:144
msgid ""
"Nyarch Assistant can run commands on your system! By enabling command "
"virtualization, you will only run commands inside the flatpak environment, "
"avoiding to create damages to your system.\n"
"\n"
" <b>Pay attention on what you run! Commands generated might harm your system!"
"</b>"
msgstr ""

#: src/ui/presentation.py:152
msgid "Permission Error"
msgstr "अनुमति त्रुटि"

#: src/ui/presentation.py:153
#, fuzzy
msgid ""
"nyarchassistant does not have enough permissions to run commands on your "
"system."
msgstr "न्युएल के पास आपके सिस्टम पर कमांड चलाने के लिए पर्याप्त अनुमतियाँ नहीं हैं।"

#: src/ui/presentation.py:164
msgid "Begin using the app"
msgstr "ऐप का उपयोग शुरू करें"

#: src/ui/presentation.py:169
msgid "Start chatting"
msgstr "चैटिंग शुरू करें"

#: src/ui/thread_editing.py:36
msgid "No threads are running"
msgstr "कोई थ्रेड नहीं चल रहा है"

#: src/ui/thread_editing.py:42
msgid "Thread number: "
msgstr "थ्रेड संख्या: "

#: src/ui/shortcuts.py:6
msgid "Help"
msgstr "मदद"

#: src/ui/shortcuts.py:12
msgid "Shortcuts"
msgstr "शॉर्टकट"

#: src/ui/shortcuts.py:13
msgid "Reload chat"
msgstr "चैट रीलोड करें"

#: src/ui/shortcuts.py:14
msgid "Reload folder"
msgstr "फ़ोल्डर रीलोड करें"

#: src/ui/shortcuts.py:15
msgid "New tab"
msgstr "नया टैब"

#: src/ui/shortcuts.py:16
msgid "Paste Image"
msgstr "छवि पेस्ट करें"

#: src/ui/shortcuts.py:17
msgid "Focus message box"
msgstr "संदेश बॉक्स फोकस करें"

#: src/ui/shortcuts.py:18
msgid "Start recording"
msgstr "रिकॉर्डिंग शुरू करें"

#: src/ui/shortcuts.py:19
msgid "Stop TTS"
msgstr "TTS रोकें"

#: src/ui/shortcuts.py:20
msgid "Zoom in"
msgstr "ज़ूम इन करें"

#: src/ui/shortcuts.py:21
msgid "Zoom out"
msgstr "ज़ूम आउट करें"

#: src/translator.py:67 src/handlers/translator/customtr_handler.py:17
#: src/handlers/stt/custom_handler.py:13 src/handlers/tts/custom_handler.py:22
msgid "Command to execute"
msgstr "निष्पादित करने के लिए कमांड"

#: src/translator.py:68 src/handlers/translator/customtr_handler.py:18
#, fuzzy, python-brace-format
msgid "{0} will be replaced with the text to translate"
msgstr "{0} को मॉडल के पूर्ण पथ से बदल दिया जाएगा"

#: src/ui/settings.py:56 src/constants.py:657
msgid "General"
msgstr "सामान्य"

#: src/ui/settings.py:57 src/constants.py:607
msgid "LLM"
msgstr "LLM"

#: src/ui/settings.py:58 src/constants.py:662
msgid "Prompts"
msgstr "प्रॉम्प्ट"

#: src/ui/settings.py:59
msgid "Knowledge"
msgstr ""

#: src/ui/settings.py:60 src/ui/settings.py:179 src/constants.py:622
msgid "Avatar"
msgstr ""

#: src/ui/settings.py:64
msgid "Language Model"
msgstr "भाषा मॉडल"

#: src/ui/settings.py:74 src/ui/settings.py:95
msgid "Other LLMs"
msgstr "अन्य LLMs"

#: src/ui/settings.py:74 src/ui/settings.py:95
msgid "Other available LLM providers"
msgstr "अन्य उपलब्ध LLM प्रदाता"

#: src/ui/settings.py:85
msgid "Advanced LLM Settings"
msgstr "उन्नत LLM सेटिंग्स"

#: src/ui/settings.py:89
msgid "Secondary Language Model"
msgstr "द्वितीयक भाषा मॉडल"

#: src/ui/settings.py:89
#, fuzzy
msgid ""
"Model used for secondary tasks, like offers, chat name and memory generation"
msgstr ""
"ऑफ़र, चैट नाम और मेमोरी जनरेशन जैसे द्वितीयक कार्यों के लिए उपयोग किया जाने वाला मॉडल"

#: src/ui/settings.py:106
msgid "Embedding Model"
msgstr "एम्बेडिंग मॉडल"

#: src/ui/settings.py:106
msgid ""
"Embedding is used to trasform text into vectors. Used by Long Term Memory "
"and RAG. Changing it might require you to re-index documents or reset memory."
msgstr ""
"एम्बेडिंग का उपयोग टेक्स्ट को वेक्टर में बदलने के लिए किया जाता है। दीर्घकालिक मेमोरी और "
"RAG द्वारा उपयोग किया जाता है। इसे बदलने पर आपको दस्तावेज़ों को फिर से इंडेक्स करने या "
"मेमोरी रीसेट करने की आवश्यकता हो सकती है।"

#: src/ui/settings.py:117
msgid "Keep memory of old conversations"
msgstr "पुरानी बातचीत की मेमोरी रखें"

#: src/ui/settings.py:129 src/constants.py:541
msgid "Web Search"
msgstr ""

#: src/ui/settings.py:129
msgid "Search information on the Web"
msgstr ""

#: src/ui/settings.py:141 src/handlers/tts/custom_openai_tts.py:19
#: src/handlers/tts/tts.py:37 src/handlers/tts/openai_tts_handler.py:19
#: src/handlers/tts/groq_tts_handler.py:33
#: src/handlers/tts/elevenlabs_handler.py:17
msgid "Voice"
msgstr "आवाज़"

#: src/ui/settings.py:145
msgid "Text To Speech Program"
msgstr "टेक्स्ट टू स्पीच प्रोग्राम"

#: src/ui/settings.py:145
msgid "Choose which text to speech to use"
msgstr "चुनें कि किस टेक्स्ट टू स्पीच का उपयोग करना है"

#: src/ui/settings.py:158
msgid "Translator program"
msgstr ""

#: src/ui/settings.py:158
msgid "Translate the output of the LLM before passing it to the TTS Program"
msgstr ""

#: src/ui/settings.py:166
msgid "Speech To Text Engine"
msgstr "स्पीच टू टेक्स्ट इंजन"

#: src/ui/settings.py:166
msgid "Choose which speech recognition engine you want"
msgstr "चुनें कि आप कौन सा स्पीच रिकग्निशन इंजन चाहते हैं"

#: src/ui/settings.py:174
msgid "Automatic Speech To Text"
msgstr "स्वचालित स्पीच टू टेक्स्ट"

#: src/ui/settings.py:174
msgid "Automatically restart speech to text at the end of a text/TTS"
msgstr "टेक्स्ट/TTS के अंत में स्वचालित रूप से स्पीच टू टेक्स्ट पुनरारंभ करें"

#: src/ui/settings.py:183
msgid "Avatar model"
msgstr ""

#: src/ui/settings.py:183
#, fuzzy
msgid "Choose which avatar model to choose"
msgstr "चुनें कि किस टेक्स्ट टू स्पीच का उपयोग करना है"

#: src/ui/settings.py:192
#, fuzzy
msgid "Smart Prompt"
msgstr "कस्टम प्रॉम्प्ट"

#: src/ui/settings.py:196
msgid "Smart Prompt selector"
msgstr ""

#: src/ui/settings.py:196
msgid "Give extra context on Nyarch Linux based on your prompt"
msgstr ""

#: src/ui/settings.py:205
msgid "Prompt control"
msgstr "प्रॉम्प्ट नियंत्रण"

#: src/ui/settings.py:210
msgid "Interface"
msgstr "इंटरफ़ेस"

#: src/ui/settings.py:213
msgid "Interface Size"
msgstr "इंटरफ़ेस आकार"

#: src/ui/settings.py:213
msgid "Adjust the size of the interface"
msgstr "इंटरफ़ेस के आकार को समायोजित करें"

#: src/ui/settings.py:222
msgid "Hidden files"
msgstr "छिपी हुई फ़ाइलें"

#: src/ui/settings.py:222
msgid "Show hidden files"
msgstr "छिपी हुई फ़ाइलें दिखाएं"

#: src/ui/settings.py:228
msgid "Send with ENTER"
msgstr ""

#: src/ui/settings.py:228
msgid ""
"If enabled, messages will be sent with ENTER, to go to a new line use "
"CTRL+ENTER. If disabled, messages will be sent with SHIFT+ENTER, and newline "
"with enter"
msgstr ""

#: src/ui/settings.py:234
msgid "Remove thinking from history"
msgstr "इतिहास से सोच हटा दें"

#: src/ui/settings.py:234
msgid ""
"Do not send old thinking blocks for reasoning models in order to reduce "
"token usage"
msgstr "टोकन उपयोग को कम करने के लिए तर्क मॉडल के लिए पुराने सोच ब्लॉक न भेजें"

#: src/ui/settings.py:240
msgid "Display LaTeX"
msgstr "LaTeX प्रदर्शित करें"

#: src/ui/settings.py:240
msgid "Display LaTeX formulas in chat"
msgstr "चैट में LaTeX सूत्र प्रदर्शित करें"

#: src/ui/settings.py:246
msgid "Reverse Chat Order"
msgstr "चैट क्रम उलटें"

#: src/ui/settings.py:246
msgid "Show most recent chats on top in chat list (change chat to apply)"
msgstr "चैट सूची में सबसे हालिया चैट शीर्ष पर दिखाएं (लागू करने के लिए चैट बदलें)"

#: src/ui/settings.py:252
msgid "Automatically Generate Chat Names"
msgstr "स्वचालित रूप से चैट नाम उत्पन्न करें"

#: src/ui/settings.py:252
msgid "Generate chat names automatically after the first two messages"
msgstr "पहले दो संदेशों के बाद स्वचालित रूप से चैट नाम उत्पन्न करें"

#: src/ui/settings.py:258
msgid "Number of offers"
msgstr "ऑफ़र की संख्या"

#: src/ui/settings.py:258
msgid "Number of message suggestions to send to chat "
msgstr "चैट पर भेजने के लिए संदेश सुझावों की संख्या "

#: src/ui/settings.py:265
msgid "Username"
msgstr "उपयोगकर्ता नाम"

<<<<<<< HEAD
#: src/ui/widgets/thinking.py:26
msgid "Thoughts"
msgstr "विचार"

#: src/ui/widgets/thinking.py:27 src/ui/widgets/thinking.py:134
msgid "Expand to see details"
msgstr "विवरण देखने के लिए विस्तार करें"

#: src/ui/widgets/thinking.py:122
msgid "Thinking..."
msgstr "सोच रहा है..."

#: src/ui/widgets/thinking.py:123
msgid "The LLM is thinking... Expand to see thought process"
msgstr "एलएलएम सोच रहा है... विचार प्रक्रिया देखने के लिए विस्तार करें"

#: src/ui/widgets/thinking.py:136
msgid "No thought process recorded"
msgstr "कोई विचार प्रक्रिया दर्ज नहीं की गई है"
=======
#: src/ui/settings.py:265
#, python-brace-format
msgid ""
"Change the label that appears before your message\n"
"This information is not sent to the LLM by default\n"
"You can add it to a prompt using the {USER} variable"
msgstr ""
"आपके संदेश से पहले दिखाई देने वाला लेबल बदलें\n"
"यह जानकारी डिफ़ॉल्ट रूप से LLM को नहीं भेजी जाती है\n"
"आप इसे {USER} वेरिएबल का उपयोग करके प्रॉम्प्ट में जोड़ सकते हैं"

#: src/ui/settings.py:272
msgid "Neural Network Control"
msgstr "न्यूरल नेटवर्क नियंत्रण"

#: src/ui/settings.py:275
msgid "Run commands in a virtual machine"
msgstr "वर्चुअल मशीन में कमांड चलाएं"

#: src/ui/settings.py:288
msgid "External Terminal"
msgstr "बाहरी टर्मिनल"

#: src/ui/settings.py:288
msgid "Choose the external terminal where to run the console commands"
msgstr "वह बाहरी टर्मिनल चुनें जहां कंसोल कमांड चलाना है"
>>>>>>> a687b823

#: src/ui/settings.py:297
msgid "Program memory"
msgstr "प्रोग्राम मेमोरी"

<<<<<<< HEAD
#: src/ui/explorer.py:340 src/window.py:1576
msgid "File not found"
msgstr "फ़ाइल नहीं मिली"
=======
#: src/ui/settings.py:297
msgid "How long the program remembers the chat "
msgstr "प्रोग्राम चैट को कितनी देर तक याद रखता है "
>>>>>>> a687b823

#: src/ui/settings.py:318
msgid "Auto-run commands"
msgstr "स्वतः-रन कमांड"

#: src/ui/settings.py:318
msgid "Commands that the bot will write will automatically run"
msgstr "बॉट द्वारा लिखे जाने वाले कमांड स्वचालित रूप से चलेंगे"

#: src/ui/settings.py:321
msgid "Max number of commands"
msgstr "कमांड की अधिकतम संख्या"

#: src/ui/settings.py:321
msgid ""
"Maximum number of commands that the bot will write after a single user "
"request"
msgstr "एकल उपयोगकर्ता अनुरोध के बाद बॉट द्वारा लिखे जाने वाले कमांड की अधिकतम संख्या"

#: src/ui/settings.py:360
msgid "Document Sources (RAG)"
msgstr "दस्तावेज़ स्रोत (RAG)"

#: src/ui/settings.py:360
msgid "Include content from your documents in the responses"
msgstr "प्रतिक्रियाओं में अपने दस्तावेज़ों से सामग्री शामिल करें"

#: src/ui/settings.py:361
msgid "Document Analyzer"
msgstr "दस्तावेज़ विश्लेषक"

#: src/ui/settings.py:361
msgid ""
"The document analyzer uses multiple techniques to extract relevant "
"information about your documents"
msgstr ""
"दस्तावेज़ विश्लेषक आपके दस्तावेज़ों के बारे में प्रासंगिक जानकारी निकालने के लिए कई तकनीकों का "
"उपयोग करता है"

#: src/ui/settings.py:372
msgid "Read documents if unsupported"
msgstr "यदि असमर्थित हो तो दस्तावेज़ पढ़ें"

#: src/ui/settings.py:372
msgid ""
"If the LLM does not support reading documents, relevant information about "
"documents sent in the chat will be given to the LLM using your Document "
"Analyzer."
msgstr ""
"यदि LLM दस्तावेज़ पढ़ने का समर्थन नहीं करता है, तो चैट में भेजे गए दस्तावेज़ों के बारे में "
"प्रासंगिक जानकारी आपके दस्तावेज़ विश्लेषक का उपयोग करके LLM को दी जाएगी।"

#: src/ui/settings.py:376
msgid "Maximum tokens for RAG"
msgstr ""

#: src/ui/settings.py:376
msgid ""
"The maximum amount of tokens to be used for RAG. If the documents do not "
"exceed this token count,\n"
"dump all of them in the context"
msgstr ""

#: src/ui/settings.py:393
msgid "Document Folder"
msgstr "दस्तावेज़ फ़ोल्डर"

#: src/ui/settings.py:393
msgid ""
"Put the documents you want to query in your document folder. The document "
"analyzer will find relevant information in them if this option is enabled"
msgstr ""
"जिन दस्तावेज़ों से आप क्वेरी करना चाहते हैं उन्हें अपने दस्तावेज़ फ़ोल्डर में डालें। यदि यह विकल्प "
"सक्षम है तो दस्तावेज़ विश्लेषक उनमें प्रासंगिक जानकारी ढूंढेगा"

#: src/ui/settings.py:396
msgid "Put all the documents you want to index in this folder"
msgstr "उन सभी दस्तावेज़ों को जिन्हें आप इंडेक्स करना चाहते हैं, इस फ़ोल्डर में डालें"

#: src/ui/settings.py:432
msgid "Silence threshold"
msgstr "मौन सीमा"

#: src/ui/settings.py:432
msgid ""
"Silence threshold in seconds, percentage of the volume to be considered "
"silence"
msgstr "सेकंड में मौन सीमा, मौन माने जाने वाले वॉल्यूम का प्रतिशत"

#: src/ui/settings.py:445
msgid "Silence time"
msgstr "मौन समय"

#: src/ui/settings.py:445
msgid "Silence time in seconds before recording stops automatically"
msgstr "रिकॉर्डिंग स्वचालित रूप से बंद होने से पहले सेकंड में मौन समय"

#: src/ui/settings.py:1022
msgid "Not enough permissions"
msgstr "पर्याप्त अनुमतियाँ नहीं"

#: src/ui/settings.py:1026
#, fuzzy
msgid ""
"Nyarch Assistant does not have enough permissions to run commands on your "
"system, please run the following command"
msgstr ""
"न्युएल के पास आपके सिस्टम पर कमांड चलाने के लिए पर्याप्त अनुमतियाँ नहीं हैं, कृपया निम्न कमांड "
"चलाएँ"

#: src/ui/settings.py:1027
msgid "Understood"
msgstr "समझ गया"

#: src/ui/mini_window.py:9
msgid "Nyarch Linux"
msgstr ""

#: src/ui/mini_window.py:20
msgid "Chat is opened in mini window"
msgstr "चैट मिनी विंडो में खोला गया है"

#: src/smart_prompt.py:95 src/handlers/smart_prompt/smart_prompt.py:95
#, fuzzy
msgid "Model Dimension"
msgstr "एक्सटेंशन डाउनलोड करें"

#: src/smart_prompt.py:96 src/handlers/smart_prompt/smart_prompt.py:96
msgid "Use bigger models for bigger accuracy less than 100MB"
msgstr ""

#: src/ui/extension.py:51
#, fuzzy
msgid "Installed Extensions"
msgstr "एक्सटेंशन"

#: src/ui/extension.py:86
msgid "User guide to Extensions"
msgstr "एक्सटेंशन के लिए उपयोगकर्ता मार्गदर्शिका"

#: src/ui/extension.py:89
msgid "Download new Extensions"
msgstr "नए एक्सटेंशन डाउनलोड करें"

#: src/ui/extension.py:92
msgid "Install extension from file..."
msgstr ""

#: src/ui/profile.py:53
msgid "Profile Name"
msgstr ""

#: src/ui/profile.py:58
#, fuzzy
msgid "Copied Settings"
msgstr "सेटिंग्स"

#: src/ui/profile.py:58
#, fuzzy
msgid "Settings that will be copied to the new profile"
msgstr "वर्तमान प्रोफ़ाइल की सेटिंग्स को नए में कॉपी किया जाएगा"

#: src/ui/profile.py:70
#, fuzzy
msgid "Create Profile"
msgstr "नया प्रोफ़ाइल बनाएं"

#: src/ui/profile.py:72 src/ui/profile.py:74 src/ui/profile.py:129
msgid "Import Profile"
msgstr ""

#: src/ui/profile.py:84 src/ui/profile.py:99 src/ui/profile.py:123
msgid "Export Profile"
msgstr ""

#: src/ui/profile.py:87
msgid "Export Passwords"
msgstr ""

#: src/ui/profile.py:87
msgid "Also export password-like fields"
msgstr ""

#: src/ui/profile.py:89
msgid "Export Propic"
msgstr ""

#: src/ui/profile.py:89
#, fuzzy
msgid "Also export the profile picture"
msgstr "प्रोफ़ाइल चित्र सेट करें"

#: src/ui/profile.py:109
#, fuzzy
msgid "Create"
msgstr "एक चैट बनाएं"

#: src/ui/profile.py:109
msgid "Apply"
msgstr ""

#: src/ui/profile.py:116
msgid "The settings of the current profile will be copied into the new one"
msgstr "वर्तमान प्रोफ़ाइल की सेटिंग्स को नए में कॉपी किया जाएगा"

<<<<<<< HEAD
#: src/ui/extension.py:17 src/ui/presentation.py:131 src/constants.py:513
#: src/window.py:118
msgid "Extensions"
msgstr "एक्सटेंशन"

#: src/ui/extension.py:50
#, fuzzy
msgid "Installed Extensions"
msgstr "एक्सटेंशन"

#: src/ui/extension.py:85
msgid "User guide to Extensions"
msgstr "एक्सटेंशन के लिए उपयोगकर्ता मार्गदर्शिका"

#: src/ui/extension.py:88
msgid "Download new Extensions"
msgstr "नए एक्सटेंशन डाउनलोड करें"

#: src/ui/extension.py:91
msgid "Install extension from file..."
msgstr "फ़ाइल से एक्सटेंशन स्थापित करें..."

#: src/ui/mini_window.py:9 data/io.github.qwersyk.Newelle.appdata.xml.in:7
#: data/io.github.qwersyk.Newelle.desktop.in:2
msgid "Newelle"
=======
#: src/ui/profile.py:122 src/ui/profile.py:128
#, fuzzy
msgid "Newelle Profiles"
>>>>>>> a687b823
msgstr "न्युएल"

#: src/ui/profile.py:123
msgid "Export"
msgstr ""

#: src/ui/profile.py:129
msgid "Import"
msgstr ""

#: src/ui/profile.py:197
msgid "Set profile picture"
msgstr "प्रोफ़ाइल चित्र सेट करें"

#: src/constants.py:27
#, fuzzy
msgid "Nyarch Demo API"
msgstr "न्युएल डेमो API"

#: src/constants.py:33
msgid "Any free Provider"
msgstr "कोई भी मुफ्त प्रदाता"

#: src/constants.py:40
msgid "Local Model"
msgstr "स्थानीय मॉडल"

#: src/constants.py:41
msgid ""
"NO GPU SUPPORT, USE OLLAMA INSTEAD. Run a LLM model locally, more privacy "
"but slower"
msgstr ""
"GPU समर्थन नहीं, इसके बजाय OLLAMA का उपयोग करें। LLM मॉडल को स्थानीय रूप से चलाएं, "
"अधिक गोपनीयता लेकिन धीमा"

#: src/constants.py:46
msgid "Ollama Instance"
msgstr "Ollama इंस्टेंस"

#: src/constants.py:47
msgid "Easily run multiple LLM models on your own hardware"
msgstr "अपने स्वयं के हार्डवेयर पर आसानी से कई LLM मॉडल चलाएं"

<<<<<<< HEAD
#: src/ui/presentation.py:124 src/ui/settings.py:236 src/window.py:649
msgid "Command virtualization"
msgstr "कमांड वर्चुअलाइजेशन"

#: src/ui/presentation.py:125
msgid ""
"Newelle can be used to run commands on your system, but pay attention at "
"what you run! <b>The LLM is not under our control, so it might generate "
"malicious code!</b>\n"
"By default, your commands will be <b>virtualized in the Flatpak environment</"
"b>, but pay attention!"
msgstr ""
"न्युएल का उपयोग आपके सिस्टम पर कमांड चलाने के लिए किया जा सकता है, लेकिन ध्यान दें कि आप "
"क्या चलाते हैं! <b>LLM हमारे नियंत्रण में नहीं है, इसलिए यह दुर्भावनापूर्ण कोड उत्पन्न कर "
"सकता है!</b>\n"
"डिफ़ॉल्ट रूप से, आपके कमांड <b>फ्लैटपैक वातावरण में वर्चुअलाइज्ड</b> होंगे, लेकिन ध्यान दें!"

#: src/ui/presentation.py:132
msgid "You can extend Newelle's functionalities using extensions!"
msgstr "आप एक्सटेंशन का उपयोग करके न्युएल की कार्यात्मकताओं का विस्तार कर सकते हैं!"
=======
#: src/constants.py:53
msgid "Groq"
msgstr "Groq"

#: src/constants.py:60 src/constants.py:258
msgid "Google Gemini API"
msgstr "गूगल जेमिनी API"

#: src/constants.py:66 src/constants.py:252 src/constants.py:253
msgid "OpenAI API"
msgstr "OpenAI API"
>>>>>>> a687b823

#: src/constants.py:67
msgid "OpenAI API. Custom endpoints supported. Use this for custom providers"
msgstr "OpenAI API। कस्टम एंडपॉइंट समर्थित। कस्टम प्रदाताओं के लिए इसका उपयोग करें"

#: src/constants.py:72
msgid "Anthropic Claude"
msgstr "एंथ्रोपिक क्लॉड"

#: src/constants.py:73
msgid ""
"Official APIs for Anthropic Claude's models, with image and file support, "
"requires an API key"
msgstr ""
"एंथ्रोपिक क्लॉड के मॉडल के लिए आधिकारिक API, इमेज और फ़ाइल समर्थन के साथ, API कुंजी की "
"आवश्यकता है"

#: src/constants.py:79
msgid "Mistral"
msgstr "मिस्ट्रल"

#: src/constants.py:80
msgid "Mistral API"
msgstr "मिस्ट्रल API"

<<<<<<< HEAD
#: src/ui/settings.py:46 src/constants.py:523
msgid "General"
msgstr "सामान्य"
=======
#: src/constants.py:87
msgid "OpenRouter"
msgstr "ओपनराउटर"

#: src/constants.py:88
msgid "Openrouter.ai API, supports lots of models"
msgstr "Openrouter.ai API, बहुत सारे मॉडल का समर्थन करता है"

#: src/constants.py:95
msgid "Deepseek"
msgstr "डीपसीक"

#: src/constants.py:96
msgid "Deepseek API, strongest open source models"
msgstr "डीपसीक API, सबसे शक्तिशाली ओपन सोर्स मॉडल"

#: src/constants.py:102 src/constants.py:231
msgid "Custom Command"
msgstr "कस्टम कमांड"
>>>>>>> a687b823

#: src/constants.py:103
msgid "Use the output of a custom command"
msgstr "एक कस्टम कमांड के आउटपुट का उपयोग करें"

#: src/constants.py:112
msgid "CMU Sphinx"
msgstr "CMU स्फिंक्स"

#: src/constants.py:113
msgid "Works offline. Only English supported"
msgstr "ऑफ़लाइन काम करता है। केवल अंग्रेज़ी समर्थित"

#: src/constants.py:119
msgid "Whisper C++"
msgstr "व्हिस्पर C++"

#: src/constants.py:120
msgid "Works offline. Optimized Whisper impelementation written in C++"
msgstr "ऑफ़लाइन काम करता है। C++ में लिखा गया अनुकूलित व्हिस्पर कार्यान्वयन"

#: src/constants.py:126
msgid "Google Speech Recognition"
msgstr "गूगल स्पीच रिकग्निशन"

#: src/constants.py:127 src/constants.py:133
msgid "Google Speech Recognition online"
msgstr "गूगल स्पीच रिकग्निशन ऑनलाइन"

#: src/constants.py:132
msgid "Groq Speech Recognition"
msgstr "Groq स्पीच रिकग्निशन"

#: src/constants.py:138
msgid "Wit AI"
msgstr "Wit AI"

#: src/constants.py:139
msgid "wit.ai speech recognition free API (language chosen on the website)"
msgstr "wit.ai स्पीच रिकग्निशन मुफ्त API (भाषा वेबसाइट पर चुनी गई)"

<<<<<<< HEAD
#: src/ui/settings.py:104 src/window.py:647
msgid "Long Term Memory"
msgstr "दीर्घकालिक मेमोरी"
=======
#: src/constants.py:145
msgid "Vosk API"
msgstr "Vosk API"
>>>>>>> a687b823

#: src/constants.py:146
msgid "Works Offline"
msgstr "ऑफ़लाइन काम करता है"

#: src/constants.py:152
msgid "Whisper API"
msgstr "व्हिस्पर API"

#: src/constants.py:153
msgid "Uses OpenAI Whisper API"
msgstr "OpenAI व्हिस्पर API का उपयोग करता है"

#: src/constants.py:159
msgid "Custom command"
msgstr "कस्टम कमांड"

#: src/constants.py:160
msgid "Runs a custom command"
msgstr "एक कस्टम कमांड चलाता है"

#: src/constants.py:169
#, fuzzy
msgid "Edge TTS"
msgstr "गूगल TTS"

#: src/constants.py:170
msgid "Use Microsoft Edge online TTS without any API Key"
msgstr ""

#: src/constants.py:175
msgid "Google TTS"
msgstr "गूगल TTS"

#: src/constants.py:176
msgid "Google's text to speech"
msgstr "गूगल का टेक्स्ट-टू-स्पीच"

#: src/constants.py:181
msgid "Kokoro TTS"
msgstr "कोकोरो TTS"

#: src/constants.py:182
msgid ""
"Lightweight and fast open source TTS engine. ~3GB dependencies, 400MB model"
msgstr "हल्का और तेज़ ओपन सोर्स TTS इंजन। ~3GB निर्भरताएँ, 400MB मॉडल"

#: src/constants.py:187
msgid "ElevenLabs TTS"
msgstr "इलेवनलैब्स TTS"

#: src/constants.py:188
msgid "Natural sounding TTS"
msgstr "प्राकृतिक लगने वाला TTS"

#: src/constants.py:193 src/constants.py:194
msgid "OpenAI TTS"
msgstr "OpenAI TTS"

#: src/constants.py:199
msgid "Groq TTS"
msgstr "Groq TTS"

#: src/constants.py:200
msgid "Groq TTS API"
msgstr "Groq TTS API"

#: src/constants.py:205 src/constants.py:206
msgid "Custom OpenAI TTS"
msgstr "कस्टम OpenAI TTS"

#: src/constants.py:211
#, fuzzy
msgid "Voicevox API"
msgstr "Vosk API"

#: src/constants.py:212
msgid ""
"(Selfhostable) JP ONLY. API for voicevox anime-like natural sounding tts"
msgstr ""

#: src/constants.py:218
#, fuzzy
msgid "VITS API"
msgstr "Vosk API"

#: src/constants.py:219
msgid "(Selfhostable) VITS simple API. AI based TTS, very good for Japanese"
msgstr ""

#: src/constants.py:225
msgid "Espeak TTS"
msgstr "ईस्पीक TTS"

#: src/constants.py:226
msgid "Offline TTS"
msgstr "ऑफ़लाइन TTS"

#: src/constants.py:232
#, python-brace-format
msgid "Use a custom command as TTS, {0} will be replaced with the text"
msgstr "TTS के रूप में एक कस्टम कमांड का उपयोग करें, {0} को टेक्स्ट से बदल दिया जाएगा"

#: src/constants.py:240
msgid "WordLlama"
msgstr "वर्डलामा"

#: src/constants.py:241
msgid ""
"Light local embedding model based on llama. Works offline, very low "
"resources usage"
msgstr ""
"लामा पर आधारित हल्का स्थानीय एम्बेडिंग मॉडल। ऑफ़लाइन काम करता है, बहुत कम संसाधन उपयोग"

#: src/constants.py:246
msgid "Ollama Embedding"
msgstr "Ollama एम्बेडिंग"

#: src/constants.py:247
msgid ""
"Use Ollama models for Embedding. Works offline, very low resources usage"
msgstr ""
"एम्बेडिंग के लिए Ollama मॉडल का उपयोग करें। ऑफ़लाइन काम करता है, बहुत कम संसाधन उपयोग"

#: src/constants.py:259
msgid "Use Google Gemini API to get embeddings"
msgstr "एम्बेडिंग प्राप्त करने के लिए गूगल जेमिनी API का उपयोग करें"

#: src/constants.py:267
msgid "User Summary"
msgstr "उपयोगकर्ता सारांश"

#: src/constants.py:268
msgid "Generate a summary of the user's conversation"
msgstr "उपयोगकर्ता की बातचीत का सारांश उत्पन्न करें"

#: src/constants.py:273
msgid "Memoripy"
msgstr "मेमोरीपाई"

#: src/constants.py:274
msgid ""
"Extract messages from previous conversations using contextual memory "
"retrivial, memory decay, concept extraction and other advanced techniques. "
"Does 1 llm call per message."
msgstr ""
"प्रासंगिक मेमोरी रिट्रीवल, मेमोरी डेके, अवधारणा निष्कर्षण और अन्य उन्नत तकनीकों का उपयोग "
"करके पिछली बातचीत से संदेश निकालें। प्रति संदेश 1 एलएलएम कॉल करता है।"

#: src/constants.py:279
msgid "User Summary + Memoripy"
msgstr "उपयोगकर्ता सारांश + मेमोरीपाई"

#: src/constants.py:280
msgid "Use both technologies for long term memory"
msgstr "दीर्घकालिक मेमोरी के लिए दोनों तकनीकों का उपयोग करें"

#: src/constants.py:288
msgid "Document reader"
msgstr "दस्तावेज़ रीडर"

#: src/constants.py:289
msgid ""
"Classic RAG approach - chunk documents and embed them, then compare them to "
"the query and return the most relevant documents"
msgstr ""
"क्लासिक RAG दृष्टिकोण - दस्तावेज़ों को खंडित करें और उन्हें एम्बेड करें, फिर उनकी क्वेरी से तुलना "
"करें और सबसे प्रासंगिक दस्तावेज़ लौटाएं"

#: src/constants.py:296
msgid "Live2D"
msgstr ""

#: src/constants.py:297
msgid "Cubism Live2D, usually used by VTubers"
msgstr ""

#: src/constants.py:302
msgid "LivePNG"
msgstr ""

#: src/constants.py:303
msgid "LivePNG model"
msgstr ""

#: src/constants.py:311
msgid "Google Translator"
msgstr ""

#: src/constants.py:312
msgid "Use Google transate"
msgstr ""

#: src/constants.py:317
msgid "Libre Translate"
msgstr ""

#: src/constants.py:318 src/constants.py:324
msgid "Open source self hostable translator"
msgstr ""

#: src/constants.py:323
msgid "Ligva Translate"
msgstr ""

#: src/constants.py:329
#, fuzzy
msgid "Custom Translator"
msgstr "कस्टम प्रॉम्प्ट"

#: src/constants.py:330
#, fuzzy
msgid "Use a custom translator"
msgstr "एक कस्टम मॉडल का उपयोग करें"

#: src/constants.py:338
msgid "Nyarch Smart Prompt Lite"
msgstr ""

#: src/constants.py:339
msgid ""
"EXPERIMENTAL: Local mini models that helps the llm to provide better "
"responses"
msgstr ""

#: src/constants.py:344
msgid "Nyarch Smart Prompt Medium"
msgstr ""

#: src/constants.py:345
msgid ""
"EXPERIMENTAL: Local medium models that helps the llm to provide better "
"responses - Medium ~30MB download"
msgstr ""

#: src/constants.py:353
msgid "SearXNG"
msgstr ""

#: src/constants.py:354
msgid "SearXNG - Private and selfhostable search engine"
msgstr ""

#: src/constants.py:359
msgid "DuckDuckGo"
msgstr ""

#: src/constants.py:360
msgid "DuckDuckGo search"
msgstr ""

#: src/constants.py:365
msgid "Tavily"
msgstr ""

#: src/constants.py:366
msgid "Tavily search"
msgstr ""

#: src/constants.py:515
msgid "Helpful assistant"
msgstr "सहायक असिस्टेंट"

#: src/constants.py:516
msgid "General purpose prompt to enhance the LLM answers and give more context"
msgstr "LLM उत्तरों को बढ़ाने और अधिक संदर्भ देने के लिए सामान्य प्रयोजन प्रॉम्प्ट"

#: src/constants.py:524
msgid "Console access"
msgstr "कंसोल एक्सेस"

#: src/constants.py:525
msgid "Can the program run terminal commands on the computer"
msgstr "क्या प्रोग्राम कंप्यूटर पर टर्मिनल कमांड चला सकता है"

#: src/constants.py:532
msgid "Current directory"
msgstr "वर्तमान डायरेक्टरी"

#: src/constants.py:533
msgid "What is the current directory"
msgstr "वर्तमान डायरेक्टरी क्या है"

#: src/constants.py:542
msgid "Allow the LLM to search on the internet"
msgstr ""

#: src/constants.py:550
msgid "Basic functionality"
msgstr "बुनियादी कार्यक्षमता"

#: src/constants.py:551
msgid "Showing tables and code (*can work without it)"
msgstr "तालिकाएँ और कोड दिखाना (*इसके बिना काम कर सकता है)"

#: src/constants.py:559
msgid "Graphs access"
msgstr "ग्राफ़ एक्सेस"

#: src/constants.py:560
msgid "Can the program display graphs"
msgstr "क्या प्रोग्राम ग्राफ़ प्रदर्शित कर सकता है"

#: src/constants.py:568
msgid "Show image"
msgstr "छवि दिखाएं"

#: src/constants.py:569
msgid "Show image in chat"
msgstr "चैट में छवि दिखाएं"

#: src/constants.py:577
#, fuzzy
msgid "Show expressions"
msgstr "एक्सटेंशन डाउनलोड करें"

#: src/constants.py:578
msgid "Let the avatar show expressions"
msgstr ""

#: src/constants.py:586
msgid "Show a personality"
msgstr ""

#: src/constants.py:587
#, fuzzy
msgid "Show a personality in chat"
msgstr "चैट में छवि दिखाएं"

#: src/constants.py:595
msgid "Custom Prompt"
msgstr "कस्टम प्रॉम्प्ट"

#: src/constants.py:596
msgid "Add your own custom prompt"
msgstr "अपना स्वयं का कस्टम प्रॉम्प्ट जोड़ें"

#: src/constants.py:609
#, fuzzy
msgid "LLM and Secondary LLM settings"
msgstr "उन्नत LLM सेटिंग्स"

#: src/constants.py:614
#, fuzzy
msgid "Text to Speech settings"
msgstr "टेक्स्ट टू स्पीच प्रोग्राम"

#: src/constants.py:617
msgid "STT"
msgstr ""

#: src/constants.py:619
#, fuzzy
msgid "Speech to Text settings"
msgstr "स्पीच टू टेक्स्ट इंजन"

#: src/constants.py:624
#, fuzzy
msgid "Avatar settings"
msgstr "सेटिंग्स"

#: src/constants.py:627
#, fuzzy
msgid "Embedding"
msgstr "एम्बेडिंग मॉडल"

#: src/constants.py:629
#, fuzzy
msgid "Embedding settings"
msgstr "एम्बेडिंग मॉडल"

#: src/constants.py:632
msgid "Memory"
msgstr "मेमोरी"

#: src/constants.py:634
#, fuzzy
msgid "Memory settings"
msgstr "सेटिंग्स"

#: src/constants.py:637
#, fuzzy
msgid "Websearch"
msgstr "सुरक्षा सेटिंग्स सक्षम करें"

#: src/constants.py:639
#, fuzzy
msgid "Websearch settings"
msgstr "सुरक्षा सेटिंग्स सक्षम करें"

#: src/constants.py:642
msgid "RAG"
msgstr ""

#: src/constants.py:644
#, fuzzy
msgid "Document analyzer settings"
msgstr "दस्तावेज़ विश्लेषक"

#: src/constants.py:649
#, fuzzy
msgid "Extensions settings"
msgstr "एक्सटेंशन"

#: src/constants.py:652
#, fuzzy
msgid "Inteface"
msgstr "इंटरफ़ेस"

#: src/constants.py:654
msgid "Interface settings, hidden files, reverse order, zoom..."
msgstr ""

#: src/constants.py:659
msgid ""
"General settings, virtualization, offers, memory length, automatically "
"generate chat name, current folder..."
msgstr ""

#: src/constants.py:664
msgid "Prompts settings, custom extra prompt, custom prompts..."
msgstr ""

#: src/handlers/websearch/tavily.py:20
#, fuzzy
msgid "Token"
msgstr "अधिकतम टोकन"

<<<<<<< HEAD
#: src/ui/stdout_monitor.py:109 src/ui/stdout_monitor.py:182
#: src/ui/stdout_monitor.py:191 src/window.py:3686
msgid "Monitoring: Active"
=======
#: src/handlers/websearch/tavily.py:20
msgid "Tavily API key"
>>>>>>> a687b823
msgstr ""

#: src/handlers/websearch/tavily.py:21
#: src/handlers/websearch/duckduckgo_handler.py:13
msgid "Max Results"
msgstr ""

#: src/handlers/websearch/tavily.py:21
#: src/handlers/websearch/duckduckgo_handler.py:13
msgid "Number of results to consider"
msgstr ""

#: src/handlers/websearch/tavily.py:22
msgid "The depth of the search"
msgstr ""

#: src/handlers/websearch/tavily.py:22
msgid ""
"The depth of the search. Advanced search is tailored to retrieve the most "
"relevant sources and content snippets for your query, while basic search "
"provides generic content snippets from each source. A basic search costs 1 "
"API Credit, while an advanced search costs 2 API Credits."
msgstr ""

#: src/handlers/websearch/tavily.py:23
msgid "The category of the search"
msgstr ""

#: src/handlers/websearch/tavily.py:23
msgid ""
"The category of the search. News is useful for retrieving real-time updates, "
"particularly about politics, sports, and major current events covered by "
"mainstream media sources. General is for broader, more general-purpose "
"searches that may include a wide range of sources."
msgstr ""

#: src/handlers/websearch/tavily.py:24
msgid "Chunks per source"
msgstr ""

#: src/handlers/websearch/tavily.py:24
msgid ""
"The number of content chunks to retrieve from each source. Each chunk's "
"length is maximum 500 characters. Available only when search depth is "
"advanced."
msgstr ""

#: src/handlers/websearch/tavily.py:25
msgid "Number of days back from the current date to include"
msgstr ""

#: src/handlers/websearch/tavily.py:25
msgid "Available only if topic is news."
msgstr ""

#: src/handlers/websearch/tavily.py:26
msgid "Include answer"
msgstr ""

#: src/handlers/websearch/tavily.py:26
msgid ""
"Include an LLM-generated answer to the provided query. Basic search returns "
"a quick answer. Advanced returns a more detailed answer."
msgstr ""

#: src/handlers/websearch/tavily.py:27
msgid "Include raw content"
msgstr ""

#: src/handlers/websearch/tavily.py:27
msgid "Include the cleaned and parsed HTML content of each search result."
msgstr ""

#: src/handlers/websearch/tavily.py:28
msgid "Include images"
msgstr ""

#: src/handlers/websearch/tavily.py:28
msgid "Perform an image search and include the results in the response."
msgstr ""

#: src/handlers/websearch/tavily.py:29
msgid "Include image descriptions"
msgstr ""

#: src/handlers/websearch/tavily.py:29
msgid ""
"When Include images is enabled, also add a descriptive text for each image."
msgstr ""

#: src/handlers/websearch/tavily.py:30
msgid "Include domains"
msgstr ""

#: src/handlers/websearch/tavily.py:30
msgid "A list of domains to specifically include in the search results."
msgstr ""

#: src/handlers/websearch/tavily.py:31
msgid "Exclude domains"
msgstr ""

#: src/handlers/websearch/tavily.py:31
msgid "A list of domains to specifically exclude from the search results."
msgstr ""

#: src/handlers/websearch/duckduckgo_handler.py:14
msgid "Region"
msgstr ""

#: src/handlers/websearch/duckduckgo_handler.py:14
msgid "Region for the search results"
msgstr ""

#: src/handlers/llm/openrouter_handler.py:14
#, fuzzy
msgid "Provider Sorting"
msgstr "प्रदाता त्रुटि"

#: src/handlers/llm/openrouter_handler.py:14
msgid "Choose providers based on pricing/throughput or latency"
msgstr ""

#: src/handlers/llm/openrouter_handler.py:14
msgid "Price"
msgstr ""

#: src/handlers/llm/openrouter_handler.py:14
msgid "Throughput"
msgstr ""

#: src/handlers/llm/openrouter_handler.py:14
msgid "Latency"
msgstr ""

#: src/handlers/llm/openrouter_handler.py:15
#, fuzzy
msgid "Providers Order"
msgstr "प्रदाता त्रुटि"

#: src/handlers/llm/openrouter_handler.py:15
msgid ""
"Add order of providers to use, names separated by a comma.\n"
"Empty to not specify"
msgstr ""

#: src/handlers/llm/openrouter_handler.py:16
msgid "Allow Fallbacks"
msgstr ""

#: src/handlers/llm/openrouter_handler.py:16
msgid "Allow fallbacks to other providers"
msgstr ""

#: src/handlers/llm/openai_handler.py:75 src/handlers/llm/claude_handler.py:84
#: src/handlers/embeddings/openai_handler.py:35
#: src/handlers/stt/openaisr_handler.py:17
#: src/handlers/tts/custom_openai_tts.py:18
#: src/handlers/stt/googlesr_handler.py:13
#: src/handlers/tts/openai_tts_handler.py:18
#: src/handlers/stt/groqsr_handler.py:13
#: src/handlers/tts/groq_tts_handler.py:32 src/handlers/stt/witai_handler.py:12
#: src/handlers/tts/elevenlabs_handler.py:9
msgid "API Key"
msgstr "API कुंजी"

#: src/handlers/llm/openai_handler.py:75
#: src/handlers/embeddings/openai_handler.py:35
msgid "API Key for "
msgstr "के लिए API कुंजी "

#: src/handlers/llm/openai_handler.py:78 src/handlers/llm/ollama_handler.py:149
#: src/handlers/embeddings/ollama_handler.py:32
#: src/handlers/embeddings/openai_handler.py:38
#: src/handlers/stt/openaisr_handler.py:10
msgid "API Endpoint"
msgstr "API एंडपॉइंट"

#: src/handlers/llm/openai_handler.py:78 src/handlers/llm/ollama_handler.py:149
#: src/handlers/embeddings/ollama_handler.py:32
msgid "API base url, change this to use interference APIs"
msgstr "API बेस यूआरएल, इंटरफेरेंस API का उपयोग करने के लिए इसे बदलें"

#: src/handlers/llm/openai_handler.py:81
#: src/handlers/embeddings/openai_handler.py:41
msgid "Use Custom Model"
msgstr "कस्टम मॉडल का उपयोग करें"

#: src/handlers/llm/openai_handler.py:81 src/handlers/llm/ollama_handler.py:151
#: src/handlers/llm/claude_handler.py:85
#: src/handlers/embeddings/ollama_handler.py:34
#: src/handlers/embeddings/openai_handler.py:41
msgid "Use a custom model"
msgstr "एक कस्टम मॉडल का उपयोग करें"

#: src/handlers/llm/openai_handler.py:84 src/handlers/llm/gemini_handler.py:135
msgid "Advanced Parameters"
msgstr "उन्नत पैरामीटर"

#: src/handlers/llm/openai_handler.py:84
msgid "Include parameters like Max Tokens, Top-P, Temperature, etc."
msgstr "अधिकतम टोकन, टॉप-पी, तापमान, आदि जैसे पैरामीटर शामिल करें।"

#: src/handlers/llm/openai_handler.py:87 src/handlers/llm/gemini_handler.py:97
#: src/handlers/llm/claude_handler.py:89 src/handlers/llm/claude_handler.py:93
#: src/handlers/embeddings/openai_handler.py:44
#: src/handlers/tts/custom_openai_tts.py:20
#: src/handlers/tts/openai_tts_handler.py:20
#: src/handlers/stt/whisper_handler.py:15
#: src/handlers/stt/whispercpp_handler.py:39
#: src/handlers/tts/groq_tts_handler.py:34
#: src/handlers/tts/elevenlabs_handler.py:24
msgid "Model"
msgstr "मॉडल"

#: src/handlers/llm/openai_handler.py:87
msgid "Name of the LLM Model to use"
msgstr "उपयोग करने के लिए LLM मॉडल का नाम"

#: src/handlers/llm/openai_handler.py:94
#: src/handlers/embeddings/openai_handler.py:51
msgid " Model"
msgstr " मॉडल"

#: src/handlers/llm/openai_handler.py:106
msgid "max Tokens"
msgstr "अधिकतम टोकन"

#: src/handlers/llm/openai_handler.py:106
msgid "Max tokens of the generated text"
msgstr "उत्पन्न टेक्स्ट के अधिकतम टोकन"

#: src/handlers/llm/openai_handler.py:107
msgid "Top-P"
msgstr "टॉप-पी"

#: src/handlers/llm/openai_handler.py:107
msgid "An alternative to sampling with temperature, called nucleus sampling"
msgstr "तापमान के साथ नमूनाकरण का एक विकल्प, जिसे न्यूक्लियस सैंपलिंग कहा जाता है"

#: src/handlers/llm/openai_handler.py:108
msgid "Temperature"
msgstr "तापमान"

#: src/handlers/llm/openai_handler.py:108
msgid ""
"What sampling temperature to use. Higher values will make the output more "
"random"
msgstr ""
"किस नमूनाकरण तापमान का उपयोग करना है। उच्च मान आउटपुट को अधिक यादृच्छिक बना देंगे"

#: src/handlers/llm/openai_handler.py:109
msgid "Frequency Penalty"
msgstr "आवृत्ति दंड"

#: src/handlers/llm/openai_handler.py:109
msgid ""
"Number between -2.0 and 2.0. Positive values decrease the model's likelihood "
"to repeat the same line verbatim"
msgstr ""
"संख्या -2.0 और 2.0 के बीच। सकारात्मक मान मॉडल की उसी पंक्ति को शब्दशः दोहराने की "
"संभावना को कम करते हैं"

#: src/handlers/llm/openai_handler.py:110
msgid "Presence Penalty"
msgstr "उपस्थिति दंड"

#: src/handlers/llm/openai_handler.py:110
msgid ""
"Number between -2.0 and 2.0. Positive values decrease the model's likelihood "
"to talk about new topics"
msgstr ""
"संख्या -2.0 और 2.0 के बीच। सकारात्मक मान मॉडल की नए विषयों के बारे में बात करने की "
"संभावना को कम करते हैं"

#: src/handlers/llm/openai_handler.py:115
#: src/handlers/llm/gemini_handler.py:131
#: src/handlers/llm/newelle_handler.py:18
msgid "Privacy Policy"
msgstr "गोपनीयता नीति"

#: src/handlers/llm/openai_handler.py:115
#: src/handlers/llm/gemini_handler.py:132
#: src/handlers/llm/newelle_handler.py:19
msgid "Open privacy policy website"
msgstr "गोपनीयता नीति वेबसाइट खोलें"

#: src/handlers/llm/ollama_handler.py:150
#: src/handlers/embeddings/ollama_handler.py:33
msgid "Automatically Serve"
msgstr "स्वचालित रूप से सर्व करें"

#: src/handlers/llm/ollama_handler.py:150
#: src/handlers/embeddings/ollama_handler.py:33
msgid ""
"Automatically run ollama serve in background when needed if it's not "
"running. You can kill it with killall ollama"
msgstr ""
"जब आवश्यकता हो तो पृष्ठभूमि में स्वचालित रूप से ollama serve चलाएं यदि यह नहीं चल रहा "
"है। आप इसे killall ollama से समाप्त कर सकते हैं"

#: src/handlers/llm/ollama_handler.py:151
#: src/handlers/embeddings/ollama_handler.py:34
msgid "Custom Model"
msgstr "कस्टम मॉडल"

#: src/handlers/llm/ollama_handler.py:157
#: src/handlers/llm/ollama_handler.py:166
#: src/handlers/embeddings/ollama_handler.py:40
#: src/handlers/embeddings/ollama_handler.py:49
msgid "Ollama Model"
msgstr "Ollama मॉडल"

<<<<<<< HEAD
#: src/constants.py:483 src/window.py:648
msgid "TTS"
msgstr "TTS"
=======
#: src/handlers/llm/ollama_handler.py:158
#: src/handlers/llm/ollama_handler.py:166
#: src/handlers/embeddings/ollama_handler.py:41
#: src/handlers/embeddings/ollama_handler.py:49
msgid "Name of the Ollama Model"
msgstr "Ollama मॉडल का नाम"
>>>>>>> a687b823

#: src/handlers/llm/ollama_handler.py:170
#: src/handlers/llm/gpt4all_handler.py:155
msgid "Model Manager"
msgstr "मॉडल प्रबंधक"

#: src/handlers/llm/ollama_handler.py:170
#: src/handlers/llm/gpt4all_handler.py:155
msgid "List of models available"
msgstr "उपलब्ध मॉडलों की सूची"

#: src/handlers/llm/ollama_handler.py:174
msgid "Add custom model"
msgstr "कस्टम मॉडल जोड़ें"

#: src/handlers/llm/ollama_handler.py:175
msgid ""
"Add any model to this list by putting name:size\n"
"Or any gguf from hf with hf.co/username/model"
msgstr ""
"नाम:आकार डालकर इस सूची में कोई भी मॉडल जोड़ें\n"
"या hf.co/उपयोगकर्ता नाम/मॉडल के साथ hf से कोई भी gguf"

#: src/handlers/llm/gemini_handler.py:94
msgid "API Key (required)"
msgstr "API कुंजी (आवश्यक)"

#: src/handlers/llm/gemini_handler.py:94
msgid "API key got from ai.google.dev"
msgstr "ai.google.dev से प्राप्त API कुंजी"

#: src/handlers/llm/gemini_handler.py:98
msgid "AI Model to use"
msgstr "उपयोग करने के लिए AI मॉडल"

#: src/handlers/llm/gemini_handler.py:103
msgid "Enable System Prompt"
msgstr "सिस्टम प्रॉम्प्ट सक्षम करें"

#: src/handlers/llm/gemini_handler.py:103
msgid ""
"Some models don't support system prompt (or developers instructions), "
"disable it if you get errors about it"
msgstr ""
"कुछ मॉडल सिस्टम प्रॉम्प्ट (या डेवलपर निर्देश) का समर्थन नहीं करते हैं, यदि आपको इसके बारे में "
"त्रुटियां मिलती हैं तो इसे अक्षम करें"

#: src/handlers/llm/gemini_handler.py:107
msgid "Inject system prompt"
msgstr "सिस्टम प्रॉम्प्ट इंजेक्ट करें"

#: src/handlers/llm/gemini_handler.py:107
msgid ""
"Even if the model doesn't support system prompts, put the prompts on top of "
"the user message"
msgstr ""
"भले ही मॉडल सिस्टम प्रॉम्प्ट का समर्थन नहीं करता हो, प्रॉम्प्ट को उपयोगकर्ता संदेश के शीर्ष "
"पर रखें"

#: src/handlers/llm/gemini_handler.py:109
#, fuzzy
msgid "Thinking Settings"
msgstr "सेटिंग्स"

#: src/handlers/llm/gemini_handler.py:109
msgid "Settings about thinking models"
msgstr ""

#: src/handlers/llm/gemini_handler.py:110
msgid "Enable Thinking"
msgstr ""

#: src/handlers/llm/gemini_handler.py:110
msgid "Show thinking, disable it if your model does not support it"
msgstr ""

#: src/handlers/llm/gemini_handler.py:111
msgid "Enable Thinking Budget"
msgstr ""

<<<<<<< HEAD
#: src/main.py:205
msgid "Terminal threads are still running in the background"
msgstr "टर्मिनल थ्रेड अभी भी पृष्ठभूमि में चल रहे हैं"
=======
#: src/handlers/llm/gemini_handler.py:111
msgid "If to enable thinking budget"
msgstr ""

#: src/handlers/llm/gemini_handler.py:112
msgid "Thinking Budget"
msgstr ""
>>>>>>> a687b823

#: src/handlers/llm/gemini_handler.py:112
msgid "How much time to spend thinking"
msgstr ""

#: src/handlers/llm/gemini_handler.py:116
msgid "Image Output"
msgstr "छवि आउटपुट"

#: src/handlers/llm/gemini_handler.py:116
msgid "Enable image output, only supported by gemini-2.0-flash-exp"
msgstr "छवि आउटपुट सक्षम करें, केवल gemini-2.0-flash-exp द्वारा समर्थित"

#: src/handlers/llm/gemini_handler.py:125
msgid "Enable safety settings"
msgstr "सुरक्षा सेटिंग्स सक्षम करें"

#: src/handlers/llm/gemini_handler.py:126
msgid "Enable google safety settings to avoid generating harmful content"
msgstr "हानिकारक सामग्री उत्पन्न करने से बचने के लिए गूगल सुरक्षा सेटिंग्स सक्षम करें"

<<<<<<< HEAD
#: src/controller.py:135 src/window.py:1848
msgid "Chat "
msgstr "चैट "

#: src/window.py:120
msgid "Keyboard shorcuts"
msgstr "कीबोर्ड शॉर्टकट"
=======
#: src/handlers/llm/gemini_handler.py:135
msgid "Enable advanced parameters"
msgstr "उन्नत पैरामीटर सक्षम करें"
>>>>>>> a687b823

#: src/handlers/avatar/live2d_handler.py:59
#, fuzzy
msgid "Live2D Model"
msgstr " मॉडल"

#: src/handlers/avatar/live2d_handler.py:60
#, fuzzy
msgid "Live2D Model to use"
msgstr "उपयोग करने के लिए मॉडल"

#: src/handlers/avatar/live2d_handler.py:70
#: src/handlers/avatar/livepng_handler.py:34
msgid "Lipsync Framerate"
msgstr ""

#: src/handlers/avatar/live2d_handler.py:71
#: src/handlers/avatar/livepng_handler.py:35
msgid "Maximum amount of frames to generate for lipsync"
msgstr ""

#: src/handlers/avatar/live2d_handler.py:80
msgid "Background Color"
msgstr ""

#: src/handlers/avatar/live2d_handler.py:81
msgid "Background color of the avatar"
msgstr ""

#: src/handlers/avatar/live2d_handler.py:87
#, fuzzy
msgid "Zoom Model"
msgstr " मॉडल"

#: src/handlers/avatar/live2d_handler.py:88
#, fuzzy
msgid "Zoom the Live2D model"
msgstr "व्हिस्पर मॉडल का नाम"

#: src/handlers/llm/gpt4all_handler.py:67
msgid "RAM Required: "
msgstr "RAM आवश्यक: "

#: src/handlers/llm/gpt4all_handler.py:68
msgid "Parameters: "
msgstr "पैरामीटर: "

#: src/handlers/llm/gpt4all_handler.py:69
msgid "Size: "
msgstr "आकार: "

#: src/handlers/llm/gpt4all_handler.py:154
msgid "Model to use"
msgstr "उपयोग करने के लिए मॉडल"

#: src/handlers/llm/gpt4all_handler.py:154
#: src/handlers/tts/elevenlabs_handler.py:25
msgid "Name of the model to use"
msgstr "उपयोग करने के लिए मॉडल का नाम"

<<<<<<< HEAD
#: src/window.py:589
msgid "Ask about a website"
msgstr "एक वेबसाइट के बारे में पूछें"

#: src/window.py:589
msgid "Write #https://website.com in chat to ask information about a website"
msgstr "किसी वेबसाइट के बारे में जानकारी पूछने के लिए चैट में #https://website.com लिखें"

#: src/window.py:590
#, fuzzy
msgid "Check out our Extensions!"
msgstr "हमारे एक्सटेंशन देखें!"

#: src/window.py:590
msgid "We have a lot of extensions for different things. Check it out!"
msgstr "हमारे पास विभिन्न चीज़ों के लिए बहुत सारे एक्सटेंशन हैं। उन्हें देखें!"

#: src/window.py:591
#, fuzzy
msgid "Chat with documents!"
msgstr "अपने दस्तावेज़ों के साथ चैट करें"

#: src/window.py:591
=======
#: src/handlers/llm/claude_handler.py:84
#: src/handlers/tts/custom_openai_tts.py:18
#: src/handlers/tts/openai_tts_handler.py:18
#: src/handlers/tts/groq_tts_handler.py:32
msgid "The API key to use"
msgstr "उपयोग करने के लिए API कुंजी"

#: src/handlers/llm/claude_handler.py:89 src/handlers/llm/claude_handler.py:93
#: src/handlers/tts/custom_openai_tts.py:20
#: src/handlers/tts/openai_tts_handler.py:20
#: src/handlers/tts/groq_tts_handler.py:34
msgid "The model to use"
msgstr "उपयोग करने के लिए मॉडल"

#: src/handlers/llm/claude_handler.py:96
msgid "Max Tokens"
msgstr "अधिकतम टोकन"

#: src/handlers/llm/claude_handler.py:96
msgid "The maximum number of tokens to generate"
msgstr "उत्पन्न करने के लिए टोकन की अधिकतम संख्या"

#: src/handlers/llm/custom_handler.py:21
msgid "Command to execute to get bot output"
msgstr "बॉट आउटपुट प्राप्त करने के लिए निष्पादित करने हेतु कमांड"

#: src/handlers/llm/custom_handler.py:21
#, python-brace-format
>>>>>>> a687b823
msgid ""
"Command to execute to get bot response, {0} will be replaced with a JSON "
"file containing the chat, {1} with the system prompt"
msgstr ""
"बॉट प्रतिक्रिया प्राप्त करने के लिए निष्पादित करने हेतु कमांड, {0} को चैट वाली JSON फ़ाइल "
"से, {1} को सिस्टम प्रॉम्प्ट से बदल दिया जाएगा"

<<<<<<< HEAD
#: src/window.py:592
msgid "Surf the web!"
msgstr "वेब सर्फ करें!"

#: src/window.py:592
msgid ""
"Enable web search to allow the LLM to surf the web and provide up to date "
"answers"
msgstr ""
"LLM को वेब सर्फ करने और अद्यतित उत्तर प्रदान करने की अनुमति देने के लिए वेब खोज सक्षम करें"

#: src/window.py:593
msgid "Mini Window"
msgstr "मिनी विंडो"

#: src/window.py:593
msgid "Ask questions on the fly using the mini window mode"
msgstr "मिनी विंडो मोड का उपयोग करके तुरंत प्रश्न पूछें"

#: src/window.py:594
#, fuzzy
msgid "Text to Speech"
msgstr "टेक्स्ट टू स्पीच"

#: src/window.py:594
msgid "Newelle supports text-to-speech! Enable it in the settings"
msgstr "न्यूएले टेक्स्ट-टू-स्पीच का समर्थन करता है! इसे सेटिंग्स में सक्षम करें"

#: src/window.py:595
#, fuzzy
msgid "Keyboard Shortcuts"
msgstr "कीबोर्ड शॉर्टकट"

#: src/window.py:595
=======
#: src/handlers/llm/custom_handler.py:22
msgid "Command to execute to get bot's suggestions"
msgstr "बॉट के सुझाव प्राप्त करने के लिए निष्पादित करने हेतु कमांड"

#: src/handlers/llm/custom_handler.py:22
#, python-brace-format
msgid ""
"Command to execute to get chat suggestions, {0} will be replaced with a JSON "
"file containing the chat, {1} with the extra prompts, {2} with the numer of "
"suggestions to generate. Must return a JSON array containing the suggestions "
"as strings"
msgstr ""
"चैट सुझाव प्राप्त करने के लिए निष्पादित करने हेतु कमांड, {0} को चैट वाली JSON फ़ाइल से, "
"{1} को अतिरिक्त प्रॉम्प्ट से, {2} को उत्पन्न करने के लिए सुझावों की संख्या से बदल दिया "
"जाएगा। स्ट्रिंग्स के रूप में सुझावों वाली JSON सरणी लौटानी होगी"

#: src/handlers/avatar/livepng_handler.py:23
>>>>>>> a687b823
#, fuzzy
msgid "LivePNG Model"
msgstr " मॉडल"

<<<<<<< HEAD
#: src/window.py:596
=======
#: src/handlers/avatar/livepng_handler.py:24
>>>>>>> a687b823
#, fuzzy
msgid "LivePNG Model to use"
msgstr "उपयोग करने के लिए मॉडल"

<<<<<<< HEAD
#: src/window.py:596
msgid "Newelle gives you 100% prompt control. Tune your prompts for your use."
msgstr ""
"न्यूएले आपको 100% प्रॉम्प्ट नियंत्रण देता है। अपनी उपयोग के लिए अपने प्रॉम्प्ट को ट्यून करें।"

#: src/window.py:597
#, fuzzy
msgid "Thread Editing"
msgstr "थ्रेड संपादन"

#: src/window.py:597
msgid "Check the programs and processes you run from Newelle"
msgstr "न्यूएले से आपके द्वारा चलाए जा रहे प्रोग्राम और प्रक्रियाओं की जाँच करें"

#: src/window.py:598
msgid "Programmable Prompts"
msgstr ""

#: src/window.py:598
=======
#: src/handlers/avatar/livepng_handler.py:44
msgid "LivePNG model style"
msgstr ""

#: src/handlers/avatar/livepng_handler.py:45
msgid "Choose the style of the model for the specified one"
msgstr ""

#: src/handlers/rag/rag_handler.py:104
msgid "Index your documents"
msgstr "अपने दस्तावेज़ों को इंडेक्स करें"

#: src/handlers/rag/rag_handler.py:105
>>>>>>> a687b823
msgid ""
"Index all the documents in your document folder. You have to run this "
"operation every time you edit/create a document, change document analyzer or "
"change embedding model"
msgstr ""
"अपने दस्तावेज़ फ़ोल्डर में सभी दस्तावेज़ों को इंडेक्स करें। आपको यह ऑपरेशन हर बार चलाना होगा "
"जब आप किसी दस्तावेज़ को संपादित/बनाते हैं, दस्तावेज़ विश्लेषक बदलते हैं या एम्बेडिंग मॉडल बदलते "
"हैं"

<<<<<<< HEAD
#: src/window.py:605
#, fuzzy
msgid "New Chat"
msgstr "नया टैब"

#: src/window.py:623
msgid "Provider Errror"
msgstr "प्रदाता त्रुटि"

#: src/window.py:646
#, fuzzy
msgid "Local Documents"
msgstr "स्थानीय मॉडल"

#: src/window.py:650
#, fuzzy
msgid "Web search"
msgstr "सुरक्षा सेटिंग्स सक्षम करें"

#: src/window.py:892
msgid "This provider does not have a model list"
msgstr "इस प्रदाता के पास मॉडल सूची नहीं है"

#: src/window.py:897
msgid " Models"
msgstr " मॉडल"

#: src/window.py:900
msgid "Search Models..."
msgstr "मॉडल खोजें..."

#: src/window.py:1128
msgid "Create new profile"
msgstr "नया प्रोफ़ाइल बनाएं"

#: src/window.py:1262
msgid "Could not recognize your voice"
msgstr "आपकी आवाज़ पहचानी नहीं जा सकी"

#: src/window.py:1299
msgid "Images"
msgstr "छवियाँ"

#: src/window.py:1303
msgid "LLM Supported Files"
msgstr "LLM समर्थित फ़ाइलें"

#: src/window.py:1311
msgid "RAG Supported files"
msgstr "RAG समर्थित फ़ाइलें"

#: src/window.py:1329
msgid "Supported Files"
msgstr "समर्थित फ़ाइलें"

#: src/window.py:1333
msgid "All Files"
msgstr "सभी फ़ाइलें"

#: src/window.py:1339
msgid "Attach file"
msgstr "फ़ाइल संलग्न करें"

#: src/window.py:1594
msgid "The file cannot be sent until the program is finished"
msgstr "प्रोग्राम समाप्त होने तक फ़ाइल नहीं भेजी जा सकती"

#: src/window.py:1616
msgid "The file is not recognized"
msgstr "फ़ाइल पहचानी नहीं गई है"

#: src/window.py:1635
msgid "You can no longer continue the message."
msgstr "आप अब संदेश जारी नहीं रख सकते।"

#: src/window.py:1660
msgid "You can no longer regenerate the message."
msgstr "आप अब संदेश को फिर से उत्पन्न नहीं कर सकते।"

#: src/window.py:1892
msgid "Chat is cleared"
msgstr "चैट साफ़ हो गया है"

#: src/window.py:1917
msgid "The message was canceled and deleted from history"
msgstr "संदेश रद्द कर दिया गया और इतिहास से हटा दिया गया"

#: src/window.py:1961
msgid "The message cannot be sent until the program is finished"
msgstr "प्रोग्राम समाप्त होने तक संदेश नहीं भेजा जा सकता"

#: src/window.py:2939
msgid "You can't edit a message while the program is running."
msgstr "प्रोग्राम चलते समय आप संदेश संपादित नहीं कर सकते।"

#: src/window.py:3064
msgid "Prompt content"
msgstr "प्रॉम्प्ट सामग्री"

#: src/window.py:3323
=======
#: src/handlers/embeddings/openai_handler.py:38
msgid "API base url, change this to use different APIs"
msgstr "API बेस यूआरएल, विभिन्न API का उपयोग करने के लिए इसे बदलें"

#: src/handlers/embeddings/openai_handler.py:44
msgid "Name of the Embedding Model to use"
msgstr "उपयोग करने के लिए एम्बेडिंग मॉडल का नाम"

#: src/handlers/stt/openaisr_handler.py:11
msgid "Endpoint for OpenAI requests"
msgstr "OpenAI अनुरोधों के लिए एंडपॉइंट"

#: src/handlers/stt/openaisr_handler.py:18
msgid "API Key for OpenAI"
msgstr "OpenAI के लिए API कुंजी"

#: src/handlers/stt/openaisr_handler.py:25
msgid "Whisper Model"
msgstr "व्हिस्पर मॉडल"

#: src/handlers/stt/openaisr_handler.py:26
msgid "Name of the OpenAI model"
msgstr "OpenAI मॉडल का नाम"

#: src/handlers/stt/openaisr_handler.py:32
#: src/handlers/stt/googlesr_handler.py:21
#: src/handlers/stt/groqsr_handler.py:29
msgid "Language"
msgstr "भाषा"

#: src/handlers/stt/openaisr_handler.py:33
msgid ""
"Optional: Specify the language for transcription. Use ISO 639-1 language "
"codes (e.g. \"en\" for English, \"fr\" for French, etc.). "
msgstr ""
"वैकल्पिक: ट्रांसक्रिप्शन के लिए भाषा निर्दिष्ट करें। ISO 639-1 भाषा कोड का उपयोग करें (जैसे "
"अंग्रेजी के लिए \"en\", फ्रेंच के लिए \"fr\", आदि)। "

#: src/handlers/tts/custom_openai_tts.py:17
msgid "Endpoint"
msgstr "एंडपॉइंट"

#: src/handlers/tts/custom_openai_tts.py:17
msgid "Custom endpoint of the service to use"
msgstr "उपयोग करने के लिए सेवा का कस्टम एंडपॉइंट"

#: src/handlers/tts/custom_openai_tts.py:19
#: src/handlers/tts/openai_tts_handler.py:19
#: src/handlers/tts/groq_tts_handler.py:33
msgid "The voice to use"
msgstr "उपयोग करने के लिए आवाज़"

#: src/handlers/tts/custom_openai_tts.py:21
#: src/handlers/tts/openai_tts_handler.py:21
msgid "Instructions"
msgstr "निर्देश"

#: src/handlers/tts/custom_openai_tts.py:21
#: src/handlers/tts/openai_tts_handler.py:21
msgid ""
"Instructions for the voice generation. Leave it blank to avoid this field"
msgstr "आवाज़ पीढ़ी के लिए निर्देश। इस फ़ील्ड से बचने के लिए इसे खाली छोड़ दें"

#: src/handlers/stt/googlesr_handler.py:14
msgid "API Key for Google SR, write 'default' to use the default one"
msgstr "गूगल SR के लिए API कुंजी, डिफ़ॉल्ट वाली का उपयोग करने के लिए 'default' लिखें"

#: src/handlers/stt/googlesr_handler.py:22
msgid "The language of the text to recgnize in IETF"
msgstr "IETF में पहचानने के लिए टेक्स्ट की भाषा"

#: src/handlers/stt/vosk_handler.py:17
msgid "Model Path"
msgstr "मॉडल पथ"

#: src/handlers/stt/vosk_handler.py:18
msgid "Absolute path to the VOSK model (unzipped)"
msgstr "VOSK मॉडल का पूर्ण पथ (अनज़िप किया हुआ)"

#: src/handlers/tts/tts.py:38
msgid "Choose the preferred voice"
msgstr "पसंदीदा आवाज़ चुनें"

#: src/handlers/stt/sphinx_handler.py:19
msgid "Could not understand the audio"
msgstr "ऑडियो समझ नहीं आया"

#: src/handlers/stt/custom_handler.py:14 src/handlers/tts/custom_handler.py:23
#, python-brace-format
msgid "{0} will be replaced with the model fullpath"
msgstr "{0} को मॉडल के पूर्ण पथ से बदल दिया जाएगा"

#: src/handlers/stt/whisper_handler.py:16
#: src/handlers/stt/whispercpp_handler.py:40
msgid "Name of the Whisper model"
msgstr "व्हिस्पर मॉडल का नाम"

#: src/handlers/stt/groqsr_handler.py:14
msgid "API Key for Groq SR, write 'default' to use the default one"
msgstr "Groq SR के लिए API कुंजी, डिफ़ॉल्ट वाली का उपयोग करने के लिए 'default' लिखें"

#: src/handlers/stt/groqsr_handler.py:21
msgid "Groq Model"
msgstr "Groq मॉडल"

#: src/handlers/stt/groqsr_handler.py:22
msgid "Name of the Groq Model"
msgstr "Groq मॉडल का नाम"

#: src/handlers/stt/groqsr_handler.py:30
>>>>>>> a687b823
msgid ""
"Specify the language for transcription. Use ISO 639-1 language codes (e.g. "
"\"en\" for English, \"fr\" for French, etc.). "
msgstr ""
"ट्रांसक्रिप्शन के लिए भाषा निर्दिष्ट करें। ISO 639-1 भाषा कोड का उपयोग करें (जैसे अंग्रेजी के "
"लिए \"en\", फ्रेंच के लिए \"fr\", आदि)। "

<<<<<<< HEAD
#: src/window.py:3352
msgid ""
"The neural network has access to any data in this chat, be careful, we are "
"not responsible for the neural network. Do not share any sensitive "
"information."
msgstr ""
"न्यूरल नेटवर्क के पास इस चैट में किसी भी डेटा तक पहुंच है, सावधान रहें, हम न्यूरल नेटवर्क के "
"लिए जिम्मेदार नहीं हैं। कोई भी संवेदनशील जानकारी साझा न करें।"

#: src/window.py:3401
msgid "Wrong folder path"
msgstr "गलत फ़ोल्डर पथ"

#: src/window.py:3434
msgid "Thread has not been completed, thread number: "
msgstr "थ्रेड पूरा नहीं हुआ है, थ्रेड संख्या: "

#: src/window.py:3446
msgid "Failed to open the folder"
msgstr "फ़ोल्डर खोलने में विफल"

#: src/window.py:3625
msgid "Chat is empty"
msgstr "चैट खाली है"
=======
#: src/handlers/stt/witai_handler.py:13
msgid "Server Access Token for wit.ai"
msgstr "wit.ai के लिए सर्वर एक्सेस टोकन"

#: src/handlers/tts/elevenlabs_handler.py:10
msgid "API Key for ElevenLabs"
msgstr "इलेवनलैब्स के लिए API कुंजी"

#: src/handlers/tts/elevenlabs_handler.py:18
msgid "Voice ID to use"
msgstr "उपयोग करने के लिए आवाज़ आईडी"

#: src/handlers/tts/elevenlabs_handler.py:32
msgid "Stability"
msgstr "स्थिरता"

#: src/handlers/tts/elevenlabs_handler.py:33
msgid "stability of the voice"
msgstr "आवाज़ की स्थिरता"

#: src/handlers/tts/elevenlabs_handler.py:42
msgid "Similarity boost"
msgstr "समानता बूस्ट"

#: src/handlers/tts/elevenlabs_handler.py:43
msgid "Boosts overall voice clarity and speaker similarity"
msgstr "समग्र आवाज़ स्पष्टता और स्पीकर समानता को बढ़ाता है"

#: src/handlers/tts/elevenlabs_handler.py:52
msgid "Style exaggeration"
msgstr "शैली अतिशयोक्ति"
>>>>>>> a687b823

#: src/handlers/tts/elevenlabs_handler.py:53
msgid ""
"High values are reccomended if the style of the speech must be exaggerated"
msgstr ""
"यदि भाषण की शैली को अतिरंजित किया जाना चाहिए तो उच्च मानों की सिफारिश की जाती है"

#: data/moe.nyarchlinux.assistant.appdata.xml.in:7
#: data/moe.nyarchlinux.assistant.desktop.in:2
msgid "Nyarch Assistant"
msgstr ""

#: data/moe.nyarchlinux.assistant.appdata.xml.in:9
msgid ""
"Your personal waifu always at your service to help you with your system!"
msgstr ""

#: data/moe.nyarchlinux.assistant.appdata.xml.in:11
msgid "Your AI-Powered System Assistant"
msgstr ""

#: data/moe.nyarchlinux.assistant.appdata.xml.in:15
#, fuzzy
msgid "Chat page 1"
msgstr "चैट "

#: data/moe.nyarchlinux.assistant.appdata.xml.in:19
#, fuzzy
msgid "Chat page 2"
msgstr "चैट "

#: data/moe.nyarchlinux.assistant.appdata.xml.in:23
#, fuzzy
msgid "Chat page 3"
msgstr "चैट "

#: data/moe.nyarchlinux.assistant.appdata.xml.in:27
#, fuzzy
msgid "Chat page 4"
msgstr "चैट "

#: data/moe.nyarchlinux.assistant.appdata.xml.in:41
msgid "Improve local documents reading and loading performances"
msgstr ""

#: data/moe.nyarchlinux.assistant.appdata.xml.in:42
msgid "Add option to send with CTRL+Enter"
msgstr ""

#: data/moe.nyarchlinux.assistant.appdata.xml.in:43
msgid "Improve codeblocks"
msgstr ""

#: data/moe.nyarchlinux.assistant.appdata.xml.in:44
#, fuzzy
msgid "Fix Kokoro TTS"
msgstr "कोकोरो TTS"

#: data/moe.nyarchlinux.assistant.appdata.xml.in:45
msgid "Remove emoji from TTS"
msgstr ""

#: data/moe.nyarchlinux.assistant.appdata.xml.in:46
msgid "Set API keys as password fields"
msgstr ""

#: data/moe.nyarchlinux.assistant.appdata.xml.in:47
msgid "Add thinking support for Gemini"
msgstr ""

#: data/moe.nyarchlinux.assistant.appdata.xml.in:48
#, fuzzy
msgid "Updated translations"
msgstr "एक कस्टम मॉडल का उपयोग करें"

#: data/moe.nyarchlinux.assistant.appdata.xml.in:55
msgid "Added new features"
msgstr ""

#: data/moe.nyarchlinux.assistant.appdata.xml.in:56
#: data/moe.nyarchlinux.assistant.appdata.xml.in:117
#: data/moe.nyarchlinux.assistant.appdata.xml.in:122
#: data/moe.nyarchlinux.assistant.appdata.xml.in:127
#: data/moe.nyarchlinux.assistant.appdata.xml.in:132
#: data/moe.nyarchlinux.assistant.appdata.xml.in:137
msgid "Bug fixes"
msgstr ""

#: data/moe.nyarchlinux.assistant.appdata.xml.in:63
msgid "Website reading and web search with SearXNG, DuckDuckGo, and Tavily"
msgstr ""

#: data/moe.nyarchlinux.assistant.appdata.xml.in:64
msgid "Improved LaTeX rendering and document management"
msgstr ""

#: data/moe.nyarchlinux.assistant.appdata.xml.in:65
msgid "New Thinking Widget and OpenRouter handler"
msgstr ""

#: data/moe.nyarchlinux.assistant.appdata.xml.in:66
msgid "Vision support for Llama4 on Groq"
msgstr ""

#: data/moe.nyarchlinux.assistant.appdata.xml.in:67
msgid "New translations (Traditional Chinese, Bengali, Hindi)"
msgstr ""

#: data/moe.nyarchlinux.assistant.appdata.xml.in:73
msgid "Fixed many bugs, added some features!"
msgstr ""

#: data/moe.nyarchlinux.assistant.appdata.xml.in:78
msgid "Support for new features and bug fixes"
msgstr ""

#: data/moe.nyarchlinux.assistant.appdata.xml.in:83
#: data/moe.nyarchlinux.assistant.appdata.xml.in:88
#: data/moe.nyarchlinux.assistant.appdata.xml.in:93
msgid "Added many new features and bug fixes"
msgstr ""

#: data/moe.nyarchlinux.assistant.appdata.xml.in:98
#: data/moe.nyarchlinux.assistant.appdata.xml.in:103
msgid "Added new features and bug fixes"
msgstr ""

#: data/moe.nyarchlinux.assistant.appdata.xml.in:107
msgid ""
"Updated the g4f library with versioning, added user guides, improved "
"extension browsing, and enhanced model handling."
msgstr ""

#: data/moe.nyarchlinux.assistant.appdata.xml.in:112
msgid ""
"Bug fixes and new features have been implemented. We've modified the "
"extension architecture, added new models, and introduced vision support, "
"along with more capabilities."
msgstr ""

#: data/moe.nyarchlinux.assistant.appdata.xml.in:142
msgid "Stable version"
msgstr ""

#: data/moe.nyarchlinux.assistant.appdata.xml.in:147
#, fuzzy
msgid "Added extension"
msgstr "एक्सटेंशन डाउनलोड करें"

#: data/moe.nyarchlinux.assistant.appdata.xml.in:152
#, fuzzy
msgid "Blacklist of commands"
msgstr "कस्टम कमांड"

#: data/moe.nyarchlinux.assistant.appdata.xml.in:157
msgid "Localization"
msgstr ""

#: data/moe.nyarchlinux.assistant.appdata.xml.in:162
msgid "Redesign"
msgstr ""

#: data/moe.nyarchlinux.assistant.appdata.xml.in:167
msgid "NyarchLinux"
msgstr ""

#: data/moe.nyarchlinux.assistant.desktop.in:3
msgid "Advanced AI waifu to help you"
msgstr ""

#: data/moe.nyarchlinux.assistant.desktop.in:10
msgid "chat;ai;gpt;chatgpt;assistant;"
msgstr ""

<<<<<<< HEAD
#~ msgid "max Tokens"
#~ msgstr "अधिकतम टोकन"

#~ msgid "Max tokens of the generated text"
#~ msgstr "उत्पन्न टेक्स्ट के अधिकतम टोकन"

#~ msgid "Any free Provider"
#~ msgstr "कोई भी मुफ्त प्रदाता"
=======
#~ msgid "Welcome to Newelle"
#~ msgstr "न्युएल में आपका स्वागत है"
>>>>>>> a687b823

#~ msgid ""
#~ "Newelle can be used to run commands on your system, but pay attention at "
#~ "what you run! <b>The LLM is not under our control, so it might generate "
#~ "malicious code!</b>\n"
#~ "By default, your commands will be <b>virtualized in the Flatpak "
#~ "environment</b>, but pay attention!"
#~ msgstr ""
#~ "न्युएल का उपयोग आपके सिस्टम पर कमांड चलाने के लिए किया जा सकता है, लेकिन ध्यान दें कि "
#~ "आप क्या चलाते हैं! <b>LLM हमारे नियंत्रण में नहीं है, इसलिए यह दुर्भावनापूर्ण कोड उत्पन्न "
#~ "कर सकता है!</b>\n"
#~ "डिफ़ॉल्ट रूप से, आपके कमांड <b>फ्लैटपैक वातावरण में वर्चुअलाइज्ड</b> होंगे, लेकिन ध्यान दें!"

#~ msgid "Newelle"
#~ msgstr "न्युएल"

#, fuzzy
#~ msgid "Message Editing"
#~ msgstr "संदेश स्ट्रीमिंग"

#~ msgid "Choose an extension"
#~ msgstr "एक एक्सटेंशन चुनें"<|MERGE_RESOLUTION|>--- conflicted
+++ resolved
@@ -8,13 +8,8 @@
 msgstr ""
 "Project-Id-Version: PACKAGE VERSION\n"
 "Report-Msgid-Bugs-To: \n"
-<<<<<<< HEAD
-"POT-Creation-Date: 2025-07-08 18:07+0800\n"
-"PO-Revision-Date: 2025-07-03 09:00+0200\n"
-=======
 "POT-Creation-Date: 2025-05-30 20:22+0800\n"
 "PO-Revision-Date: YEAR-MO-DA HO:MI+ZONE\n"
->>>>>>> a687b823
 "Last-Translator: FULL NAME <EMAIL@ADDRESS>\n"
 "Language-Team: Hindi\n"
 "Language: hi\n"
@@ -22,45 +17,6 @@
 "Content-Type: text/plain; charset=UTF-8\n"
 "Content-Transfer-Encoding: 8bit\n"
 
-<<<<<<< HEAD
-#: src/handlers/embeddings/ollama_handler.py:32
-#: src/handlers/embeddings/openai_handler.py:38
-#: src/handlers/llm/ollama_handler.py:150 src/handlers/llm/openai_handler.py:75
-#: src/handlers/stt/openaisr_handler.py:10
-msgid "API Endpoint"
-msgstr "API एंडपॉइंट"
-
-#: src/handlers/embeddings/ollama_handler.py:32
-#: src/handlers/llm/ollama_handler.py:150 src/handlers/llm/openai_handler.py:75
-msgid "API base url, change this to use interference APIs"
-msgstr "API बेस यूआरएल, इंटरफेरेंस API का उपयोग करने के लिए इसे बदलें"
-
-#: src/handlers/embeddings/ollama_handler.py:33
-#: src/handlers/llm/ollama_handler.py:151
-msgid "Automatically Serve"
-msgstr "स्वचालित रूप से सर्व करें"
-
-#: src/handlers/embeddings/ollama_handler.py:33
-#: src/handlers/llm/ollama_handler.py:151
-msgid ""
-"Automatically run ollama serve in background when needed if it's not "
-"running. You can kill it with killall ollama"
-msgstr ""
-"जब आवश्यकता हो तो पृष्ठभूमि में स्वचालित रूप से ollama serve चलाएं यदि यह नहीं चल रहा "
-"है। आप इसे killall ollama से समाप्त कर सकते हैं"
-
-#: src/handlers/embeddings/ollama_handler.py:34
-#: src/handlers/llm/ollama_handler.py:153
-msgid "Custom Model"
-msgstr "कस्टम मॉडल"
-
-#: src/handlers/embeddings/ollama_handler.py:34
-#: src/handlers/embeddings/openai_handler.py:41
-#: src/handlers/llm/claude_handler.py:85 src/handlers/llm/ollama_handler.py:153
-#: src/handlers/llm/openai_handler.py:78
-msgid "Use a custom model"
-msgstr "एक कस्टम मॉडल का उपयोग करें"
-=======
 #: src/window.py:103 src/ui/thread_editing.py:6
 msgid "Thread editing"
 msgstr "थ्रेड संपादन"
@@ -69,7 +25,6 @@
 #: src/constants.py:647
 msgid "Extensions"
 msgstr "एक्सटेंशन"
->>>>>>> a687b823
 
 #: src/window.py:105 src/ui/profile.py:33
 msgid "Settings"
@@ -95,23 +50,9 @@
 msgid "Create a chat"
 msgstr "एक चैट बनाएं"
 
-<<<<<<< HEAD
-#: src/handlers/embeddings/openai_handler.py:44
-#: src/handlers/llm/claude_handler.py:89 src/handlers/llm/claude_handler.py:93
-#: src/handlers/llm/g4f_handler.py:44 src/handlers/llm/gemini_handler.py:97
-#: src/handlers/llm/openai_handler.py:84 src/handlers/stt/whisper_handler.py:15
-#: src/handlers/stt/whispercpp_handler.py:40
-#: src/handlers/tts/custom_openai_tts.py:20
-#: src/handlers/tts/elevenlabs_handler.py:24
-#: src/handlers/tts/groq_tts_handler.py:34
-#: src/handlers/tts/openai_tts_handler.py:20
-msgid "Model"
-msgstr "मॉडल"
-=======
 #: src/window.py:259
 msgid " Stop"
 msgstr " रोकें"
->>>>>>> a687b823
 
 #: src/window.py:346
 msgid " Clear"
@@ -137,21 +78,6 @@
 msgid "Write #https://website.com in chat to ask information about a website"
 msgstr ""
 
-<<<<<<< HEAD
-#: src/handlers/llm/custom_handler.py:20
-#: src/handlers/llm/gpt4all_handler.py:153
-#: src/handlers/llm/newelle_handler.py:27
-#: src/handlers/llm/gemini_handler.py:119 src/utility/util.py:136
-msgid "Message Streaming"
-msgstr "संदेश स्ट्रीमिंग"
-
-#: src/handlers/llm/custom_handler.py:20
-#: src/handlers/llm/gpt4all_handler.py:153
-#: src/handlers/llm/newelle_handler.py:28
-#: src/handlers/llm/gemini_handler.py:120 src/utility/util.py:137
-msgid "Gradually stream message output"
-msgstr "धीरे-धीरे संदेश आउटपुट स्ट्रीम करें"
-=======
 #: src/window.py:506
 #, fuzzy
 msgid "Check out our Extensions!"
@@ -160,7 +86,6 @@
 #: src/window.py:506
 msgid "We have a lot of extensions for different things. Check it out!"
 msgstr ""
->>>>>>> a687b823
 
 #: src/window.py:507
 #, fuzzy
@@ -182,130 +107,6 @@
 "Enable web search to allow the LLM to surf the web and provide up to date "
 "answers"
 msgstr ""
-<<<<<<< HEAD
-"चैट सुझाव प्राप्त करने के लिए निष्पादित करने हेतु कमांड, {0} को चैट वाली JSON फ़ाइल से, "
-"{1} को अतिरिक्त प्रॉम्प्ट से, {2} को उत्पन्न करने के लिए सुझावों की संख्या से बदल दिया "
-"जाएगा। स्ट्रिंग्स के रूप में सुझावों वाली JSON सरणी लौटानी होगी"
-
-#: src/handlers/llm/gpt4all_handler.py:67
-msgid "RAM Required: "
-msgstr "RAM आवश्यक: "
-
-#: src/handlers/llm/gpt4all_handler.py:68
-msgid "Parameters: "
-msgstr "पैरामीटर: "
-
-#: src/handlers/llm/gpt4all_handler.py:69
-msgid "Size: "
-msgstr "आकार: "
-
-#: src/handlers/llm/gpt4all_handler.py:154 src/handlers/llm/g4f_handler.py:44
-msgid "Model to use"
-msgstr "उपयोग करने के लिए मॉडल"
-
-#: src/handlers/llm/gpt4all_handler.py:154
-#: src/handlers/tts/elevenlabs_handler.py:25
-msgid "Name of the model to use"
-msgstr "उपयोग करने के लिए मॉडल का नाम"
-
-#: src/handlers/llm/gpt4all_handler.py:155
-#: src/handlers/llm/ollama_handler.py:172
-msgid "Model Manager"
-msgstr "मॉडल प्रबंधक"
-
-#: src/handlers/llm/gpt4all_handler.py:155
-#: src/handlers/llm/ollama_handler.py:172
-msgid "List of models available"
-msgstr "उपलब्ध मॉडलों की सूची"
-
-#: src/handlers/llm/g4f_handler.py:45
-msgid "Update G4F"
-msgstr ""
-
-#: src/handlers/llm/newelle_handler.py:18
-#: src/handlers/llm/gemini_handler.py:131
-#: src/handlers/llm/openai_handler.py:111
-msgid "Privacy Policy"
-msgstr "गोपनीयता नीति"
-
-#: src/handlers/llm/newelle_handler.py:19
-#: src/handlers/llm/gemini_handler.py:132
-#: src/handlers/llm/openai_handler.py:111
-msgid "Open privacy policy website"
-msgstr "गोपनीयता नीति वेबसाइट खोलें"
-
-#: src/handlers/llm/ollama_handler.py:152
-#: src/handlers/llm/gemini_handler.py:110
-msgid "Enable Thinking"
-msgstr "सोचने की क्षमता सक्षम करें"
-
-#: src/handlers/llm/ollama_handler.py:152
-msgid "Allow thinking in the model, only some models are supported"
-msgstr ""
-
-#: src/handlers/llm/ollama_handler.py:176
-msgid "Add custom model"
-msgstr "कस्टम मॉडल जोड़ें"
-
-#: src/handlers/llm/ollama_handler.py:177
-msgid ""
-"Add any model to this list by putting name:size\n"
-"Or any gguf from hf with hf.co/username/model"
-msgstr ""
-"नाम:आकार डालकर इस सूची में कोई भी मॉडल जोड़ें\n"
-"या hf.co/उपयोगकर्ता नाम/मॉडल के साथ hf से कोई भी gguf"
-
-#: src/handlers/llm/ollama_handler.py:187
-msgid "Update Ollama"
-msgstr ""
-
-#: src/handlers/llm/openrouter_handler.py:14
-#, fuzzy
-msgid "Provider Sorting"
-msgstr "प्रदाता त्रुटि"
-
-#: src/handlers/llm/openrouter_handler.py:14
-msgid "Choose providers based on pricing/throughput or latency"
-msgstr "कीमत/थ्रूपुट या विलंबता के आधार पर प्रदाताओं को चुनें"
-
-#: src/handlers/llm/openrouter_handler.py:14
-msgid "Price"
-msgstr "कीमत"
-
-#: src/handlers/llm/openrouter_handler.py:14
-msgid "Throughput"
-msgstr "थ्रूपुट"
-
-#: src/handlers/llm/openrouter_handler.py:14
-msgid "Latency"
-msgstr "विलंबता"
-
-#: src/handlers/llm/openrouter_handler.py:15
-#, fuzzy
-msgid "Providers Order"
-msgstr "प्रदाताओं का क्रम"
-
-#: src/handlers/llm/openrouter_handler.py:15
-msgid ""
-"Add order of providers to use, names separated by a comma.\n"
-"Empty to not specify"
-msgstr ""
-"उपयोग किए जाने वाले प्रदाताओं का क्रम जोड़ें, नामों को कॉमा से अलग करें।\n"
-"निर्दिष्ट न करने के लिए खाली छोड़ें"
-
-#: src/handlers/llm/openrouter_handler.py:16
-msgid "Allow Fallbacks"
-msgstr "फॉलबैक की अनुमति दें"
-
-#: src/handlers/llm/openrouter_handler.py:16
-msgid "Allow fallbacks to other providers"
-msgstr "अन्य प्रदाताओं पर फॉलबैक की अनुमति दें"
-
-#: src/handlers/llm/gemini_handler.py:94
-msgid "API Key (required)"
-msgstr "API कुंजी (आवश्यक)"
-=======
->>>>>>> a687b823
 
 #: src/window.py:509
 msgid "Mini Window"
@@ -354,10 +155,6 @@
 msgid "Check the programs and processes you run from Nyarch Assistant"
 msgstr ""
 
-<<<<<<< HEAD
-#: src/handlers/llm/gemini_handler.py:110
-msgid "Show thinking, disable it if your model does not support it"
-=======
 #: src/window.py:514
 #, fuzzy
 msgid "Use any avatar model"
@@ -365,7 +162,6 @@
 
 #: src/window.py:514
 msgid "Use any Live2D or LivePNG model"
->>>>>>> a687b823
 msgstr ""
 
 #: src/window.py:521
@@ -399,15 +195,6 @@
 msgid "Web search"
 msgstr "सुरक्षा सेटिंग्स सक्षम करें"
 
-<<<<<<< HEAD
-#: src/handlers/llm/gemini_handler.py:126
-msgid "Enable google safety settings to avoid generating harmful content"
-msgstr "हानिकारक सामग्री उत्पन्न करने से बचने के लिए गूगल सुरक्षा सेटिंग्स सक्षम करें"
-
-#: src/handlers/llm/gemini_handler.py:135 src/handlers/llm/openai_handler.py:81
-msgid "Advanced Parameters"
-msgstr "उन्नत पैरामीटर"
-=======
 #: src/window.py:827
 msgid "This provider does not have a model list"
 msgstr "इस प्रदाता के पास मॉडल सूची नहीं है"
@@ -419,18 +206,11 @@
 #: src/window.py:835
 msgid "Search Models..."
 msgstr "मॉडल खोजें..."
->>>>>>> a687b823
 
 #: src/window.py:1096
 msgid "Create new profile"
 msgstr "नया प्रोफ़ाइल बनाएं"
 
-<<<<<<< HEAD
-#: src/handlers/llm/openai_handler.py:81
-#, fuzzy
-msgid "Include parameters like Top-P, Temperature, etc."
-msgstr "अधिकतम टोकन, टॉप-पी, तापमान, आदि जैसे पैरामीटर शामिल करें।"
-=======
 #: src/window.py:1229
 msgid "Could not recognize your voice"
 msgstr "आपकी आवाज़ पहचानी नहीं जा सकी"
@@ -462,51 +242,11 @@
 #: src/window.py:1555 src/window.py:1781
 msgid "File not found"
 msgstr "फ़ाइल नहीं मिली"
->>>>>>> a687b823
 
 #: src/window.py:1573
 msgid "The file cannot be sent until the program is finished"
 msgstr "प्रोग्राम समाप्त होने तक फ़ाइल नहीं भेजी जा सकती"
 
-<<<<<<< HEAD
-#: src/handlers/llm/openai_handler.py:103
-msgid "Top-P"
-msgstr "टॉप-पी"
-
-#: src/handlers/llm/openai_handler.py:103
-msgid "An alternative to sampling with temperature, called nucleus sampling"
-msgstr "तापमान के साथ नमूनाकरण का एक विकल्प, जिसे न्यूक्लियस सैंपलिंग कहा जाता है"
-
-#: src/handlers/llm/openai_handler.py:104
-#: src/handlers/stt/whispercpp_handler.py:50
-msgid "Temperature"
-msgstr "तापमान"
-
-#: src/handlers/llm/openai_handler.py:104
-msgid ""
-"What sampling temperature to use. Higher values will make the output more "
-"random"
-msgstr ""
-"किस नमूनाकरण तापमान का उपयोग करना है। उच्च मान आउटपुट को अधिक यादृच्छिक बना देंगे"
-
-#: src/handlers/llm/openai_handler.py:105
-msgid "Frequency Penalty"
-msgstr "आवृत्ति दंड"
-
-#: src/handlers/llm/openai_handler.py:105
-msgid ""
-"Number between -2.0 and 2.0. Positive values decrease the model's likelihood "
-"to repeat the same line verbatim"
-msgstr ""
-"संख्या -2.0 और 2.0 के बीच। सकारात्मक मान मॉडल की उसी पंक्ति को शब्दशः दोहराने की "
-"संभावना को कम करते हैं"
-
-#: src/handlers/llm/openai_handler.py:106
-msgid "Presence Penalty"
-msgstr "उपस्थिति दंड"
-
-#: src/handlers/llm/openai_handler.py:106
-=======
 #: src/window.py:1595
 msgid "The file is not recognized"
 msgstr "फ़ाइल पहचानी नहीं गई है"
@@ -552,7 +292,6 @@
 msgstr "प्रॉम्प्ट सामग्री"
 
 #: src/window.py:3379
->>>>>>> a687b823
 msgid ""
 "The neural network has access to your computer and any data in this chat and "
 "can run commands, be careful, we are not responsible for the neural network. "
@@ -562,11 +301,6 @@
 "सकता है, सावधान रहें, हम न्यूरल नेटवर्क के लिए जिम्मेदार नहीं हैं। कोई भी संवेदनशील जानकारी "
 "साझा न करें।"
 
-<<<<<<< HEAD
-#: src/handlers/rag/rag_handler.py:104
-msgid "Index your documents"
-msgstr "अपने दस्तावेज़ों को इंडेक्स करें"
-=======
 #: src/window.py:3408
 msgid ""
 "The neural network has access to any data in this chat, be careful, we are "
@@ -627,7 +361,6 @@
 #: src/ui/widgets/profilerow.py:26
 msgid "Select profile"
 msgstr "प्रोफ़ाइल चुनें"
->>>>>>> a687b823
 
 #: src/ui/widgets/profilerow.py:43 src/ui/profile.py:79
 #, fuzzy
@@ -724,15 +457,10 @@
 
 #: src/ui/presentation.py:132
 #, fuzzy
-<<<<<<< HEAD
-msgid "Language of the recognition. For example en, it..."
-msgstr "IETF में पहचानने के लिए टेक्स्ट की भाषा"
-=======
 msgid ""
 "You can extend Nyarch Assistant's functionalities using extensions! They are "
 "easy to make and to install!"
 msgstr "आप एक्सटेंशन का उपयोग करके न्युएल की कार्यात्मकताओं का विस्तार कर सकते हैं!"
->>>>>>> a687b823
 
 #: src/ui/presentation.py:136
 msgid "Download extensions"
@@ -1047,27 +775,6 @@
 msgid "Username"
 msgstr "उपयोगकर्ता नाम"
 
-<<<<<<< HEAD
-#: src/ui/widgets/thinking.py:26
-msgid "Thoughts"
-msgstr "विचार"
-
-#: src/ui/widgets/thinking.py:27 src/ui/widgets/thinking.py:134
-msgid "Expand to see details"
-msgstr "विवरण देखने के लिए विस्तार करें"
-
-#: src/ui/widgets/thinking.py:122
-msgid "Thinking..."
-msgstr "सोच रहा है..."
-
-#: src/ui/widgets/thinking.py:123
-msgid "The LLM is thinking... Expand to see thought process"
-msgstr "एलएलएम सोच रहा है... विचार प्रक्रिया देखने के लिए विस्तार करें"
-
-#: src/ui/widgets/thinking.py:136
-msgid "No thought process recorded"
-msgstr "कोई विचार प्रक्रिया दर्ज नहीं की गई है"
-=======
 #: src/ui/settings.py:265
 #, python-brace-format
 msgid ""
@@ -1094,21 +801,14 @@
 #: src/ui/settings.py:288
 msgid "Choose the external terminal where to run the console commands"
 msgstr "वह बाहरी टर्मिनल चुनें जहां कंसोल कमांड चलाना है"
->>>>>>> a687b823
 
 #: src/ui/settings.py:297
 msgid "Program memory"
 msgstr "प्रोग्राम मेमोरी"
 
-<<<<<<< HEAD
-#: src/ui/explorer.py:340 src/window.py:1576
-msgid "File not found"
-msgstr "फ़ाइल नहीं मिली"
-=======
 #: src/ui/settings.py:297
 msgid "How long the program remembers the chat "
 msgstr "प्रोग्राम चैट को कितनी देर तक याद रखता है "
->>>>>>> a687b823
 
 #: src/ui/settings.py:318
 msgid "Auto-run commands"
@@ -1314,37 +1014,9 @@
 msgid "The settings of the current profile will be copied into the new one"
 msgstr "वर्तमान प्रोफ़ाइल की सेटिंग्स को नए में कॉपी किया जाएगा"
 
-<<<<<<< HEAD
-#: src/ui/extension.py:17 src/ui/presentation.py:131 src/constants.py:513
-#: src/window.py:118
-msgid "Extensions"
-msgstr "एक्सटेंशन"
-
-#: src/ui/extension.py:50
-#, fuzzy
-msgid "Installed Extensions"
-msgstr "एक्सटेंशन"
-
-#: src/ui/extension.py:85
-msgid "User guide to Extensions"
-msgstr "एक्सटेंशन के लिए उपयोगकर्ता मार्गदर्शिका"
-
-#: src/ui/extension.py:88
-msgid "Download new Extensions"
-msgstr "नए एक्सटेंशन डाउनलोड करें"
-
-#: src/ui/extension.py:91
-msgid "Install extension from file..."
-msgstr "फ़ाइल से एक्सटेंशन स्थापित करें..."
-
-#: src/ui/mini_window.py:9 data/io.github.qwersyk.Newelle.appdata.xml.in:7
-#: data/io.github.qwersyk.Newelle.desktop.in:2
-msgid "Newelle"
-=======
 #: src/ui/profile.py:122 src/ui/profile.py:128
 #, fuzzy
 msgid "Newelle Profiles"
->>>>>>> a687b823
 msgstr "न्युएल"
 
 #: src/ui/profile.py:123
@@ -1388,28 +1060,6 @@
 msgid "Easily run multiple LLM models on your own hardware"
 msgstr "अपने स्वयं के हार्डवेयर पर आसानी से कई LLM मॉडल चलाएं"
 
-<<<<<<< HEAD
-#: src/ui/presentation.py:124 src/ui/settings.py:236 src/window.py:649
-msgid "Command virtualization"
-msgstr "कमांड वर्चुअलाइजेशन"
-
-#: src/ui/presentation.py:125
-msgid ""
-"Newelle can be used to run commands on your system, but pay attention at "
-"what you run! <b>The LLM is not under our control, so it might generate "
-"malicious code!</b>\n"
-"By default, your commands will be <b>virtualized in the Flatpak environment</"
-"b>, but pay attention!"
-msgstr ""
-"न्युएल का उपयोग आपके सिस्टम पर कमांड चलाने के लिए किया जा सकता है, लेकिन ध्यान दें कि आप "
-"क्या चलाते हैं! <b>LLM हमारे नियंत्रण में नहीं है, इसलिए यह दुर्भावनापूर्ण कोड उत्पन्न कर "
-"सकता है!</b>\n"
-"डिफ़ॉल्ट रूप से, आपके कमांड <b>फ्लैटपैक वातावरण में वर्चुअलाइज्ड</b> होंगे, लेकिन ध्यान दें!"
-
-#: src/ui/presentation.py:132
-msgid "You can extend Newelle's functionalities using extensions!"
-msgstr "आप एक्सटेंशन का उपयोग करके न्युएल की कार्यात्मकताओं का विस्तार कर सकते हैं!"
-=======
 #: src/constants.py:53
 msgid "Groq"
 msgstr "Groq"
@@ -1421,7 +1071,6 @@
 #: src/constants.py:66 src/constants.py:252 src/constants.py:253
 msgid "OpenAI API"
 msgstr "OpenAI API"
->>>>>>> a687b823
 
 #: src/constants.py:67
 msgid "OpenAI API. Custom endpoints supported. Use this for custom providers"
@@ -1447,11 +1096,6 @@
 msgid "Mistral API"
 msgstr "मिस्ट्रल API"
 
-<<<<<<< HEAD
-#: src/ui/settings.py:46 src/constants.py:523
-msgid "General"
-msgstr "सामान्य"
-=======
 #: src/constants.py:87
 msgid "OpenRouter"
 msgstr "ओपनराउटर"
@@ -1471,7 +1115,6 @@
 #: src/constants.py:102 src/constants.py:231
 msgid "Custom Command"
 msgstr "कस्टम कमांड"
->>>>>>> a687b823
 
 #: src/constants.py:103
 msgid "Use the output of a custom command"
@@ -1513,15 +1156,9 @@
 msgid "wit.ai speech recognition free API (language chosen on the website)"
 msgstr "wit.ai स्पीच रिकग्निशन मुफ्त API (भाषा वेबसाइट पर चुनी गई)"
 
-<<<<<<< HEAD
-#: src/ui/settings.py:104 src/window.py:647
-msgid "Long Term Memory"
-msgstr "दीर्घकालिक मेमोरी"
-=======
 #: src/constants.py:145
 msgid "Vosk API"
 msgstr "Vosk API"
->>>>>>> a687b823
 
 #: src/constants.py:146
 msgid "Works Offline"
@@ -1950,14 +1587,8 @@
 msgid "Token"
 msgstr "अधिकतम टोकन"
 
-<<<<<<< HEAD
-#: src/ui/stdout_monitor.py:109 src/ui/stdout_monitor.py:182
-#: src/ui/stdout_monitor.py:191 src/window.py:3686
-msgid "Monitoring: Active"
-=======
 #: src/handlers/websearch/tavily.py:20
 msgid "Tavily API key"
->>>>>>> a687b823
 msgstr ""
 
 #: src/handlers/websearch/tavily.py:21
@@ -2271,18 +1902,12 @@
 msgid "Ollama Model"
 msgstr "Ollama मॉडल"
 
-<<<<<<< HEAD
-#: src/constants.py:483 src/window.py:648
-msgid "TTS"
-msgstr "TTS"
-=======
 #: src/handlers/llm/ollama_handler.py:158
 #: src/handlers/llm/ollama_handler.py:166
 #: src/handlers/embeddings/ollama_handler.py:41
 #: src/handlers/embeddings/ollama_handler.py:49
 msgid "Name of the Ollama Model"
 msgstr "Ollama मॉडल का नाम"
->>>>>>> a687b823
 
 #: src/handlers/llm/ollama_handler.py:170
 #: src/handlers/llm/gpt4all_handler.py:155
@@ -2363,11 +1988,6 @@
 msgid "Enable Thinking Budget"
 msgstr ""
 
-<<<<<<< HEAD
-#: src/main.py:205
-msgid "Terminal threads are still running in the background"
-msgstr "टर्मिनल थ्रेड अभी भी पृष्ठभूमि में चल रहे हैं"
-=======
 #: src/handlers/llm/gemini_handler.py:111
 msgid "If to enable thinking budget"
 msgstr ""
@@ -2375,7 +1995,6 @@
 #: src/handlers/llm/gemini_handler.py:112
 msgid "Thinking Budget"
 msgstr ""
->>>>>>> a687b823
 
 #: src/handlers/llm/gemini_handler.py:112
 msgid "How much time to spend thinking"
@@ -2397,19 +2016,9 @@
 msgid "Enable google safety settings to avoid generating harmful content"
 msgstr "हानिकारक सामग्री उत्पन्न करने से बचने के लिए गूगल सुरक्षा सेटिंग्स सक्षम करें"
 
-<<<<<<< HEAD
-#: src/controller.py:135 src/window.py:1848
-msgid "Chat "
-msgstr "चैट "
-
-#: src/window.py:120
-msgid "Keyboard shorcuts"
-msgstr "कीबोर्ड शॉर्टकट"
-=======
 #: src/handlers/llm/gemini_handler.py:135
 msgid "Enable advanced parameters"
 msgstr "उन्नत पैरामीटर सक्षम करें"
->>>>>>> a687b823
 
 #: src/handlers/avatar/live2d_handler.py:59
 #, fuzzy
@@ -2470,31 +2079,6 @@
 msgid "Name of the model to use"
 msgstr "उपयोग करने के लिए मॉडल का नाम"
 
-<<<<<<< HEAD
-#: src/window.py:589
-msgid "Ask about a website"
-msgstr "एक वेबसाइट के बारे में पूछें"
-
-#: src/window.py:589
-msgid "Write #https://website.com in chat to ask information about a website"
-msgstr "किसी वेबसाइट के बारे में जानकारी पूछने के लिए चैट में #https://website.com लिखें"
-
-#: src/window.py:590
-#, fuzzy
-msgid "Check out our Extensions!"
-msgstr "हमारे एक्सटेंशन देखें!"
-
-#: src/window.py:590
-msgid "We have a lot of extensions for different things. Check it out!"
-msgstr "हमारे पास विभिन्न चीज़ों के लिए बहुत सारे एक्सटेंशन हैं। उन्हें देखें!"
-
-#: src/window.py:591
-#, fuzzy
-msgid "Chat with documents!"
-msgstr "अपने दस्तावेज़ों के साथ चैट करें"
-
-#: src/window.py:591
-=======
 #: src/handlers/llm/claude_handler.py:84
 #: src/handlers/tts/custom_openai_tts.py:18
 #: src/handlers/tts/openai_tts_handler.py:18
@@ -2523,7 +2107,6 @@
 
 #: src/handlers/llm/custom_handler.py:21
 #, python-brace-format
->>>>>>> a687b823
 msgid ""
 "Command to execute to get bot response, {0} will be replaced with a JSON "
 "file containing the chat, {1} with the system prompt"
@@ -2531,42 +2114,6 @@
 "बॉट प्रतिक्रिया प्राप्त करने के लिए निष्पादित करने हेतु कमांड, {0} को चैट वाली JSON फ़ाइल "
 "से, {1} को सिस्टम प्रॉम्प्ट से बदल दिया जाएगा"
 
-<<<<<<< HEAD
-#: src/window.py:592
-msgid "Surf the web!"
-msgstr "वेब सर्फ करें!"
-
-#: src/window.py:592
-msgid ""
-"Enable web search to allow the LLM to surf the web and provide up to date "
-"answers"
-msgstr ""
-"LLM को वेब सर्फ करने और अद्यतित उत्तर प्रदान करने की अनुमति देने के लिए वेब खोज सक्षम करें"
-
-#: src/window.py:593
-msgid "Mini Window"
-msgstr "मिनी विंडो"
-
-#: src/window.py:593
-msgid "Ask questions on the fly using the mini window mode"
-msgstr "मिनी विंडो मोड का उपयोग करके तुरंत प्रश्न पूछें"
-
-#: src/window.py:594
-#, fuzzy
-msgid "Text to Speech"
-msgstr "टेक्स्ट टू स्पीच"
-
-#: src/window.py:594
-msgid "Newelle supports text-to-speech! Enable it in the settings"
-msgstr "न्यूएले टेक्स्ट-टू-स्पीच का समर्थन करता है! इसे सेटिंग्स में सक्षम करें"
-
-#: src/window.py:595
-#, fuzzy
-msgid "Keyboard Shortcuts"
-msgstr "कीबोर्ड शॉर्टकट"
-
-#: src/window.py:595
-=======
 #: src/handlers/llm/custom_handler.py:22
 msgid "Command to execute to get bot's suggestions"
 msgstr "बॉट के सुझाव प्राप्त करने के लिए निष्पादित करने हेतु कमांड"
@@ -2584,41 +2131,15 @@
 "जाएगा। स्ट्रिंग्स के रूप में सुझावों वाली JSON सरणी लौटानी होगी"
 
 #: src/handlers/avatar/livepng_handler.py:23
->>>>>>> a687b823
 #, fuzzy
 msgid "LivePNG Model"
 msgstr " मॉडल"
 
-<<<<<<< HEAD
-#: src/window.py:596
-=======
 #: src/handlers/avatar/livepng_handler.py:24
->>>>>>> a687b823
 #, fuzzy
 msgid "LivePNG Model to use"
 msgstr "उपयोग करने के लिए मॉडल"
 
-<<<<<<< HEAD
-#: src/window.py:596
-msgid "Newelle gives you 100% prompt control. Tune your prompts for your use."
-msgstr ""
-"न्यूएले आपको 100% प्रॉम्प्ट नियंत्रण देता है। अपनी उपयोग के लिए अपने प्रॉम्प्ट को ट्यून करें।"
-
-#: src/window.py:597
-#, fuzzy
-msgid "Thread Editing"
-msgstr "थ्रेड संपादन"
-
-#: src/window.py:597
-msgid "Check the programs and processes you run from Newelle"
-msgstr "न्यूएले से आपके द्वारा चलाए जा रहे प्रोग्राम और प्रक्रियाओं की जाँच करें"
-
-#: src/window.py:598
-msgid "Programmable Prompts"
-msgstr ""
-
-#: src/window.py:598
-=======
 #: src/handlers/avatar/livepng_handler.py:44
 msgid "LivePNG model style"
 msgstr ""
@@ -2632,7 +2153,6 @@
 msgstr "अपने दस्तावेज़ों को इंडेक्स करें"
 
 #: src/handlers/rag/rag_handler.py:105
->>>>>>> a687b823
 msgid ""
 "Index all the documents in your document folder. You have to run this "
 "operation every time you edit/create a document, change document analyzer or "
@@ -2642,108 +2162,6 @@
 "जब आप किसी दस्तावेज़ को संपादित/बनाते हैं, दस्तावेज़ विश्लेषक बदलते हैं या एम्बेडिंग मॉडल बदलते "
 "हैं"
 
-<<<<<<< HEAD
-#: src/window.py:605
-#, fuzzy
-msgid "New Chat"
-msgstr "नया टैब"
-
-#: src/window.py:623
-msgid "Provider Errror"
-msgstr "प्रदाता त्रुटि"
-
-#: src/window.py:646
-#, fuzzy
-msgid "Local Documents"
-msgstr "स्थानीय मॉडल"
-
-#: src/window.py:650
-#, fuzzy
-msgid "Web search"
-msgstr "सुरक्षा सेटिंग्स सक्षम करें"
-
-#: src/window.py:892
-msgid "This provider does not have a model list"
-msgstr "इस प्रदाता के पास मॉडल सूची नहीं है"
-
-#: src/window.py:897
-msgid " Models"
-msgstr " मॉडल"
-
-#: src/window.py:900
-msgid "Search Models..."
-msgstr "मॉडल खोजें..."
-
-#: src/window.py:1128
-msgid "Create new profile"
-msgstr "नया प्रोफ़ाइल बनाएं"
-
-#: src/window.py:1262
-msgid "Could not recognize your voice"
-msgstr "आपकी आवाज़ पहचानी नहीं जा सकी"
-
-#: src/window.py:1299
-msgid "Images"
-msgstr "छवियाँ"
-
-#: src/window.py:1303
-msgid "LLM Supported Files"
-msgstr "LLM समर्थित फ़ाइलें"
-
-#: src/window.py:1311
-msgid "RAG Supported files"
-msgstr "RAG समर्थित फ़ाइलें"
-
-#: src/window.py:1329
-msgid "Supported Files"
-msgstr "समर्थित फ़ाइलें"
-
-#: src/window.py:1333
-msgid "All Files"
-msgstr "सभी फ़ाइलें"
-
-#: src/window.py:1339
-msgid "Attach file"
-msgstr "फ़ाइल संलग्न करें"
-
-#: src/window.py:1594
-msgid "The file cannot be sent until the program is finished"
-msgstr "प्रोग्राम समाप्त होने तक फ़ाइल नहीं भेजी जा सकती"
-
-#: src/window.py:1616
-msgid "The file is not recognized"
-msgstr "फ़ाइल पहचानी नहीं गई है"
-
-#: src/window.py:1635
-msgid "You can no longer continue the message."
-msgstr "आप अब संदेश जारी नहीं रख सकते।"
-
-#: src/window.py:1660
-msgid "You can no longer regenerate the message."
-msgstr "आप अब संदेश को फिर से उत्पन्न नहीं कर सकते।"
-
-#: src/window.py:1892
-msgid "Chat is cleared"
-msgstr "चैट साफ़ हो गया है"
-
-#: src/window.py:1917
-msgid "The message was canceled and deleted from history"
-msgstr "संदेश रद्द कर दिया गया और इतिहास से हटा दिया गया"
-
-#: src/window.py:1961
-msgid "The message cannot be sent until the program is finished"
-msgstr "प्रोग्राम समाप्त होने तक संदेश नहीं भेजा जा सकता"
-
-#: src/window.py:2939
-msgid "You can't edit a message while the program is running."
-msgstr "प्रोग्राम चलते समय आप संदेश संपादित नहीं कर सकते।"
-
-#: src/window.py:3064
-msgid "Prompt content"
-msgstr "प्रॉम्प्ट सामग्री"
-
-#: src/window.py:3323
-=======
 #: src/handlers/embeddings/openai_handler.py:38
 msgid "API base url, change this to use different APIs"
 msgstr "API बेस यूआरएल, विभिन्न API का उपयोग करने के लिए इसे बदलें"
@@ -2854,7 +2272,6 @@
 msgstr "Groq मॉडल का नाम"
 
 #: src/handlers/stt/groqsr_handler.py:30
->>>>>>> a687b823
 msgid ""
 "Specify the language for transcription. Use ISO 639-1 language codes (e.g. "
 "\"en\" for English, \"fr\" for French, etc.). "
@@ -2862,32 +2279,6 @@
 "ट्रांसक्रिप्शन के लिए भाषा निर्दिष्ट करें। ISO 639-1 भाषा कोड का उपयोग करें (जैसे अंग्रेजी के "
 "लिए \"en\", फ्रेंच के लिए \"fr\", आदि)। "
 
-<<<<<<< HEAD
-#: src/window.py:3352
-msgid ""
-"The neural network has access to any data in this chat, be careful, we are "
-"not responsible for the neural network. Do not share any sensitive "
-"information."
-msgstr ""
-"न्यूरल नेटवर्क के पास इस चैट में किसी भी डेटा तक पहुंच है, सावधान रहें, हम न्यूरल नेटवर्क के "
-"लिए जिम्मेदार नहीं हैं। कोई भी संवेदनशील जानकारी साझा न करें।"
-
-#: src/window.py:3401
-msgid "Wrong folder path"
-msgstr "गलत फ़ोल्डर पथ"
-
-#: src/window.py:3434
-msgid "Thread has not been completed, thread number: "
-msgstr "थ्रेड पूरा नहीं हुआ है, थ्रेड संख्या: "
-
-#: src/window.py:3446
-msgid "Failed to open the folder"
-msgstr "फ़ोल्डर खोलने में विफल"
-
-#: src/window.py:3625
-msgid "Chat is empty"
-msgstr "चैट खाली है"
-=======
 #: src/handlers/stt/witai_handler.py:13
 msgid "Server Access Token for wit.ai"
 msgstr "wit.ai के लिए सर्वर एक्सेस टोकन"
@@ -2919,7 +2310,6 @@
 #: src/handlers/tts/elevenlabs_handler.py:52
 msgid "Style exaggeration"
 msgstr "शैली अतिशयोक्ति"
->>>>>>> a687b823
 
 #: src/handlers/tts/elevenlabs_handler.py:53
 msgid ""
@@ -3094,19 +2484,8 @@
 msgid "chat;ai;gpt;chatgpt;assistant;"
 msgstr ""
 
-<<<<<<< HEAD
-#~ msgid "max Tokens"
-#~ msgstr "अधिकतम टोकन"
-
-#~ msgid "Max tokens of the generated text"
-#~ msgstr "उत्पन्न टेक्स्ट के अधिकतम टोकन"
-
-#~ msgid "Any free Provider"
-#~ msgstr "कोई भी मुफ्त प्रदाता"
-=======
 #~ msgid "Welcome to Newelle"
 #~ msgstr "न्युएल में आपका स्वागत है"
->>>>>>> a687b823
 
 #~ msgid ""
 #~ "Newelle can be used to run commands on your system, but pay attention at "
