# SOME DESCRIPTIVE TITLE.
# Copyright (C) YEAR THE PACKAGE'S COPYRIGHT HOLDER
# This file is distributed under the same license as the PACKAGE package.
# FIRST AUTHOR <EMAIL@ADDRESS>, YEAR.
#
#, fuzzy
msgid ""
msgstr ""
"Project-Id-Version: PACKAGE VERSION\n"
"Report-Msgid-Bugs-To: \n"
<<<<<<< HEAD
"POT-Creation-Date: 2025-06-16 12:38+0800\n"
=======
"POT-Creation-Date: 2025-05-30 20:22+0800\n"
>>>>>>> cbb441a3
"PO-Revision-Date: YEAR-MO-DA HO:MI+ZONE\n"
"Last-Translator: FULL NAME <EMAIL@ADDRESS>\n"
"Language-Team: Hindi\n"
"Language: hi\n"
"MIME-Version: 1.0\n"
"Content-Type: text/plain; charset=UTF-8\n"
"Content-Transfer-Encoding: 8bit\n"

#: src/window.py:103 src/ui/thread_editing.py:6
msgid "Thread editing"
msgstr "थ्रेड संपादन"

#: src/window.py:104 src/ui/presentation.py:131 src/ui/extension.py:18
#: src/constants.py:647
msgid "Extensions"
msgstr "एक्सटेंशन"

#: src/window.py:105 src/ui/profile.py:33
msgid "Settings"
msgstr "सेटिंग्स"

#: src/window.py:106
msgid "Keyboard shorcuts"
msgstr "कीबोर्ड शॉर्टकट"

#: src/window.py:107
msgid "About"
msgstr "बारे में"

<<<<<<< HEAD
#: src/handlers/embeddings/ollama_handler.py:34
#: src/handlers/embeddings/openai_handler.py:41
#: src/handlers/llm/claude_handler.py:85 src/handlers/llm/ollama_handler.py:151
#: src/handlers/llm/openai_handler.py:78
msgid "Use a custom model"
msgstr "एक कस्टम मॉडल का उपयोग करें"
=======
#: src/window.py:114
msgid "Chat"
msgstr "चैट"
>>>>>>> cbb441a3

#: src/window.py:161
msgid "History"
msgstr "इतिहास"

#: src/window.py:182
msgid "Create a chat"
msgstr "एक चैट बनाएं"

#: src/window.py:259
msgid " Stop"
msgstr " रोकें"

#: src/window.py:346
msgid " Clear"
msgstr " साफ़ करें"

#: src/window.py:361
msgid " Continue"
msgstr " जारी रखें"

#: src/window.py:374
msgid " Regenerate"
msgstr " फिर से उत्पन्न करें"

<<<<<<< HEAD
#: src/handlers/embeddings/openai_handler.py:44
#: src/handlers/llm/claude_handler.py:89 src/handlers/llm/claude_handler.py:93
#: src/handlers/llm/gemini_handler.py:97 src/handlers/llm/openai_handler.py:84
#: src/handlers/stt/whisper_handler.py:15
#: src/handlers/stt/whispercpp_handler.py:40
#: src/handlers/tts/custom_openai_tts.py:20
#: src/handlers/tts/elevenlabs_handler.py:24
#: src/handlers/tts/groq_tts_handler.py:34
#: src/handlers/tts/openai_tts_handler.py:20
msgid "Model"
msgstr "मॉडल"
=======
#: src/window.py:440
msgid "Send a message..."
msgstr "एक संदेश भेजें..."
>>>>>>> cbb441a3

#: src/window.py:505
msgid "Ask about a website"
msgstr ""

#: src/window.py:505
msgid "Write #https://website.com in chat to ask information about a website"
msgstr ""

<<<<<<< HEAD
#: src/handlers/llm/claude_handler.py:84
#: src/handlers/tts/custom_openai_tts.py:18
#: src/handlers/tts/groq_tts_handler.py:32
#: src/handlers/tts/openai_tts_handler.py:18
msgid "The API key to use"
msgstr "उपयोग करने के लिए API कुंजी"

#: src/handlers/llm/claude_handler.py:89 src/handlers/llm/claude_handler.py:93
#: src/handlers/tts/custom_openai_tts.py:20
#: src/handlers/tts/groq_tts_handler.py:34
#: src/handlers/tts/openai_tts_handler.py:20
msgid "The model to use"
msgstr "उपयोग करने के लिए मॉडल"

#: src/handlers/llm/claude_handler.py:96
msgid "Max Tokens"
msgstr "अधिकतम टोकन"

#: src/handlers/llm/claude_handler.py:96
msgid "The maximum number of tokens to generate"
msgstr "उत्पन्न करने के लिए टोकन की अधिकतम संख्या"

#: src/handlers/llm/custom_handler.py:20 src/handlers/llm/gemini_handler.py:119
#: src/handlers/llm/gpt4all_handler.py:153
#: src/handlers/llm/newelle_handler.py:27 src/utility/util.py:136
msgid "Message Streaming"
msgstr "संदेश स्ट्रीमिंग"

#: src/handlers/llm/custom_handler.py:20 src/handlers/llm/gemini_handler.py:120
#: src/handlers/llm/gpt4all_handler.py:153
#: src/handlers/llm/newelle_handler.py:28 src/utility/util.py:137
msgid "Gradually stream message output"
msgstr "धीरे-धीरे संदेश आउटपुट स्ट्रीम करें"
=======
#: src/window.py:506
#, fuzzy
msgid "Check out our Extensions!"
msgstr "एक्सटेंशन के लिए उपयोगकर्ता मार्गदर्शिका"

#: src/window.py:506
msgid "We have a lot of extensions for different things. Check it out!"
msgstr ""
>>>>>>> cbb441a3

#: src/window.py:507
#, fuzzy
msgid "Chat with documents!"
msgstr "अपने दस्तावेज़ों के साथ चैट करें"

#: src/window.py:507
msgid ""
"Add your documents to your documents folder and chat using the information "
"contained in them!"
msgstr ""

#: src/window.py:508
msgid "Surf the web!"
msgstr ""

#: src/window.py:508
msgid ""
"Enable web search to allow the LLM to surf the web and provide up to date "
"answers"
msgstr ""
<<<<<<< HEAD
"चैट सुझाव प्राप्त करने के लिए निष्पादित करने हेतु कमांड, {0} को चैट वाली JSON फ़ाइल से, "
"{1} को अतिरिक्त प्रॉम्प्ट से, {2} को उत्पन्न करने के लिए सुझावों की संख्या से बदल दिया "
"जाएगा। स्ट्रिंग्स के रूप में सुझावों वाली JSON सरणी लौटानी होगी"

#: src/handlers/llm/gemini_handler.py:94
msgid "API Key (required)"
msgstr "API कुंजी (आवश्यक)"
=======

#: src/window.py:509
msgid "Mini Window"
msgstr ""

#: src/window.py:509
msgid "Ask questions on the fly using the mini window mode"
msgstr ""

#: src/window.py:510
#, fuzzy
msgid "Text to Speech"
msgstr "टेक्स्ट टू स्पीच प्रोग्राम"

#: src/window.py:510
msgid "Nyarch Assistant supports text-to-speech! Enable it in the settings"
msgstr ""

#: src/window.py:511
#, fuzzy
msgid "Keyboard Shortcuts"
msgstr "कीबोर्ड शॉर्टकट"

#: src/window.py:511
#, fuzzy
msgid "Control Nyarch Assistant using Keyboard Shortcuts"
msgstr "कीबोर्ड शॉर्टकट"

#: src/window.py:512
#, fuzzy
msgid "Prompt Control"
msgstr "प्रॉम्प्ट नियंत्रण"

#: src/window.py:512
msgid ""
"Nyarch Assistant gives you 100% prompt control. Tune your prompts for your "
"use."
msgstr ""

#: src/window.py:513
#, fuzzy
msgid "Thread Editing"
msgstr "थ्रेड संपादन"

#: src/window.py:513
msgid "Check the programs and processes you run from Nyarch Assistant"
msgstr ""

#: src/window.py:514
#, fuzzy
msgid "Use any avatar model"
msgstr "एक कस्टम मॉडल का उपयोग करें"

#: src/window.py:514
msgid "Use any Live2D or LivePNG model"
msgstr ""

#: src/window.py:521
#, fuzzy
msgid "New Chat"
msgstr "नया टैब"

#: src/window.py:539
msgid "Provider Errror"
msgstr "प्रदाता त्रुटि"

#: src/window.py:595
#, fuzzy
msgid "Local Documents"
msgstr "स्थानीय मॉडल"

#: src/window.py:596 src/ui/settings.py:117
msgid "Long Term Memory"
msgstr "दीर्घकालिक मेमोरी"

#: src/window.py:597 src/constants.py:612
msgid "TTS"
msgstr ""

#: src/window.py:598 src/ui/settings.py:275
msgid "Command virtualization"
msgstr "कमांड वर्चुअलाइजेशन"

#: src/window.py:599
#, fuzzy
msgid "Web search"
msgstr "सुरक्षा सेटिंग्स सक्षम करें"

#: src/window.py:827
msgid "This provider does not have a model list"
msgstr "इस प्रदाता के पास मॉडल सूची नहीं है"

#: src/window.py:832
msgid " Models"
msgstr " मॉडल"

#: src/window.py:835
msgid "Search Models..."
msgstr "मॉडल खोजें..."

#: src/window.py:1096
msgid "Create new profile"
msgstr "नया प्रोफ़ाइल बनाएं"
>>>>>>> cbb441a3

#: src/window.py:1229
msgid "Could not recognize your voice"
msgstr "आपकी आवाज़ पहचानी नहीं जा सकी"

#: src/window.py:1266
msgid "Images"
msgstr ""

#: src/window.py:1270
msgid "LLM Supported Files"
msgstr ""

#: src/window.py:1278
msgid "RAG Supported files"
msgstr ""

#: src/window.py:1296
msgid "Supported Files"
msgstr ""

#: src/window.py:1300
msgid "All Files"
msgstr ""

#: src/window.py:1306
msgid "Attach file"
msgstr "फ़ाइल संलग्न करें"

#: src/window.py:1555 src/window.py:1781
msgid "File not found"
msgstr "फ़ाइल नहीं मिली"

#: src/window.py:1573
msgid "The file cannot be sent until the program is finished"
msgstr "प्रोग्राम समाप्त होने तक फ़ाइल नहीं भेजी जा सकती"

#: src/window.py:1595
msgid "The file is not recognized"
msgstr "फ़ाइल पहचानी नहीं गई है"

#: src/window.py:1662
msgid "Folder is Empty"
msgstr "फ़ोल्डर खाली है"

#: src/window.py:1802
msgid "You can no longer continue the message."
msgstr "आप अब संदेश जारी नहीं रख सकते।"

#: src/window.py:1827
msgid "You can no longer regenerate the message."
msgstr "आप अब संदेश को फिर से उत्पन्न नहीं कर सकते।"

#: src/window.py:1935
msgid "Chat is empty"
msgstr "चैट खाली है"

#: src/window.py:1964 src/controller.py:156
msgid "Chat "
msgstr "चैट "

#: src/window.py:2004
msgid "Chat is cleared"
msgstr "चैट साफ़ हो गया है"

#: src/window.py:2029
msgid "The message was canceled and deleted from history"
msgstr "संदेश रद्द कर दिया गया और इतिहास से हटा दिया गया"

#: src/window.py:2073
msgid "The message cannot be sent until the program is finished"
msgstr "प्रोग्राम समाप्त होने तक संदेश नहीं भेजा जा सकता"

<<<<<<< HEAD
#: src/handlers/llm/gemini_handler.py:131
#: src/handlers/llm/newelle_handler.py:18
#: src/handlers/llm/openai_handler.py:112
msgid "Privacy Policy"
msgstr "गोपनीयता नीति"

#: src/handlers/llm/gemini_handler.py:132
#: src/handlers/llm/newelle_handler.py:19
#: src/handlers/llm/openai_handler.py:112
msgid "Open privacy policy website"
msgstr "गोपनीयता नीति वेबसाइट खोलें"

#: src/handlers/llm/gemini_handler.py:135 src/handlers/llm/openai_handler.py:81
msgid "Advanced Parameters"
msgstr "उन्नत पैरामीटर"
=======
#: src/window.py:2999
msgid "You can't edit a message while the program is running."
msgstr "प्रोग्राम चलते समय आप संदेश संपादित नहीं कर सकते।"
>>>>>>> cbb441a3

#: src/window.py:3123
msgid "Prompt content"
msgstr "प्रॉम्प्ट सामग्री"

<<<<<<< HEAD
#: src/handlers/llm/gpt4all_handler.py:67
msgid "RAM Required: "
msgstr "RAM आवश्यक: "

#: src/handlers/llm/gpt4all_handler.py:68
msgid "Parameters: "
msgstr "पैरामीटर: "

#: src/handlers/llm/gpt4all_handler.py:69
msgid "Size: "
msgstr "आकार: "

#: src/handlers/llm/gpt4all_handler.py:154
msgid "Model to use"
msgstr "उपयोग करने के लिए मॉडल"

#: src/handlers/llm/gpt4all_handler.py:154
#: src/handlers/tts/elevenlabs_handler.py:25
msgid "Name of the model to use"
msgstr "उपयोग करने के लिए मॉडल का नाम"

#: src/handlers/llm/gpt4all_handler.py:155
#: src/handlers/llm/ollama_handler.py:170
msgid "Model Manager"
msgstr "मॉडल प्रबंधक"

#: src/handlers/llm/gpt4all_handler.py:155
#: src/handlers/llm/ollama_handler.py:170
msgid "List of models available"
msgstr "उपलब्ध मॉडलों की सूची"

#: src/handlers/llm/ollama_handler.py:174
msgid "Add custom model"
msgstr "कस्टम मॉडल जोड़ें"

#: src/handlers/llm/ollama_handler.py:175
msgid ""
"Add any model to this list by putting name:size\n"
"Or any gguf from hf with hf.co/username/model"
msgstr ""
"नाम:आकार डालकर इस सूची में कोई भी मॉडल जोड़ें\n"
"या hf.co/उपयोगकर्ता नाम/मॉडल के साथ hf से कोई भी gguf"

#: src/handlers/llm/openai_handler.py:81
msgid "Include parameters like Max Tokens, Top-P, Temperature, etc."
msgstr "अधिकतम टोकन, टॉप-पी, तापमान, आदि जैसे पैरामीटर शामिल करें।"
=======
#: src/window.py:3379
msgid ""
"The neural network has access to your computer and any data in this chat and "
"can run commands, be careful, we are not responsible for the neural network. "
"Do not share any sensitive information."
msgstr ""
"न्यूरल नेटवर्क के पास आपके कंप्यूटर और इस चैट के किसी भी डेटा तक पहुंच है और यह कमांड चला "
"सकता है, सावधान रहें, हम न्यूरल नेटवर्क के लिए जिम्मेदार नहीं हैं। कोई भी संवेदनशील जानकारी "
"साझा न करें।"
>>>>>>> cbb441a3

#: src/window.py:3408
msgid ""
"The neural network has access to any data in this chat, be careful, we are "
"not responsible for the neural network. Do not share any sensitive "
"information."
msgstr ""
"न्यूरल नेटवर्क के पास इस चैट में किसी भी डेटा तक पहुंच है, सावधान रहें, हम न्यूरल नेटवर्क के "
"लिए जिम्मेदार नहीं हैं। कोई भी संवेदनशील जानकारी साझा न करें।"

#: src/window.py:3455
msgid "Wrong folder path"
msgstr "गलत फ़ोल्डर पथ"

#: src/window.py:3488
msgid "Thread has not been completed, thread number: "
msgstr "थ्रेड पूरा नहीं हुआ है, थ्रेड संख्या: "

#: src/window.py:3497
msgid "Failed to open the folder"
msgstr "फ़ोल्डर खोलने में विफल"

#: src/utility/util.py:136 src/handlers/llm/gemini_handler.py:119
#: src/handlers/llm/gpt4all_handler.py:153
#: src/handlers/llm/custom_handler.py:20 src/handlers/llm/newelle_handler.py:27
msgid "Message Streaming"
msgstr "संदेश स्ट्रीमिंग"

<<<<<<< HEAD
#: src/handlers/llm/openai_handler.py:105
#: src/handlers/stt/whispercpp_handler.py:50
msgid "Temperature"
msgstr "तापमान"
=======
#: src/utility/util.py:137 src/handlers/llm/gemini_handler.py:120
#: src/handlers/llm/gpt4all_handler.py:153
#: src/handlers/llm/custom_handler.py:20 src/handlers/llm/newelle_handler.py:28
msgid "Gradually stream message output"
msgstr "धीरे-धीरे संदेश आउटपुट स्ट्रीम करें"
>>>>>>> cbb441a3

#: src/ui/widgets/tipscarousel.py:41
msgid "Nyarch Assistant Tips"
msgstr ""

#: src/ui/widgets/thinking.py:27
msgid "Thoughts"
msgstr ""

#: src/ui/widgets/thinking.py:28 src/ui/widgets/thinking.py:127
msgid "Expand to see details"
msgstr ""

#: src/ui/widgets/thinking.py:116
msgid "Thinking..."
msgstr ""

<<<<<<< HEAD
#: src/handlers/llm/openrouter_handler.py:14
#, fuzzy
msgid "Provider Sorting"
msgstr "प्रदाता त्रुटि"

#: src/handlers/llm/openrouter_handler.py:14
msgid "Choose providers based on pricing/throughput or latency"
msgstr "कीमत/थ्रूपुट या विलंबता के आधार पर प्रदाताओं को चुनें"

#: src/handlers/llm/openrouter_handler.py:14
msgid "Price"
msgstr "कीमत"

#: src/handlers/llm/openrouter_handler.py:14
msgid "Throughput"
msgstr "थ्रूपुट"

#: src/handlers/llm/openrouter_handler.py:14
msgid "Latency"
msgstr "विलंबता"

#: src/handlers/llm/openrouter_handler.py:15
#, fuzzy
msgid "Providers Order"
msgstr "प्रदाताओं का क्रम"

#: src/handlers/llm/openrouter_handler.py:15
msgid ""
"Add order of providers to use, names separated by a comma.\n"
"Empty to not specify"
msgstr ""
"उपयोग किए जाने वाले प्रदाताओं का क्रम जोड़ें, नामों को कॉमा से अलग करें।\n"
"निर्दिष्ट न करने के लिए खाली छोड़ें"

#: src/handlers/llm/openrouter_handler.py:16
msgid "Allow Fallbacks"
msgstr "फॉलबैक की अनुमति दें"

#: src/handlers/llm/openrouter_handler.py:16
msgid "Allow fallbacks to other providers"
msgstr "अन्य प्रदाताओं पर फॉलबैक की अनुमति दें"

#: src/handlers/rag/rag_handler.py:104
msgid "Index your documents"
msgstr "अपने दस्तावेज़ों को इंडेक्स करें"
=======
#: src/ui/widgets/thinking.py:117
msgid "The LLM is thinking... Expand to see thought process"
msgstr ""
>>>>>>> cbb441a3

#: src/ui/widgets/thinking.py:129
msgid "No thought process recorded"
msgstr ""

#: src/ui/widgets/profilerow.py:26
msgid "Select profile"
msgstr "प्रोफ़ाइल चुनें"

#: src/ui/widgets/profilerow.py:43 src/ui/profile.py:79
#, fuzzy
msgid "Edit Profile"
msgstr "प्रोफ़ाइल चुनें"

<<<<<<< HEAD
#: src/handlers/stt/googlesr_handler.py:14
msgid "API Key for Google SR, write 'default' to use the default one"
msgstr "गूगल SR के लिए API कुंजी, डिफ़ॉल्ट वाली का उपयोग करने के लिए 'default' लिखें"

#: src/handlers/stt/googlesr_handler.py:21
#: src/handlers/stt/groqsr_handler.py:29
#: src/handlers/stt/openaisr_handler.py:32
#: src/handlers/stt/whispercpp_handler.py:47
msgid "Language"
msgstr "भाषा"

#: src/handlers/stt/googlesr_handler.py:22
msgid "The language of the text to recgnize in IETF"
msgstr "IETF में पहचानने के लिए टेक्स्ट की भाषा"
=======
#: src/ui/widgets/profilerow.py:53
#, fuzzy
msgid "Delete Profile"
msgstr "प्रोफ़ाइल चुनें"

#: src/main.py:204
msgid "Terminal threads are still running in the background"
msgstr "टर्मिनल थ्रेड अभी भी पृष्ठभूमि में चल रहे हैं"

#: src/main.py:205
msgid "When you close the window, they will be automatically terminated"
msgstr "जब आप विंडो बंद करते हैं, तो वे स्वचालित रूप से समाप्त हो जाएंगे"

#: src/main.py:208
msgid "Cancel"
msgstr "रद्द करें"

#: src/main.py:209
msgid "Close"
msgstr "बंद करें"
>>>>>>> cbb441a3

#: src/main.py:245
msgid "Chat is rebooted"
msgstr "चैट रीबूट हो गया है"

#: src/main.py:250
msgid "Folder is rebooted"
msgstr "फ़ोल्डर रीबूट हो गया है"

#: src/main.py:255
msgid "Chat is created"
msgstr "चैट बन गया है"

#: src/ui/presentation.py:93
msgid "Welcome to Nyarch Assistant!"
msgstr ""

#: src/ui/presentation.py:94
#, fuzzy
msgid "Your ultimate AI Waifu assistant."
msgstr "आपका परम वर्चुअल असिस्टेंट।"

#: src/ui/presentation.py:98
msgid "Github Page"
msgstr "गिटहब पेज"

#: src/ui/presentation.py:105
msgid "Choose your favourite AI Language Model"
msgstr "अपना पसंदीदा AI भाषा मॉडल चुनें"

#: src/ui/presentation.py:106
#, fuzzy
msgid ""
"Nyarch Assistant can be used with mutiple models and providers!\n"
"<b>Note: It is strongly suggested to read the Guide to LLM page</b>"
msgstr ""
<<<<<<< HEAD
"वैकल्पिक: ट्रांसक्रिप्शन के लिए भाषा निर्दिष्ट करें। ISO 639-1 भाषा कोड का उपयोग करें (जैसे "
"अंग्रेजी के लिए \"en\", फ्रेंच के लिए \"fr\", आदि)। "

#: src/handlers/stt/sphinx_handler.py:19
msgid "Could not understand the audio"
msgstr "ऑडियो समझ नहीं आया"

#: src/handlers/stt/vosk_handler.py:17
msgid "Model Path"
msgstr "मॉडल पथ"

#: src/handlers/stt/vosk_handler.py:18
msgid "Absolute path to the VOSK model (unzipped)"
msgstr "VOSK मॉडल का पूर्ण पथ (अनज़िप किया हुआ)"

#: src/handlers/stt/whisper_handler.py:16
#: src/handlers/stt/whispercpp_handler.py:41
msgid "Name of the Whisper model"
msgstr "व्हिस्पर मॉडल का नाम"

#: src/handlers/stt/witai_handler.py:13
msgid "Server Access Token for wit.ai"
msgstr "wit.ai के लिए सर्वर एक्सेस टोकन"

#: src/handlers/stt/whispercpp_handler.py:47
#, fuzzy
msgid "Language of the recognition."
msgstr "IETF में पहचानने के लिए टेक्स्ट की भाषा"

#: src/handlers/stt/whispercpp_handler.py:48
#, fuzzy
msgid "Model Library"
msgstr "मॉडल प्रबंधक"

#: src/handlers/stt/whispercpp_handler.py:48
#, fuzzy
msgid "Manage Whisper models"
msgstr "व्हिस्पर मॉडल"

#: src/handlers/stt/whispercpp_handler.py:49
#, fuzzy
msgid "Advanced Settings"
msgstr "उन्नत LLM सेटिंग्स"

#: src/handlers/stt/whispercpp_handler.py:49
#, fuzzy
msgid "More advanced settings"
msgstr "उन्नत LLM सेटिंग्स"

#: src/handlers/stt/whispercpp_handler.py:50
#, fuzzy
msgid "Temperature to use"
msgstr "तापमान"

#: src/handlers/stt/whispercpp_handler.py:51
#, fuzzy
msgid "Prompt for the recognition"
msgstr "Groq स्पीच रिकग्निशन"

#: src/handlers/stt/whispercpp_handler.py:51
msgid "Prompt to use for the recognition"
msgstr ""

#: src/handlers/tts/custom_openai_tts.py:17
msgid "Endpoint"
msgstr "एंडपॉइंट"

#: src/handlers/tts/custom_openai_tts.py:17
msgid "Custom endpoint of the service to use"
msgstr "उपयोग करने के लिए सेवा का कस्टम एंडपॉइंट"

#: src/handlers/tts/custom_openai_tts.py:19
#: src/handlers/tts/elevenlabs_handler.py:17
#: src/handlers/tts/groq_tts_handler.py:33
#: src/handlers/tts/openai_tts_handler.py:19 src/handlers/tts/tts.py:37
#: src/ui/settings.py:126
msgid "Voice"
msgstr "आवाज़"

#: src/handlers/tts/custom_openai_tts.py:19
#: src/handlers/tts/groq_tts_handler.py:33
#: src/handlers/tts/openai_tts_handler.py:19
msgid "The voice to use"
msgstr "उपयोग करने के लिए आवाज़"

#: src/handlers/tts/custom_openai_tts.py:21
#: src/handlers/tts/openai_tts_handler.py:21
msgid "Instructions"
msgstr "निर्देश"

#: src/handlers/tts/custom_openai_tts.py:21
#: src/handlers/tts/openai_tts_handler.py:21
msgid ""
"Instructions for the voice generation. Leave it blank to avoid this field"
msgstr "आवाज़ पीढ़ी के लिए निर्देश। इस फ़ील्ड से बचने के लिए इसे खाली छोड़ दें"

#: src/handlers/tts/elevenlabs_handler.py:10
msgid "API Key for ElevenLabs"
msgstr "इलेवनलैब्स के लिए API कुंजी"

#: src/handlers/tts/elevenlabs_handler.py:18
msgid "Voice ID to use"
msgstr "उपयोग करने के लिए आवाज़ आईडी"

#: src/handlers/tts/elevenlabs_handler.py:32
msgid "Stability"
msgstr "स्थिरता"

#: src/handlers/tts/elevenlabs_handler.py:33
msgid "stability of the voice"
msgstr "आवाज़ की स्थिरता"

#: src/handlers/tts/elevenlabs_handler.py:42
msgid "Similarity boost"
msgstr "समानता बूस्ट"
=======
"न्युएल का उपयोग कई मॉडलों और प्रदाताओं के साथ किया जा सकता है!\n"
"<b>ध्यान दें: LLM के लिए गाइड पेज पढ़ने का पुरजोर सुझाव दिया जाता है</b>"
>>>>>>> cbb441a3

#: src/ui/presentation.py:110
msgid "Guide to LLM"
msgstr "LLM के लिए गाइड"

#: src/ui/presentation.py:117
msgid "Chat with your documents"
msgstr "अपने दस्तावेज़ों के साथ चैट करें"

#: src/ui/presentation.py:118
#, fuzzy
msgid ""
"Nyarch Assistant can retrieve relevant information from documents you send "
"in the chat or from your own files! Information relevant to your query will "
"be sent to the LLM."
msgstr ""
"न्युएल चैट में आपके द्वारा भेजे गए दस्तावेज़ों से या आपकी अपनी फ़ाइलों से प्रासंगिक जानकारी "
"प्राप्त कर सकता है! आपकी क्वेरी से संबंधित जानकारी LLM को भेजी जाएगी।"

#: src/ui/presentation.py:124
#, fuzzy
msgid "Choose your favourite Voice configuration"
msgstr "अपना पसंदीदा AI भाषा मॉडल चुनें"

#: src/ui/presentation.py:125
msgid ""
"You can speak to Nyarch Assistant! Use any TTS/STT provider in any language, "
"with translation support!"
msgstr ""

#: src/ui/presentation.py:132
#, fuzzy
msgid ""
"You can extend Nyarch Assistant's functionalities using extensions! They are "
"easy to make and to install!"
msgstr "आप एक्सटेंशन का उपयोग करके न्युएल की कार्यात्मकताओं का विस्तार कर सकते हैं!"

#: src/ui/presentation.py:136
msgid "Download extensions"
msgstr "एक्सटेंशन डाउनलोड करें"

#: src/ui/presentation.py:143
msgid "Pay attention!"
msgstr ""

#: src/ui/presentation.py:144
msgid ""
"Nyarch Assistant can run commands on your system! By enabling command "
"virtualization, you will only run commands inside the flatpak environment, "
"avoiding to create damages to your system.\n"
"\n"
" <b>Pay attention on what you run! Commands generated might harm your system!"
"</b>"
msgstr ""

#: src/ui/presentation.py:152
msgid "Permission Error"
msgstr "अनुमति त्रुटि"

#: src/ui/presentation.py:153
#, fuzzy
msgid ""
"nyarchassistant does not have enough permissions to run commands on your "
"system."
msgstr "न्युएल के पास आपके सिस्टम पर कमांड चलाने के लिए पर्याप्त अनुमतियाँ नहीं हैं।"

#: src/ui/presentation.py:164
msgid "Begin using the app"
msgstr "ऐप का उपयोग शुरू करें"

#: src/ui/presentation.py:169
msgid "Start chatting"
msgstr "चैटिंग शुरू करें"

#: src/ui/thread_editing.py:36
msgid "No threads are running"
msgstr "कोई थ्रेड नहीं चल रहा है"

#: src/ui/thread_editing.py:42
msgid "Thread number: "
msgstr "थ्रेड संख्या: "

#: src/ui/profile.py:33 src/window.py:112
msgid "Settings"
msgstr "सेटिंग्स"

#: src/ui/profile.py:53
msgid "Profile Name"
msgstr ""

#: src/ui/profile.py:58
#, fuzzy
msgid "Copied Settings"
msgstr "सेटिंग्स"

#: src/ui/profile.py:58
#, fuzzy
msgid "Settings that will be copied to the new profile"
msgstr "वर्तमान प्रोफ़ाइल की सेटिंग्स को नए में कॉपी किया जाएगा"

#: src/ui/profile.py:70
#, fuzzy
msgid "Create Profile"
msgstr "नया प्रोफ़ाइल बनाएं"

#: src/ui/profile.py:72 src/ui/profile.py:74 src/ui/profile.py:129
msgid "Import Profile"
msgstr ""

#: src/ui/profile.py:79 src/ui/widgets/profilerow.py:43
#, fuzzy
msgid "Edit Profile"
msgstr "प्रोफ़ाइल चुनें"

#: src/ui/profile.py:84 src/ui/profile.py:99 src/ui/profile.py:123
msgid "Export Profile"
msgstr ""

#: src/ui/profile.py:87
msgid "Export Passwords"
msgstr ""

#: src/ui/profile.py:87
msgid "Also export password-like fields"
msgstr ""

#: src/ui/profile.py:89
msgid "Export Propic"
msgstr ""

#: src/ui/profile.py:89
#, fuzzy
msgid "Also export the profile picture"
msgstr "प्रोफ़ाइल चित्र सेट करें"

#: src/ui/profile.py:109
#, fuzzy
msgid "Create"
msgstr "एक चैट बनाएं"

#: src/ui/profile.py:109
msgid "Apply"
msgstr ""

#: src/ui/profile.py:116
msgid "The settings of the current profile will be copied into the new one"
msgstr "वर्तमान प्रोफ़ाइल की सेटिंग्स को नए में कॉपी किया जाएगा"

#: src/ui/profile.py:122 src/ui/profile.py:128
#, fuzzy
msgid "Newelle Profiles"
msgstr "न्युएल"

#: src/ui/profile.py:123
msgid "Export"
msgstr ""

#: src/ui/profile.py:129
msgid "Import"
msgstr ""

#: src/ui/profile.py:197
msgid "Set profile picture"
msgstr "प्रोफ़ाइल चित्र सेट करें"

<<<<<<< HEAD
#: src/ui/thread_editing.py:6 src/window.py:110
msgid "Thread editing"
msgstr "थ्रेड संपादन"
=======
#: src/translator.py:67 src/handlers/translator/customtr_handler.py:17
#: src/handlers/stt/custom_handler.py:13 src/handlers/tts/custom_handler.py:22
msgid "Command to execute"
msgstr "निष्पादित करने के लिए कमांड"
>>>>>>> cbb441a3

#: src/translator.py:68 src/handlers/translator/customtr_handler.py:18
#, fuzzy, python-brace-format
msgid "{0} will be replaced with the text to translate"
msgstr "{0} को मॉडल के पूर्ण पथ से बदल दिया जाएगा"

<<<<<<< HEAD
#: src/ui/thread_editing.py:42
msgid "Thread number: "
msgstr "थ्रेड संख्या: "

#: src/ui/widgets/profilerow.py:26
msgid "Select profile"
msgstr "प्रोफ़ाइल चुनें"

#: src/ui/widgets/profilerow.py:53
#, fuzzy
msgid "Delete Profile"
msgstr "प्रोफ़ाइल चुनें"

#: src/ui/widgets/thinking.py:27
msgid "Thoughts"
msgstr "विचार"

#: src/ui/widgets/thinking.py:28 src/ui/widgets/thinking.py:127
msgid "Expand to see details"
msgstr "विवरण देखने के लिए विस्तार करें"

#: src/ui/widgets/thinking.py:116
msgid "Thinking..."
msgstr "सोच रहा है..."

#: src/ui/widgets/thinking.py:117
msgid "The LLM is thinking... Expand to see thought process"
msgstr "एलएलएम सोच रहा है... विचार प्रक्रिया देखने के लिए विस्तार करें"

#: src/ui/widgets/thinking.py:129
msgid "No thought process recorded"
msgstr "कोई विचार प्रक्रिया दर्ज नहीं की गई है"

#: src/ui/widgets/tipscarousel.py:41
#, fuzzy
msgid "Newelle Tips"
msgstr "न्युएल"

#: src/ui/extension.py:17 src/ui/presentation.py:131 src/constants.py:489
#: src/window.py:111
msgid "Extensions"
msgstr "एक्सटेंशन"

#: src/ui/extension.py:50
#, fuzzy
msgid "Installed Extensions"
msgstr "एक्सटेंशन"

#: src/ui/extension.py:85
msgid "User guide to Extensions"
msgstr "एक्सटेंशन के लिए उपयोगकर्ता मार्गदर्शिका"

#: src/ui/extension.py:88
msgid "Download new Extensions"
msgstr "नए एक्सटेंशन डाउनलोड करें"

#: src/ui/extension.py:91
msgid "Install extension from file..."
msgstr "फ़ाइल से एक्सटेंशन स्थापित करें..."

#: src/ui/mini_window.py:9 data/io.github.qwersyk.Newelle.appdata.xml.in:7
#: data/io.github.qwersyk.Newelle.desktop.in:2
msgid "Newelle"
msgstr "न्युएल"

#: src/ui/mini_window.py:20
msgid "Chat is opened in mini window"
msgstr "चैट मिनी विंडो में खोला गया है"

#: src/ui/presentation.py:93
msgid "Welcome to Newelle"
msgstr "न्युएल में आपका स्वागत है"

#: src/ui/presentation.py:94
msgid "Your ultimate virtual assistant."
msgstr "आपका परम वर्चुअल असिस्टेंट।"

#: src/ui/presentation.py:98
msgid "Github Page"
msgstr "गिटहब पेज"

#: src/ui/presentation.py:105
msgid "Choose your favourite AI Language Model"
msgstr "अपना पसंदीदा AI भाषा मॉडल चुनें"

#: src/ui/presentation.py:106
msgid ""
"Newelle can be used with mutiple models and providers!\n"
"<b>Note: It is strongly suggested to read the Guide to LLM page</b>"
msgstr ""
"न्युएल का उपयोग कई मॉडलों और प्रदाताओं के साथ किया जा सकता है!\n"
"<b>ध्यान दें: LLM के लिए गाइड पेज पढ़ने का पुरजोर सुझाव दिया जाता है</b>"

#: src/ui/presentation.py:110
msgid "Guide to LLM"
msgstr "LLM के लिए गाइड"

#: src/ui/presentation.py:117
msgid "Chat with your documents"
msgstr "अपने दस्तावेज़ों के साथ चैट करें"

#: src/ui/presentation.py:118
msgid ""
"Newelle can retrieve relevant information from documents you send in the "
"chat or from your own files! Information relevant to your query will be sent "
"to the LLM."
msgstr ""
"न्युएल चैट में आपके द्वारा भेजे गए दस्तावेज़ों से या आपकी अपनी फ़ाइलों से प्रासंगिक जानकारी "
"प्राप्त कर सकता है! आपकी क्वेरी से संबंधित जानकारी LLM को भेजी जाएगी।"

#: src/ui/presentation.py:124 src/ui/settings.py:234 src/window.py:604
msgid "Command virtualization"
msgstr "कमांड वर्चुअलाइजेशन"

#: src/ui/presentation.py:125
msgid ""
"Newelle can be used to run commands on your system, but pay attention at "
"what you run! <b>The LLM is not under our control, so it might generate "
"malicious code!</b>\n"
"By default, your commands will be <b>virtualized in the Flatpak environment</"
"b>, but pay attention!"
msgstr ""
"न्युएल का उपयोग आपके सिस्टम पर कमांड चलाने के लिए किया जा सकता है, लेकिन ध्यान दें कि आप "
"क्या चलाते हैं! <b>LLM हमारे नियंत्रण में नहीं है, इसलिए यह दुर्भावनापूर्ण कोड उत्पन्न कर "
"सकता है!</b>\n"
"डिफ़ॉल्ट रूप से, आपके कमांड <b>फ्लैटपैक वातावरण में वर्चुअलाइज्ड</b> होंगे, लेकिन ध्यान दें!"

#: src/ui/presentation.py:132
msgid "You can extend Newelle's functionalities using extensions!"
msgstr "आप एक्सटेंशन का उपयोग करके न्युएल की कार्यात्मकताओं का विस्तार कर सकते हैं!"

#: src/ui/presentation.py:136
msgid "Download extensions"
msgstr "एक्सटेंशन डाउनलोड करें"

#: src/ui/presentation.py:146
msgid "Permission Error"
msgstr "अनुमति त्रुटि"

#: src/ui/presentation.py:147
msgid ""
"Newelle does not have enough permissions to run commands on your system."
msgstr "न्युएल के पास आपके सिस्टम पर कमांड चलाने के लिए पर्याप्त अनुमतियाँ नहीं हैं।"

#: src/ui/presentation.py:158
msgid "Begin using the app"
msgstr "ऐप का उपयोग शुरू करें"

#: src/ui/presentation.py:163
msgid "Start chatting"
msgstr "चैटिंग शुरू करें"

#: src/ui/settings.py:44 src/constants.py:499
=======
#: src/ui/settings.py:56 src/constants.py:657
>>>>>>> cbb441a3
msgid "General"
msgstr "सामान्य"

#: src/ui/settings.py:57 src/constants.py:607
msgid "LLM"
msgstr "LLM"

#: src/ui/settings.py:58 src/constants.py:662
msgid "Prompts"
msgstr "प्रॉम्प्ट"

#: src/ui/settings.py:59
msgid "Knowledge"
msgstr ""

#: src/ui/settings.py:60 src/ui/settings.py:179 src/constants.py:622
msgid "Avatar"
msgstr ""

#: src/ui/settings.py:64
msgid "Language Model"
msgstr "भाषा मॉडल"

#: src/ui/settings.py:74 src/ui/settings.py:95
msgid "Other LLMs"
msgstr "अन्य LLMs"

#: src/ui/settings.py:74 src/ui/settings.py:95
msgid "Other available LLM providers"
msgstr "अन्य उपलब्ध LLM प्रदाता"

#: src/ui/settings.py:85
msgid "Advanced LLM Settings"
msgstr "उन्नत LLM सेटिंग्स"

#: src/ui/settings.py:89
msgid "Secondary Language Model"
msgstr "द्वितीयक भाषा मॉडल"

#: src/ui/settings.py:89
#, fuzzy
msgid ""
"Model used for secondary tasks, like offers, chat name and memory generation"
msgstr ""
"ऑफ़र, चैट नाम और मेमोरी जनरेशन जैसे द्वितीयक कार्यों के लिए उपयोग किया जाने वाला मॉडल"

#: src/ui/settings.py:106
msgid "Embedding Model"
msgstr "एम्बेडिंग मॉडल"

#: src/ui/settings.py:106
msgid ""
"Embedding is used to trasform text into vectors. Used by Long Term Memory "
"and RAG. Changing it might require you to re-index documents or reset memory."
msgstr ""
"एम्बेडिंग का उपयोग टेक्स्ट को वेक्टर में बदलने के लिए किया जाता है। दीर्घकालिक मेमोरी और "
"RAG द्वारा उपयोग किया जाता है। इसे बदलने पर आपको दस्तावेज़ों को फिर से इंडेक्स करने या "
"मेमोरी रीसेट करने की आवश्यकता हो सकती है।"

<<<<<<< HEAD
#: src/ui/settings.py:102 src/window.py:602
msgid "Long Term Memory"
msgstr "दीर्घकालिक मेमोरी"

#: src/ui/settings.py:102
=======
#: src/ui/settings.py:117
>>>>>>> cbb441a3
msgid "Keep memory of old conversations"
msgstr "पुरानी बातचीत की मेमोरी रखें"

#: src/ui/settings.py:129 src/constants.py:541
msgid "Web Search"
msgstr ""

#: src/ui/settings.py:129
msgid "Search information on the Web"
msgstr ""

#: src/ui/settings.py:141 src/handlers/tts/custom_openai_tts.py:19
#: src/handlers/tts/tts.py:37 src/handlers/tts/openai_tts_handler.py:19
#: src/handlers/tts/groq_tts_handler.py:33
#: src/handlers/tts/elevenlabs_handler.py:17
msgid "Voice"
msgstr "आवाज़"

#: src/ui/settings.py:145
msgid "Text To Speech Program"
msgstr "टेक्स्ट टू स्पीच प्रोग्राम"

#: src/ui/settings.py:145
msgid "Choose which text to speech to use"
msgstr "चुनें कि किस टेक्स्ट टू स्पीच का उपयोग करना है"

#: src/ui/settings.py:158
msgid "Translator program"
msgstr ""

#: src/ui/settings.py:158
msgid "Translate the output of the LLM before passing it to the TTS Program"
msgstr ""

#: src/ui/settings.py:166
msgid "Speech To Text Engine"
msgstr "स्पीच टू टेक्स्ट इंजन"

#: src/ui/settings.py:166
msgid "Choose which speech recognition engine you want"
msgstr "चुनें कि आप कौन सा स्पीच रिकग्निशन इंजन चाहते हैं"

#: src/ui/settings.py:174
msgid "Automatic Speech To Text"
msgstr "स्वचालित स्पीच टू टेक्स्ट"

#: src/ui/settings.py:174
msgid "Automatically restart speech to text at the end of a text/TTS"
msgstr "टेक्स्ट/TTS के अंत में स्वचालित रूप से स्पीच टू टेक्स्ट पुनरारंभ करें"

#: src/ui/settings.py:183
msgid "Avatar model"
msgstr ""

#: src/ui/settings.py:183
#, fuzzy
msgid "Choose which avatar model to choose"
msgstr "चुनें कि किस टेक्स्ट टू स्पीच का उपयोग करना है"

#: src/ui/settings.py:192
#, fuzzy
msgid "Smart Prompt"
msgstr "कस्टम प्रॉम्प्ट"

#: src/ui/settings.py:196
msgid "Smart Prompt selector"
msgstr ""

#: src/ui/settings.py:196
msgid "Give extra context on Nyarch Linux based on your prompt"
msgstr ""

#: src/ui/settings.py:205
msgid "Prompt control"
msgstr "प्रॉम्प्ट नियंत्रण"

#: src/ui/settings.py:210
msgid "Interface"
msgstr "इंटरफ़ेस"

#: src/ui/settings.py:213
msgid "Interface Size"
msgstr "इंटरफ़ेस आकार"

#: src/ui/settings.py:213
msgid "Adjust the size of the interface"
msgstr "इंटरफ़ेस के आकार को समायोजित करें"

<<<<<<< HEAD
#: src/ui/settings.py:171
msgid "Editor color scheme"
msgstr ""

#: src/ui/settings.py:171
msgid "Change the color scheme of the editor and codeblocks"
msgstr ""

#: src/ui/settings.py:178
msgid "Hidden files"
msgstr "छिपी हुई फ़ाइलें"

#: src/ui/settings.py:178
msgid "Show hidden files"
msgstr "छिपी हुई फ़ाइलें दिखाएं"

#: src/ui/settings.py:184
=======
#: src/ui/settings.py:222
msgid "Hidden files"
msgstr "छिपी हुई फ़ाइलें"

#: src/ui/settings.py:222
msgid "Show hidden files"
msgstr "छिपी हुई फ़ाइलें दिखाएं"

#: src/ui/settings.py:228
>>>>>>> cbb441a3
msgid "Send with ENTER"
msgstr ""

<<<<<<< HEAD
#: src/ui/settings.py:184
=======
#: src/ui/settings.py:228
>>>>>>> cbb441a3
msgid ""
"If enabled, messages will be sent with ENTER, to go to a new line use "
"CTRL+ENTER. If disabled, messages will be sent with SHIFT+ENTER, and newline "
"with enter"
msgstr ""

<<<<<<< HEAD
#: src/ui/settings.py:190
msgid "Remove thinking from history"
msgstr "इतिहास से सोच हटा दें"

#: src/ui/settings.py:190
=======
#: src/ui/settings.py:234
msgid "Remove thinking from history"
msgstr "इतिहास से सोच हटा दें"

#: src/ui/settings.py:234
>>>>>>> cbb441a3
msgid ""
"Do not send old thinking blocks for reasoning models in order to reduce "
"token usage"
msgstr "टोकन उपयोग को कम करने के लिए तर्क मॉडल के लिए पुराने सोच ब्लॉक न भेजें"

<<<<<<< HEAD
#: src/ui/settings.py:196
msgid "Display LaTeX"
msgstr "LaTeX प्रदर्शित करें"

#: src/ui/settings.py:196
msgid "Display LaTeX formulas in chat"
msgstr "चैट में LaTeX सूत्र प्रदर्शित करें"

#: src/ui/settings.py:202
msgid "Reverse Chat Order"
msgstr "चैट क्रम उलटें"

#: src/ui/settings.py:202
msgid "Show most recent chats on top in chat list (change chat to apply)"
msgstr "चैट सूची में सबसे हालिया चैट शीर्ष पर दिखाएं (लागू करने के लिए चैट बदलें)"

#: src/ui/settings.py:208
msgid "Automatically Generate Chat Names"
msgstr "स्वचालित रूप से चैट नाम उत्पन्न करें"

#: src/ui/settings.py:208
msgid "Generate chat names automatically after the first two messages"
msgstr "पहले दो संदेशों के बाद स्वचालित रूप से चैट नाम उत्पन्न करें"

#: src/ui/settings.py:214
msgid "Number of offers"
msgstr "ऑफ़र की संख्या"

#: src/ui/settings.py:214
msgid "Number of message suggestions to send to chat "
msgstr "चैट पर भेजने के लिए संदेश सुझावों की संख्या "

#: src/ui/settings.py:221
msgid "Username"
msgstr "उपयोगकर्ता नाम"

#: src/ui/settings.py:221
=======
#: src/ui/settings.py:240
msgid "Display LaTeX"
msgstr "LaTeX प्रदर्शित करें"

#: src/ui/settings.py:240
msgid "Display LaTeX formulas in chat"
msgstr "चैट में LaTeX सूत्र प्रदर्शित करें"

#: src/ui/settings.py:246
msgid "Reverse Chat Order"
msgstr "चैट क्रम उलटें"

#: src/ui/settings.py:246
msgid "Show most recent chats on top in chat list (change chat to apply)"
msgstr "चैट सूची में सबसे हालिया चैट शीर्ष पर दिखाएं (लागू करने के लिए चैट बदलें)"

#: src/ui/settings.py:252
msgid "Automatically Generate Chat Names"
msgstr "स्वचालित रूप से चैट नाम उत्पन्न करें"

#: src/ui/settings.py:252
msgid "Generate chat names automatically after the first two messages"
msgstr "पहले दो संदेशों के बाद स्वचालित रूप से चैट नाम उत्पन्न करें"

#: src/ui/settings.py:258
msgid "Number of offers"
msgstr "ऑफ़र की संख्या"

#: src/ui/settings.py:258
msgid "Number of message suggestions to send to chat "
msgstr "चैट पर भेजने के लिए संदेश सुझावों की संख्या "

#: src/ui/settings.py:265
msgid "Username"
msgstr "उपयोगकर्ता नाम"

#: src/ui/settings.py:265
>>>>>>> cbb441a3
#, python-brace-format
msgid ""
"Change the label that appears before your message\n"
"This information is not sent to the LLM by default\n"
"You can add it to a prompt using the {USER} variable"
msgstr ""
"आपके संदेश से पहले दिखाई देने वाला लेबल बदलें\n"
"यह जानकारी डिफ़ॉल्ट रूप से LLM को नहीं भेजी जाती है\n"
"आप इसे {USER} वेरिएबल का उपयोग करके प्रॉम्प्ट में जोड़ सकते हैं"

<<<<<<< HEAD
#: src/ui/settings.py:231
msgid "Neural Network Control"
msgstr "न्यूरल नेटवर्क नियंत्रण"

#: src/ui/settings.py:234
msgid "Run commands in a virtual machine"
msgstr "वर्चुअल मशीन में कमांड चलाएं"

#: src/ui/settings.py:247
msgid "External Terminal"
msgstr "बाहरी टर्मिनल"

#: src/ui/settings.py:247
msgid "Choose the external terminal where to run the console commands"
msgstr "वह बाहरी टर्मिनल चुनें जहां कंसोल कमांड चलाना है"

#: src/ui/settings.py:256
msgid "Program memory"
msgstr "प्रोग्राम मेमोरी"

#: src/ui/settings.py:256
msgid "How long the program remembers the chat "
msgstr "प्रोग्राम चैट को कितनी देर तक याद रखता है "

#: src/ui/settings.py:276
msgid "Auto-run commands"
msgstr "स्वतः-रन कमांड"

#: src/ui/settings.py:276
msgid "Commands that the bot will write will automatically run"
msgstr "बॉट द्वारा लिखे जाने वाले कमांड स्वचालित रूप से चलेंगे"

#: src/ui/settings.py:279
msgid "Max number of commands"
msgstr "कमांड की अधिकतम संख्या"

#: src/ui/settings.py:279
=======
#: src/ui/settings.py:272
msgid "Neural Network Control"
msgstr "न्यूरल नेटवर्क नियंत्रण"

#: src/ui/settings.py:275
msgid "Run commands in a virtual machine"
msgstr "वर्चुअल मशीन में कमांड चलाएं"

#: src/ui/settings.py:288
msgid "External Terminal"
msgstr "बाहरी टर्मिनल"

#: src/ui/settings.py:288
msgid "Choose the external terminal where to run the console commands"
msgstr "वह बाहरी टर्मिनल चुनें जहां कंसोल कमांड चलाना है"

#: src/ui/settings.py:297
msgid "Program memory"
msgstr "प्रोग्राम मेमोरी"

#: src/ui/settings.py:297
msgid "How long the program remembers the chat "
msgstr "प्रोग्राम चैट को कितनी देर तक याद रखता है "

#: src/ui/settings.py:318
msgid "Auto-run commands"
msgstr "स्वतः-रन कमांड"

#: src/ui/settings.py:318
msgid "Commands that the bot will write will automatically run"
msgstr "बॉट द्वारा लिखे जाने वाले कमांड स्वचालित रूप से चलेंगे"

#: src/ui/settings.py:321
msgid "Max number of commands"
msgstr "कमांड की अधिकतम संख्या"

#: src/ui/settings.py:321
>>>>>>> cbb441a3
msgid ""
"Maximum number of commands that the bot will write after a single user "
"request"
msgstr "एकल उपयोगकर्ता अनुरोध के बाद बॉट द्वारा लिखे जाने वाले कमांड की अधिकतम संख्या"

<<<<<<< HEAD
#: src/ui/settings.py:310
msgid "Browser"
msgstr ""

#: src/ui/settings.py:310
msgid "Settings for the browser"
msgstr ""

#: src/ui/settings.py:315
msgid "Use external browser"
msgstr ""

#: src/ui/settings.py:315
msgid "Use an external browser to open links instead of integrated one"
msgstr ""

#: src/ui/settings.py:322
msgid "Persist browser session"
msgstr ""

#: src/ui/settings.py:322
msgid ""
"Persist browser session between restarts. Turning this off requires "
"restarting the program"
msgstr ""

#: src/ui/settings.py:327
#, fuzzy
msgid "Delete browser data"
msgstr "प्रोफ़ाइल चुनें"

#: src/ui/settings.py:327
msgid "Delete browser session and data"
msgstr ""

#: src/ui/settings.py:328 src/ui/explorer.py:355 src/ui/explorer.py:491
#, fuzzy
msgid "Delete"
msgstr "प्रोफ़ाइल चुनें"

#: src/ui/settings.py:334
msgid "Initial browser page"
msgstr ""

#: src/ui/settings.py:334
msgid "The page where the browser will start"
msgstr ""

#: src/ui/settings.py:341
#, fuzzy
msgid "Search string"
msgstr "सुरक्षा सेटिंग्स सक्षम करें"

#: src/ui/settings.py:341
#, python-format
msgid "The search string used in the browser, %s is replaced with the query"
msgstr ""

#: src/ui/settings.py:362
msgid "Document Sources (RAG)"
msgstr "दस्तावेज़ स्रोत (RAG)"

#: src/ui/settings.py:362
msgid "Include content from your documents in the responses"
msgstr "प्रतिक्रियाओं में अपने दस्तावेज़ों से सामग्री शामिल करें"

#: src/ui/settings.py:363
msgid "Document Analyzer"
msgstr "दस्तावेज़ विश्लेषक"

#: src/ui/settings.py:363
=======
#: src/ui/settings.py:360
msgid "Document Sources (RAG)"
msgstr "दस्तावेज़ स्रोत (RAG)"

#: src/ui/settings.py:360
msgid "Include content from your documents in the responses"
msgstr "प्रतिक्रियाओं में अपने दस्तावेज़ों से सामग्री शामिल करें"

#: src/ui/settings.py:361
msgid "Document Analyzer"
msgstr "दस्तावेज़ विश्लेषक"

#: src/ui/settings.py:361
>>>>>>> cbb441a3
msgid ""
"The document analyzer uses multiple techniques to extract relevant "
"information about your documents"
msgstr ""
"दस्तावेज़ विश्लेषक आपके दस्तावेज़ों के बारे में प्रासंगिक जानकारी निकालने के लिए कई तकनीकों का "
"उपयोग करता है"

<<<<<<< HEAD
#: src/ui/settings.py:374
msgid "Read documents if unsupported"
msgstr "यदि असमर्थित हो तो दस्तावेज़ पढ़ें"

#: src/ui/settings.py:374
=======
#: src/ui/settings.py:372
msgid "Read documents if unsupported"
msgstr "यदि असमर्थित हो तो दस्तावेज़ पढ़ें"

#: src/ui/settings.py:372
>>>>>>> cbb441a3
msgid ""
"If the LLM does not support reading documents, relevant information about "
"documents sent in the chat will be given to the LLM using your Document "
"Analyzer."
msgstr ""
"यदि LLM दस्तावेज़ पढ़ने का समर्थन नहीं करता है, तो चैट में भेजे गए दस्तावेज़ों के बारे में "
"प्रासंगिक जानकारी आपके दस्तावेज़ विश्लेषक का उपयोग करके LLM को दी जाएगी।"

<<<<<<< HEAD
#: src/ui/settings.py:378
=======
#: src/ui/settings.py:376
>>>>>>> cbb441a3
msgid "Maximum tokens for RAG"
msgstr ""

<<<<<<< HEAD
#: src/ui/settings.py:378
=======
#: src/ui/settings.py:376
>>>>>>> cbb441a3
msgid ""
"The maximum amount of tokens to be used for RAG. If the documents do not "
"exceed this token count,\n"
"dump all of them in the context"
msgstr ""

<<<<<<< HEAD
#: src/ui/settings.py:395
msgid "Document Folder"
msgstr "दस्तावेज़ फ़ोल्डर"

#: src/ui/settings.py:395
=======
#: src/ui/settings.py:393
msgid "Document Folder"
msgstr "दस्तावेज़ फ़ोल्डर"

#: src/ui/settings.py:393
>>>>>>> cbb441a3
msgid ""
"Put the documents you want to query in your document folder. The document "
"analyzer will find relevant information in them if this option is enabled"
msgstr ""
"जिन दस्तावेज़ों से आप क्वेरी करना चाहते हैं उन्हें अपने दस्तावेज़ फ़ोल्डर में डालें। यदि यह विकल्प "
"सक्षम है तो दस्तावेज़ विश्लेषक उनमें प्रासंगिक जानकारी ढूंढेगा"

<<<<<<< HEAD
#: src/ui/settings.py:398
msgid "Put all the documents you want to index in this folder"
msgstr "उन सभी दस्तावेज़ों को जिन्हें आप इंडेक्स करना चाहते हैं, इस फ़ोल्डर में डालें"

#: src/ui/settings.py:434
msgid "Silence threshold"
msgstr "मौन सीमा"

#: src/ui/settings.py:434
=======
#: src/ui/settings.py:396
msgid "Put all the documents you want to index in this folder"
msgstr "उन सभी दस्तावेज़ों को जिन्हें आप इंडेक्स करना चाहते हैं, इस फ़ोल्डर में डालें"

#: src/ui/settings.py:432
msgid "Silence threshold"
msgstr "मौन सीमा"

#: src/ui/settings.py:432
>>>>>>> cbb441a3
msgid ""
"Silence threshold in seconds, percentage of the volume to be considered "
"silence"
msgstr "सेकंड में मौन सीमा, मौन माने जाने वाले वॉल्यूम का प्रतिशत"

<<<<<<< HEAD
#: src/ui/settings.py:447
msgid "Silence time"
msgstr "मौन समय"

#: src/ui/settings.py:447
msgid "Silence time in seconds before recording stops automatically"
msgstr "रिकॉर्डिंग स्वचालित रूप से बंद होने से पहले सेकंड में मौन समय"

#: src/ui/settings.py:1017
msgid "Not enough permissions"
msgstr "पर्याप्त अनुमतियाँ नहीं"

#: src/ui/settings.py:1021
=======
#: src/ui/settings.py:445
msgid "Silence time"
msgstr "मौन समय"

#: src/ui/settings.py:445
msgid "Silence time in seconds before recording stops automatically"
msgstr "रिकॉर्डिंग स्वचालित रूप से बंद होने से पहले सेकंड में मौन समय"

#: src/ui/settings.py:1022
msgid "Not enough permissions"
msgstr "पर्याप्त अनुमतियाँ नहीं"

#: src/ui/settings.py:1026
#, fuzzy
>>>>>>> cbb441a3
msgid ""
"Nyarch Assistant does not have enough permissions to run commands on your "
"system, please run the following command"
msgstr ""
"न्युएल के पास आपके सिस्टम पर कमांड चलाने के लिए पर्याप्त अनुमतियाँ नहीं हैं, कृपया निम्न कमांड "
"चलाएँ"

<<<<<<< HEAD
#: src/ui/settings.py:1022
msgid "Understood"
msgstr "समझ गया"

#: src/ui/shortcuts.py:6
msgid "Help"
msgstr "मदद"
=======
#: src/ui/settings.py:1027
msgid "Understood"
msgstr "समझ गया"

#: src/ui/mini_window.py:9
msgid "Nyarch Linux"
msgstr ""

#: src/ui/mini_window.py:20
msgid "Chat is opened in mini window"
msgstr "चैट मिनी विंडो में खोला गया है"

#: src/smart_prompt.py:95 src/handlers/smart_prompt/smart_prompt.py:95
#, fuzzy
msgid "Model Dimension"
msgstr "एक्सटेंशन डाउनलोड करें"

#: src/smart_prompt.py:96 src/handlers/smart_prompt/smart_prompt.py:96
msgid "Use bigger models for bigger accuracy less than 100MB"
msgstr ""

#: src/ui/extension.py:51
#, fuzzy
msgid "Installed Extensions"
msgstr "एक्सटेंशन"

#: src/ui/extension.py:86
msgid "User guide to Extensions"
msgstr "एक्सटेंशन के लिए उपयोगकर्ता मार्गदर्शिका"

#: src/ui/extension.py:89
msgid "Download new Extensions"
msgstr "नए एक्सटेंशन डाउनलोड करें"

#: src/ui/extension.py:92
msgid "Install extension from file..."
msgstr ""
>>>>>>> cbb441a3

#: src/ui/shortcuts.py:12
msgid "Shortcuts"
msgstr "शॉर्टकट"

#: src/ui/shortcuts.py:13
msgid "Reload chat"
msgstr "चैट रीलोड करें"

#: src/ui/shortcuts.py:14
msgid "Reload folder"
msgstr "फ़ोल्डर रीलोड करें"

#: src/ui/shortcuts.py:15
msgid "New tab"
msgstr "नया टैब"

#: src/ui/shortcuts.py:16
msgid "Paste Image"
msgstr "छवि पेस्ट करें"

#: src/ui/shortcuts.py:17
msgid "Focus message box"
msgstr "संदेश बॉक्स फोकस करें"

#: src/ui/shortcuts.py:18
#, fuzzy
msgid "Start/stop recording"
msgstr "रिकॉर्डिंग शुरू करें"

#: src/ui/shortcuts.py:19
msgid "Save"
msgstr ""

#: src/ui/shortcuts.py:20
msgid "Stop TTS"
msgstr "TTS रोकें"

#: src/ui/shortcuts.py:21
msgid "Zoom in"
msgstr "ज़ूम इन करें"

#: src/ui/shortcuts.py:22
msgid "Zoom out"
msgstr "ज़ूम आउट करें"

#: src/ui/explorer.py:191
msgid "Folder is Empty"
msgstr "फ़ोल्डर खाली है"

#: src/ui/explorer.py:329 src/window.py:1510
msgid "File not found"
msgstr "फ़ाइल नहीं मिली"

#: src/ui/explorer.py:344
msgid "Open in new tab"
msgstr ""

#: src/ui/explorer.py:346
msgid "Open in integrated editor"
msgstr ""

#: src/ui/explorer.py:349
msgid "Open in file manager"
msgstr ""

#: src/ui/explorer.py:352 src/ui/explorer.py:440
#, fuzzy
msgid "Rename"
msgstr "उपयोगकर्ता नाम"

#: src/ui/explorer.py:358
msgid "Copy full path"
msgstr ""

#: src/ui/explorer.py:409
#, fuzzy
msgid "Failed to open file manager"
msgstr "फ़ोल्डर खोलने में विफल"

#: src/ui/explorer.py:425
#, fuzzy
msgid "New name:"
msgstr "नया टैब"

#: src/ui/explorer.py:437 src/ui/explorer.py:490 src/main.py:204
msgid "Cancel"
msgstr "रद्द करें"

#: src/ui/explorer.py:460
msgid "Renamed successfully"
msgstr ""

#: src/ui/explorer.py:465
#, fuzzy
msgid "Failed to rename: {}"
msgstr "फ़ोल्डर खोलने में विफल"

#: src/ui/explorer.py:486
#, fuzzy
msgid "Delete File?"
msgstr "प्रोफ़ाइल चुनें"

#: src/ui/explorer.py:488
msgid "Are you sure you want to delete \"{}\"?"
msgstr ""

#: src/ui/explorer.py:509
msgid "Deleted successfully"
msgstr ""

#: src/ui/explorer.py:514
#, fuzzy
msgid "Failed to delete: {}"
msgstr "फ़ोल्डर खोलने में विफल"

#: src/ui/explorer.py:527
msgid "Path copied to clipboard"
msgstr ""

#: src/ui/explorer.py:531
#, fuzzy
msgid "Failed to copy path"
msgstr "फ़ोल्डर खोलने में विफल"

#: src/constants.py:27
#, fuzzy
msgid "Nyarch Demo API"
msgstr "न्युएल डेमो API"

#: src/constants.py:33
msgid "Any free Provider"
msgstr "कोई भी मुफ्त प्रदाता"

#: src/constants.py:40
msgid "Local Model"
msgstr "स्थानीय मॉडल"

#: src/constants.py:41
msgid ""
"NO GPU SUPPORT, USE OLLAMA INSTEAD. Run a LLM model locally, more privacy "
"but slower"
msgstr ""
"GPU समर्थन नहीं, इसके बजाय OLLAMA का उपयोग करें। LLM मॉडल को स्थानीय रूप से चलाएं, "
"अधिक गोपनीयता लेकिन धीमा"

#: src/constants.py:46
msgid "Ollama Instance"
msgstr "Ollama इंस्टेंस"

#: src/constants.py:47
msgid "Easily run multiple LLM models on your own hardware"
msgstr "अपने स्वयं के हार्डवेयर पर आसानी से कई LLM मॉडल चलाएं"

#: src/constants.py:53
msgid "Groq"
msgstr "Groq"

#: src/constants.py:60 src/constants.py:258
msgid "Google Gemini API"
msgstr "गूगल जेमिनी API"

#: src/constants.py:66 src/constants.py:252 src/constants.py:253
msgid "OpenAI API"
msgstr "OpenAI API"

#: src/constants.py:67
msgid "OpenAI API. Custom endpoints supported. Use this for custom providers"
msgstr "OpenAI API। कस्टम एंडपॉइंट समर्थित। कस्टम प्रदाताओं के लिए इसका उपयोग करें"

#: src/constants.py:72
msgid "Anthropic Claude"
msgstr "एंथ्रोपिक क्लॉड"

#: src/constants.py:73
msgid ""
"Official APIs for Anthropic Claude's models, with image and file support, "
"requires an API key"
msgstr ""
"एंथ्रोपिक क्लॉड के मॉडल के लिए आधिकारिक API, इमेज और फ़ाइल समर्थन के साथ, API कुंजी की "
"आवश्यकता है"

#: src/constants.py:79
msgid "Mistral"
msgstr "मिस्ट्रल"

#: src/constants.py:80
msgid "Mistral API"
msgstr "मिस्ट्रल API"

#: src/constants.py:87
msgid "OpenRouter"
msgstr "ओपनराउटर"

#: src/constants.py:88
msgid "Openrouter.ai API, supports lots of models"
msgstr "Openrouter.ai API, बहुत सारे मॉडल का समर्थन करता है"

#: src/constants.py:95
msgid "Deepseek"
msgstr "डीपसीक"

#: src/constants.py:96
msgid "Deepseek API, strongest open source models"
msgstr "डीपसीक API, सबसे शक्तिशाली ओपन सोर्स मॉडल"

#: src/constants.py:102 src/constants.py:231
msgid "Custom Command"
msgstr "कस्टम कमांड"

#: src/constants.py:103
msgid "Use the output of a custom command"
msgstr "एक कस्टम कमांड के आउटपुट का उपयोग करें"

#: src/constants.py:112
msgid "CMU Sphinx"
msgstr "CMU स्फिंक्स"

#: src/constants.py:113
msgid "Works offline. Only English supported"
msgstr "ऑफ़लाइन काम करता है। केवल अंग्रेज़ी समर्थित"

#: src/constants.py:119
msgid "Whisper C++"
msgstr "व्हिस्पर C++"

#: src/constants.py:120
msgid "Works offline. Optimized Whisper impelementation written in C++"
msgstr "ऑफ़लाइन काम करता है। C++ में लिखा गया अनुकूलित व्हिस्पर कार्यान्वयन"

#: src/constants.py:126
msgid "Google Speech Recognition"
msgstr "गूगल स्पीच रिकग्निशन"

#: src/constants.py:127 src/constants.py:133
msgid "Google Speech Recognition online"
msgstr "गूगल स्पीच रिकग्निशन ऑनलाइन"

#: src/constants.py:132
msgid "Groq Speech Recognition"
msgstr "Groq स्पीच रिकग्निशन"

#: src/constants.py:138
msgid "Wit AI"
msgstr "Wit AI"

#: src/constants.py:139
msgid "wit.ai speech recognition free API (language chosen on the website)"
msgstr "wit.ai स्पीच रिकग्निशन मुफ्त API (भाषा वेबसाइट पर चुनी गई)"

#: src/constants.py:145
msgid "Vosk API"
msgstr "Vosk API"

#: src/constants.py:146
msgid "Works Offline"
msgstr "ऑफ़लाइन काम करता है"

#: src/constants.py:152
msgid "Whisper API"
msgstr "व्हिस्पर API"

#: src/constants.py:153
msgid "Uses OpenAI Whisper API"
msgstr "OpenAI व्हिस्पर API का उपयोग करता है"

#: src/constants.py:159
msgid "Custom command"
msgstr "कस्टम कमांड"

#: src/constants.py:160
msgid "Runs a custom command"
msgstr "एक कस्टम कमांड चलाता है"

#: src/constants.py:169
#, fuzzy
msgid "Edge TTS"
msgstr "गूगल TTS"

#: src/constants.py:170
msgid "Use Microsoft Edge online TTS without any API Key"
msgstr ""

#: src/constants.py:175
msgid "Google TTS"
msgstr "गूगल TTS"

#: src/constants.py:176
msgid "Google's text to speech"
msgstr "गूगल का टेक्स्ट-टू-स्पीच"

#: src/constants.py:181
msgid "Kokoro TTS"
msgstr "कोकोरो TTS"

#: src/constants.py:182
msgid ""
"Lightweight and fast open source TTS engine. ~3GB dependencies, 400MB model"
msgstr "हल्का और तेज़ ओपन सोर्स TTS इंजन। ~3GB निर्भरताएँ, 400MB मॉडल"

#: src/constants.py:187
msgid "ElevenLabs TTS"
msgstr "इलेवनलैब्स TTS"

#: src/constants.py:188
msgid "Natural sounding TTS"
msgstr "प्राकृतिक लगने वाला TTS"

#: src/constants.py:193 src/constants.py:194
msgid "OpenAI TTS"
msgstr "OpenAI TTS"

#: src/constants.py:199
msgid "Groq TTS"
msgstr "Groq TTS"

#: src/constants.py:200
msgid "Groq TTS API"
msgstr "Groq TTS API"

#: src/constants.py:205 src/constants.py:206
msgid "Custom OpenAI TTS"
msgstr "कस्टम OpenAI TTS"

#: src/constants.py:211
#, fuzzy
msgid "Voicevox API"
msgstr "Vosk API"

#: src/constants.py:212
msgid ""
"(Selfhostable) JP ONLY. API for voicevox anime-like natural sounding tts"
msgstr ""

#: src/constants.py:218
#, fuzzy
msgid "VITS API"
msgstr "Vosk API"

#: src/constants.py:219
msgid "(Selfhostable) VITS simple API. AI based TTS, very good for Japanese"
msgstr ""

#: src/constants.py:225
msgid "Espeak TTS"
msgstr "ईस्पीक TTS"

#: src/constants.py:226
msgid "Offline TTS"
msgstr "ऑफ़लाइन TTS"

#: src/constants.py:232
#, python-brace-format
msgid "Use a custom command as TTS, {0} will be replaced with the text"
msgstr "TTS के रूप में एक कस्टम कमांड का उपयोग करें, {0} को टेक्स्ट से बदल दिया जाएगा"

#: src/constants.py:240
msgid "WordLlama"
msgstr "वर्डलामा"

#: src/constants.py:241
msgid ""
"Light local embedding model based on llama. Works offline, very low "
"resources usage"
msgstr ""
"लामा पर आधारित हल्का स्थानीय एम्बेडिंग मॉडल। ऑफ़लाइन काम करता है, बहुत कम संसाधन उपयोग"

#: src/constants.py:246
msgid "Ollama Embedding"
msgstr "Ollama एम्बेडिंग"

#: src/constants.py:247
msgid ""
"Use Ollama models for Embedding. Works offline, very low resources usage"
msgstr ""
"एम्बेडिंग के लिए Ollama मॉडल का उपयोग करें। ऑफ़लाइन काम करता है, बहुत कम संसाधन उपयोग"

#: src/constants.py:259
msgid "Use Google Gemini API to get embeddings"
msgstr "एम्बेडिंग प्राप्त करने के लिए गूगल जेमिनी API का उपयोग करें"

#: src/constants.py:267
msgid "User Summary"
msgstr "उपयोगकर्ता सारांश"

#: src/constants.py:268
msgid "Generate a summary of the user's conversation"
msgstr "उपयोगकर्ता की बातचीत का सारांश उत्पन्न करें"

#: src/constants.py:273
msgid "Memoripy"
msgstr "मेमोरीपाई"

#: src/constants.py:274
msgid ""
"Extract messages from previous conversations using contextual memory "
"retrivial, memory decay, concept extraction and other advanced techniques. "
"Does 1 llm call per message."
msgstr ""
"प्रासंगिक मेमोरी रिट्रीवल, मेमोरी डेके, अवधारणा निष्कर्षण और अन्य उन्नत तकनीकों का उपयोग "
"करके पिछली बातचीत से संदेश निकालें। प्रति संदेश 1 एलएलएम कॉल करता है।"

#: src/constants.py:279
msgid "User Summary + Memoripy"
msgstr "उपयोगकर्ता सारांश + मेमोरीपाई"

#: src/constants.py:280
msgid "Use both technologies for long term memory"
msgstr "दीर्घकालिक मेमोरी के लिए दोनों तकनीकों का उपयोग करें"

#: src/constants.py:288
msgid "Document reader"
msgstr "दस्तावेज़ रीडर"

#: src/constants.py:289
msgid ""
"Classic RAG approach - chunk documents and embed them, then compare them to "
"the query and return the most relevant documents"
msgstr ""
"क्लासिक RAG दृष्टिकोण - दस्तावेज़ों को खंडित करें और उन्हें एम्बेड करें, फिर उनकी क्वेरी से तुलना "
"करें और सबसे प्रासंगिक दस्तावेज़ लौटाएं"

#: src/constants.py:296
msgid "Live2D"
msgstr ""

#: src/constants.py:297
msgid "Cubism Live2D, usually used by VTubers"
msgstr ""

#: src/constants.py:302
msgid "LivePNG"
msgstr ""

#: src/constants.py:303
msgid "LivePNG model"
msgstr ""

#: src/constants.py:311
msgid "Google Translator"
msgstr ""

#: src/constants.py:312
msgid "Use Google transate"
msgstr ""

#: src/constants.py:317
msgid "Libre Translate"
msgstr ""

#: src/constants.py:318 src/constants.py:324
msgid "Open source self hostable translator"
msgstr ""

#: src/constants.py:323
msgid "Ligva Translate"
msgstr ""

#: src/constants.py:329
#, fuzzy
msgid "Custom Translator"
msgstr "कस्टम प्रॉम्प्ट"

#: src/constants.py:330
#, fuzzy
msgid "Use a custom translator"
msgstr "एक कस्टम मॉडल का उपयोग करें"

#: src/constants.py:338
msgid "Nyarch Smart Prompt Lite"
msgstr ""

#: src/constants.py:339
msgid ""
"EXPERIMENTAL: Local mini models that helps the llm to provide better "
"responses"
msgstr ""

#: src/constants.py:344
msgid "Nyarch Smart Prompt Medium"
msgstr ""

#: src/constants.py:345
msgid ""
"EXPERIMENTAL: Local medium models that helps the llm to provide better "
"responses - Medium ~30MB download"
msgstr ""

#: src/constants.py:353
msgid "SearXNG"
msgstr ""

#: src/constants.py:354
msgid "SearXNG - Private and selfhostable search engine"
msgstr ""

#: src/constants.py:359
msgid "DuckDuckGo"
msgstr ""

#: src/constants.py:360
msgid "DuckDuckGo search"
msgstr ""

#: src/constants.py:365
msgid "Tavily"
msgstr ""

#: src/constants.py:366
msgid "Tavily search"
msgstr ""

#: src/constants.py:515
msgid "Helpful assistant"
msgstr "सहायक असिस्टेंट"

#: src/constants.py:516
msgid "General purpose prompt to enhance the LLM answers and give more context"
msgstr "LLM उत्तरों को बढ़ाने और अधिक संदर्भ देने के लिए सामान्य प्रयोजन प्रॉम्प्ट"

#: src/constants.py:524
msgid "Console access"
msgstr "कंसोल एक्सेस"

#: src/constants.py:525
msgid "Can the program run terminal commands on the computer"
msgstr "क्या प्रोग्राम कंप्यूटर पर टर्मिनल कमांड चला सकता है"

#: src/constants.py:532
msgid "Current directory"
msgstr "वर्तमान डायरेक्टरी"

#: src/constants.py:533
msgid "What is the current directory"
msgstr "वर्तमान डायरेक्टरी क्या है"

#: src/constants.py:542
msgid "Allow the LLM to search on the internet"
msgstr ""

#: src/constants.py:550
msgid "Basic functionality"
msgstr "बुनियादी कार्यक्षमता"

#: src/constants.py:551
msgid "Showing tables and code (*can work without it)"
msgstr "तालिकाएँ और कोड दिखाना (*इसके बिना काम कर सकता है)"

#: src/constants.py:559
msgid "Graphs access"
msgstr "ग्राफ़ एक्सेस"

#: src/constants.py:560
msgid "Can the program display graphs"
msgstr "क्या प्रोग्राम ग्राफ़ प्रदर्शित कर सकता है"

#: src/constants.py:568
msgid "Show image"
msgstr "छवि दिखाएं"

#: src/constants.py:569
msgid "Show image in chat"
msgstr "चैट में छवि दिखाएं"

#: src/constants.py:577
#, fuzzy
msgid "Show expressions"
msgstr "एक्सटेंशन डाउनलोड करें"

#: src/constants.py:578
msgid "Let the avatar show expressions"
msgstr ""

#: src/constants.py:586
msgid "Show a personality"
msgstr ""

#: src/constants.py:587
#, fuzzy
msgid "Show a personality in chat"
msgstr "चैट में छवि दिखाएं"

#: src/constants.py:595
msgid "Custom Prompt"
msgstr "कस्टम प्रॉम्प्ट"

#: src/constants.py:596
msgid "Add your own custom prompt"
msgstr "अपना स्वयं का कस्टम प्रॉम्प्ट जोड़ें"

#: src/constants.py:609
#, fuzzy
msgid "LLM and Secondary LLM settings"
msgstr "उन्नत LLM सेटिंग्स"

<<<<<<< HEAD
#: src/constants.py:459 src/window.py:603
msgid "TTS"
msgstr "TTS"
=======
#: src/constants.py:614
#, fuzzy
msgid "Text to Speech settings"
msgstr "टेक्स्ट टू स्पीच प्रोग्राम"

#: src/constants.py:617
msgid "STT"
msgstr ""

#: src/constants.py:619
#, fuzzy
msgid "Speech to Text settings"
msgstr "स्पीच टू टेक्स्ट इंजन"

#: src/constants.py:624
#, fuzzy
msgid "Avatar settings"
msgstr "सेटिंग्स"

#: src/constants.py:627
#, fuzzy
msgid "Embedding"
msgstr "एम्बेडिंग मॉडल"

#: src/constants.py:629
#, fuzzy
msgid "Embedding settings"
msgstr "एम्बेडिंग मॉडल"

#: src/constants.py:632
msgid "Memory"
msgstr "मेमोरी"

#: src/constants.py:634
#, fuzzy
msgid "Memory settings"
msgstr "सेटिंग्स"

#: src/constants.py:637
#, fuzzy
msgid "Websearch"
msgstr "सुरक्षा सेटिंग्स सक्षम करें"

#: src/constants.py:639
#, fuzzy
msgid "Websearch settings"
msgstr "सुरक्षा सेटिंग्स सक्षम करें"

#: src/constants.py:642
msgid "RAG"
msgstr ""

#: src/constants.py:644
#, fuzzy
msgid "Document analyzer settings"
msgstr "दस्तावेज़ विश्लेषक"

#: src/constants.py:649
#, fuzzy
msgid "Extensions settings"
msgstr "एक्सटेंशन"

#: src/constants.py:652
#, fuzzy
msgid "Inteface"
msgstr "इंटरफ़ेस"

#: src/constants.py:654
msgid "Interface settings, hidden files, reverse order, zoom..."
msgstr ""

#: src/constants.py:659
msgid ""
"General settings, virtualization, offers, memory length, automatically "
"generate chat name, current folder..."
msgstr ""

#: src/constants.py:664
msgid "Prompts settings, custom extra prompt, custom prompts..."
msgstr ""

#: src/handlers/websearch/tavily.py:20
#, fuzzy
msgid "Token"
msgstr "अधिकतम टोकन"

#: src/handlers/websearch/tavily.py:20
msgid "Tavily API key"
msgstr ""

#: src/handlers/websearch/tavily.py:21
#: src/handlers/websearch/duckduckgo_handler.py:13
msgid "Max Results"
msgstr ""

#: src/handlers/websearch/tavily.py:21
#: src/handlers/websearch/duckduckgo_handler.py:13
msgid "Number of results to consider"
msgstr ""

#: src/handlers/websearch/tavily.py:22
msgid "The depth of the search"
msgstr ""

#: src/handlers/websearch/tavily.py:22
msgid ""
"The depth of the search. Advanced search is tailored to retrieve the most "
"relevant sources and content snippets for your query, while basic search "
"provides generic content snippets from each source. A basic search costs 1 "
"API Credit, while an advanced search costs 2 API Credits."
msgstr ""

#: src/handlers/websearch/tavily.py:23
msgid "The category of the search"
msgstr ""

#: src/handlers/websearch/tavily.py:23
msgid ""
"The category of the search. News is useful for retrieving real-time updates, "
"particularly about politics, sports, and major current events covered by "
"mainstream media sources. General is for broader, more general-purpose "
"searches that may include a wide range of sources."
msgstr ""

#: src/handlers/websearch/tavily.py:24
msgid "Chunks per source"
msgstr ""

#: src/handlers/websearch/tavily.py:24
msgid ""
"The number of content chunks to retrieve from each source. Each chunk's "
"length is maximum 500 characters. Available only when search depth is "
"advanced."
msgstr ""

#: src/handlers/websearch/tavily.py:25
msgid "Number of days back from the current date to include"
msgstr ""

#: src/handlers/websearch/tavily.py:25
msgid "Available only if topic is news."
msgstr ""

#: src/handlers/websearch/tavily.py:26
msgid "Include answer"
msgstr ""

#: src/handlers/websearch/tavily.py:26
msgid ""
"Include an LLM-generated answer to the provided query. Basic search returns "
"a quick answer. Advanced returns a more detailed answer."
msgstr ""

#: src/handlers/websearch/tavily.py:27
msgid "Include raw content"
msgstr ""

#: src/handlers/websearch/tavily.py:27
msgid "Include the cleaned and parsed HTML content of each search result."
msgstr ""

#: src/handlers/websearch/tavily.py:28
msgid "Include images"
msgstr ""

#: src/handlers/websearch/tavily.py:28
msgid "Perform an image search and include the results in the response."
msgstr ""

#: src/handlers/websearch/tavily.py:29
msgid "Include image descriptions"
msgstr ""

#: src/handlers/websearch/tavily.py:29
msgid ""
"When Include images is enabled, also add a descriptive text for each image."
msgstr ""

#: src/handlers/websearch/tavily.py:30
msgid "Include domains"
msgstr ""

#: src/handlers/websearch/tavily.py:30
msgid "A list of domains to specifically include in the search results."
msgstr ""

#: src/handlers/websearch/tavily.py:31
msgid "Exclude domains"
msgstr ""

#: src/handlers/websearch/tavily.py:31
msgid "A list of domains to specifically exclude from the search results."
msgstr ""

#: src/handlers/websearch/duckduckgo_handler.py:14
msgid "Region"
msgstr ""

#: src/handlers/websearch/duckduckgo_handler.py:14
msgid "Region for the search results"
msgstr ""

#: src/handlers/llm/openrouter_handler.py:14
#, fuzzy
msgid "Provider Sorting"
msgstr "प्रदाता त्रुटि"

#: src/handlers/llm/openrouter_handler.py:14
msgid "Choose providers based on pricing/throughput or latency"
msgstr ""

#: src/handlers/llm/openrouter_handler.py:14
msgid "Price"
msgstr ""

#: src/handlers/llm/openrouter_handler.py:14
msgid "Throughput"
msgstr ""

#: src/handlers/llm/openrouter_handler.py:14
msgid "Latency"
msgstr ""

#: src/handlers/llm/openrouter_handler.py:15
#, fuzzy
msgid "Providers Order"
msgstr "प्रदाता त्रुटि"

#: src/handlers/llm/openrouter_handler.py:15
msgid ""
"Add order of providers to use, names separated by a comma.\n"
"Empty to not specify"
msgstr ""

#: src/handlers/llm/openrouter_handler.py:16
msgid "Allow Fallbacks"
msgstr ""

#: src/handlers/llm/openrouter_handler.py:16
msgid "Allow fallbacks to other providers"
msgstr ""

#: src/handlers/llm/openai_handler.py:75 src/handlers/llm/claude_handler.py:84
#: src/handlers/embeddings/openai_handler.py:35
#: src/handlers/stt/openaisr_handler.py:17
#: src/handlers/tts/custom_openai_tts.py:18
#: src/handlers/stt/googlesr_handler.py:13
#: src/handlers/tts/openai_tts_handler.py:18
#: src/handlers/stt/groqsr_handler.py:13
#: src/handlers/tts/groq_tts_handler.py:32 src/handlers/stt/witai_handler.py:12
#: src/handlers/tts/elevenlabs_handler.py:9
msgid "API Key"
msgstr "API कुंजी"

#: src/handlers/llm/openai_handler.py:75
#: src/handlers/embeddings/openai_handler.py:35
msgid "API Key for "
msgstr "के लिए API कुंजी "

#: src/handlers/llm/openai_handler.py:78 src/handlers/llm/ollama_handler.py:149
#: src/handlers/embeddings/ollama_handler.py:32
#: src/handlers/embeddings/openai_handler.py:38
#: src/handlers/stt/openaisr_handler.py:10
msgid "API Endpoint"
msgstr "API एंडपॉइंट"

#: src/handlers/llm/openai_handler.py:78 src/handlers/llm/ollama_handler.py:149
#: src/handlers/embeddings/ollama_handler.py:32
msgid "API base url, change this to use interference APIs"
msgstr "API बेस यूआरएल, इंटरफेरेंस API का उपयोग करने के लिए इसे बदलें"

#: src/handlers/llm/openai_handler.py:81
#: src/handlers/embeddings/openai_handler.py:41
msgid "Use Custom Model"
msgstr "कस्टम मॉडल का उपयोग करें"

#: src/handlers/llm/openai_handler.py:81 src/handlers/llm/ollama_handler.py:151
#: src/handlers/llm/claude_handler.py:85
#: src/handlers/embeddings/ollama_handler.py:34
#: src/handlers/embeddings/openai_handler.py:41
msgid "Use a custom model"
msgstr "एक कस्टम मॉडल का उपयोग करें"

#: src/handlers/llm/openai_handler.py:84 src/handlers/llm/gemini_handler.py:135
msgid "Advanced Parameters"
msgstr "उन्नत पैरामीटर"

#: src/handlers/llm/openai_handler.py:84
msgid "Include parameters like Max Tokens, Top-P, Temperature, etc."
msgstr "अधिकतम टोकन, टॉप-पी, तापमान, आदि जैसे पैरामीटर शामिल करें।"

#: src/handlers/llm/openai_handler.py:87 src/handlers/llm/gemini_handler.py:97
#: src/handlers/llm/claude_handler.py:89 src/handlers/llm/claude_handler.py:93
#: src/handlers/embeddings/openai_handler.py:44
#: src/handlers/tts/custom_openai_tts.py:20
#: src/handlers/tts/openai_tts_handler.py:20
#: src/handlers/stt/whisper_handler.py:15
#: src/handlers/stt/whispercpp_handler.py:39
#: src/handlers/tts/groq_tts_handler.py:34
#: src/handlers/tts/elevenlabs_handler.py:24
msgid "Model"
msgstr "मॉडल"

#: src/handlers/llm/openai_handler.py:87
msgid "Name of the LLM Model to use"
msgstr "उपयोग करने के लिए LLM मॉडल का नाम"

#: src/handlers/llm/openai_handler.py:94
#: src/handlers/embeddings/openai_handler.py:51
msgid " Model"
msgstr " मॉडल"

#: src/handlers/llm/openai_handler.py:106
msgid "max Tokens"
msgstr "अधिकतम टोकन"

#: src/handlers/llm/openai_handler.py:106
msgid "Max tokens of the generated text"
msgstr "उत्पन्न टेक्स्ट के अधिकतम टोकन"

#: src/handlers/llm/openai_handler.py:107
msgid "Top-P"
msgstr "टॉप-पी"

#: src/handlers/llm/openai_handler.py:107
msgid "An alternative to sampling with temperature, called nucleus sampling"
msgstr "तापमान के साथ नमूनाकरण का एक विकल्प, जिसे न्यूक्लियस सैंपलिंग कहा जाता है"

#: src/handlers/llm/openai_handler.py:108
msgid "Temperature"
msgstr "तापमान"

#: src/handlers/llm/openai_handler.py:108
msgid ""
"What sampling temperature to use. Higher values will make the output more "
"random"
msgstr ""
"किस नमूनाकरण तापमान का उपयोग करना है। उच्च मान आउटपुट को अधिक यादृच्छिक बना देंगे"

#: src/handlers/llm/openai_handler.py:109
msgid "Frequency Penalty"
msgstr "आवृत्ति दंड"

#: src/handlers/llm/openai_handler.py:109
msgid ""
"Number between -2.0 and 2.0. Positive values decrease the model's likelihood "
"to repeat the same line verbatim"
msgstr ""
"संख्या -2.0 और 2.0 के बीच। सकारात्मक मान मॉडल की उसी पंक्ति को शब्दशः दोहराने की "
"संभावना को कम करते हैं"

#: src/handlers/llm/openai_handler.py:110
msgid "Presence Penalty"
msgstr "उपस्थिति दंड"

#: src/handlers/llm/openai_handler.py:110
msgid ""
"Number between -2.0 and 2.0. Positive values decrease the model's likelihood "
"to talk about new topics"
msgstr ""
"संख्या -2.0 और 2.0 के बीच। सकारात्मक मान मॉडल की नए विषयों के बारे में बात करने की "
"संभावना को कम करते हैं"

#: src/handlers/llm/openai_handler.py:115
#: src/handlers/llm/gemini_handler.py:131
#: src/handlers/llm/newelle_handler.py:18
msgid "Privacy Policy"
msgstr "गोपनीयता नीति"

#: src/handlers/llm/openai_handler.py:115
#: src/handlers/llm/gemini_handler.py:132
#: src/handlers/llm/newelle_handler.py:19
msgid "Open privacy policy website"
msgstr "गोपनीयता नीति वेबसाइट खोलें"

#: src/handlers/llm/ollama_handler.py:150
#: src/handlers/embeddings/ollama_handler.py:33
msgid "Automatically Serve"
msgstr "स्वचालित रूप से सर्व करें"

#: src/handlers/llm/ollama_handler.py:150
#: src/handlers/embeddings/ollama_handler.py:33
msgid ""
"Automatically run ollama serve in background when needed if it's not "
"running. You can kill it with killall ollama"
msgstr ""
"जब आवश्यकता हो तो पृष्ठभूमि में स्वचालित रूप से ollama serve चलाएं यदि यह नहीं चल रहा "
"है। आप इसे killall ollama से समाप्त कर सकते हैं"

#: src/handlers/llm/ollama_handler.py:151
#: src/handlers/embeddings/ollama_handler.py:34
msgid "Custom Model"
msgstr "कस्टम मॉडल"

#: src/handlers/llm/ollama_handler.py:157
#: src/handlers/llm/ollama_handler.py:166
#: src/handlers/embeddings/ollama_handler.py:40
#: src/handlers/embeddings/ollama_handler.py:49
msgid "Ollama Model"
msgstr "Ollama मॉडल"

#: src/handlers/llm/ollama_handler.py:158
#: src/handlers/llm/ollama_handler.py:166
#: src/handlers/embeddings/ollama_handler.py:41
#: src/handlers/embeddings/ollama_handler.py:49
msgid "Name of the Ollama Model"
msgstr "Ollama मॉडल का नाम"

#: src/handlers/llm/ollama_handler.py:170
#: src/handlers/llm/gpt4all_handler.py:155
msgid "Model Manager"
msgstr "मॉडल प्रबंधक"

#: src/handlers/llm/ollama_handler.py:170
#: src/handlers/llm/gpt4all_handler.py:155
msgid "List of models available"
msgstr "उपलब्ध मॉडलों की सूची"

#: src/handlers/llm/ollama_handler.py:174
msgid "Add custom model"
msgstr "कस्टम मॉडल जोड़ें"
>>>>>>> cbb441a3

#: src/handlers/llm/ollama_handler.py:175
msgid ""
"Add any model to this list by putting name:size\n"
"Or any gguf from hf with hf.co/username/model"
msgstr ""
"नाम:आकार डालकर इस सूची में कोई भी मॉडल जोड़ें\n"
"या hf.co/उपयोगकर्ता नाम/मॉडल के साथ hf से कोई भी gguf"

#: src/handlers/llm/gemini_handler.py:94
msgid "API Key (required)"
msgstr "API कुंजी (आवश्यक)"

#: src/handlers/llm/gemini_handler.py:94
msgid "API key got from ai.google.dev"
msgstr "ai.google.dev से प्राप्त API कुंजी"

#: src/handlers/llm/gemini_handler.py:98
msgid "AI Model to use"
msgstr "उपयोग करने के लिए AI मॉडल"

#: src/handlers/llm/gemini_handler.py:103
msgid "Enable System Prompt"
msgstr "सिस्टम प्रॉम्प्ट सक्षम करें"

#: src/handlers/llm/gemini_handler.py:103
msgid ""
"Some models don't support system prompt (or developers instructions), "
"disable it if you get errors about it"
msgstr ""
"कुछ मॉडल सिस्टम प्रॉम्प्ट (या डेवलपर निर्देश) का समर्थन नहीं करते हैं, यदि आपको इसके बारे में "
"त्रुटियां मिलती हैं तो इसे अक्षम करें"

#: src/handlers/llm/gemini_handler.py:107
msgid "Inject system prompt"
msgstr "सिस्टम प्रॉम्प्ट इंजेक्ट करें"

#: src/handlers/llm/gemini_handler.py:107
msgid ""
"Even if the model doesn't support system prompts, put the prompts on top of "
"the user message"
msgstr ""
"भले ही मॉडल सिस्टम प्रॉम्प्ट का समर्थन नहीं करता हो, प्रॉम्प्ट को उपयोगकर्ता संदेश के शीर्ष "
"पर रखें"

#: src/handlers/llm/gemini_handler.py:109
#, fuzzy
msgid "Thinking Settings"
msgstr "सेटिंग्स"

#: src/handlers/llm/gemini_handler.py:109
msgid "Settings about thinking models"
msgstr ""

#: src/handlers/llm/gemini_handler.py:110
msgid "Enable Thinking"
msgstr ""

#: src/handlers/llm/gemini_handler.py:110
msgid "Show thinking, disable it if your model does not support it"
msgstr ""

#: src/handlers/llm/gemini_handler.py:111
msgid "Enable Thinking Budget"
msgstr ""

#: src/handlers/llm/gemini_handler.py:111
msgid "If to enable thinking budget"
msgstr ""

#: src/handlers/llm/gemini_handler.py:112
msgid "Thinking Budget"
msgstr ""

#: src/handlers/llm/gemini_handler.py:112
msgid "How much time to spend thinking"
msgstr ""

<<<<<<< HEAD
#: src/controller.py:134 src/window.py:1731
msgid "Chat "
msgstr "चैट "

#: src/main.py:200
msgid "Terminal threads are still running in the background"
msgstr "टर्मिनल थ्रेड अभी भी पृष्ठभूमि में चल रहे हैं"
=======
#: src/handlers/llm/gemini_handler.py:116
msgid "Image Output"
msgstr "छवि आउटपुट"
>>>>>>> cbb441a3

#: src/handlers/llm/gemini_handler.py:116
msgid "Enable image output, only supported by gemini-2.0-flash-exp"
msgstr "छवि आउटपुट सक्षम करें, केवल gemini-2.0-flash-exp द्वारा समर्थित"

<<<<<<< HEAD
#: src/main.py:205
msgid "Close"
msgstr "बंद करें"
=======
#: src/handlers/llm/gemini_handler.py:125
msgid "Enable safety settings"
msgstr "सुरक्षा सेटिंग्स सक्षम करें"

#: src/handlers/llm/gemini_handler.py:126
msgid "Enable google safety settings to avoid generating harmful content"
msgstr "हानिकारक सामग्री उत्पन्न करने से बचने के लिए गूगल सुरक्षा सेटिंग्स सक्षम करें"
>>>>>>> cbb441a3

#: src/handlers/llm/gemini_handler.py:135
msgid "Enable advanced parameters"
msgstr "उन्नत पैरामीटर सक्षम करें"

#: src/handlers/avatar/live2d_handler.py:59
#, fuzzy
msgid "Live2D Model"
msgstr " मॉडल"

#: src/handlers/avatar/live2d_handler.py:60
#, fuzzy
msgid "Live2D Model to use"
msgstr "उपयोग करने के लिए मॉडल"

<<<<<<< HEAD
#: src/window.py:113
msgid "Keyboard shorcuts"
msgstr "कीबोर्ड शॉर्टकट"

#: src/window.py:114
msgid "About"
msgstr "बारे में"

#: src/window.py:121 src/window.py:190
msgid "Chat"
msgstr "चैट"

#: src/window.py:163
msgid "History"
msgstr "इतिहास"

#: src/window.py:184
msgid "Create a chat"
msgstr "एक चैट बनाएं"

#: src/window.py:189
#, fuzzy
msgid "Chats"
msgstr "चैट"

#: src/window.py:260
msgid " Stop"
msgstr " रोकें"

#: src/window.py:275
msgid " Clear"
msgstr " साफ़ करें"

#: src/window.py:290
msgid " Continue"
msgstr " जारी रखें"

#: src/window.py:303
msgid " Regenerate"
msgstr " फिर से उत्पन्न करें"

#: src/window.py:369
msgid "Send a message..."
msgstr "एक संदेश भेजें..."

#: src/window.py:449
msgid "Explorer Tab"
msgstr ""

#: src/window.py:450
msgid "Terminal Tab"
msgstr ""

#: src/window.py:451
msgid "Browser Tab"
msgstr ""

#: src/window.py:545
msgid "Ask about a website"
msgstr "एक वेबसाइट के बारे में पूछें"

#: src/window.py:545
msgid "Write #https://website.com in chat to ask information about a website"
msgstr "किसी वेबसाइट के बारे में जानकारी पूछने के लिए चैट में #https://website.com लिखें"

#: src/window.py:546
#, fuzzy
msgid "Check out our Extensions!"
msgstr "हमारे एक्सटेंशन देखें!"

#: src/window.py:546
msgid "We have a lot of extensions for different things. Check it out!"
msgstr "हमारे पास विभिन्न चीज़ों के लिए बहुत सारे एक्सटेंशन हैं। उन्हें देखें!"

#: src/window.py:547
#, fuzzy
msgid "Chat with documents!"
msgstr "अपने दस्तावेज़ों के साथ चैट करें"

#: src/window.py:547
=======
#: src/handlers/avatar/live2d_handler.py:70
#: src/handlers/avatar/livepng_handler.py:34
msgid "Lipsync Framerate"
msgstr ""

#: src/handlers/avatar/live2d_handler.py:71
#: src/handlers/avatar/livepng_handler.py:35
msgid "Maximum amount of frames to generate for lipsync"
msgstr ""

#: src/handlers/avatar/live2d_handler.py:80
msgid "Background Color"
msgstr ""

#: src/handlers/avatar/live2d_handler.py:81
msgid "Background color of the avatar"
msgstr ""

#: src/handlers/avatar/live2d_handler.py:87
#, fuzzy
msgid "Zoom Model"
msgstr " मॉडल"

#: src/handlers/avatar/live2d_handler.py:88
#, fuzzy
msgid "Zoom the Live2D model"
msgstr "व्हिस्पर मॉडल का नाम"

#: src/handlers/llm/gpt4all_handler.py:67
msgid "RAM Required: "
msgstr "RAM आवश्यक: "

#: src/handlers/llm/gpt4all_handler.py:68
msgid "Parameters: "
msgstr "पैरामीटर: "

#: src/handlers/llm/gpt4all_handler.py:69
msgid "Size: "
msgstr "आकार: "

#: src/handlers/llm/gpt4all_handler.py:154
msgid "Model to use"
msgstr "उपयोग करने के लिए मॉडल"

#: src/handlers/llm/gpt4all_handler.py:154
#: src/handlers/tts/elevenlabs_handler.py:25
msgid "Name of the model to use"
msgstr "उपयोग करने के लिए मॉडल का नाम"

#: src/handlers/llm/claude_handler.py:84
#: src/handlers/tts/custom_openai_tts.py:18
#: src/handlers/tts/openai_tts_handler.py:18
#: src/handlers/tts/groq_tts_handler.py:32
msgid "The API key to use"
msgstr "उपयोग करने के लिए API कुंजी"

#: src/handlers/llm/claude_handler.py:89 src/handlers/llm/claude_handler.py:93
#: src/handlers/tts/custom_openai_tts.py:20
#: src/handlers/tts/openai_tts_handler.py:20
#: src/handlers/tts/groq_tts_handler.py:34
msgid "The model to use"
msgstr "उपयोग करने के लिए मॉडल"

#: src/handlers/llm/claude_handler.py:96
msgid "Max Tokens"
msgstr "अधिकतम टोकन"

#: src/handlers/llm/claude_handler.py:96
msgid "The maximum number of tokens to generate"
msgstr "उत्पन्न करने के लिए टोकन की अधिकतम संख्या"

#: src/handlers/llm/custom_handler.py:21
msgid "Command to execute to get bot output"
msgstr "बॉट आउटपुट प्राप्त करने के लिए निष्पादित करने हेतु कमांड"

#: src/handlers/llm/custom_handler.py:21
#, python-brace-format
>>>>>>> cbb441a3
msgid ""
"Command to execute to get bot response, {0} will be replaced with a JSON "
"file containing the chat, {1} with the system prompt"
msgstr ""
"बॉट प्रतिक्रिया प्राप्त करने के लिए निष्पादित करने हेतु कमांड, {0} को चैट वाली JSON फ़ाइल "
"से, {1} को सिस्टम प्रॉम्प्ट से बदल दिया जाएगा"

<<<<<<< HEAD
#: src/window.py:548
msgid "Surf the web!"
msgstr "वेब सर्फ करें!"

#: src/window.py:548
=======
#: src/handlers/llm/custom_handler.py:22
msgid "Command to execute to get bot's suggestions"
msgstr "बॉट के सुझाव प्राप्त करने के लिए निष्पादित करने हेतु कमांड"

#: src/handlers/llm/custom_handler.py:22
#, python-brace-format
>>>>>>> cbb441a3
msgid ""
"Command to execute to get chat suggestions, {0} will be replaced with a JSON "
"file containing the chat, {1} with the extra prompts, {2} with the numer of "
"suggestions to generate. Must return a JSON array containing the suggestions "
"as strings"
msgstr ""
<<<<<<< HEAD
"LLM को वेब सर्फ करने और अद्यतित उत्तर प्रदान करने की अनुमति देने के लिए वेब खोज सक्षम करें"

#: src/window.py:549
msgid "Mini Window"
msgstr "मिनी विंडो"

#: src/window.py:549
msgid "Ask questions on the fly using the mini window mode"
msgstr "मिनी विंडो मोड का उपयोग करके तुरंत प्रश्न पूछें"

#: src/window.py:550
#, fuzzy
msgid "Text to Speech"
msgstr "टेक्स्ट टू स्पीच"

#: src/window.py:550
msgid "Newelle supports text-to-speech! Enable it in the settings"
msgstr "न्यूएले टेक्स्ट-टू-स्पीच का समर्थन करता है! इसे सेटिंग्स में सक्षम करें"

#: src/window.py:551
#, fuzzy
msgid "Keyboard Shortcuts"
msgstr "कीबोर्ड शॉर्टकट"

#: src/window.py:551
#, fuzzy
msgid "Control Newelle using Keyboard Shortcuts"
msgstr "कीबोर्ड शॉर्टकट"

#: src/window.py:552
#, fuzzy
msgid "Prompt Control"
msgstr "प्रॉम्प्ट नियंत्रण"

#: src/window.py:552
msgid "Newelle gives you 100% prompt control. Tune your prompts for your use."
msgstr ""
"न्यूएले आपको 100% प्रॉम्प्ट नियंत्रण देता है। अपनी उपयोग के लिए अपने प्रॉम्प्ट को ट्यून करें।"

#: src/window.py:553
=======
"चैट सुझाव प्राप्त करने के लिए निष्पादित करने हेतु कमांड, {0} को चैट वाली JSON फ़ाइल से, "
"{1} को अतिरिक्त प्रॉम्प्ट से, {2} को उत्पन्न करने के लिए सुझावों की संख्या से बदल दिया "
"जाएगा। स्ट्रिंग्स के रूप में सुझावों वाली JSON सरणी लौटानी होगी"

#: src/handlers/avatar/livepng_handler.py:23
#, fuzzy
msgid "LivePNG Model"
msgstr " मॉडल"

#: src/handlers/avatar/livepng_handler.py:24
>>>>>>> cbb441a3
#, fuzzy
msgid "LivePNG Model to use"
msgstr "उपयोग करने के लिए मॉडल"

<<<<<<< HEAD
#: src/window.py:553
msgid "Check the programs and processes you run from Newelle"
msgstr "न्यूएले से आपके द्वारा चलाए जा रहे प्रोग्राम और प्रक्रियाओं की जाँच करें"

#: src/window.py:560
#, fuzzy
msgid "New Chat"
msgstr "नया टैब"

#: src/window.py:578
msgid "Provider Errror"
msgstr "प्रदाता त्रुटि"

#: src/window.py:601
#, fuzzy
msgid "Local Documents"
msgstr "स्थानीय मॉडल"

#: src/window.py:605
#, fuzzy
msgid "Web search"
msgstr "सुरक्षा सेटिंग्स सक्षम करें"

#: src/window.py:826
msgid "This provider does not have a model list"
msgstr "इस प्रदाता के पास मॉडल सूची नहीं है"

#: src/window.py:831
msgid " Models"
msgstr " मॉडल"

#: src/window.py:834
msgid "Search Models..."
msgstr "मॉडल खोजें..."

#: src/window.py:1062
msgid "Create new profile"
msgstr "नया प्रोफ़ाइल बनाएं"

#: src/window.py:1196
msgid "Could not recognize your voice"
msgstr "आपकी आवाज़ पहचानी नहीं जा सकी"

#: src/window.py:1233
msgid "Images"
msgstr "छवियाँ"

#: src/window.py:1237
msgid "LLM Supported Files"
msgstr "LLM समर्थित फ़ाइलें"

#: src/window.py:1245
msgid "RAG Supported files"
msgstr "RAG समर्थित फ़ाइलें"

#: src/window.py:1263
msgid "Supported Files"
msgstr "समर्थित फ़ाइलें"

#: src/window.py:1267
msgid "All Files"
msgstr "सभी फ़ाइलें"

#: src/window.py:1273
msgid "Attach file"
msgstr "फ़ाइल संलग्न करें"

#: src/window.py:1528
msgid "The file cannot be sent until the program is finished"
msgstr "प्रोग्राम समाप्त होने तक फ़ाइल नहीं भेजी जा सकती"

#: src/window.py:1550
msgid "The file is not recognized"
msgstr "फ़ाइल पहचानी नहीं गई है"

#: src/window.py:1569
msgid "You can no longer continue the message."
msgstr "आप अब संदेश जारी नहीं रख सकते।"

#: src/window.py:1594
msgid "You can no longer regenerate the message."
msgstr "आप अब संदेश को फिर से उत्पन्न नहीं कर सकते।"

#: src/window.py:1702
msgid "Chat is empty"
msgstr "चैट खाली है"

#: src/window.py:1775
msgid "Chat is cleared"
msgstr "चैट साफ़ हो गया है"

#: src/window.py:1800
msgid "The message was canceled and deleted from history"
msgstr "संदेश रद्द कर दिया गया और इतिहास से हटा दिया गया"

#: src/window.py:1844
msgid "The message cannot be sent until the program is finished"
msgstr "प्रोग्राम समाप्त होने तक संदेश नहीं भेजा जा सकता"

#: src/window.py:2767
msgid "You can't edit a message while the program is running."
msgstr "प्रोग्राम चलते समय आप संदेश संपादित नहीं कर सकते।"

#: src/window.py:2892
msgid "Prompt content"
msgstr "प्रॉम्प्ट सामग्री"

#: src/window.py:3148
=======
#: src/handlers/avatar/livepng_handler.py:44
msgid "LivePNG model style"
msgstr ""

#: src/handlers/avatar/livepng_handler.py:45
msgid "Choose the style of the model for the specified one"
msgstr ""

#: src/handlers/rag/rag_handler.py:104
msgid "Index your documents"
msgstr "अपने दस्तावेज़ों को इंडेक्स करें"

#: src/handlers/rag/rag_handler.py:105
msgid ""
"Index all the documents in your document folder. You have to run this "
"operation every time you edit/create a document, change document analyzer or "
"change embedding model"
msgstr ""
"अपने दस्तावेज़ फ़ोल्डर में सभी दस्तावेज़ों को इंडेक्स करें। आपको यह ऑपरेशन हर बार चलाना होगा "
"जब आप किसी दस्तावेज़ को संपादित/बनाते हैं, दस्तावेज़ विश्लेषक बदलते हैं या एम्बेडिंग मॉडल बदलते "
"हैं"

#: src/handlers/embeddings/openai_handler.py:38
msgid "API base url, change this to use different APIs"
msgstr "API बेस यूआरएल, विभिन्न API का उपयोग करने के लिए इसे बदलें"

#: src/handlers/embeddings/openai_handler.py:44
msgid "Name of the Embedding Model to use"
msgstr "उपयोग करने के लिए एम्बेडिंग मॉडल का नाम"

#: src/handlers/stt/openaisr_handler.py:11
msgid "Endpoint for OpenAI requests"
msgstr "OpenAI अनुरोधों के लिए एंडपॉइंट"

#: src/handlers/stt/openaisr_handler.py:18
msgid "API Key for OpenAI"
msgstr "OpenAI के लिए API कुंजी"

#: src/handlers/stt/openaisr_handler.py:25
msgid "Whisper Model"
msgstr "व्हिस्पर मॉडल"

#: src/handlers/stt/openaisr_handler.py:26
msgid "Name of the OpenAI model"
msgstr "OpenAI मॉडल का नाम"

#: src/handlers/stt/openaisr_handler.py:32
#: src/handlers/stt/googlesr_handler.py:21
#: src/handlers/stt/groqsr_handler.py:29
msgid "Language"
msgstr "भाषा"

#: src/handlers/stt/openaisr_handler.py:33
msgid ""
"Optional: Specify the language for transcription. Use ISO 639-1 language "
"codes (e.g. \"en\" for English, \"fr\" for French, etc.). "
msgstr ""
"वैकल्पिक: ट्रांसक्रिप्शन के लिए भाषा निर्दिष्ट करें। ISO 639-1 भाषा कोड का उपयोग करें (जैसे "
"अंग्रेजी के लिए \"en\", फ्रेंच के लिए \"fr\", आदि)। "

#: src/handlers/tts/custom_openai_tts.py:17
msgid "Endpoint"
msgstr "एंडपॉइंट"

#: src/handlers/tts/custom_openai_tts.py:17
msgid "Custom endpoint of the service to use"
msgstr "उपयोग करने के लिए सेवा का कस्टम एंडपॉइंट"

#: src/handlers/tts/custom_openai_tts.py:19
#: src/handlers/tts/openai_tts_handler.py:19
#: src/handlers/tts/groq_tts_handler.py:33
msgid "The voice to use"
msgstr "उपयोग करने के लिए आवाज़"

#: src/handlers/tts/custom_openai_tts.py:21
#: src/handlers/tts/openai_tts_handler.py:21
msgid "Instructions"
msgstr "निर्देश"

#: src/handlers/tts/custom_openai_tts.py:21
#: src/handlers/tts/openai_tts_handler.py:21
msgid ""
"Instructions for the voice generation. Leave it blank to avoid this field"
msgstr "आवाज़ पीढ़ी के लिए निर्देश। इस फ़ील्ड से बचने के लिए इसे खाली छोड़ दें"

#: src/handlers/stt/googlesr_handler.py:14
msgid "API Key for Google SR, write 'default' to use the default one"
msgstr "गूगल SR के लिए API कुंजी, डिफ़ॉल्ट वाली का उपयोग करने के लिए 'default' लिखें"

#: src/handlers/stt/googlesr_handler.py:22
msgid "The language of the text to recgnize in IETF"
msgstr "IETF में पहचानने के लिए टेक्स्ट की भाषा"

#: src/handlers/stt/vosk_handler.py:17
msgid "Model Path"
msgstr "मॉडल पथ"

#: src/handlers/stt/vosk_handler.py:18
msgid "Absolute path to the VOSK model (unzipped)"
msgstr "VOSK मॉडल का पूर्ण पथ (अनज़िप किया हुआ)"

#: src/handlers/tts/tts.py:38
msgid "Choose the preferred voice"
msgstr "पसंदीदा आवाज़ चुनें"

#: src/handlers/stt/sphinx_handler.py:19
msgid "Could not understand the audio"
msgstr "ऑडियो समझ नहीं आया"

#: src/handlers/stt/custom_handler.py:14 src/handlers/tts/custom_handler.py:23
#, python-brace-format
msgid "{0} will be replaced with the model fullpath"
msgstr "{0} को मॉडल के पूर्ण पथ से बदल दिया जाएगा"

#: src/handlers/stt/whisper_handler.py:16
#: src/handlers/stt/whispercpp_handler.py:40
msgid "Name of the Whisper model"
msgstr "व्हिस्पर मॉडल का नाम"

#: src/handlers/stt/groqsr_handler.py:14
msgid "API Key for Groq SR, write 'default' to use the default one"
msgstr "Groq SR के लिए API कुंजी, डिफ़ॉल्ट वाली का उपयोग करने के लिए 'default' लिखें"

#: src/handlers/stt/groqsr_handler.py:21
msgid "Groq Model"
msgstr "Groq मॉडल"

#: src/handlers/stt/groqsr_handler.py:22
msgid "Name of the Groq Model"
msgstr "Groq मॉडल का नाम"

#: src/handlers/stt/groqsr_handler.py:30
>>>>>>> cbb441a3
msgid ""
"Specify the language for transcription. Use ISO 639-1 language codes (e.g. "
"\"en\" for English, \"fr\" for French, etc.). "
msgstr ""
"ट्रांसक्रिप्शन के लिए भाषा निर्दिष्ट करें। ISO 639-1 भाषा कोड का उपयोग करें (जैसे अंग्रेजी के "
"लिए \"en\", फ्रेंच के लिए \"fr\", आदि)। "

<<<<<<< HEAD
#: src/window.py:3177
msgid ""
"The neural network has access to any data in this chat, be careful, we are "
"not responsible for the neural network. Do not share any sensitive "
"information."
msgstr ""
"न्यूरल नेटवर्क के पास इस चैट में किसी भी डेटा तक पहुंच है, सावधान रहें, हम न्यूरल नेटवर्क के "
"लिए जिम्मेदार नहीं हैं। कोई भी संवेदनशील जानकारी साझा न करें।"

#: src/window.py:3226
msgid "Wrong folder path"
msgstr "गलत फ़ोल्डर पथ"

#: src/window.py:3259
msgid "Thread has not been completed, thread number: "
msgstr "थ्रेड पूरा नहीं हुआ है, थ्रेड संख्या: "

#: src/window.py:3271
msgid "Failed to open the folder"
msgstr "फ़ोल्डर खोलने में विफल"

#: data/io.github.qwersyk.Newelle.appdata.xml.in:9
=======
#: src/handlers/stt/witai_handler.py:13
msgid "Server Access Token for wit.ai"
msgstr "wit.ai के लिए सर्वर एक्सेस टोकन"

#: src/handlers/tts/elevenlabs_handler.py:10
msgid "API Key for ElevenLabs"
msgstr "इलेवनलैब्स के लिए API कुंजी"

#: src/handlers/tts/elevenlabs_handler.py:18
msgid "Voice ID to use"
msgstr "उपयोग करने के लिए आवाज़ आईडी"

#: src/handlers/tts/elevenlabs_handler.py:32
msgid "Stability"
msgstr "स्थिरता"

#: src/handlers/tts/elevenlabs_handler.py:33
msgid "stability of the voice"
msgstr "आवाज़ की स्थिरता"

#: src/handlers/tts/elevenlabs_handler.py:42
msgid "Similarity boost"
msgstr "समानता बूस्ट"

#: src/handlers/tts/elevenlabs_handler.py:43
msgid "Boosts overall voice clarity and speaker similarity"
msgstr "समग्र आवाज़ स्पष्टता और स्पीकर समानता को बढ़ाता है"

#: src/handlers/tts/elevenlabs_handler.py:52
msgid "Style exaggeration"
msgstr "शैली अतिशयोक्ति"

#: src/handlers/tts/elevenlabs_handler.py:53
msgid ""
"High values are reccomended if the style of the speech must be exaggerated"
msgstr ""
"यदि भाषण की शैली को अतिरंजित किया जाना चाहिए तो उच्च मानों की सिफारिश की जाती है"

#: data/moe.nyarchlinux.assistant.appdata.xml.in:7
#: data/moe.nyarchlinux.assistant.desktop.in:2
msgid "Nyarch Assistant"
msgstr ""

#: data/moe.nyarchlinux.assistant.appdata.xml.in:9
>>>>>>> cbb441a3
msgid ""
"Your personal waifu always at your service to help you with your system!"
msgstr ""

#: data/moe.nyarchlinux.assistant.appdata.xml.in:11
msgid "Your AI-Powered System Assistant"
msgstr ""

#: data/moe.nyarchlinux.assistant.appdata.xml.in:15
#, fuzzy
msgid "Chat page 1"
msgstr "चैट "

#: data/moe.nyarchlinux.assistant.appdata.xml.in:19
#, fuzzy
msgid "Chat page 2"
msgstr "चैट "

#: data/moe.nyarchlinux.assistant.appdata.xml.in:23
#, fuzzy
msgid "Chat page 3"
msgstr "चैट "

#: data/moe.nyarchlinux.assistant.appdata.xml.in:27
#, fuzzy
msgid "Chat page 4"
msgstr "चैट "

<<<<<<< HEAD
#: data/io.github.qwersyk.Newelle.appdata.xml.in:38
#: data/io.github.qwersyk.Newelle.appdata.xml.in:61
#: data/io.github.qwersyk.Newelle.appdata.xml.in:123
#: data/io.github.qwersyk.Newelle.appdata.xml.in:128
#: data/io.github.qwersyk.Newelle.appdata.xml.in:133
#: data/io.github.qwersyk.Newelle.appdata.xml.in:138
#: data/io.github.qwersyk.Newelle.appdata.xml.in:143
msgid "Bug fixes"
msgstr "बग फिक्स"

#: data/io.github.qwersyk.Newelle.appdata.xml.in:39
msgid "Small improvements"
msgstr ""

#: data/io.github.qwersyk.Newelle.appdata.xml.in:46
msgid "Improve local documents reading and loading performances"
msgstr ""

#: data/io.github.qwersyk.Newelle.appdata.xml.in:47
msgid "Add option to send with CTRL+Enter"
msgstr ""

#: data/io.github.qwersyk.Newelle.appdata.xml.in:48
msgid "Improve codeblocks"
msgstr ""

#: data/io.github.qwersyk.Newelle.appdata.xml.in:49
=======
#: data/moe.nyarchlinux.assistant.appdata.xml.in:41
msgid "Improve local documents reading and loading performances"
msgstr ""

#: data/moe.nyarchlinux.assistant.appdata.xml.in:42
msgid "Add option to send with CTRL+Enter"
msgstr ""

#: data/moe.nyarchlinux.assistant.appdata.xml.in:43
msgid "Improve codeblocks"
msgstr ""

#: data/moe.nyarchlinux.assistant.appdata.xml.in:44
>>>>>>> cbb441a3
#, fuzzy
msgid "Fix Kokoro TTS"
msgstr "कोकोरो TTS"

<<<<<<< HEAD
#: data/io.github.qwersyk.Newelle.appdata.xml.in:50
msgid "Remove emoji from TTS"
msgstr ""

#: data/io.github.qwersyk.Newelle.appdata.xml.in:51
msgid "Set API keys as password fields"
msgstr ""

#: data/io.github.qwersyk.Newelle.appdata.xml.in:52
msgid "Add thinking support for Gemini"
msgstr ""

#: data/io.github.qwersyk.Newelle.appdata.xml.in:53
=======
#: data/moe.nyarchlinux.assistant.appdata.xml.in:45
msgid "Remove emoji from TTS"
msgstr ""

#: data/moe.nyarchlinux.assistant.appdata.xml.in:46
msgid "Set API keys as password fields"
msgstr ""

#: data/moe.nyarchlinux.assistant.appdata.xml.in:47
msgid "Add thinking support for Gemini"
msgstr ""

#: data/moe.nyarchlinux.assistant.appdata.xml.in:48
#, fuzzy
>>>>>>> cbb441a3
msgid "Updated translations"
msgstr "एक कस्टम मॉडल का उपयोग करें"

<<<<<<< HEAD
#: data/io.github.qwersyk.Newelle.appdata.xml.in:60
msgid "Added new features"
msgstr "नई सुविधाएँ जोड़ी गईं"

#: data/io.github.qwersyk.Newelle.appdata.xml.in:68
=======
#: data/moe.nyarchlinux.assistant.appdata.xml.in:55
msgid "Added new features"
msgstr ""

#: data/moe.nyarchlinux.assistant.appdata.xml.in:56
#: data/moe.nyarchlinux.assistant.appdata.xml.in:117
#: data/moe.nyarchlinux.assistant.appdata.xml.in:122
#: data/moe.nyarchlinux.assistant.appdata.xml.in:127
#: data/moe.nyarchlinux.assistant.appdata.xml.in:132
#: data/moe.nyarchlinux.assistant.appdata.xml.in:137
msgid "Bug fixes"
msgstr ""

#: data/moe.nyarchlinux.assistant.appdata.xml.in:63
>>>>>>> cbb441a3
msgid "Website reading and web search with SearXNG, DuckDuckGo, and Tavily"
msgstr ""

<<<<<<< HEAD
#: data/io.github.qwersyk.Newelle.appdata.xml.in:69
=======
#: data/moe.nyarchlinux.assistant.appdata.xml.in:64
>>>>>>> cbb441a3
msgid "Improved LaTeX rendering and document management"
msgstr ""

<<<<<<< HEAD
#: data/io.github.qwersyk.Newelle.appdata.xml.in:70
=======
#: data/moe.nyarchlinux.assistant.appdata.xml.in:65
>>>>>>> cbb441a3
msgid "New Thinking Widget and OpenRouter handler"
msgstr ""

<<<<<<< HEAD
#: data/io.github.qwersyk.Newelle.appdata.xml.in:71
=======
#: data/moe.nyarchlinux.assistant.appdata.xml.in:66
>>>>>>> cbb441a3
msgid "Vision support for Llama4 on Groq"
msgstr ""

<<<<<<< HEAD
#: data/io.github.qwersyk.Newelle.appdata.xml.in:72
=======
#: data/moe.nyarchlinux.assistant.appdata.xml.in:67
>>>>>>> cbb441a3
msgid "New translations (Traditional Chinese, Bengali, Hindi)"
msgstr ""

<<<<<<< HEAD
#: data/io.github.qwersyk.Newelle.appdata.xml.in:78
=======
#: data/moe.nyarchlinux.assistant.appdata.xml.in:73
>>>>>>> cbb441a3
msgid "Fixed many bugs, added some features!"
msgstr ""

<<<<<<< HEAD
#: data/io.github.qwersyk.Newelle.appdata.xml.in:83
=======
#: data/moe.nyarchlinux.assistant.appdata.xml.in:78
>>>>>>> cbb441a3
msgid "Support for new features and bug fixes"
msgstr ""

<<<<<<< HEAD
#: data/io.github.qwersyk.Newelle.appdata.xml.in:88
#: data/io.github.qwersyk.Newelle.appdata.xml.in:93
#: data/io.github.qwersyk.Newelle.appdata.xml.in:98
=======
#: data/moe.nyarchlinux.assistant.appdata.xml.in:83
#: data/moe.nyarchlinux.assistant.appdata.xml.in:88
#: data/moe.nyarchlinux.assistant.appdata.xml.in:93
>>>>>>> cbb441a3
msgid "Added many new features and bug fixes"
msgstr ""

<<<<<<< HEAD
#: data/io.github.qwersyk.Newelle.appdata.xml.in:103
#: data/io.github.qwersyk.Newelle.appdata.xml.in:108
=======
#: data/moe.nyarchlinux.assistant.appdata.xml.in:98
#: data/moe.nyarchlinux.assistant.appdata.xml.in:103
>>>>>>> cbb441a3
msgid "Added new features and bug fixes"
msgstr ""

<<<<<<< HEAD
#: data/io.github.qwersyk.Newelle.appdata.xml.in:113
=======
#: data/moe.nyarchlinux.assistant.appdata.xml.in:107
>>>>>>> cbb441a3
msgid ""
"Updated the g4f library with versioning, added user guides, improved "
"extension browsing, and enhanced model handling."
msgstr ""

<<<<<<< HEAD
#: data/io.github.qwersyk.Newelle.appdata.xml.in:118
=======
#: data/moe.nyarchlinux.assistant.appdata.xml.in:112
>>>>>>> cbb441a3
msgid ""
"Bug fixes and new features have been implemented. We've modified the "
"extension architecture, added new models, and introduced vision support, "
"along with more capabilities."
msgstr ""

<<<<<<< HEAD
#: data/io.github.qwersyk.Newelle.appdata.xml.in:148
=======
#: data/moe.nyarchlinux.assistant.appdata.xml.in:142
>>>>>>> cbb441a3
msgid "Stable version"
msgstr ""

<<<<<<< HEAD
#: data/io.github.qwersyk.Newelle.appdata.xml.in:153
=======
#: data/moe.nyarchlinux.assistant.appdata.xml.in:147
>>>>>>> cbb441a3
#, fuzzy
msgid "Added extension"
msgstr "एक्सटेंशन डाउनलोड करें"

<<<<<<< HEAD
#: data/io.github.qwersyk.Newelle.appdata.xml.in:158
=======
#: data/moe.nyarchlinux.assistant.appdata.xml.in:152
>>>>>>> cbb441a3
#, fuzzy
msgid "Blacklist of commands"
msgstr "कस्टम कमांड"

<<<<<<< HEAD
#: data/io.github.qwersyk.Newelle.appdata.xml.in:163
=======
#: data/moe.nyarchlinux.assistant.appdata.xml.in:157
>>>>>>> cbb441a3
msgid "Localization"
msgstr ""

<<<<<<< HEAD
#: data/io.github.qwersyk.Newelle.appdata.xml.in:168
=======
#: data/moe.nyarchlinux.assistant.appdata.xml.in:162
>>>>>>> cbb441a3
msgid "Redesign"
msgstr ""

<<<<<<< HEAD
#: data/io.github.qwersyk.Newelle.appdata.xml.in:172
msgid "Qwersyk"
msgstr "क्वेर्सीक"

#: data/io.github.qwersyk.Newelle.desktop.in:3
msgid "Newelle: Your advanced chat bot"
msgstr "न्यूएले: आपका उन्नत चैट बॉट"

#: data/io.github.qwersyk.Newelle.desktop.in:10
msgid "chat;ai;gpt;chatgpt;assistant;"
msgstr "चैट;एआई;जीपीटी;चैटजीपीटी;सहायक;"

#, fuzzy
#~ msgid "_Cancel"
#~ msgstr "रद्द करें"

#, fuzzy, python-brace-format
#~ msgid "Name of the {provider_name} Model"
#~ msgstr "Groq मॉडल का नाम"
=======
#: data/moe.nyarchlinux.assistant.appdata.xml.in:167
msgid "NyarchLinux"
msgstr ""

#: data/moe.nyarchlinux.assistant.desktop.in:3
msgid "Advanced AI waifu to help you"
msgstr ""

#: data/moe.nyarchlinux.assistant.desktop.in:10
msgid "chat;ai;gpt;chatgpt;assistant;"
msgstr ""

#~ msgid "Welcome to Newelle"
#~ msgstr "न्युएल में आपका स्वागत है"

#~ msgid ""
#~ "Newelle can be used to run commands on your system, but pay attention at "
#~ "what you run! <b>The LLM is not under our control, so it might generate "
#~ "malicious code!</b>\n"
#~ "By default, your commands will be <b>virtualized in the Flatpak "
#~ "environment</b>, but pay attention!"
#~ msgstr ""
#~ "न्युएल का उपयोग आपके सिस्टम पर कमांड चलाने के लिए किया जा सकता है, लेकिन ध्यान दें कि "
#~ "आप क्या चलाते हैं! <b>LLM हमारे नियंत्रण में नहीं है, इसलिए यह दुर्भावनापूर्ण कोड उत्पन्न "
#~ "कर सकता है!</b>\n"
#~ "डिफ़ॉल्ट रूप से, आपके कमांड <b>फ्लैटपैक वातावरण में वर्चुअलाइज्ड</b> होंगे, लेकिन ध्यान दें!"

#~ msgid "Newelle"
#~ msgstr "न्युएल"

#, fuzzy
#~ msgid "Message Editing"
#~ msgstr "संदेश स्ट्रीमिंग"
>>>>>>> cbb441a3

#~ msgid "Choose an extension"
#~ msgstr "एक एक्सटेंशन चुनें"<|MERGE_RESOLUTION|>--- conflicted
+++ resolved
@@ -8,11 +8,7 @@
 msgstr ""
 "Project-Id-Version: PACKAGE VERSION\n"
 "Report-Msgid-Bugs-To: \n"
-<<<<<<< HEAD
-"POT-Creation-Date: 2025-06-16 12:38+0800\n"
-=======
 "POT-Creation-Date: 2025-05-30 20:22+0800\n"
->>>>>>> cbb441a3
 "PO-Revision-Date: YEAR-MO-DA HO:MI+ZONE\n"
 "Last-Translator: FULL NAME <EMAIL@ADDRESS>\n"
 "Language-Team: Hindi\n"
@@ -42,18 +38,9 @@
 msgid "About"
 msgstr "बारे में"
 
-<<<<<<< HEAD
-#: src/handlers/embeddings/ollama_handler.py:34
-#: src/handlers/embeddings/openai_handler.py:41
-#: src/handlers/llm/claude_handler.py:85 src/handlers/llm/ollama_handler.py:151
-#: src/handlers/llm/openai_handler.py:78
-msgid "Use a custom model"
-msgstr "एक कस्टम मॉडल का उपयोग करें"
-=======
 #: src/window.py:114
 msgid "Chat"
 msgstr "चैट"
->>>>>>> cbb441a3
 
 #: src/window.py:161
 msgid "History"
@@ -79,23 +66,9 @@
 msgid " Regenerate"
 msgstr " फिर से उत्पन्न करें"
 
-<<<<<<< HEAD
-#: src/handlers/embeddings/openai_handler.py:44
-#: src/handlers/llm/claude_handler.py:89 src/handlers/llm/claude_handler.py:93
-#: src/handlers/llm/gemini_handler.py:97 src/handlers/llm/openai_handler.py:84
-#: src/handlers/stt/whisper_handler.py:15
-#: src/handlers/stt/whispercpp_handler.py:40
-#: src/handlers/tts/custom_openai_tts.py:20
-#: src/handlers/tts/elevenlabs_handler.py:24
-#: src/handlers/tts/groq_tts_handler.py:34
-#: src/handlers/tts/openai_tts_handler.py:20
-msgid "Model"
-msgstr "मॉडल"
-=======
 #: src/window.py:440
 msgid "Send a message..."
 msgstr "एक संदेश भेजें..."
->>>>>>> cbb441a3
 
 #: src/window.py:505
 msgid "Ask about a website"
@@ -105,41 +78,6 @@
 msgid "Write #https://website.com in chat to ask information about a website"
 msgstr ""
 
-<<<<<<< HEAD
-#: src/handlers/llm/claude_handler.py:84
-#: src/handlers/tts/custom_openai_tts.py:18
-#: src/handlers/tts/groq_tts_handler.py:32
-#: src/handlers/tts/openai_tts_handler.py:18
-msgid "The API key to use"
-msgstr "उपयोग करने के लिए API कुंजी"
-
-#: src/handlers/llm/claude_handler.py:89 src/handlers/llm/claude_handler.py:93
-#: src/handlers/tts/custom_openai_tts.py:20
-#: src/handlers/tts/groq_tts_handler.py:34
-#: src/handlers/tts/openai_tts_handler.py:20
-msgid "The model to use"
-msgstr "उपयोग करने के लिए मॉडल"
-
-#: src/handlers/llm/claude_handler.py:96
-msgid "Max Tokens"
-msgstr "अधिकतम टोकन"
-
-#: src/handlers/llm/claude_handler.py:96
-msgid "The maximum number of tokens to generate"
-msgstr "उत्पन्न करने के लिए टोकन की अधिकतम संख्या"
-
-#: src/handlers/llm/custom_handler.py:20 src/handlers/llm/gemini_handler.py:119
-#: src/handlers/llm/gpt4all_handler.py:153
-#: src/handlers/llm/newelle_handler.py:27 src/utility/util.py:136
-msgid "Message Streaming"
-msgstr "संदेश स्ट्रीमिंग"
-
-#: src/handlers/llm/custom_handler.py:20 src/handlers/llm/gemini_handler.py:120
-#: src/handlers/llm/gpt4all_handler.py:153
-#: src/handlers/llm/newelle_handler.py:28 src/utility/util.py:137
-msgid "Gradually stream message output"
-msgstr "धीरे-धीरे संदेश आउटपुट स्ट्रीम करें"
-=======
 #: src/window.py:506
 #, fuzzy
 msgid "Check out our Extensions!"
@@ -148,7 +86,6 @@
 #: src/window.py:506
 msgid "We have a lot of extensions for different things. Check it out!"
 msgstr ""
->>>>>>> cbb441a3
 
 #: src/window.py:507
 #, fuzzy
@@ -170,15 +107,6 @@
 "Enable web search to allow the LLM to surf the web and provide up to date "
 "answers"
 msgstr ""
-<<<<<<< HEAD
-"चैट सुझाव प्राप्त करने के लिए निष्पादित करने हेतु कमांड, {0} को चैट वाली JSON फ़ाइल से, "
-"{1} को अतिरिक्त प्रॉम्प्ट से, {2} को उत्पन्न करने के लिए सुझावों की संख्या से बदल दिया "
-"जाएगा। स्ट्रिंग्स के रूप में सुझावों वाली JSON सरणी लौटानी होगी"
-
-#: src/handlers/llm/gemini_handler.py:94
-msgid "API Key (required)"
-msgstr "API कुंजी (आवश्यक)"
-=======
 
 #: src/window.py:509
 msgid "Mini Window"
@@ -282,7 +210,6 @@
 #: src/window.py:1096
 msgid "Create new profile"
 msgstr "नया प्रोफ़ाइल बनाएं"
->>>>>>> cbb441a3
 
 #: src/window.py:1229
 msgid "Could not recognize your voice"
@@ -356,80 +283,14 @@
 msgid "The message cannot be sent until the program is finished"
 msgstr "प्रोग्राम समाप्त होने तक संदेश नहीं भेजा जा सकता"
 
-<<<<<<< HEAD
-#: src/handlers/llm/gemini_handler.py:131
-#: src/handlers/llm/newelle_handler.py:18
-#: src/handlers/llm/openai_handler.py:112
-msgid "Privacy Policy"
-msgstr "गोपनीयता नीति"
-
-#: src/handlers/llm/gemini_handler.py:132
-#: src/handlers/llm/newelle_handler.py:19
-#: src/handlers/llm/openai_handler.py:112
-msgid "Open privacy policy website"
-msgstr "गोपनीयता नीति वेबसाइट खोलें"
-
-#: src/handlers/llm/gemini_handler.py:135 src/handlers/llm/openai_handler.py:81
-msgid "Advanced Parameters"
-msgstr "उन्नत पैरामीटर"
-=======
 #: src/window.py:2999
 msgid "You can't edit a message while the program is running."
 msgstr "प्रोग्राम चलते समय आप संदेश संपादित नहीं कर सकते।"
->>>>>>> cbb441a3
 
 #: src/window.py:3123
 msgid "Prompt content"
 msgstr "प्रॉम्प्ट सामग्री"
 
-<<<<<<< HEAD
-#: src/handlers/llm/gpt4all_handler.py:67
-msgid "RAM Required: "
-msgstr "RAM आवश्यक: "
-
-#: src/handlers/llm/gpt4all_handler.py:68
-msgid "Parameters: "
-msgstr "पैरामीटर: "
-
-#: src/handlers/llm/gpt4all_handler.py:69
-msgid "Size: "
-msgstr "आकार: "
-
-#: src/handlers/llm/gpt4all_handler.py:154
-msgid "Model to use"
-msgstr "उपयोग करने के लिए मॉडल"
-
-#: src/handlers/llm/gpt4all_handler.py:154
-#: src/handlers/tts/elevenlabs_handler.py:25
-msgid "Name of the model to use"
-msgstr "उपयोग करने के लिए मॉडल का नाम"
-
-#: src/handlers/llm/gpt4all_handler.py:155
-#: src/handlers/llm/ollama_handler.py:170
-msgid "Model Manager"
-msgstr "मॉडल प्रबंधक"
-
-#: src/handlers/llm/gpt4all_handler.py:155
-#: src/handlers/llm/ollama_handler.py:170
-msgid "List of models available"
-msgstr "उपलब्ध मॉडलों की सूची"
-
-#: src/handlers/llm/ollama_handler.py:174
-msgid "Add custom model"
-msgstr "कस्टम मॉडल जोड़ें"
-
-#: src/handlers/llm/ollama_handler.py:175
-msgid ""
-"Add any model to this list by putting name:size\n"
-"Or any gguf from hf with hf.co/username/model"
-msgstr ""
-"नाम:आकार डालकर इस सूची में कोई भी मॉडल जोड़ें\n"
-"या hf.co/उपयोगकर्ता नाम/मॉडल के साथ hf से कोई भी gguf"
-
-#: src/handlers/llm/openai_handler.py:81
-msgid "Include parameters like Max Tokens, Top-P, Temperature, etc."
-msgstr "अधिकतम टोकन, टॉप-पी, तापमान, आदि जैसे पैरामीटर शामिल करें।"
-=======
 #: src/window.py:3379
 msgid ""
 "The neural network has access to your computer and any data in this chat and "
@@ -439,7 +300,6 @@
 "न्यूरल नेटवर्क के पास आपके कंप्यूटर और इस चैट के किसी भी डेटा तक पहुंच है और यह कमांड चला "
 "सकता है, सावधान रहें, हम न्यूरल नेटवर्क के लिए जिम्मेदार नहीं हैं। कोई भी संवेदनशील जानकारी "
 "साझा न करें।"
->>>>>>> cbb441a3
 
 #: src/window.py:3408
 msgid ""
@@ -468,18 +328,11 @@
 msgid "Message Streaming"
 msgstr "संदेश स्ट्रीमिंग"
 
-<<<<<<< HEAD
-#: src/handlers/llm/openai_handler.py:105
-#: src/handlers/stt/whispercpp_handler.py:50
-msgid "Temperature"
-msgstr "तापमान"
-=======
 #: src/utility/util.py:137 src/handlers/llm/gemini_handler.py:120
 #: src/handlers/llm/gpt4all_handler.py:153
 #: src/handlers/llm/custom_handler.py:20 src/handlers/llm/newelle_handler.py:28
 msgid "Gradually stream message output"
 msgstr "धीरे-धीरे संदेश आउटपुट स्ट्रीम करें"
->>>>>>> cbb441a3
 
 #: src/ui/widgets/tipscarousel.py:41
 msgid "Nyarch Assistant Tips"
@@ -497,57 +350,9 @@
 msgid "Thinking..."
 msgstr ""
 
-<<<<<<< HEAD
-#: src/handlers/llm/openrouter_handler.py:14
-#, fuzzy
-msgid "Provider Sorting"
-msgstr "प्रदाता त्रुटि"
-
-#: src/handlers/llm/openrouter_handler.py:14
-msgid "Choose providers based on pricing/throughput or latency"
-msgstr "कीमत/थ्रूपुट या विलंबता के आधार पर प्रदाताओं को चुनें"
-
-#: src/handlers/llm/openrouter_handler.py:14
-msgid "Price"
-msgstr "कीमत"
-
-#: src/handlers/llm/openrouter_handler.py:14
-msgid "Throughput"
-msgstr "थ्रूपुट"
-
-#: src/handlers/llm/openrouter_handler.py:14
-msgid "Latency"
-msgstr "विलंबता"
-
-#: src/handlers/llm/openrouter_handler.py:15
-#, fuzzy
-msgid "Providers Order"
-msgstr "प्रदाताओं का क्रम"
-
-#: src/handlers/llm/openrouter_handler.py:15
-msgid ""
-"Add order of providers to use, names separated by a comma.\n"
-"Empty to not specify"
-msgstr ""
-"उपयोग किए जाने वाले प्रदाताओं का क्रम जोड़ें, नामों को कॉमा से अलग करें।\n"
-"निर्दिष्ट न करने के लिए खाली छोड़ें"
-
-#: src/handlers/llm/openrouter_handler.py:16
-msgid "Allow Fallbacks"
-msgstr "फॉलबैक की अनुमति दें"
-
-#: src/handlers/llm/openrouter_handler.py:16
-msgid "Allow fallbacks to other providers"
-msgstr "अन्य प्रदाताओं पर फॉलबैक की अनुमति दें"
-
-#: src/handlers/rag/rag_handler.py:104
-msgid "Index your documents"
-msgstr "अपने दस्तावेज़ों को इंडेक्स करें"
-=======
 #: src/ui/widgets/thinking.py:117
 msgid "The LLM is thinking... Expand to see thought process"
 msgstr ""
->>>>>>> cbb441a3
 
 #: src/ui/widgets/thinking.py:129
 msgid "No thought process recorded"
@@ -562,22 +367,6 @@
 msgid "Edit Profile"
 msgstr "प्रोफ़ाइल चुनें"
 
-<<<<<<< HEAD
-#: src/handlers/stt/googlesr_handler.py:14
-msgid "API Key for Google SR, write 'default' to use the default one"
-msgstr "गूगल SR के लिए API कुंजी, डिफ़ॉल्ट वाली का उपयोग करने के लिए 'default' लिखें"
-
-#: src/handlers/stt/googlesr_handler.py:21
-#: src/handlers/stt/groqsr_handler.py:29
-#: src/handlers/stt/openaisr_handler.py:32
-#: src/handlers/stt/whispercpp_handler.py:47
-msgid "Language"
-msgstr "भाषा"
-
-#: src/handlers/stt/googlesr_handler.py:22
-msgid "The language of the text to recgnize in IETF"
-msgstr "IETF में पहचानने के लिए टेक्स्ट की भाषा"
-=======
 #: src/ui/widgets/profilerow.py:53
 #, fuzzy
 msgid "Delete Profile"
@@ -598,7 +387,6 @@
 #: src/main.py:209
 msgid "Close"
 msgstr "बंद करें"
->>>>>>> cbb441a3
 
 #: src/main.py:245
 msgid "Chat is rebooted"
@@ -635,126 +423,8 @@
 "Nyarch Assistant can be used with mutiple models and providers!\n"
 "<b>Note: It is strongly suggested to read the Guide to LLM page</b>"
 msgstr ""
-<<<<<<< HEAD
-"वैकल्पिक: ट्रांसक्रिप्शन के लिए भाषा निर्दिष्ट करें। ISO 639-1 भाषा कोड का उपयोग करें (जैसे "
-"अंग्रेजी के लिए \"en\", फ्रेंच के लिए \"fr\", आदि)। "
-
-#: src/handlers/stt/sphinx_handler.py:19
-msgid "Could not understand the audio"
-msgstr "ऑडियो समझ नहीं आया"
-
-#: src/handlers/stt/vosk_handler.py:17
-msgid "Model Path"
-msgstr "मॉडल पथ"
-
-#: src/handlers/stt/vosk_handler.py:18
-msgid "Absolute path to the VOSK model (unzipped)"
-msgstr "VOSK मॉडल का पूर्ण पथ (अनज़िप किया हुआ)"
-
-#: src/handlers/stt/whisper_handler.py:16
-#: src/handlers/stt/whispercpp_handler.py:41
-msgid "Name of the Whisper model"
-msgstr "व्हिस्पर मॉडल का नाम"
-
-#: src/handlers/stt/witai_handler.py:13
-msgid "Server Access Token for wit.ai"
-msgstr "wit.ai के लिए सर्वर एक्सेस टोकन"
-
-#: src/handlers/stt/whispercpp_handler.py:47
-#, fuzzy
-msgid "Language of the recognition."
-msgstr "IETF में पहचानने के लिए टेक्स्ट की भाषा"
-
-#: src/handlers/stt/whispercpp_handler.py:48
-#, fuzzy
-msgid "Model Library"
-msgstr "मॉडल प्रबंधक"
-
-#: src/handlers/stt/whispercpp_handler.py:48
-#, fuzzy
-msgid "Manage Whisper models"
-msgstr "व्हिस्पर मॉडल"
-
-#: src/handlers/stt/whispercpp_handler.py:49
-#, fuzzy
-msgid "Advanced Settings"
-msgstr "उन्नत LLM सेटिंग्स"
-
-#: src/handlers/stt/whispercpp_handler.py:49
-#, fuzzy
-msgid "More advanced settings"
-msgstr "उन्नत LLM सेटिंग्स"
-
-#: src/handlers/stt/whispercpp_handler.py:50
-#, fuzzy
-msgid "Temperature to use"
-msgstr "तापमान"
-
-#: src/handlers/stt/whispercpp_handler.py:51
-#, fuzzy
-msgid "Prompt for the recognition"
-msgstr "Groq स्पीच रिकग्निशन"
-
-#: src/handlers/stt/whispercpp_handler.py:51
-msgid "Prompt to use for the recognition"
-msgstr ""
-
-#: src/handlers/tts/custom_openai_tts.py:17
-msgid "Endpoint"
-msgstr "एंडपॉइंट"
-
-#: src/handlers/tts/custom_openai_tts.py:17
-msgid "Custom endpoint of the service to use"
-msgstr "उपयोग करने के लिए सेवा का कस्टम एंडपॉइंट"
-
-#: src/handlers/tts/custom_openai_tts.py:19
-#: src/handlers/tts/elevenlabs_handler.py:17
-#: src/handlers/tts/groq_tts_handler.py:33
-#: src/handlers/tts/openai_tts_handler.py:19 src/handlers/tts/tts.py:37
-#: src/ui/settings.py:126
-msgid "Voice"
-msgstr "आवाज़"
-
-#: src/handlers/tts/custom_openai_tts.py:19
-#: src/handlers/tts/groq_tts_handler.py:33
-#: src/handlers/tts/openai_tts_handler.py:19
-msgid "The voice to use"
-msgstr "उपयोग करने के लिए आवाज़"
-
-#: src/handlers/tts/custom_openai_tts.py:21
-#: src/handlers/tts/openai_tts_handler.py:21
-msgid "Instructions"
-msgstr "निर्देश"
-
-#: src/handlers/tts/custom_openai_tts.py:21
-#: src/handlers/tts/openai_tts_handler.py:21
-msgid ""
-"Instructions for the voice generation. Leave it blank to avoid this field"
-msgstr "आवाज़ पीढ़ी के लिए निर्देश। इस फ़ील्ड से बचने के लिए इसे खाली छोड़ दें"
-
-#: src/handlers/tts/elevenlabs_handler.py:10
-msgid "API Key for ElevenLabs"
-msgstr "इलेवनलैब्स के लिए API कुंजी"
-
-#: src/handlers/tts/elevenlabs_handler.py:18
-msgid "Voice ID to use"
-msgstr "उपयोग करने के लिए आवाज़ आईडी"
-
-#: src/handlers/tts/elevenlabs_handler.py:32
-msgid "Stability"
-msgstr "स्थिरता"
-
-#: src/handlers/tts/elevenlabs_handler.py:33
-msgid "stability of the voice"
-msgstr "आवाज़ की स्थिरता"
-
-#: src/handlers/tts/elevenlabs_handler.py:42
-msgid "Similarity boost"
-msgstr "समानता बूस्ट"
-=======
 "न्युएल का उपयोग कई मॉडलों और प्रदाताओं के साथ किया जा सकता है!\n"
 "<b>ध्यान दें: LLM के लिए गाइड पेज पढ़ने का पुरजोर सुझाव दिया जाता है</b>"
->>>>>>> cbb441a3
 
 #: src/ui/presentation.py:110
 msgid "Guide to LLM"
@@ -837,262 +507,61 @@
 msgid "Thread number: "
 msgstr "थ्रेड संख्या: "
 
-#: src/ui/profile.py:33 src/window.py:112
-msgid "Settings"
-msgstr "सेटिंग्स"
-
-#: src/ui/profile.py:53
-msgid "Profile Name"
-msgstr ""
-
-#: src/ui/profile.py:58
-#, fuzzy
-msgid "Copied Settings"
-msgstr "सेटिंग्स"
-
-#: src/ui/profile.py:58
-#, fuzzy
-msgid "Settings that will be copied to the new profile"
-msgstr "वर्तमान प्रोफ़ाइल की सेटिंग्स को नए में कॉपी किया जाएगा"
-
-#: src/ui/profile.py:70
-#, fuzzy
-msgid "Create Profile"
-msgstr "नया प्रोफ़ाइल बनाएं"
-
-#: src/ui/profile.py:72 src/ui/profile.py:74 src/ui/profile.py:129
-msgid "Import Profile"
-msgstr ""
-
-#: src/ui/profile.py:79 src/ui/widgets/profilerow.py:43
-#, fuzzy
-msgid "Edit Profile"
-msgstr "प्रोफ़ाइल चुनें"
-
-#: src/ui/profile.py:84 src/ui/profile.py:99 src/ui/profile.py:123
-msgid "Export Profile"
-msgstr ""
-
-#: src/ui/profile.py:87
-msgid "Export Passwords"
-msgstr ""
-
-#: src/ui/profile.py:87
-msgid "Also export password-like fields"
-msgstr ""
-
-#: src/ui/profile.py:89
-msgid "Export Propic"
-msgstr ""
-
-#: src/ui/profile.py:89
-#, fuzzy
-msgid "Also export the profile picture"
-msgstr "प्रोफ़ाइल चित्र सेट करें"
-
-#: src/ui/profile.py:109
-#, fuzzy
-msgid "Create"
-msgstr "एक चैट बनाएं"
-
-#: src/ui/profile.py:109
-msgid "Apply"
-msgstr ""
-
-#: src/ui/profile.py:116
-msgid "The settings of the current profile will be copied into the new one"
-msgstr "वर्तमान प्रोफ़ाइल की सेटिंग्स को नए में कॉपी किया जाएगा"
-
-#: src/ui/profile.py:122 src/ui/profile.py:128
-#, fuzzy
-msgid "Newelle Profiles"
-msgstr "न्युएल"
-
-#: src/ui/profile.py:123
-msgid "Export"
-msgstr ""
-
-#: src/ui/profile.py:129
-msgid "Import"
-msgstr ""
-
-#: src/ui/profile.py:197
-msgid "Set profile picture"
-msgstr "प्रोफ़ाइल चित्र सेट करें"
-
-<<<<<<< HEAD
-#: src/ui/thread_editing.py:6 src/window.py:110
-msgid "Thread editing"
-msgstr "थ्रेड संपादन"
-=======
+#: src/ui/shortcuts.py:6
+msgid "Help"
+msgstr "मदद"
+
+#: src/ui/shortcuts.py:12
+msgid "Shortcuts"
+msgstr "शॉर्टकट"
+
+#: src/ui/shortcuts.py:13
+msgid "Reload chat"
+msgstr "चैट रीलोड करें"
+
+#: src/ui/shortcuts.py:14
+msgid "Reload folder"
+msgstr "फ़ोल्डर रीलोड करें"
+
+#: src/ui/shortcuts.py:15
+msgid "New tab"
+msgstr "नया टैब"
+
+#: src/ui/shortcuts.py:16
+msgid "Paste Image"
+msgstr "छवि पेस्ट करें"
+
+#: src/ui/shortcuts.py:17
+msgid "Focus message box"
+msgstr "संदेश बॉक्स फोकस करें"
+
+#: src/ui/shortcuts.py:18
+msgid "Start recording"
+msgstr "रिकॉर्डिंग शुरू करें"
+
+#: src/ui/shortcuts.py:19
+msgid "Stop TTS"
+msgstr "TTS रोकें"
+
+#: src/ui/shortcuts.py:20
+msgid "Zoom in"
+msgstr "ज़ूम इन करें"
+
+#: src/ui/shortcuts.py:21
+msgid "Zoom out"
+msgstr "ज़ूम आउट करें"
+
 #: src/translator.py:67 src/handlers/translator/customtr_handler.py:17
 #: src/handlers/stt/custom_handler.py:13 src/handlers/tts/custom_handler.py:22
 msgid "Command to execute"
 msgstr "निष्पादित करने के लिए कमांड"
->>>>>>> cbb441a3
 
 #: src/translator.py:68 src/handlers/translator/customtr_handler.py:18
 #, fuzzy, python-brace-format
 msgid "{0} will be replaced with the text to translate"
 msgstr "{0} को मॉडल के पूर्ण पथ से बदल दिया जाएगा"
 
-<<<<<<< HEAD
-#: src/ui/thread_editing.py:42
-msgid "Thread number: "
-msgstr "थ्रेड संख्या: "
-
-#: src/ui/widgets/profilerow.py:26
-msgid "Select profile"
-msgstr "प्रोफ़ाइल चुनें"
-
-#: src/ui/widgets/profilerow.py:53
-#, fuzzy
-msgid "Delete Profile"
-msgstr "प्रोफ़ाइल चुनें"
-
-#: src/ui/widgets/thinking.py:27
-msgid "Thoughts"
-msgstr "विचार"
-
-#: src/ui/widgets/thinking.py:28 src/ui/widgets/thinking.py:127
-msgid "Expand to see details"
-msgstr "विवरण देखने के लिए विस्तार करें"
-
-#: src/ui/widgets/thinking.py:116
-msgid "Thinking..."
-msgstr "सोच रहा है..."
-
-#: src/ui/widgets/thinking.py:117
-msgid "The LLM is thinking... Expand to see thought process"
-msgstr "एलएलएम सोच रहा है... विचार प्रक्रिया देखने के लिए विस्तार करें"
-
-#: src/ui/widgets/thinking.py:129
-msgid "No thought process recorded"
-msgstr "कोई विचार प्रक्रिया दर्ज नहीं की गई है"
-
-#: src/ui/widgets/tipscarousel.py:41
-#, fuzzy
-msgid "Newelle Tips"
-msgstr "न्युएल"
-
-#: src/ui/extension.py:17 src/ui/presentation.py:131 src/constants.py:489
-#: src/window.py:111
-msgid "Extensions"
-msgstr "एक्सटेंशन"
-
-#: src/ui/extension.py:50
-#, fuzzy
-msgid "Installed Extensions"
-msgstr "एक्सटेंशन"
-
-#: src/ui/extension.py:85
-msgid "User guide to Extensions"
-msgstr "एक्सटेंशन के लिए उपयोगकर्ता मार्गदर्शिका"
-
-#: src/ui/extension.py:88
-msgid "Download new Extensions"
-msgstr "नए एक्सटेंशन डाउनलोड करें"
-
-#: src/ui/extension.py:91
-msgid "Install extension from file..."
-msgstr "फ़ाइल से एक्सटेंशन स्थापित करें..."
-
-#: src/ui/mini_window.py:9 data/io.github.qwersyk.Newelle.appdata.xml.in:7
-#: data/io.github.qwersyk.Newelle.desktop.in:2
-msgid "Newelle"
-msgstr "न्युएल"
-
-#: src/ui/mini_window.py:20
-msgid "Chat is opened in mini window"
-msgstr "चैट मिनी विंडो में खोला गया है"
-
-#: src/ui/presentation.py:93
-msgid "Welcome to Newelle"
-msgstr "न्युएल में आपका स्वागत है"
-
-#: src/ui/presentation.py:94
-msgid "Your ultimate virtual assistant."
-msgstr "आपका परम वर्चुअल असिस्टेंट।"
-
-#: src/ui/presentation.py:98
-msgid "Github Page"
-msgstr "गिटहब पेज"
-
-#: src/ui/presentation.py:105
-msgid "Choose your favourite AI Language Model"
-msgstr "अपना पसंदीदा AI भाषा मॉडल चुनें"
-
-#: src/ui/presentation.py:106
-msgid ""
-"Newelle can be used with mutiple models and providers!\n"
-"<b>Note: It is strongly suggested to read the Guide to LLM page</b>"
-msgstr ""
-"न्युएल का उपयोग कई मॉडलों और प्रदाताओं के साथ किया जा सकता है!\n"
-"<b>ध्यान दें: LLM के लिए गाइड पेज पढ़ने का पुरजोर सुझाव दिया जाता है</b>"
-
-#: src/ui/presentation.py:110
-msgid "Guide to LLM"
-msgstr "LLM के लिए गाइड"
-
-#: src/ui/presentation.py:117
-msgid "Chat with your documents"
-msgstr "अपने दस्तावेज़ों के साथ चैट करें"
-
-#: src/ui/presentation.py:118
-msgid ""
-"Newelle can retrieve relevant information from documents you send in the "
-"chat or from your own files! Information relevant to your query will be sent "
-"to the LLM."
-msgstr ""
-"न्युएल चैट में आपके द्वारा भेजे गए दस्तावेज़ों से या आपकी अपनी फ़ाइलों से प्रासंगिक जानकारी "
-"प्राप्त कर सकता है! आपकी क्वेरी से संबंधित जानकारी LLM को भेजी जाएगी।"
-
-#: src/ui/presentation.py:124 src/ui/settings.py:234 src/window.py:604
-msgid "Command virtualization"
-msgstr "कमांड वर्चुअलाइजेशन"
-
-#: src/ui/presentation.py:125
-msgid ""
-"Newelle can be used to run commands on your system, but pay attention at "
-"what you run! <b>The LLM is not under our control, so it might generate "
-"malicious code!</b>\n"
-"By default, your commands will be <b>virtualized in the Flatpak environment</"
-"b>, but pay attention!"
-msgstr ""
-"न्युएल का उपयोग आपके सिस्टम पर कमांड चलाने के लिए किया जा सकता है, लेकिन ध्यान दें कि आप "
-"क्या चलाते हैं! <b>LLM हमारे नियंत्रण में नहीं है, इसलिए यह दुर्भावनापूर्ण कोड उत्पन्न कर "
-"सकता है!</b>\n"
-"डिफ़ॉल्ट रूप से, आपके कमांड <b>फ्लैटपैक वातावरण में वर्चुअलाइज्ड</b> होंगे, लेकिन ध्यान दें!"
-
-#: src/ui/presentation.py:132
-msgid "You can extend Newelle's functionalities using extensions!"
-msgstr "आप एक्सटेंशन का उपयोग करके न्युएल की कार्यात्मकताओं का विस्तार कर सकते हैं!"
-
-#: src/ui/presentation.py:136
-msgid "Download extensions"
-msgstr "एक्सटेंशन डाउनलोड करें"
-
-#: src/ui/presentation.py:146
-msgid "Permission Error"
-msgstr "अनुमति त्रुटि"
-
-#: src/ui/presentation.py:147
-msgid ""
-"Newelle does not have enough permissions to run commands on your system."
-msgstr "न्युएल के पास आपके सिस्टम पर कमांड चलाने के लिए पर्याप्त अनुमतियाँ नहीं हैं।"
-
-#: src/ui/presentation.py:158
-msgid "Begin using the app"
-msgstr "ऐप का उपयोग शुरू करें"
-
-#: src/ui/presentation.py:163
-msgid "Start chatting"
-msgstr "चैटिंग शुरू करें"
-
-#: src/ui/settings.py:44 src/constants.py:499
-=======
 #: src/ui/settings.py:56 src/constants.py:657
->>>>>>> cbb441a3
 msgid "General"
 msgstr "सामान्य"
 
@@ -1152,15 +621,7 @@
 "RAG द्वारा उपयोग किया जाता है। इसे बदलने पर आपको दस्तावेज़ों को फिर से इंडेक्स करने या "
 "मेमोरी रीसेट करने की आवश्यकता हो सकती है।"
 
-<<<<<<< HEAD
-#: src/ui/settings.py:102 src/window.py:602
-msgid "Long Term Memory"
-msgstr "दीर्घकालिक मेमोरी"
-
-#: src/ui/settings.py:102
-=======
 #: src/ui/settings.py:117
->>>>>>> cbb441a3
 msgid "Keep memory of old conversations"
 msgstr "पुरानी बातचीत की मेमोरी रखें"
 
@@ -1249,25 +710,6 @@
 msgid "Adjust the size of the interface"
 msgstr "इंटरफ़ेस के आकार को समायोजित करें"
 
-<<<<<<< HEAD
-#: src/ui/settings.py:171
-msgid "Editor color scheme"
-msgstr ""
-
-#: src/ui/settings.py:171
-msgid "Change the color scheme of the editor and codeblocks"
-msgstr ""
-
-#: src/ui/settings.py:178
-msgid "Hidden files"
-msgstr "छिपी हुई फ़ाइलें"
-
-#: src/ui/settings.py:178
-msgid "Show hidden files"
-msgstr "छिपी हुई फ़ाइलें दिखाएं"
-
-#: src/ui/settings.py:184
-=======
 #: src/ui/settings.py:222
 msgid "Hidden files"
 msgstr "छिपी हुई फ़ाइलें"
@@ -1277,78 +719,26 @@
 msgstr "छिपी हुई फ़ाइलें दिखाएं"
 
 #: src/ui/settings.py:228
->>>>>>> cbb441a3
 msgid "Send with ENTER"
 msgstr ""
 
-<<<<<<< HEAD
-#: src/ui/settings.py:184
-=======
 #: src/ui/settings.py:228
->>>>>>> cbb441a3
 msgid ""
 "If enabled, messages will be sent with ENTER, to go to a new line use "
 "CTRL+ENTER. If disabled, messages will be sent with SHIFT+ENTER, and newline "
 "with enter"
 msgstr ""
 
-<<<<<<< HEAD
-#: src/ui/settings.py:190
-msgid "Remove thinking from history"
-msgstr "इतिहास से सोच हटा दें"
-
-#: src/ui/settings.py:190
-=======
 #: src/ui/settings.py:234
 msgid "Remove thinking from history"
 msgstr "इतिहास से सोच हटा दें"
 
 #: src/ui/settings.py:234
->>>>>>> cbb441a3
 msgid ""
 "Do not send old thinking blocks for reasoning models in order to reduce "
 "token usage"
 msgstr "टोकन उपयोग को कम करने के लिए तर्क मॉडल के लिए पुराने सोच ब्लॉक न भेजें"
 
-<<<<<<< HEAD
-#: src/ui/settings.py:196
-msgid "Display LaTeX"
-msgstr "LaTeX प्रदर्शित करें"
-
-#: src/ui/settings.py:196
-msgid "Display LaTeX formulas in chat"
-msgstr "चैट में LaTeX सूत्र प्रदर्शित करें"
-
-#: src/ui/settings.py:202
-msgid "Reverse Chat Order"
-msgstr "चैट क्रम उलटें"
-
-#: src/ui/settings.py:202
-msgid "Show most recent chats on top in chat list (change chat to apply)"
-msgstr "चैट सूची में सबसे हालिया चैट शीर्ष पर दिखाएं (लागू करने के लिए चैट बदलें)"
-
-#: src/ui/settings.py:208
-msgid "Automatically Generate Chat Names"
-msgstr "स्वचालित रूप से चैट नाम उत्पन्न करें"
-
-#: src/ui/settings.py:208
-msgid "Generate chat names automatically after the first two messages"
-msgstr "पहले दो संदेशों के बाद स्वचालित रूप से चैट नाम उत्पन्न करें"
-
-#: src/ui/settings.py:214
-msgid "Number of offers"
-msgstr "ऑफ़र की संख्या"
-
-#: src/ui/settings.py:214
-msgid "Number of message suggestions to send to chat "
-msgstr "चैट पर भेजने के लिए संदेश सुझावों की संख्या "
-
-#: src/ui/settings.py:221
-msgid "Username"
-msgstr "उपयोगकर्ता नाम"
-
-#: src/ui/settings.py:221
-=======
 #: src/ui/settings.py:240
 msgid "Display LaTeX"
 msgstr "LaTeX प्रदर्शित करें"
@@ -1386,7 +776,6 @@
 msgstr "उपयोगकर्ता नाम"
 
 #: src/ui/settings.py:265
->>>>>>> cbb441a3
 #, python-brace-format
 msgid ""
 "Change the label that appears before your message\n"
@@ -1397,45 +786,6 @@
 "यह जानकारी डिफ़ॉल्ट रूप से LLM को नहीं भेजी जाती है\n"
 "आप इसे {USER} वेरिएबल का उपयोग करके प्रॉम्प्ट में जोड़ सकते हैं"
 
-<<<<<<< HEAD
-#: src/ui/settings.py:231
-msgid "Neural Network Control"
-msgstr "न्यूरल नेटवर्क नियंत्रण"
-
-#: src/ui/settings.py:234
-msgid "Run commands in a virtual machine"
-msgstr "वर्चुअल मशीन में कमांड चलाएं"
-
-#: src/ui/settings.py:247
-msgid "External Terminal"
-msgstr "बाहरी टर्मिनल"
-
-#: src/ui/settings.py:247
-msgid "Choose the external terminal where to run the console commands"
-msgstr "वह बाहरी टर्मिनल चुनें जहां कंसोल कमांड चलाना है"
-
-#: src/ui/settings.py:256
-msgid "Program memory"
-msgstr "प्रोग्राम मेमोरी"
-
-#: src/ui/settings.py:256
-msgid "How long the program remembers the chat "
-msgstr "प्रोग्राम चैट को कितनी देर तक याद रखता है "
-
-#: src/ui/settings.py:276
-msgid "Auto-run commands"
-msgstr "स्वतः-रन कमांड"
-
-#: src/ui/settings.py:276
-msgid "Commands that the bot will write will automatically run"
-msgstr "बॉट द्वारा लिखे जाने वाले कमांड स्वचालित रूप से चलेंगे"
-
-#: src/ui/settings.py:279
-msgid "Max number of commands"
-msgstr "कमांड की अधिकतम संख्या"
-
-#: src/ui/settings.py:279
-=======
 #: src/ui/settings.py:272
 msgid "Neural Network Control"
 msgstr "न्यूरल नेटवर्क नियंत्रण"
@@ -1473,85 +823,11 @@
 msgstr "कमांड की अधिकतम संख्या"
 
 #: src/ui/settings.py:321
->>>>>>> cbb441a3
 msgid ""
 "Maximum number of commands that the bot will write after a single user "
 "request"
 msgstr "एकल उपयोगकर्ता अनुरोध के बाद बॉट द्वारा लिखे जाने वाले कमांड की अधिकतम संख्या"
 
-<<<<<<< HEAD
-#: src/ui/settings.py:310
-msgid "Browser"
-msgstr ""
-
-#: src/ui/settings.py:310
-msgid "Settings for the browser"
-msgstr ""
-
-#: src/ui/settings.py:315
-msgid "Use external browser"
-msgstr ""
-
-#: src/ui/settings.py:315
-msgid "Use an external browser to open links instead of integrated one"
-msgstr ""
-
-#: src/ui/settings.py:322
-msgid "Persist browser session"
-msgstr ""
-
-#: src/ui/settings.py:322
-msgid ""
-"Persist browser session between restarts. Turning this off requires "
-"restarting the program"
-msgstr ""
-
-#: src/ui/settings.py:327
-#, fuzzy
-msgid "Delete browser data"
-msgstr "प्रोफ़ाइल चुनें"
-
-#: src/ui/settings.py:327
-msgid "Delete browser session and data"
-msgstr ""
-
-#: src/ui/settings.py:328 src/ui/explorer.py:355 src/ui/explorer.py:491
-#, fuzzy
-msgid "Delete"
-msgstr "प्रोफ़ाइल चुनें"
-
-#: src/ui/settings.py:334
-msgid "Initial browser page"
-msgstr ""
-
-#: src/ui/settings.py:334
-msgid "The page where the browser will start"
-msgstr ""
-
-#: src/ui/settings.py:341
-#, fuzzy
-msgid "Search string"
-msgstr "सुरक्षा सेटिंग्स सक्षम करें"
-
-#: src/ui/settings.py:341
-#, python-format
-msgid "The search string used in the browser, %s is replaced with the query"
-msgstr ""
-
-#: src/ui/settings.py:362
-msgid "Document Sources (RAG)"
-msgstr "दस्तावेज़ स्रोत (RAG)"
-
-#: src/ui/settings.py:362
-msgid "Include content from your documents in the responses"
-msgstr "प्रतिक्रियाओं में अपने दस्तावेज़ों से सामग्री शामिल करें"
-
-#: src/ui/settings.py:363
-msgid "Document Analyzer"
-msgstr "दस्तावेज़ विश्लेषक"
-
-#: src/ui/settings.py:363
-=======
 #: src/ui/settings.py:360
 msgid "Document Sources (RAG)"
 msgstr "दस्तावेज़ स्रोत (RAG)"
@@ -1565,7 +841,6 @@
 msgstr "दस्तावेज़ विश्लेषक"
 
 #: src/ui/settings.py:361
->>>>>>> cbb441a3
 msgid ""
 "The document analyzer uses multiple techniques to extract relevant "
 "information about your documents"
@@ -1573,19 +848,11 @@
 "दस्तावेज़ विश्लेषक आपके दस्तावेज़ों के बारे में प्रासंगिक जानकारी निकालने के लिए कई तकनीकों का "
 "उपयोग करता है"
 
-<<<<<<< HEAD
-#: src/ui/settings.py:374
-msgid "Read documents if unsupported"
-msgstr "यदि असमर्थित हो तो दस्तावेज़ पढ़ें"
-
-#: src/ui/settings.py:374
-=======
 #: src/ui/settings.py:372
 msgid "Read documents if unsupported"
 msgstr "यदि असमर्थित हो तो दस्तावेज़ पढ़ें"
 
 #: src/ui/settings.py:372
->>>>>>> cbb441a3
 msgid ""
 "If the LLM does not support reading documents, relevant information about "
 "documents sent in the chat will be given to the LLM using your Document "
@@ -1594,38 +861,22 @@
 "यदि LLM दस्तावेज़ पढ़ने का समर्थन नहीं करता है, तो चैट में भेजे गए दस्तावेज़ों के बारे में "
 "प्रासंगिक जानकारी आपके दस्तावेज़ विश्लेषक का उपयोग करके LLM को दी जाएगी।"
 
-<<<<<<< HEAD
-#: src/ui/settings.py:378
-=======
 #: src/ui/settings.py:376
->>>>>>> cbb441a3
 msgid "Maximum tokens for RAG"
 msgstr ""
 
-<<<<<<< HEAD
-#: src/ui/settings.py:378
-=======
 #: src/ui/settings.py:376
->>>>>>> cbb441a3
 msgid ""
 "The maximum amount of tokens to be used for RAG. If the documents do not "
 "exceed this token count,\n"
 "dump all of them in the context"
 msgstr ""
 
-<<<<<<< HEAD
-#: src/ui/settings.py:395
-msgid "Document Folder"
-msgstr "दस्तावेज़ फ़ोल्डर"
-
-#: src/ui/settings.py:395
-=======
 #: src/ui/settings.py:393
 msgid "Document Folder"
 msgstr "दस्तावेज़ फ़ोल्डर"
 
 #: src/ui/settings.py:393
->>>>>>> cbb441a3
 msgid ""
 "Put the documents you want to query in your document folder. The document "
 "analyzer will find relevant information in them if this option is enabled"
@@ -1633,17 +884,6 @@
 "जिन दस्तावेज़ों से आप क्वेरी करना चाहते हैं उन्हें अपने दस्तावेज़ फ़ोल्डर में डालें। यदि यह विकल्प "
 "सक्षम है तो दस्तावेज़ विश्लेषक उनमें प्रासंगिक जानकारी ढूंढेगा"
 
-<<<<<<< HEAD
-#: src/ui/settings.py:398
-msgid "Put all the documents you want to index in this folder"
-msgstr "उन सभी दस्तावेज़ों को जिन्हें आप इंडेक्स करना चाहते हैं, इस फ़ोल्डर में डालें"
-
-#: src/ui/settings.py:434
-msgid "Silence threshold"
-msgstr "मौन सीमा"
-
-#: src/ui/settings.py:434
-=======
 #: src/ui/settings.py:396
 msgid "Put all the documents you want to index in this folder"
 msgstr "उन सभी दस्तावेज़ों को जिन्हें आप इंडेक्स करना चाहते हैं, इस फ़ोल्डर में डालें"
@@ -1653,27 +893,11 @@
 msgstr "मौन सीमा"
 
 #: src/ui/settings.py:432
->>>>>>> cbb441a3
 msgid ""
 "Silence threshold in seconds, percentage of the volume to be considered "
 "silence"
 msgstr "सेकंड में मौन सीमा, मौन माने जाने वाले वॉल्यूम का प्रतिशत"
 
-<<<<<<< HEAD
-#: src/ui/settings.py:447
-msgid "Silence time"
-msgstr "मौन समय"
-
-#: src/ui/settings.py:447
-msgid "Silence time in seconds before recording stops automatically"
-msgstr "रिकॉर्डिंग स्वचालित रूप से बंद होने से पहले सेकंड में मौन समय"
-
-#: src/ui/settings.py:1017
-msgid "Not enough permissions"
-msgstr "पर्याप्त अनुमतियाँ नहीं"
-
-#: src/ui/settings.py:1021
-=======
 #: src/ui/settings.py:445
 msgid "Silence time"
 msgstr "मौन समय"
@@ -1688,7 +912,6 @@
 
 #: src/ui/settings.py:1026
 #, fuzzy
->>>>>>> cbb441a3
 msgid ""
 "Nyarch Assistant does not have enough permissions to run commands on your "
 "system, please run the following command"
@@ -1696,15 +919,6 @@
 "न्युएल के पास आपके सिस्टम पर कमांड चलाने के लिए पर्याप्त अनुमतियाँ नहीं हैं, कृपया निम्न कमांड "
 "चलाएँ"
 
-<<<<<<< HEAD
-#: src/ui/settings.py:1022
-msgid "Understood"
-msgstr "समझ गया"
-
-#: src/ui/shortcuts.py:6
-msgid "Help"
-msgstr "मदद"
-=======
 #: src/ui/settings.py:1027
 msgid "Understood"
 msgstr "समझ गया"
@@ -1742,131 +956,80 @@
 #: src/ui/extension.py:92
 msgid "Install extension from file..."
 msgstr ""
->>>>>>> cbb441a3
-
-#: src/ui/shortcuts.py:12
-msgid "Shortcuts"
-msgstr "शॉर्टकट"
-
-#: src/ui/shortcuts.py:13
-msgid "Reload chat"
-msgstr "चैट रीलोड करें"
-
-#: src/ui/shortcuts.py:14
-msgid "Reload folder"
-msgstr "फ़ोल्डर रीलोड करें"
-
-#: src/ui/shortcuts.py:15
-msgid "New tab"
-msgstr "नया टैब"
-
-#: src/ui/shortcuts.py:16
-msgid "Paste Image"
-msgstr "छवि पेस्ट करें"
-
-#: src/ui/shortcuts.py:17
-msgid "Focus message box"
-msgstr "संदेश बॉक्स फोकस करें"
-
-#: src/ui/shortcuts.py:18
-#, fuzzy
-msgid "Start/stop recording"
-msgstr "रिकॉर्डिंग शुरू करें"
-
-#: src/ui/shortcuts.py:19
-msgid "Save"
-msgstr ""
-
-#: src/ui/shortcuts.py:20
-msgid "Stop TTS"
-msgstr "TTS रोकें"
-
-#: src/ui/shortcuts.py:21
-msgid "Zoom in"
-msgstr "ज़ूम इन करें"
-
-#: src/ui/shortcuts.py:22
-msgid "Zoom out"
-msgstr "ज़ूम आउट करें"
-
-#: src/ui/explorer.py:191
-msgid "Folder is Empty"
-msgstr "फ़ोल्डर खाली है"
-
-#: src/ui/explorer.py:329 src/window.py:1510
-msgid "File not found"
-msgstr "फ़ाइल नहीं मिली"
-
-#: src/ui/explorer.py:344
-msgid "Open in new tab"
-msgstr ""
-
-#: src/ui/explorer.py:346
-msgid "Open in integrated editor"
-msgstr ""
-
-#: src/ui/explorer.py:349
-msgid "Open in file manager"
-msgstr ""
-
-#: src/ui/explorer.py:352 src/ui/explorer.py:440
-#, fuzzy
-msgid "Rename"
-msgstr "उपयोगकर्ता नाम"
-
-#: src/ui/explorer.py:358
-msgid "Copy full path"
-msgstr ""
-
-#: src/ui/explorer.py:409
-#, fuzzy
-msgid "Failed to open file manager"
-msgstr "फ़ोल्डर खोलने में विफल"
-
-#: src/ui/explorer.py:425
-#, fuzzy
-msgid "New name:"
-msgstr "नया टैब"
-
-#: src/ui/explorer.py:437 src/ui/explorer.py:490 src/main.py:204
-msgid "Cancel"
-msgstr "रद्द करें"
-
-#: src/ui/explorer.py:460
-msgid "Renamed successfully"
-msgstr ""
-
-#: src/ui/explorer.py:465
-#, fuzzy
-msgid "Failed to rename: {}"
-msgstr "फ़ोल्डर खोलने में विफल"
-
-#: src/ui/explorer.py:486
-#, fuzzy
-msgid "Delete File?"
-msgstr "प्रोफ़ाइल चुनें"
-
-#: src/ui/explorer.py:488
-msgid "Are you sure you want to delete \"{}\"?"
-msgstr ""
-
-#: src/ui/explorer.py:509
-msgid "Deleted successfully"
-msgstr ""
-
-#: src/ui/explorer.py:514
-#, fuzzy
-msgid "Failed to delete: {}"
-msgstr "फ़ोल्डर खोलने में विफल"
-
-#: src/ui/explorer.py:527
-msgid "Path copied to clipboard"
-msgstr ""
-
-#: src/ui/explorer.py:531
-#, fuzzy
-msgid "Failed to copy path"
-msgstr "फ़ोल्डर खोलने में विफल"
+
+#: src/ui/profile.py:53
+msgid "Profile Name"
+msgstr ""
+
+#: src/ui/profile.py:58
+#, fuzzy
+msgid "Copied Settings"
+msgstr "सेटिंग्स"
+
+#: src/ui/profile.py:58
+#, fuzzy
+msgid "Settings that will be copied to the new profile"
+msgstr "वर्तमान प्रोफ़ाइल की सेटिंग्स को नए में कॉपी किया जाएगा"
+
+#: src/ui/profile.py:70
+#, fuzzy
+msgid "Create Profile"
+msgstr "नया प्रोफ़ाइल बनाएं"
+
+#: src/ui/profile.py:72 src/ui/profile.py:74 src/ui/profile.py:129
+msgid "Import Profile"
+msgstr ""
+
+#: src/ui/profile.py:84 src/ui/profile.py:99 src/ui/profile.py:123
+msgid "Export Profile"
+msgstr ""
+
+#: src/ui/profile.py:87
+msgid "Export Passwords"
+msgstr ""
+
+#: src/ui/profile.py:87
+msgid "Also export password-like fields"
+msgstr ""
+
+#: src/ui/profile.py:89
+msgid "Export Propic"
+msgstr ""
+
+#: src/ui/profile.py:89
+#, fuzzy
+msgid "Also export the profile picture"
+msgstr "प्रोफ़ाइल चित्र सेट करें"
+
+#: src/ui/profile.py:109
+#, fuzzy
+msgid "Create"
+msgstr "एक चैट बनाएं"
+
+#: src/ui/profile.py:109
+msgid "Apply"
+msgstr ""
+
+#: src/ui/profile.py:116
+msgid "The settings of the current profile will be copied into the new one"
+msgstr "वर्तमान प्रोफ़ाइल की सेटिंग्स को नए में कॉपी किया जाएगा"
+
+#: src/ui/profile.py:122 src/ui/profile.py:128
+#, fuzzy
+msgid "Newelle Profiles"
+msgstr "न्युएल"
+
+#: src/ui/profile.py:123
+msgid "Export"
+msgstr ""
+
+#: src/ui/profile.py:129
+msgid "Import"
+msgstr ""
+
+#: src/ui/profile.py:197
+msgid "Set profile picture"
+msgstr "प्रोफ़ाइल चित्र सेट करें"
 
 #: src/constants.py:27
 #, fuzzy
@@ -2338,11 +1501,6 @@
 msgid "LLM and Secondary LLM settings"
 msgstr "उन्नत LLM सेटिंग्स"
 
-<<<<<<< HEAD
-#: src/constants.py:459 src/window.py:603
-msgid "TTS"
-msgstr "TTS"
-=======
 #: src/constants.py:614
 #, fuzzy
 msgid "Text to Speech settings"
@@ -2764,7 +1922,6 @@
 #: src/handlers/llm/ollama_handler.py:174
 msgid "Add custom model"
 msgstr "कस्टम मॉडल जोड़ें"
->>>>>>> cbb441a3
 
 #: src/handlers/llm/ollama_handler.py:175
 msgid ""
@@ -2843,29 +2000,14 @@
 msgid "How much time to spend thinking"
 msgstr ""
 
-<<<<<<< HEAD
-#: src/controller.py:134 src/window.py:1731
-msgid "Chat "
-msgstr "चैट "
-
-#: src/main.py:200
-msgid "Terminal threads are still running in the background"
-msgstr "टर्मिनल थ्रेड अभी भी पृष्ठभूमि में चल रहे हैं"
-=======
 #: src/handlers/llm/gemini_handler.py:116
 msgid "Image Output"
 msgstr "छवि आउटपुट"
->>>>>>> cbb441a3
 
 #: src/handlers/llm/gemini_handler.py:116
 msgid "Enable image output, only supported by gemini-2.0-flash-exp"
 msgstr "छवि आउटपुट सक्षम करें, केवल gemini-2.0-flash-exp द्वारा समर्थित"
 
-<<<<<<< HEAD
-#: src/main.py:205
-msgid "Close"
-msgstr "बंद करें"
-=======
 #: src/handlers/llm/gemini_handler.py:125
 msgid "Enable safety settings"
 msgstr "सुरक्षा सेटिंग्स सक्षम करें"
@@ -2873,7 +2015,6 @@
 #: src/handlers/llm/gemini_handler.py:126
 msgid "Enable google safety settings to avoid generating harmful content"
 msgstr "हानिकारक सामग्री उत्पन्न करने से बचने के लिए गूगल सुरक्षा सेटिंग्स सक्षम करें"
->>>>>>> cbb441a3
 
 #: src/handlers/llm/gemini_handler.py:135
 msgid "Enable advanced parameters"
@@ -2889,88 +2030,6 @@
 msgid "Live2D Model to use"
 msgstr "उपयोग करने के लिए मॉडल"
 
-<<<<<<< HEAD
-#: src/window.py:113
-msgid "Keyboard shorcuts"
-msgstr "कीबोर्ड शॉर्टकट"
-
-#: src/window.py:114
-msgid "About"
-msgstr "बारे में"
-
-#: src/window.py:121 src/window.py:190
-msgid "Chat"
-msgstr "चैट"
-
-#: src/window.py:163
-msgid "History"
-msgstr "इतिहास"
-
-#: src/window.py:184
-msgid "Create a chat"
-msgstr "एक चैट बनाएं"
-
-#: src/window.py:189
-#, fuzzy
-msgid "Chats"
-msgstr "चैट"
-
-#: src/window.py:260
-msgid " Stop"
-msgstr " रोकें"
-
-#: src/window.py:275
-msgid " Clear"
-msgstr " साफ़ करें"
-
-#: src/window.py:290
-msgid " Continue"
-msgstr " जारी रखें"
-
-#: src/window.py:303
-msgid " Regenerate"
-msgstr " फिर से उत्पन्न करें"
-
-#: src/window.py:369
-msgid "Send a message..."
-msgstr "एक संदेश भेजें..."
-
-#: src/window.py:449
-msgid "Explorer Tab"
-msgstr ""
-
-#: src/window.py:450
-msgid "Terminal Tab"
-msgstr ""
-
-#: src/window.py:451
-msgid "Browser Tab"
-msgstr ""
-
-#: src/window.py:545
-msgid "Ask about a website"
-msgstr "एक वेबसाइट के बारे में पूछें"
-
-#: src/window.py:545
-msgid "Write #https://website.com in chat to ask information about a website"
-msgstr "किसी वेबसाइट के बारे में जानकारी पूछने के लिए चैट में #https://website.com लिखें"
-
-#: src/window.py:546
-#, fuzzy
-msgid "Check out our Extensions!"
-msgstr "हमारे एक्सटेंशन देखें!"
-
-#: src/window.py:546
-msgid "We have a lot of extensions for different things. Check it out!"
-msgstr "हमारे पास विभिन्न चीज़ों के लिए बहुत सारे एक्सटेंशन हैं। उन्हें देखें!"
-
-#: src/window.py:547
-#, fuzzy
-msgid "Chat with documents!"
-msgstr "अपने दस्तावेज़ों के साथ चैट करें"
-
-#: src/window.py:547
-=======
 #: src/handlers/avatar/live2d_handler.py:70
 #: src/handlers/avatar/livepng_handler.py:34
 msgid "Lipsync Framerate"
@@ -3048,7 +2107,6 @@
 
 #: src/handlers/llm/custom_handler.py:21
 #, python-brace-format
->>>>>>> cbb441a3
 msgid ""
 "Command to execute to get bot response, {0} will be replaced with a JSON "
 "file containing the chat, {1} with the system prompt"
@@ -3056,68 +2114,18 @@
 "बॉट प्रतिक्रिया प्राप्त करने के लिए निष्पादित करने हेतु कमांड, {0} को चैट वाली JSON फ़ाइल "
 "से, {1} को सिस्टम प्रॉम्प्ट से बदल दिया जाएगा"
 
-<<<<<<< HEAD
-#: src/window.py:548
-msgid "Surf the web!"
-msgstr "वेब सर्फ करें!"
-
-#: src/window.py:548
-=======
 #: src/handlers/llm/custom_handler.py:22
 msgid "Command to execute to get bot's suggestions"
 msgstr "बॉट के सुझाव प्राप्त करने के लिए निष्पादित करने हेतु कमांड"
 
 #: src/handlers/llm/custom_handler.py:22
 #, python-brace-format
->>>>>>> cbb441a3
 msgid ""
 "Command to execute to get chat suggestions, {0} will be replaced with a JSON "
 "file containing the chat, {1} with the extra prompts, {2} with the numer of "
 "suggestions to generate. Must return a JSON array containing the suggestions "
 "as strings"
 msgstr ""
-<<<<<<< HEAD
-"LLM को वेब सर्फ करने और अद्यतित उत्तर प्रदान करने की अनुमति देने के लिए वेब खोज सक्षम करें"
-
-#: src/window.py:549
-msgid "Mini Window"
-msgstr "मिनी विंडो"
-
-#: src/window.py:549
-msgid "Ask questions on the fly using the mini window mode"
-msgstr "मिनी विंडो मोड का उपयोग करके तुरंत प्रश्न पूछें"
-
-#: src/window.py:550
-#, fuzzy
-msgid "Text to Speech"
-msgstr "टेक्स्ट टू स्पीच"
-
-#: src/window.py:550
-msgid "Newelle supports text-to-speech! Enable it in the settings"
-msgstr "न्यूएले टेक्स्ट-टू-स्पीच का समर्थन करता है! इसे सेटिंग्स में सक्षम करें"
-
-#: src/window.py:551
-#, fuzzy
-msgid "Keyboard Shortcuts"
-msgstr "कीबोर्ड शॉर्टकट"
-
-#: src/window.py:551
-#, fuzzy
-msgid "Control Newelle using Keyboard Shortcuts"
-msgstr "कीबोर्ड शॉर्टकट"
-
-#: src/window.py:552
-#, fuzzy
-msgid "Prompt Control"
-msgstr "प्रॉम्प्ट नियंत्रण"
-
-#: src/window.py:552
-msgid "Newelle gives you 100% prompt control. Tune your prompts for your use."
-msgstr ""
-"न्यूएले आपको 100% प्रॉम्प्ट नियंत्रण देता है। अपनी उपयोग के लिए अपने प्रॉम्प्ट को ट्यून करें।"
-
-#: src/window.py:553
-=======
 "चैट सुझाव प्राप्त करने के लिए निष्पादित करने हेतु कमांड, {0} को चैट वाली JSON फ़ाइल से, "
 "{1} को अतिरिक्त प्रॉम्प्ट से, {2} को उत्पन्न करने के लिए सुझावों की संख्या से बदल दिया "
 "जाएगा। स्ट्रिंग्स के रूप में सुझावों वाली JSON सरणी लौटानी होगी"
@@ -3128,121 +2136,10 @@
 msgstr " मॉडल"
 
 #: src/handlers/avatar/livepng_handler.py:24
->>>>>>> cbb441a3
 #, fuzzy
 msgid "LivePNG Model to use"
 msgstr "उपयोग करने के लिए मॉडल"
 
-<<<<<<< HEAD
-#: src/window.py:553
-msgid "Check the programs and processes you run from Newelle"
-msgstr "न्यूएले से आपके द्वारा चलाए जा रहे प्रोग्राम और प्रक्रियाओं की जाँच करें"
-
-#: src/window.py:560
-#, fuzzy
-msgid "New Chat"
-msgstr "नया टैब"
-
-#: src/window.py:578
-msgid "Provider Errror"
-msgstr "प्रदाता त्रुटि"
-
-#: src/window.py:601
-#, fuzzy
-msgid "Local Documents"
-msgstr "स्थानीय मॉडल"
-
-#: src/window.py:605
-#, fuzzy
-msgid "Web search"
-msgstr "सुरक्षा सेटिंग्स सक्षम करें"
-
-#: src/window.py:826
-msgid "This provider does not have a model list"
-msgstr "इस प्रदाता के पास मॉडल सूची नहीं है"
-
-#: src/window.py:831
-msgid " Models"
-msgstr " मॉडल"
-
-#: src/window.py:834
-msgid "Search Models..."
-msgstr "मॉडल खोजें..."
-
-#: src/window.py:1062
-msgid "Create new profile"
-msgstr "नया प्रोफ़ाइल बनाएं"
-
-#: src/window.py:1196
-msgid "Could not recognize your voice"
-msgstr "आपकी आवाज़ पहचानी नहीं जा सकी"
-
-#: src/window.py:1233
-msgid "Images"
-msgstr "छवियाँ"
-
-#: src/window.py:1237
-msgid "LLM Supported Files"
-msgstr "LLM समर्थित फ़ाइलें"
-
-#: src/window.py:1245
-msgid "RAG Supported files"
-msgstr "RAG समर्थित फ़ाइलें"
-
-#: src/window.py:1263
-msgid "Supported Files"
-msgstr "समर्थित फ़ाइलें"
-
-#: src/window.py:1267
-msgid "All Files"
-msgstr "सभी फ़ाइलें"
-
-#: src/window.py:1273
-msgid "Attach file"
-msgstr "फ़ाइल संलग्न करें"
-
-#: src/window.py:1528
-msgid "The file cannot be sent until the program is finished"
-msgstr "प्रोग्राम समाप्त होने तक फ़ाइल नहीं भेजी जा सकती"
-
-#: src/window.py:1550
-msgid "The file is not recognized"
-msgstr "फ़ाइल पहचानी नहीं गई है"
-
-#: src/window.py:1569
-msgid "You can no longer continue the message."
-msgstr "आप अब संदेश जारी नहीं रख सकते।"
-
-#: src/window.py:1594
-msgid "You can no longer regenerate the message."
-msgstr "आप अब संदेश को फिर से उत्पन्न नहीं कर सकते।"
-
-#: src/window.py:1702
-msgid "Chat is empty"
-msgstr "चैट खाली है"
-
-#: src/window.py:1775
-msgid "Chat is cleared"
-msgstr "चैट साफ़ हो गया है"
-
-#: src/window.py:1800
-msgid "The message was canceled and deleted from history"
-msgstr "संदेश रद्द कर दिया गया और इतिहास से हटा दिया गया"
-
-#: src/window.py:1844
-msgid "The message cannot be sent until the program is finished"
-msgstr "प्रोग्राम समाप्त होने तक संदेश नहीं भेजा जा सकता"
-
-#: src/window.py:2767
-msgid "You can't edit a message while the program is running."
-msgstr "प्रोग्राम चलते समय आप संदेश संपादित नहीं कर सकते।"
-
-#: src/window.py:2892
-msgid "Prompt content"
-msgstr "प्रॉम्प्ट सामग्री"
-
-#: src/window.py:3148
-=======
 #: src/handlers/avatar/livepng_handler.py:44
 msgid "LivePNG model style"
 msgstr ""
@@ -3375,7 +2272,6 @@
 msgstr "Groq मॉडल का नाम"
 
 #: src/handlers/stt/groqsr_handler.py:30
->>>>>>> cbb441a3
 msgid ""
 "Specify the language for transcription. Use ISO 639-1 language codes (e.g. "
 "\"en\" for English, \"fr\" for French, etc.). "
@@ -3383,30 +2279,6 @@
 "ट्रांसक्रिप्शन के लिए भाषा निर्दिष्ट करें। ISO 639-1 भाषा कोड का उपयोग करें (जैसे अंग्रेजी के "
 "लिए \"en\", फ्रेंच के लिए \"fr\", आदि)। "
 
-<<<<<<< HEAD
-#: src/window.py:3177
-msgid ""
-"The neural network has access to any data in this chat, be careful, we are "
-"not responsible for the neural network. Do not share any sensitive "
-"information."
-msgstr ""
-"न्यूरल नेटवर्क के पास इस चैट में किसी भी डेटा तक पहुंच है, सावधान रहें, हम न्यूरल नेटवर्क के "
-"लिए जिम्मेदार नहीं हैं। कोई भी संवेदनशील जानकारी साझा न करें।"
-
-#: src/window.py:3226
-msgid "Wrong folder path"
-msgstr "गलत फ़ोल्डर पथ"
-
-#: src/window.py:3259
-msgid "Thread has not been completed, thread number: "
-msgstr "थ्रेड पूरा नहीं हुआ है, थ्रेड संख्या: "
-
-#: src/window.py:3271
-msgid "Failed to open the folder"
-msgstr "फ़ोल्डर खोलने में विफल"
-
-#: data/io.github.qwersyk.Newelle.appdata.xml.in:9
-=======
 #: src/handlers/stt/witai_handler.py:13
 msgid "Server Access Token for wit.ai"
 msgstr "wit.ai के लिए सर्वर एक्सेस टोकन"
@@ -3451,7 +2323,6 @@
 msgstr ""
 
 #: data/moe.nyarchlinux.assistant.appdata.xml.in:9
->>>>>>> cbb441a3
 msgid ""
 "Your personal waifu always at your service to help you with your system!"
 msgstr ""
@@ -3480,35 +2351,6 @@
 msgid "Chat page 4"
 msgstr "चैट "
 
-<<<<<<< HEAD
-#: data/io.github.qwersyk.Newelle.appdata.xml.in:38
-#: data/io.github.qwersyk.Newelle.appdata.xml.in:61
-#: data/io.github.qwersyk.Newelle.appdata.xml.in:123
-#: data/io.github.qwersyk.Newelle.appdata.xml.in:128
-#: data/io.github.qwersyk.Newelle.appdata.xml.in:133
-#: data/io.github.qwersyk.Newelle.appdata.xml.in:138
-#: data/io.github.qwersyk.Newelle.appdata.xml.in:143
-msgid "Bug fixes"
-msgstr "बग फिक्स"
-
-#: data/io.github.qwersyk.Newelle.appdata.xml.in:39
-msgid "Small improvements"
-msgstr ""
-
-#: data/io.github.qwersyk.Newelle.appdata.xml.in:46
-msgid "Improve local documents reading and loading performances"
-msgstr ""
-
-#: data/io.github.qwersyk.Newelle.appdata.xml.in:47
-msgid "Add option to send with CTRL+Enter"
-msgstr ""
-
-#: data/io.github.qwersyk.Newelle.appdata.xml.in:48
-msgid "Improve codeblocks"
-msgstr ""
-
-#: data/io.github.qwersyk.Newelle.appdata.xml.in:49
-=======
 #: data/moe.nyarchlinux.assistant.appdata.xml.in:41
 msgid "Improve local documents reading and loading performances"
 msgstr ""
@@ -3522,26 +2364,10 @@
 msgstr ""
 
 #: data/moe.nyarchlinux.assistant.appdata.xml.in:44
->>>>>>> cbb441a3
 #, fuzzy
 msgid "Fix Kokoro TTS"
 msgstr "कोकोरो TTS"
 
-<<<<<<< HEAD
-#: data/io.github.qwersyk.Newelle.appdata.xml.in:50
-msgid "Remove emoji from TTS"
-msgstr ""
-
-#: data/io.github.qwersyk.Newelle.appdata.xml.in:51
-msgid "Set API keys as password fields"
-msgstr ""
-
-#: data/io.github.qwersyk.Newelle.appdata.xml.in:52
-msgid "Add thinking support for Gemini"
-msgstr ""
-
-#: data/io.github.qwersyk.Newelle.appdata.xml.in:53
-=======
 #: data/moe.nyarchlinux.assistant.appdata.xml.in:45
 msgid "Remove emoji from TTS"
 msgstr ""
@@ -3556,17 +2382,9 @@
 
 #: data/moe.nyarchlinux.assistant.appdata.xml.in:48
 #, fuzzy
->>>>>>> cbb441a3
 msgid "Updated translations"
 msgstr "एक कस्टम मॉडल का उपयोग करें"
 
-<<<<<<< HEAD
-#: data/io.github.qwersyk.Newelle.appdata.xml.in:60
-msgid "Added new features"
-msgstr "नई सुविधाएँ जोड़ी गईं"
-
-#: data/io.github.qwersyk.Newelle.appdata.xml.in:68
-=======
 #: data/moe.nyarchlinux.assistant.appdata.xml.in:55
 msgid "Added new features"
 msgstr ""
@@ -3581,164 +2399,79 @@
 msgstr ""
 
 #: data/moe.nyarchlinux.assistant.appdata.xml.in:63
->>>>>>> cbb441a3
 msgid "Website reading and web search with SearXNG, DuckDuckGo, and Tavily"
 msgstr ""
 
-<<<<<<< HEAD
-#: data/io.github.qwersyk.Newelle.appdata.xml.in:69
-=======
 #: data/moe.nyarchlinux.assistant.appdata.xml.in:64
->>>>>>> cbb441a3
 msgid "Improved LaTeX rendering and document management"
 msgstr ""
 
-<<<<<<< HEAD
-#: data/io.github.qwersyk.Newelle.appdata.xml.in:70
-=======
 #: data/moe.nyarchlinux.assistant.appdata.xml.in:65
->>>>>>> cbb441a3
 msgid "New Thinking Widget and OpenRouter handler"
 msgstr ""
 
-<<<<<<< HEAD
-#: data/io.github.qwersyk.Newelle.appdata.xml.in:71
-=======
 #: data/moe.nyarchlinux.assistant.appdata.xml.in:66
->>>>>>> cbb441a3
 msgid "Vision support for Llama4 on Groq"
 msgstr ""
 
-<<<<<<< HEAD
-#: data/io.github.qwersyk.Newelle.appdata.xml.in:72
-=======
 #: data/moe.nyarchlinux.assistant.appdata.xml.in:67
->>>>>>> cbb441a3
 msgid "New translations (Traditional Chinese, Bengali, Hindi)"
 msgstr ""
 
-<<<<<<< HEAD
-#: data/io.github.qwersyk.Newelle.appdata.xml.in:78
-=======
 #: data/moe.nyarchlinux.assistant.appdata.xml.in:73
->>>>>>> cbb441a3
 msgid "Fixed many bugs, added some features!"
 msgstr ""
 
-<<<<<<< HEAD
-#: data/io.github.qwersyk.Newelle.appdata.xml.in:83
-=======
 #: data/moe.nyarchlinux.assistant.appdata.xml.in:78
->>>>>>> cbb441a3
 msgid "Support for new features and bug fixes"
 msgstr ""
 
-<<<<<<< HEAD
-#: data/io.github.qwersyk.Newelle.appdata.xml.in:88
-#: data/io.github.qwersyk.Newelle.appdata.xml.in:93
-#: data/io.github.qwersyk.Newelle.appdata.xml.in:98
-=======
 #: data/moe.nyarchlinux.assistant.appdata.xml.in:83
 #: data/moe.nyarchlinux.assistant.appdata.xml.in:88
 #: data/moe.nyarchlinux.assistant.appdata.xml.in:93
->>>>>>> cbb441a3
 msgid "Added many new features and bug fixes"
 msgstr ""
 
-<<<<<<< HEAD
-#: data/io.github.qwersyk.Newelle.appdata.xml.in:103
-#: data/io.github.qwersyk.Newelle.appdata.xml.in:108
-=======
 #: data/moe.nyarchlinux.assistant.appdata.xml.in:98
 #: data/moe.nyarchlinux.assistant.appdata.xml.in:103
->>>>>>> cbb441a3
 msgid "Added new features and bug fixes"
 msgstr ""
 
-<<<<<<< HEAD
-#: data/io.github.qwersyk.Newelle.appdata.xml.in:113
-=======
 #: data/moe.nyarchlinux.assistant.appdata.xml.in:107
->>>>>>> cbb441a3
 msgid ""
 "Updated the g4f library with versioning, added user guides, improved "
 "extension browsing, and enhanced model handling."
 msgstr ""
 
-<<<<<<< HEAD
-#: data/io.github.qwersyk.Newelle.appdata.xml.in:118
-=======
 #: data/moe.nyarchlinux.assistant.appdata.xml.in:112
->>>>>>> cbb441a3
 msgid ""
 "Bug fixes and new features have been implemented. We've modified the "
 "extension architecture, added new models, and introduced vision support, "
 "along with more capabilities."
 msgstr ""
 
-<<<<<<< HEAD
-#: data/io.github.qwersyk.Newelle.appdata.xml.in:148
-=======
 #: data/moe.nyarchlinux.assistant.appdata.xml.in:142
->>>>>>> cbb441a3
 msgid "Stable version"
 msgstr ""
 
-<<<<<<< HEAD
-#: data/io.github.qwersyk.Newelle.appdata.xml.in:153
-=======
 #: data/moe.nyarchlinux.assistant.appdata.xml.in:147
->>>>>>> cbb441a3
 #, fuzzy
 msgid "Added extension"
 msgstr "एक्सटेंशन डाउनलोड करें"
 
-<<<<<<< HEAD
-#: data/io.github.qwersyk.Newelle.appdata.xml.in:158
-=======
 #: data/moe.nyarchlinux.assistant.appdata.xml.in:152
->>>>>>> cbb441a3
 #, fuzzy
 msgid "Blacklist of commands"
 msgstr "कस्टम कमांड"
 
-<<<<<<< HEAD
-#: data/io.github.qwersyk.Newelle.appdata.xml.in:163
-=======
 #: data/moe.nyarchlinux.assistant.appdata.xml.in:157
->>>>>>> cbb441a3
 msgid "Localization"
 msgstr ""
 
-<<<<<<< HEAD
-#: data/io.github.qwersyk.Newelle.appdata.xml.in:168
-=======
 #: data/moe.nyarchlinux.assistant.appdata.xml.in:162
->>>>>>> cbb441a3
 msgid "Redesign"
 msgstr ""
 
-<<<<<<< HEAD
-#: data/io.github.qwersyk.Newelle.appdata.xml.in:172
-msgid "Qwersyk"
-msgstr "क्वेर्सीक"
-
-#: data/io.github.qwersyk.Newelle.desktop.in:3
-msgid "Newelle: Your advanced chat bot"
-msgstr "न्यूएले: आपका उन्नत चैट बॉट"
-
-#: data/io.github.qwersyk.Newelle.desktop.in:10
-msgid "chat;ai;gpt;chatgpt;assistant;"
-msgstr "चैट;एआई;जीपीटी;चैटजीपीटी;सहायक;"
-
-#, fuzzy
-#~ msgid "_Cancel"
-#~ msgstr "रद्द करें"
-
-#, fuzzy, python-brace-format
-#~ msgid "Name of the {provider_name} Model"
-#~ msgstr "Groq मॉडल का नाम"
-=======
 #: data/moe.nyarchlinux.assistant.appdata.xml.in:167
 msgid "NyarchLinux"
 msgstr ""
@@ -3772,7 +2505,6 @@
 #, fuzzy
 #~ msgid "Message Editing"
 #~ msgstr "संदेश स्ट्रीमिंग"
->>>>>>> cbb441a3
 
 #~ msgid "Choose an extension"
 #~ msgstr "एक एक्सटेंशन चुनें"