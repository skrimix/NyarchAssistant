msgid ""
msgstr ""
"Project-Id-Version: 1.0\n"
"Report-Msgid-Bugs-To: \n"
<<<<<<< HEAD
"POT-Creation-Date: 2025-07-02 02:15+0800\n"
"PO-Revision-Date: 2025-07-03 09:00+0200\n"
=======
"POT-Creation-Date: 2025-05-30 20:22+0800\n"
"PO-Revision-Date: 2023-07-10 09:54+0200\n"
>>>>>>> fb419819
"Last-Translator: Yehor Qwersyk <qsk@gmx.at>\n"
"Language-Team: German\n"
"Language: de\n"
"MIME-Version: 1.0\n"
"Content-Type: text/plain; charset=UTF-8\n"
"Content-Transfer-Encoding: 8bit\n"
"Plural-Forms: nplurals=2; plural=(n != 1);\n"

<<<<<<< HEAD
#: src/handlers/embeddings/ollama_handler.py:32
#: src/handlers/embeddings/openai_handler.py:38
#: src/handlers/llm/openai_handler.py:75 src/handlers/llm/ollama_handler.py:150
#: src/handlers/stt/openaisr_handler.py:10
msgid "API Endpoint"
msgstr "API-Endpunkt"

#: src/handlers/embeddings/ollama_handler.py:32
#: src/handlers/llm/openai_handler.py:75 src/handlers/llm/ollama_handler.py:150
msgid "API base url, change this to use interference APIs"
msgstr "API-Basis-URL, ändern Sie dies, um Interferenz-APIs zu verwenden"

#: src/handlers/embeddings/ollama_handler.py:33
#: src/handlers/llm/ollama_handler.py:151
msgid "Automatically Serve"
msgstr "Automatisch bereitstellen"

#: src/handlers/embeddings/ollama_handler.py:33
#: src/handlers/llm/ollama_handler.py:151
msgid ""
"Automatically run ollama serve in background when needed if it's not "
"running. You can kill it with killall ollama"
=======
#: src/window.py:103 src/ui/thread_editing.py:6
msgid "Thread editing"
msgstr "Thread-Bearbeitung"

#: src/window.py:104 src/ui/presentation.py:131 src/ui/extension.py:18
#: src/constants.py:647
msgid "Extensions"
msgstr "Erweiterungen"

#: src/window.py:105 src/ui/profile.py:33
msgid "Settings"
msgstr "Einstellungen"

#: src/window.py:106
#, fuzzy
msgid "Keyboard shorcuts"
msgstr "Tastenkürzel"

#: src/window.py:107
msgid "About"
msgstr "Über"

#: src/window.py:114
msgid "Chat"
msgstr "Chat"

#: src/window.py:161
msgid "History"
msgstr "Verlauf"

#: src/window.py:182
msgid "Create a chat"
msgstr "Einen Chat erstellen"

#: src/window.py:259
msgid " Stop"
msgstr " Stopp"

#: src/window.py:346
msgid " Clear"
msgstr " Löschen"

#: src/window.py:361
msgid " Continue"
msgstr " Fortsetzen"

#: src/window.py:374
msgid " Regenerate"
msgstr " Neu generieren"

#: src/window.py:440
msgid "Send a message..."
msgstr ""

#: src/window.py:505
msgid "Ask about a website"
msgstr ""

#: src/window.py:505
msgid "Write #https://website.com in chat to ask information about a website"
msgstr ""

#: src/window.py:506
msgid "Check out our Extensions!"
>>>>>>> fb419819
msgstr ""
"Führt ollama serve bei Bedarf automatisch im Hintergrund aus, falls es "
"nicht läuft. Sie können es mit killall ollama beenden."

<<<<<<< HEAD
#: src/handlers/embeddings/ollama_handler.py:34
#: src/handlers/llm/ollama_handler.py:153
#, fuzzy
msgid "Custom Model"
msgstr "Benutzerdefiniertes Modell"

#: src/handlers/embeddings/ollama_handler.py:34
#: src/handlers/embeddings/openai_handler.py:41
#: src/handlers/llm/claude_handler.py:85 src/handlers/llm/openai_handler.py:78
#: src/handlers/llm/ollama_handler.py:153
msgid "Use a custom model"
msgstr "Ein benutzerdefiniertes Modell verwenden"

#: src/handlers/embeddings/ollama_handler.py:40
#: src/handlers/embeddings/ollama_handler.py:49
#: src/handlers/llm/ollama_handler.py:159
#: src/handlers/llm/ollama_handler.py:168
msgid "Ollama Model"
msgstr "Ollama-Modell"

#: src/handlers/embeddings/ollama_handler.py:41
#: src/handlers/embeddings/ollama_handler.py:49
#: src/handlers/llm/ollama_handler.py:160
#: src/handlers/llm/ollama_handler.py:168
msgid "Name of the Ollama Model"
msgstr "Name des Ollama-Modells"

#: src/handlers/embeddings/openai_handler.py:35
#: src/handlers/llm/claude_handler.py:84 src/handlers/llm/openai_handler.py:72
#: src/handlers/stt/googlesr_handler.py:13
#: src/handlers/stt/groqsr_handler.py:13
#: src/handlers/stt/openaisr_handler.py:17 src/handlers/stt/witai_handler.py:12
#: src/handlers/tts/custom_openai_tts.py:18
#: src/handlers/tts/elevenlabs_handler.py:9
#: src/handlers/tts/groq_tts_handler.py:32
#: src/handlers/tts/openai_tts_handler.py:18
msgid "API Key"
msgstr "API-Schlüssel"

#: src/handlers/embeddings/openai_handler.py:35
#: src/handlers/llm/openai_handler.py:72
msgid "API Key for "
msgstr "API-Schlüssel für "

#: src/handlers/embeddings/openai_handler.py:38
msgid "API base url, change this to use different APIs"
msgstr "API-Basis-URL, ändern Sie dies, um andere APIs zu verwenden"

#: src/handlers/embeddings/openai_handler.py:41
#: src/handlers/llm/openai_handler.py:78
#, fuzzy
msgid "Use Custom Model"
msgstr "Benutzerdefiniertes Modell verwenden"

#: src/handlers/embeddings/openai_handler.py:44
#: src/handlers/llm/claude_handler.py:89 src/handlers/llm/claude_handler.py:93
#: src/handlers/llm/gemini_handler.py:97 src/handlers/llm/openai_handler.py:84
#: src/handlers/llm/g4f_handler.py:44 src/handlers/stt/whisper_handler.py:15
#: src/handlers/stt/whispercpp_handler.py:40
#: src/handlers/tts/custom_openai_tts.py:20
#: src/handlers/tts/elevenlabs_handler.py:24
#: src/handlers/tts/groq_tts_handler.py:34
#: src/handlers/tts/openai_tts_handler.py:20
msgid "Model"
msgstr "Modell"

#: src/handlers/embeddings/openai_handler.py:44
msgid "Name of the Embedding Model to use"
msgstr "Name des zu verwendenden Einbettungsmodells"

#: src/handlers/embeddings/openai_handler.py:51
#: src/handlers/llm/openai_handler.py:91
msgid " Model"
msgstr " Modell"

#: src/handlers/llm/claude_handler.py:84
#: src/handlers/tts/custom_openai_tts.py:18
#: src/handlers/tts/groq_tts_handler.py:32
#: src/handlers/tts/openai_tts_handler.py:18
msgid "The API key to use"
msgstr "Der zu verwendende API-Schlüssel"

#: src/handlers/llm/claude_handler.py:89 src/handlers/llm/claude_handler.py:93
#: src/handlers/tts/custom_openai_tts.py:20
#: src/handlers/tts/groq_tts_handler.py:34
#: src/handlers/tts/openai_tts_handler.py:20
msgid "The model to use"
msgstr "Das zu verwendende Modell"

#: src/handlers/llm/claude_handler.py:96
msgid "Max Tokens"
msgstr "Max. Token"

#: src/handlers/llm/claude_handler.py:96
msgid "The maximum number of tokens to generate"
msgstr "Die maximale Anzahl der zu generierenden Token"
=======
#: src/window.py:506
msgid "We have a lot of extensions for different things. Check it out!"
msgstr ""

#: src/window.py:507
msgid "Chat with documents!"
msgstr ""

#: src/window.py:507
msgid ""
"Add your documents to your documents folder and chat using the information "
"contained in them!"
msgstr ""

#: src/window.py:508
msgid "Surf the web!"
msgstr ""

#: src/window.py:508
msgid ""
"Enable web search to allow the LLM to surf the web and provide up to date "
"answers"
msgstr ""

#: src/window.py:509
msgid "Mini Window"
msgstr ""

#: src/window.py:509
msgid "Ask questions on the fly using the mini window mode"
msgstr ""

#: src/window.py:510
msgid "Text to Speech"
msgstr ""

#: src/window.py:510
msgid "Nyarch Assistant supports text-to-speech! Enable it in the settings"
msgstr ""

#: src/window.py:511
#, fuzzy
msgid "Keyboard Shortcuts"
msgstr "Tastenkürzel"

#: src/window.py:511
#, fuzzy
msgid "Control Nyarch Assistant using Keyboard Shortcuts"
msgstr "Tastenkürzel"

#: src/window.py:512
#, fuzzy
msgid "Prompt Control"
msgstr "Prompt-Steuerung"

#: src/window.py:512
msgid ""
"Nyarch Assistant gives you 100% prompt control. Tune your prompts for your "
"use."
msgstr ""

#: src/window.py:513
#, fuzzy
msgid "Thread Editing"
msgstr "Thread-Bearbeitung"

#: src/window.py:513
msgid "Check the programs and processes you run from Nyarch Assistant"
msgstr ""

#: src/window.py:514
msgid "Use any avatar model"
msgstr ""

#: src/window.py:514
msgid "Use any Live2D or LivePNG model"
msgstr ""

#: src/window.py:521
#, fuzzy
msgid "New Chat"
msgstr "Neuer Tab"

#: src/window.py:539
msgid "Provider Errror"
msgstr ""

#: src/window.py:595
msgid "Local Documents"
msgstr ""
>>>>>>> fb419819

#: src/window.py:596 src/ui/settings.py:117
#, fuzzy
<<<<<<< HEAD
msgid "Message Streaming"
msgstr "Nachrichten-Streaming"

#: src/handlers/llm/custom_handler.py:20 src/handlers/llm/gemini_handler.py:120
#: src/handlers/llm/gpt4all_handler.py:153
#: src/handlers/llm/newelle_handler.py:28 src/utility/util.py:137
msgid "Gradually stream message output"
msgstr "Nachrichtenausgabe schrittweise streamen"

#: src/handlers/llm/custom_handler.py:21
msgid "Command to execute to get bot output"
msgstr "Befehl zum Ausführen, um Bot-Ausgabe zu erhalten"
=======
msgid "Long Term Memory"
msgstr "Programmspeicher"

#: src/window.py:597 src/constants.py:612
msgid "TTS"
msgstr ""

#: src/window.py:598 src/ui/settings.py:275
msgid "Command virtualization"
msgstr "Befehlsvirtualisierung"

#: src/window.py:599
msgid "Web search"
msgstr ""
>>>>>>> fb419819

#: src/window.py:827
msgid "This provider does not have a model list"
msgstr ""
"Befehl zur Ausführung, um Bot-Antwort zu erhalten, {0} wird durch eine JSON-"
"Datei mit dem Chat ersetzt, {1} durch den System-Prompt"

<<<<<<< HEAD
#: src/handlers/llm/custom_handler.py:22
msgid "Command to execute to get bot's suggestions"
msgstr "Befehl zum Ausführen, um Bot-Vorschläge zu erhalten"
=======
#: src/window.py:832
msgid " Models"
msgstr ""
>>>>>>> fb419819

#: src/window.py:835
msgid "Search Models..."
msgstr ""
"Befehl zur Ausführung, um Chat-Vorschläge zu erhalten, {0} wird durch eine "
"JSON-Datei mit dem Chat ersetzt, {1} durch die zusätzlichen Prompts, {2} "
"durch die Anzahl der zu generierenden Vorschläge. Muss ein JSON-Array "
"zurückgeben, das die Vorschläge als Zeichenketten enthält"

<<<<<<< HEAD
#: src/handlers/llm/gemini_handler.py:94
msgid "API Key (required)"
msgstr "API-Schlüssel (erforderlich)"

#: src/handlers/llm/gemini_handler.py:94
msgid "API key got from ai.google.dev"
msgstr "API-Schlüssel von ai.google.dev erhalten"

#: src/handlers/llm/gemini_handler.py:98
msgid "AI Model to use"
msgstr "Zu verwendendes KI-Modell"

#: src/handlers/llm/gemini_handler.py:103
msgid "Enable System Prompt"
msgstr "System-Prompt aktivieren"
=======
#: src/window.py:1096
msgid "Create new profile"
msgstr ""

#: src/window.py:1229
msgid "Could not recognize your voice"
msgstr ""

#: src/window.py:1266
msgid "Images"
msgstr ""

#: src/window.py:1270
msgid "LLM Supported Files"
msgstr ""
>>>>>>> fb419819

#: src/window.py:1278
msgid "RAG Supported files"
msgstr ""
"Einige Modelle unterstützen keine System-Prompts (oder Entwickleranweisungen). "
"Deaktivieren Sie diese Option, wenn Sie Fehlermeldungen erhalten."

<<<<<<< HEAD
#: src/handlers/llm/gemini_handler.py:107
msgid "Inject system prompt"
msgstr "System-Prompt injizieren"
=======
#: src/window.py:1296
msgid "Supported Files"
msgstr ""
>>>>>>> fb419819

#: src/window.py:1300
msgid "All Files"
msgstr ""
"Auch wenn das Modell keine System-Prompts unterstützt, fügen Sie die "
"Prompts über der Benutzernachricht ein"

#: src/window.py:1306
msgid "Attach file"
msgstr ""

#: src/window.py:1555 src/window.py:1781
msgid "File not found"
msgstr "Datei nicht gefunden"

#: src/window.py:1573
msgid "The file cannot be sent until the program is finished"
msgstr "Die Datei kann erst gesendet werden, wenn das Programm beendet ist"

#: src/window.py:1595
msgid "The file is not recognized"
msgstr "Die Datei wird nicht erkannt"

#: src/window.py:1662
msgid "Folder is Empty"
msgstr "Der Ordner ist leer"

#: src/window.py:1802
msgid "You can no longer continue the message."
msgstr "Sie können die Nachricht nicht mehr fortsetzen."

#: src/window.py:1827
msgid "You can no longer regenerate the message."
msgstr "Sie können die Nachricht nicht mehr neu generieren."

#: src/window.py:1935
msgid "Chat is empty"
msgstr "Der Chat ist leer"

#: src/window.py:1964 src/controller.py:156
msgid "Chat "
msgstr "Chat "

#: src/window.py:2004
msgid "Chat is cleared"
msgstr "Chat wurde gelöscht"

#: src/window.py:2029
msgid "The message was canceled and deleted from history"
msgstr "Die Nachricht wurde abgebrochen und aus dem Verlauf gelöscht"

#: src/window.py:2073
msgid "The message cannot be sent until the program is finished"
msgstr "Die Nachricht kann erst gesendet werden, wenn das Programm beendet ist"

#: src/window.py:2999
msgid "You can't edit a message while the program is running."
msgstr "Sie können keine Nachricht bearbeiten, während das Programm läuft."

#: src/window.py:3123
#, fuzzy
<<<<<<< HEAD
msgid "Thinking Settings"
msgstr "Denkeinstellungen"

#: src/handlers/llm/gemini_handler.py:109
msgid "Settings about thinking models"
msgstr "Einstellungen zu Denkmodellen"

#: src/handlers/llm/gemini_handler.py:110
#: src/handlers/llm/ollama_handler.py:152
msgid "Enable Thinking"
msgstr "Denken aktivieren"

#: src/handlers/llm/gemini_handler.py:110
msgid "Show thinking, disable it if your model does not support it"
msgstr "Denken anzeigen, deaktivieren Sie es, wenn Ihr Modell es nicht unterstützt"

#: src/handlers/llm/gemini_handler.py:111
msgid "Enable Thinking Budget"
msgstr "Denkbudget aktivieren"

#: src/handlers/llm/gemini_handler.py:111
msgid "If to enable thinking budget"
msgstr "Ob das Denkbudget aktiviert werden soll"

#: src/handlers/llm/gemini_handler.py:112
msgid "Thinking Budget"
msgstr "Denkbudget"

#: src/handlers/llm/gemini_handler.py:112
msgid "How much time to spend thinking"
msgstr "Wie viel Zeit zum Nachdenken aufgewendet werden soll"

#: src/handlers/llm/gemini_handler.py:116
msgid "Image Output"
msgstr "Bildausgabe"

#: src/handlers/llm/gemini_handler.py:116
msgid "Enable image output, only supported by gemini-2.0-flash-exp"
msgstr "Bildausgabe aktivieren, nur von gemini-2.0-flash-exp unterstützt"

#: src/handlers/llm/gemini_handler.py:125
msgid "Enable safety settings"
msgstr "Sicherheitseinstellungen aktivieren"

#: src/handlers/llm/gemini_handler.py:126
msgid "Enable google safety settings to avoid generating harmful content"
msgstr "Google-Sicherheitseinstellungen aktivieren, um die Generierung schädlicher Inhalte zu vermeiden"

#: src/handlers/llm/gemini_handler.py:131
#: src/handlers/llm/openai_handler.py:112
#: src/handlers/llm/newelle_handler.py:18
msgid "Privacy Policy"
msgstr "Datenschutzrichtlinie"

#: src/handlers/llm/gemini_handler.py:132
#: src/handlers/llm/openai_handler.py:112
#: src/handlers/llm/newelle_handler.py:19
msgid "Open privacy policy website"
msgstr "Webseite der Datenschutzrichtlinie öffnen"

#: src/handlers/llm/gemini_handler.py:135 src/handlers/llm/openai_handler.py:81
msgid "Advanced Parameters"
msgstr "Erweiterte Parameter"

#: src/handlers/llm/gemini_handler.py:135
msgid "Enable advanced parameters"
msgstr "Erweiterte Parameter aktivieren"

#: src/handlers/llm/gpt4all_handler.py:67
msgid "RAM Required: "
msgstr "Benötigter RAM: "

#: src/handlers/llm/gpt4all_handler.py:68
msgid "Parameters: "
msgstr "Parameter: "

#: src/handlers/llm/gpt4all_handler.py:69
msgid "Size: "
msgstr "Größe: "

#: src/handlers/llm/gpt4all_handler.py:154 src/handlers/llm/g4f_handler.py:44
msgid "Model to use"
msgstr "Zu verwendendes Modell"

#: src/handlers/llm/gpt4all_handler.py:154
#: src/handlers/tts/elevenlabs_handler.py:25
msgid "Name of the model to use"
msgstr "Name des zu verwendenden Modells"

#: src/handlers/llm/gpt4all_handler.py:155
#: src/handlers/llm/ollama_handler.py:172
msgid "Model Manager"
msgstr "Modellmanager"

#: src/handlers/llm/gpt4all_handler.py:155
#: src/handlers/llm/ollama_handler.py:172
msgid "List of models available"
msgstr "Liste der verfügbaren Modelle"

#: src/handlers/llm/openai_handler.py:81
msgid "Include parameters like Max Tokens, Top-P, Temperature, etc."
msgstr "Parameter wie Max. Token, Top-P, Temperatur usw. einschließen."

#: src/handlers/llm/openai_handler.py:84
msgid "Name of the LLM Model to use"
msgstr "Name des zu verwendenden LLM-Modells"

#: src/handlers/llm/openai_handler.py:103
msgid "max Tokens"
msgstr "Max. Token"

#: src/handlers/llm/openai_handler.py:103
msgid "Max tokens of the generated text"
msgstr "Maximale Token des generierten Textes"

#: src/handlers/llm/openai_handler.py:104
msgid "Top-P"
msgstr "Top-P"

#: src/handlers/llm/openai_handler.py:104
msgid "An alternative to sampling with temperature, called nucleus sampling"
msgstr "Eine Alternative zum Sampling mit Temperatur, genannt Nucleus-Sampling"

#: src/handlers/llm/openai_handler.py:105
#: src/handlers/stt/whispercpp_handler.py:50
msgid "Temperature"
msgstr "Temperatur"
=======
msgid "Prompt content"
msgstr "Prompt-Steuerung"

#: src/window.py:3379
#, fuzzy
msgid ""
"The neural network has access to your computer and any data in this chat and "
"can run commands, be careful, we are not responsible for the neural network. "
"Do not share any sensitive information."
msgstr ""
"Achtung: Das neuronale Netzwerk hat Zugriff auf Ihren Computer.Seien Sie "
"vorsichtig, wir übernehmen keine Verantwortung für das neuronale Netzwerk."

#: src/window.py:3408
#, fuzzy
msgid ""
"The neural network has access to any data in this chat, be careful, we are "
"not responsible for the neural network. Do not share any sensitive "
"information."
msgstr ""
"Achtung: Das neuronale Netzwerk hat Zugriff auf Ihren Computer.Seien Sie "
"vorsichtig, wir übernehmen keine Verantwortung für das neuronale Netzwerk."

#: src/window.py:3455
msgid "Wrong folder path"
msgstr "Falscher Ordnerpfad"

#: src/window.py:3488
msgid "Thread has not been completed, thread number: "
msgstr "Thread wurde nicht abgeschlossen, Thread-Nummer: "

#: src/window.py:3497
msgid "Failed to open the folder"
msgstr "Fehler beim Öffnen des Ordners"

#: src/utility/util.py:136 src/handlers/llm/gemini_handler.py:119
#: src/handlers/llm/gpt4all_handler.py:153
#: src/handlers/llm/custom_handler.py:20 src/handlers/llm/newelle_handler.py:27
#, fuzzy
msgid "Message Streaming"
msgstr "Thread-Bearbeitung"

#: src/utility/util.py:137 src/handlers/llm/gemini_handler.py:120
#: src/handlers/llm/gpt4all_handler.py:153
#: src/handlers/llm/custom_handler.py:20 src/handlers/llm/newelle_handler.py:28
msgid "Gradually stream message output"
msgstr ""

#: src/ui/widgets/tipscarousel.py:41
msgid "Nyarch Assistant Tips"
msgstr ""

#: src/ui/widgets/thinking.py:27
msgid "Thoughts"
msgstr ""

#: src/ui/widgets/thinking.py:28 src/ui/widgets/thinking.py:127
msgid "Expand to see details"
msgstr ""

#: src/ui/widgets/thinking.py:116
msgid "Thinking..."
msgstr ""

#: src/ui/widgets/thinking.py:117
msgid "The LLM is thinking... Expand to see thought process"
msgstr ""

#: src/ui/widgets/thinking.py:129
msgid "No thought process recorded"
msgstr ""

#: src/ui/widgets/profilerow.py:26
msgid "Select profile"
msgstr ""

#: src/ui/widgets/profilerow.py:43 src/ui/profile.py:79
msgid "Edit Profile"
msgstr ""

#: src/ui/widgets/profilerow.py:53
msgid "Delete Profile"
msgstr ""

#: src/main.py:204
msgid "Terminal threads are still running in the background"
msgstr "Terminal-Threads laufen noch im Hintergrund"

#: src/main.py:205
msgid "When you close the window, they will be automatically terminated"
msgstr "Wenn Sie das Fenster schließen, werden sie automatisch beendet"

#: src/main.py:208
msgid "Cancel"
msgstr "Abbrechen"

#: src/main.py:209
msgid "Close"
msgstr "Schließen"

#: src/main.py:245
msgid "Chat is rebooted"
msgstr "Chat wird neu gestartet"

#: src/main.py:250
msgid "Folder is rebooted"
msgstr "Ordner wird neu gestartet"

#: src/main.py:255
msgid "Chat is created"
msgstr "Chat wurde erstellt"

#: src/ui/presentation.py:93
msgid "Welcome to Nyarch Assistant!"
msgstr ""

#: src/ui/presentation.py:94
msgid "Your ultimate AI Waifu assistant."
msgstr ""

#: src/ui/presentation.py:98
msgid "Github Page"
msgstr ""

#: src/ui/presentation.py:105
msgid "Choose your favourite AI Language Model"
msgstr ""

#: src/ui/presentation.py:106
msgid ""
"Nyarch Assistant can be used with mutiple models and providers!\n"
"<b>Note: It is strongly suggested to read the Guide to LLM page</b>"
msgstr ""

#: src/ui/presentation.py:110
msgid "Guide to LLM"
msgstr ""

#: src/ui/presentation.py:117
msgid "Chat with your documents"
msgstr ""

#: src/ui/presentation.py:118
msgid ""
"Nyarch Assistant can retrieve relevant information from documents you send "
"in the chat or from your own files! Information relevant to your query will "
"be sent to the LLM."
msgstr ""

#: src/ui/presentation.py:124
msgid "Choose your favourite Voice configuration"
msgstr ""

#: src/ui/presentation.py:125
msgid ""
"You can speak to Nyarch Assistant! Use any TTS/STT provider in any language, "
"with translation support!"
msgstr ""

#: src/ui/presentation.py:132
msgid ""
"You can extend Nyarch Assistant's functionalities using extensions! They are "
"easy to make and to install!"
msgstr ""

#: src/ui/presentation.py:136
#, fuzzy
msgid "Download extensions"
msgstr "Erweiterung hinzufügen"

#: src/ui/presentation.py:143
msgid "Pay attention!"
msgstr ""

#: src/ui/presentation.py:144
msgid ""
"Nyarch Assistant can run commands on your system! By enabling command "
"virtualization, you will only run commands inside the flatpak environment, "
"avoiding to create damages to your system.\n"
"\n"
" <b>Pay attention on what you run! Commands generated might harm your system!"
"</b>"
msgstr ""

#: src/ui/presentation.py:152
msgid "Permission Error"
msgstr ""

#: src/ui/presentation.py:153
msgid ""
"nyarchassistant does not have enough permissions to run commands on your "
"system."
msgstr ""

#: src/ui/presentation.py:164
msgid "Begin using the app"
msgstr ""

#: src/ui/presentation.py:169
msgid "Start chatting"
msgstr ""

#: src/ui/thread_editing.py:36
msgid "No threads are running"
msgstr "Es laufen keine Threads"

#: src/ui/thread_editing.py:42
msgid "Thread number: "
msgstr "Thread-Nummer: "

#: src/ui/shortcuts.py:6
msgid "Help"
msgstr "Hilfe"

#: src/ui/shortcuts.py:12
msgid "Shortcuts"
msgstr "Tastenkombinationen"

#: src/ui/shortcuts.py:13
msgid "Reload chat"
msgstr "Chat neu laden"

#: src/ui/shortcuts.py:14
msgid "Reload folder"
msgstr "Ordner neu laden"

#: src/ui/shortcuts.py:15
msgid "New tab"
msgstr "Neuer Tab"

#: src/ui/shortcuts.py:16
msgid "Paste Image"
msgstr ""

#: src/ui/shortcuts.py:17
msgid "Focus message box"
msgstr ""

#: src/ui/shortcuts.py:18
msgid "Start recording"
msgstr ""

#: src/ui/shortcuts.py:19
#, fuzzy
msgid "Stop TTS"
msgstr " Stopp"

#: src/ui/shortcuts.py:20
msgid "Zoom in"
msgstr ""

#: src/ui/shortcuts.py:21
msgid "Zoom out"
msgstr ""

#: src/translator.py:67 src/handlers/translator/customtr_handler.py:17
#: src/handlers/stt/custom_handler.py:13 src/handlers/tts/custom_handler.py:22
msgid "Command to execute"
msgstr ""

#: src/translator.py:68 src/handlers/translator/customtr_handler.py:18
#, python-brace-format
msgid "{0} will be replaced with the text to translate"
msgstr ""

#: src/ui/settings.py:56 src/constants.py:657
msgid "General"
msgstr ""
>>>>>>> fb419819

#: src/ui/settings.py:57 src/constants.py:607
msgid "LLM"
msgstr ""
"Welche Sampling-Temperatur verwendet werden soll. Höhere Werte machen die "
"Ausgabe zufälliger"

<<<<<<< HEAD
#: src/handlers/llm/openai_handler.py:106
msgid "Frequency Penalty"
msgstr "Frequenz-Strafe"
=======
#: src/ui/settings.py:58 src/constants.py:662
msgid "Prompts"
msgstr ""
>>>>>>> fb419819

#: src/ui/settings.py:59
msgid "Knowledge"
msgstr ""
"Zahl zwischen -2,0 und 2,0. Positive Werte verringern die Wahrscheinlichkeit, "
"dass das Modell dieselbe Zeile wörtlich wiederholt"

<<<<<<< HEAD
#: src/handlers/llm/openai_handler.py:107
msgid "Presence Penalty"
msgstr "Präsenz-Strafe"
=======
#: src/ui/settings.py:60 src/ui/settings.py:179 src/constants.py:622
msgid "Avatar"
msgstr ""
>>>>>>> fb419819

#: src/ui/settings.py:64
msgid "Language Model"
msgstr ""
"Zahl zwischen -2,0 und 2,0. Positive Werte verringern die Wahrscheinlichkeit, "
"dass das Modell über neue Themen spricht"

#: src/handlers/llm/openrouter_handler.py:14
msgid "Provider Sorting"
msgstr "Anbietersortierung"

#: src/handlers/llm/openrouter_handler.py:14
msgid "Choose providers based on pricing/throughput or latency"
msgstr "Anbieter nach Preis/Durchsatz oder Latenz auswählen"

#: src/handlers/llm/openrouter_handler.py:14
msgid "Price"
msgstr "Preis"

#: src/handlers/llm/openrouter_handler.py:14
msgid "Throughput"
msgstr "Durchsatz"

#: src/handlers/llm/openrouter_handler.py:14
msgid "Latency"
msgstr "Latenz"

#: src/handlers/llm/openrouter_handler.py:15
msgid "Providers Order"
msgstr "Anbieterreihenfolge"

#: src/handlers/llm/openrouter_handler.py:15
msgid ""
"Add order of providers to use, names separated by a comma.\n"
"Empty to not specify"
msgstr ""
"Fügen Sie die Reihenfolge der zu verwendenden Anbieter hinzu, Namen durch ein "
"Komma getrennt.\n"
"Leer lassen, um keine anzugeben"

#: src/handlers/llm/openrouter_handler.py:16
msgid "Allow Fallbacks"
msgstr "Fallbacks zulassen"

#: src/handlers/llm/openrouter_handler.py:16
msgid "Allow fallbacks to other providers"
msgstr "Fallbacks zu anderen Anbietern zulassen"

#: src/handlers/llm/g4f_handler.py:45
msgid "Update G4F"
msgstr "G4F aktualisieren"

#: src/handlers/llm/ollama_handler.py:152
msgid "Allow thinking in the model, only some models are supported"
msgstr "Denken im Modell zulassen, nur einige Modelle werden unterstützt"

#: src/handlers/llm/ollama_handler.py:176
msgid "Add custom model"
msgstr "Benutzerdefiniertes Modell hinzufügen"

#: src/handlers/llm/ollama_handler.py:177
msgid ""
"Add any model to this list by putting name:size\n"
"Or any gguf from hf with hf.co/username/model"
msgstr ""
"Fügen Sie jedes Modell zu dieser Liste hinzu, indem Sie Name:Größe angeben\n"
"Oder jede GGUF von hf mit hf.co/username/model"

#: src/handlers/llm/ollama_handler.py:187
msgid "Update Ollama"
msgstr "Ollama aktualisieren"

<<<<<<< HEAD
#: src/handlers/rag/rag_handler.py:104
msgid "Index your documents"
msgstr "Ihre Dokumente indizieren"
=======
#: src/ui/settings.py:74 src/ui/settings.py:95
msgid "Other LLMs"
msgstr ""
>>>>>>> fb419819

#: src/ui/settings.py:74 src/ui/settings.py:95
msgid "Other available LLM providers"
msgstr ""
"Indizieren Sie alle Dokumente in Ihrem Dokumentenordner. Sie müssen diesen "
"Vorgang jedes Mal ausführen, wenn Sie ein Dokument bearbeiten/erstellen, "
"den Dokumentenanalysator oder das Einbettungsmodell ändern."

<<<<<<< HEAD
#: src/handlers/stt/custom_handler.py:13 src/handlers/tts/custom_handler.py:17
msgid "Command to execute"
msgstr "Befehl zum Ausführen"

#: src/handlers/stt/custom_handler.py:14
#, python-brace-format
msgid "{0} will be replaced with the model fullpath"
msgstr "{0} wird durch den vollständigen Pfad des Modells ersetzt"

#: src/handlers/stt/googlesr_handler.py:14
msgid "API Key for Google SR, write 'default' to use the default one"
msgstr "API-Schlüssel für Google SR, schreiben Sie 'default' um den Standard zu verwenden"

#: src/handlers/stt/googlesr_handler.py:21
#: src/handlers/stt/groqsr_handler.py:29
#: src/handlers/stt/openaisr_handler.py:32
#: src/handlers/stt/whispercpp_handler.py:47
msgid "Language"
msgstr "Sprache"

#: src/handlers/stt/googlesr_handler.py:22
msgid "The language of the text to recgnize in IETF"
msgstr "Die Sprache des zu erkennenden Textes im IETF-Format"

#: src/handlers/stt/groqsr_handler.py:14
msgid "API Key for Groq SR, write 'default' to use the default one"
msgstr "API-Schlüssel für Groq SR, schreiben Sie 'default' um den Standard zu verwenden"

#: src/handlers/stt/groqsr_handler.py:21
msgid "Groq Model"
msgstr "Groq-Modell"

#: src/handlers/stt/groqsr_handler.py:22
msgid "Name of the Groq Model"
msgstr "Name des Groq-Modells"
=======
#: src/ui/settings.py:85
#, fuzzy
msgid "Advanced LLM Settings"
msgstr "Einstellungen"

#: src/ui/settings.py:89
msgid "Secondary Language Model"
msgstr ""

#: src/ui/settings.py:89
msgid ""
"Model used for secondary tasks, like offers, chat name and memory generation"
msgstr ""

#: src/ui/settings.py:106
msgid "Embedding Model"
msgstr ""

#: src/ui/settings.py:106
msgid ""
"Embedding is used to trasform text into vectors. Used by Long Term Memory "
"and RAG. Changing it might require you to re-index documents or reset memory."
msgstr ""

#: src/ui/settings.py:117
msgid "Keep memory of old conversations"
msgstr ""

#: src/ui/settings.py:129 src/constants.py:541
msgid "Web Search"
msgstr ""

#: src/ui/settings.py:129
msgid "Search information on the Web"
msgstr ""
>>>>>>> fb419819

#: src/ui/settings.py:141 src/handlers/tts/custom_openai_tts.py:19
#: src/handlers/tts/tts.py:37 src/handlers/tts/openai_tts_handler.py:19
#: src/handlers/tts/groq_tts_handler.py:33
#: src/handlers/tts/elevenlabs_handler.py:17
msgid "Voice"
msgstr ""
"Geben Sie die Sprache für die Transkription an. Verwenden Sie ISO 639-1 "
"Sprachcodes (z.B. „en“ für Englisch, „fr“ für Französisch usw.)."

<<<<<<< HEAD
#: src/handlers/stt/openaisr_handler.py:11
msgid "Endpoint for OpenAI requests"
msgstr "Endpunkt für OpenAI-Anfragen"

#: src/handlers/stt/openaisr_handler.py:18
msgid "API Key for OpenAI"
msgstr "API-Schlüssel für OpenAI"

#: src/handlers/stt/openaisr_handler.py:25
msgid "Whisper Model"
msgstr "Whisper-Modell"

#: src/handlers/stt/openaisr_handler.py:26
msgid "Name of the OpenAI model"
msgstr "Name des OpenAI-Modells"
=======
#: src/ui/settings.py:145
msgid "Text To Speech Program"
msgstr ""

#: src/ui/settings.py:145
msgid "Choose which text to speech to use"
msgstr ""

#: src/ui/settings.py:158
msgid "Translator program"
msgstr ""

#: src/ui/settings.py:158
msgid "Translate the output of the LLM before passing it to the TTS Program"
msgstr ""
>>>>>>> fb419819

#: src/ui/settings.py:166
msgid "Speech To Text Engine"
msgstr ""
<<<<<<< HEAD
"Optional: Geben Sie die Sprache für die Transkription an. Verwenden Sie ISO "
"639-1 Sprachcodes (z.B. „en“ für Englisch, „fr“ für Französisch usw.). "

#: src/handlers/stt/vosk_handler.py:17
msgid "Model Path"
msgstr "Modellpfad"

#: src/handlers/stt/vosk_handler.py:18
msgid "Absolute path to the VOSK model (unzipped)"
msgstr "Absoluter Pfad zum VOSK-Modell (entpackt)"

#: src/handlers/stt/whisper_handler.py:16
#: src/handlers/stt/whispercpp_handler.py:41
msgid "Name of the Whisper model"
msgstr "Name des Whisper-Modells"

#: src/handlers/stt/witai_handler.py:13
msgid "Server Access Token for wit.ai"
msgstr "Server-Zugriffstoken für wit.ai"

#: src/handlers/stt/sphinx_handler.py:19
msgid "Could not understand the audio"
msgstr "Audio konnte nicht verstanden werden"

#: src/handlers/stt/whispercpp_handler.py:47
msgid "Language of the recognition."
msgstr "Sprache der Erkennung."

#: src/handlers/stt/whispercpp_handler.py:48
msgid "Model Library"
msgstr "Modellbibliothek"

#: src/handlers/stt/whispercpp_handler.py:48
msgid "Manage Whisper models"
msgstr "Whisper-Modelle verwalten"

#: src/handlers/stt/whispercpp_handler.py:49
#, fuzzy
msgid "Advanced Settings"
msgstr "Erweiterte Einstellungen"
=======

#: src/ui/settings.py:166
msgid "Choose which speech recognition engine you want"
msgstr ""

#: src/ui/settings.py:174
msgid "Automatic Speech To Text"
msgstr ""

#: src/ui/settings.py:174
msgid "Automatically restart speech to text at the end of a text/TTS"
msgstr ""

#: src/ui/settings.py:183
msgid "Avatar model"
msgstr ""

#: src/ui/settings.py:183
msgid "Choose which avatar model to choose"
msgstr ""

#: src/ui/settings.py:192
#, fuzzy
msgid "Smart Prompt"
msgstr "Befehle automatisch ausführen"

#: src/ui/settings.py:196
msgid "Smart Prompt selector"
msgstr ""

#: src/ui/settings.py:196
msgid "Give extra context on Nyarch Linux based on your prompt"
msgstr ""

#: src/ui/settings.py:205
msgid "Prompt control"
msgstr "Prompt-Steuerung"
>>>>>>> fb419819

#: src/ui/settings.py:210
msgid "Interface"
msgstr "Benutzeroberfläche"

#: src/ui/settings.py:213
#, fuzzy
<<<<<<< HEAD
msgid "More advanced settings"
msgstr "Weitere erweiterte Einstellungen"

#: src/handlers/stt/whispercpp_handler.py:50
msgid "Temperature to use"
msgstr "Zu verwendende Temperatur"

#: src/handlers/stt/whispercpp_handler.py:51
#, fuzzy
msgid "Prompt for the recognition"
msgstr "Prompt für die Erkennung"

#: src/handlers/stt/whispercpp_handler.py:51
msgid "Prompt to use for the recognition"
msgstr "Prompt, der für die Erkennung verwendet werden soll"

#: src/handlers/tts/custom_openai_tts.py:17
msgid "Endpoint"
msgstr "Endpunkt"

#: src/handlers/tts/custom_openai_tts.py:17
msgid "Custom endpoint of the service to use"
msgstr "Benutzerdefinierter Endpunkt des zu verwendenden Dienstes"

#: src/handlers/tts/custom_openai_tts.py:19
#: src/handlers/tts/elevenlabs_handler.py:17
#: src/handlers/tts/groq_tts_handler.py:33
#: src/handlers/tts/openai_tts_handler.py:19 src/handlers/tts/tts.py:33
#: src/ui/settings.py:128
msgid "Voice"
msgstr "Stimme"

#: src/handlers/tts/custom_openai_tts.py:19
#: src/handlers/tts/groq_tts_handler.py:33
#: src/handlers/tts/openai_tts_handler.py:19
msgid "The voice to use"
msgstr "Die zu verwendende Stimme"

#: src/handlers/tts/custom_openai_tts.py:21
#: src/handlers/tts/openai_tts_handler.py:21
msgid "Instructions"
msgstr "Anweisungen"
=======
msgid "Interface Size"
msgstr "Benutzeroberfläche"

#: src/ui/settings.py:213
msgid "Adjust the size of the interface"
msgstr ""

#: src/ui/settings.py:222
msgid "Hidden files"
msgstr "Versteckte Dateien"

#: src/ui/settings.py:222
msgid "Show hidden files"
msgstr "Versteckte Dateien anzeigen"

#: src/ui/settings.py:228
msgid "Send with ENTER"
msgstr ""

#: src/ui/settings.py:228
msgid ""
"If enabled, messages will be sent with ENTER, to go to a new line use "
"CTRL+ENTER. If disabled, messages will be sent with SHIFT+ENTER, and newline "
"with enter"
msgstr ""

#: src/ui/settings.py:234
msgid "Remove thinking from history"
msgstr ""

#: src/ui/settings.py:234
msgid ""
"Do not send old thinking blocks for reasoning models in order to reduce "
"token usage"
msgstr ""

#: src/ui/settings.py:240
msgid "Display LaTeX"
msgstr ""
>>>>>>> fb419819

#: src/ui/settings.py:240
msgid "Display LaTeX formulas in chat"
msgstr ""
"Anweisungen für die Stimmgenerierung. Lassen Sie es leer, um dieses Feld zu "
"vermeiden"

<<<<<<< HEAD
#: src/handlers/tts/elevenlabs_handler.py:10
msgid "API Key for ElevenLabs"
msgstr "API-Schlüssel für ElevenLabs"

#: src/handlers/tts/elevenlabs_handler.py:18
msgid "Voice ID to use"
msgstr "Stimm-ID zur Verwendung"

#: src/handlers/tts/elevenlabs_handler.py:32
msgid "Stability"
msgstr "Stabilität"

#: src/handlers/tts/elevenlabs_handler.py:33
msgid "stability of the voice"
msgstr "Stabilität der Stimme"

#: src/handlers/tts/elevenlabs_handler.py:42
msgid "Similarity boost"
msgstr "Ähnlichkeitsverstärkung"

#: src/handlers/tts/elevenlabs_handler.py:43
msgid "Boosts overall voice clarity and speaker similarity"
msgstr "Verbessert die allgemeine Sprachklarheit und die Ähnlichkeit des Sprechers"

#: src/handlers/tts/elevenlabs_handler.py:52
msgid "Style exaggeration"
msgstr "Stilübertreibung"
=======
#: src/ui/settings.py:246
msgid "Reverse Chat Order"
msgstr ""

#: src/ui/settings.py:246
msgid "Show most recent chats on top in chat list (change chat to apply)"
msgstr ""

#: src/ui/settings.py:252
msgid "Automatically Generate Chat Names"
msgstr ""

#: src/ui/settings.py:252
msgid "Generate chat names automatically after the first two messages"
msgstr ""

#: src/ui/settings.py:258
msgid "Number of offers"
msgstr "Anzahl der Angebote"

#: src/ui/settings.py:258
msgid "Number of message suggestions to send to chat "
msgstr ""
"Anzahl der Nachrichtenvorschläge, die an den Chat gesendet werden sollen "

#: src/ui/settings.py:265
msgid "Username"
msgstr ""
>>>>>>> fb419819

#: src/ui/settings.py:265
#, python-brace-format
msgid ""
"Change the label that appears before your message\n"
"This information is not sent to the LLM by default\n"
"You can add it to a prompt using the {USER} variable"
msgstr ""
"Hohe Werte werden empfohlen, wenn der Sprechstil übertrieben werden muss"

#: src/handlers/tts/custom_handler.py:17
#, python-brace-format
msgid "{0} will be replaced with the file fullpath, {1} with the text"
msgstr "{0} wird durch den vollständigen Dateipfad ersetzt, {1} durch den Text"

<<<<<<< HEAD
#: src/handlers/tts/tts.py:34
msgid "Choose the preferred voice"
msgstr "Wählen Sie die bevorzugte Stimme"

#: src/handlers/websearch/tavily.py:20
msgid "Token"
msgstr "Token"

#: src/handlers/websearch/tavily.py:20
msgid "Tavily API key"
msgstr "Tavily API-Schlüssel"

#: src/handlers/websearch/tavily.py:21
#: src/handlers/websearch/duckduckgo_handler.py:14
msgid "Max Results"
msgstr "Max. Ergebnisse"

#: src/handlers/websearch/tavily.py:21
#: src/handlers/websearch/duckduckgo_handler.py:14
msgid "Number of results to consider"
msgstr "Anzahl der zu berücksichtigenden Ergebnisse"

#: src/handlers/websearch/tavily.py:22
msgid "The depth of the search"
msgstr "Die Tiefe der Suche"
=======
#: src/ui/settings.py:272
msgid "Neural Network Control"
msgstr "Steuerung des neuronalen Netzwerks"

#: src/ui/settings.py:275
msgid "Run commands in a virtual machine"
msgstr "Befehle in einer virtuellen Maschine ausführen"

#: src/ui/settings.py:288
msgid "External Terminal"
msgstr ""

#: src/ui/settings.py:288
msgid "Choose the external terminal where to run the console commands"
msgstr ""

#: src/ui/settings.py:297
msgid "Program memory"
msgstr "Programmspeicher"

#: src/ui/settings.py:297
msgid "How long the program remembers the chat "
msgstr "Wie lange das Programm sich an den Chat erinnert "
>>>>>>> fb419819

#: src/ui/settings.py:318
msgid "Auto-run commands"
msgstr "Befehle automatisch ausführen"

#: src/ui/settings.py:318
msgid "Commands that the bot will write will automatically run"
msgstr "Befehle, die der Bot schreibt, werden automatisch ausgeführt"

#: src/ui/settings.py:321
#, fuzzy
msgid "Max number of commands"
msgstr "Befehle automatisch ausführen"

#: src/ui/settings.py:321
#, fuzzy
msgid ""
"Maximum number of commands that the bot will write after a single user "
"request"
msgstr "Befehle, die der Bot schreibt, werden automatisch ausgeführt"

#: src/ui/settings.py:360
msgid "Document Sources (RAG)"
msgstr ""
"Die Tiefe der Suche. Die erweiterte Suche ist darauf zugeschnitten, die "
"relevantesten Quellen und Inhaltsausschnitte für Ihre Anfrage abzurufen, "
"während die grundlegende Suche generische Inhaltsausschnitte aus jeder Quelle "
"liefert. Eine grundlegende Suche kostet 1 API-Guthaben, während eine "
"erweiterte Suche 2 API-Guthaben kostet."

<<<<<<< HEAD
#: src/handlers/websearch/tavily.py:23
msgid "The category of the search"
msgstr "Die Kategorie der Suche"
=======
#: src/ui/settings.py:360
msgid "Include content from your documents in the responses"
msgstr ""
>>>>>>> fb419819

#: src/ui/settings.py:361
msgid "Document Analyzer"
msgstr ""

#: src/ui/settings.py:361
msgid ""
"The document analyzer uses multiple techniques to extract relevant "
"information about your documents"
msgstr ""
"Die Kategorie der Suche. Nachrichten sind nützlich, um Echtzeit-Updates "
"abzurufen, insbesondere zu Politik, Sport und wichtigen aktuellen Ereignissen, "
"die von Mainstream-Medienquellen abgedeckt werden. Allgemein ist für breitere, "
"allgemeinere Suchen, die eine breite Palette von Quellen umfassen können."

<<<<<<< HEAD
#: src/handlers/websearch/tavily.py:24
msgid "Chunks per source"
msgstr "Chunks pro Quelle"
=======
#: src/ui/settings.py:372
msgid "Read documents if unsupported"
msgstr ""
>>>>>>> fb419819

#: src/ui/settings.py:372
msgid ""
"If the LLM does not support reading documents, relevant information about "
"documents sent in the chat will be given to the LLM using your Document "
"Analyzer."
msgstr ""
"Die Anzahl der Inhalts-Chunks, die aus jeder Quelle abgerufen werden sollen. "
"Die Länge jedes Chunks beträgt maximal 500 Zeichen. Nur verfügbar, wenn die "
"Suchtiefe erweitert ist."

<<<<<<< HEAD
#: src/handlers/websearch/tavily.py:25
msgid "Number of days back from the current date to include"
msgstr "Anzahl der Tage vor dem aktuellen Datum, die einbezogen werden sollen"

#: src/handlers/websearch/tavily.py:25
msgid "Available only if topic is news."
msgstr "Nur verfügbar, wenn das Thema Nachrichten ist."

#: src/handlers/websearch/tavily.py:26
msgid "Include answer"
msgstr "Antwort einschließen"
=======
#: src/ui/settings.py:376
msgid "Maximum tokens for RAG"
msgstr ""

#: src/ui/settings.py:376
msgid ""
"The maximum amount of tokens to be used for RAG. If the documents do not "
"exceed this token count,\n"
"dump all of them in the context"
msgstr ""

#: src/ui/settings.py:393
msgid "Document Folder"
msgstr ""
>>>>>>> fb419819

#: src/ui/settings.py:393
msgid ""
"Put the documents you want to query in your document folder. The document "
"analyzer will find relevant information in them if this option is enabled"
msgstr ""
"Eine vom LLM generierte Antwort auf die bereitgestellte Abfrage einschließen. "
"Die grundlegende Suche liefert eine schnelle Antwort. Die erweiterte Suche "
"liefert eine detailliertere Antwort."

<<<<<<< HEAD
#: src/handlers/websearch/tavily.py:27
msgid "Include raw content"
msgstr "Rohinhalt einschließen"

#: src/handlers/websearch/tavily.py:27
msgid "Include the cleaned and parsed HTML content of each search result."
msgstr "Den bereinigten und geparsten HTML-Inhalt jedes Suchergebnisses einschließen."

#: src/handlers/websearch/tavily.py:28
msgid "Include images"
msgstr "Bilder einschließen"

#: src/handlers/websearch/tavily.py:28
msgid "Perform an image search and include the results in the response."
msgstr "Eine Bildersuche durchführen und die Ergebnisse in die Antwort aufnehmen."

#: src/handlers/websearch/tavily.py:29
msgid "Include image descriptions"
msgstr "Bildbeschreibungen einschließen"

#: src/handlers/websearch/tavily.py:29
msgid ""
"When Include images is enabled, also add a descriptive text for each image."
msgstr "Wenn „Bilder einschließen“ aktiviert ist, fügen Sie auch einen beschreibenden Text für jedes Bild hinzu."

#: src/handlers/websearch/tavily.py:30
msgid "Include domains"
msgstr "Domains einschließen"

#: src/handlers/websearch/tavily.py:30
msgid "A list of domains to specifically include in the search results."
msgstr "Eine Liste von Domains, die speziell in die Suchergebnisse aufgenommen werden sollen."

#: src/handlers/websearch/tavily.py:31
msgid "Exclude domains"
msgstr "Domains ausschließen"

#: src/handlers/websearch/tavily.py:31
msgid "A list of domains to specifically exclude from the search results."
msgstr "Eine Liste von Domains, die speziell von den Suchergebnissen ausgeschlossen werden sollen."

#: src/handlers/websearch/duckduckgo_handler.py:15
msgid "Region"
msgstr "Region"

#: src/handlers/websearch/duckduckgo_handler.py:15
msgid "Region for the search results"
msgstr "Region für die Suchergebnisse"

#: src/ui/profile.py:33 src/window.py:119
msgid "Settings"
msgstr "Einstellungen"
=======
#: src/ui/settings.py:396
msgid "Put all the documents you want to index in this folder"
msgstr ""

#: src/ui/settings.py:432
msgid "Silence threshold"
msgstr ""

#: src/ui/settings.py:432
msgid ""
"Silence threshold in seconds, percentage of the volume to be considered "
"silence"
msgstr ""

#: src/ui/settings.py:445
msgid "Silence time"
msgstr ""

#: src/ui/settings.py:445
msgid "Silence time in seconds before recording stops automatically"
msgstr ""

#: src/ui/settings.py:1022
msgid "Not enough permissions"
msgstr ""

#: src/ui/settings.py:1026
msgid ""
"Nyarch Assistant does not have enough permissions to run commands on your "
"system, please run the following command"
msgstr ""

#: src/ui/settings.py:1027
msgid "Understood"
msgstr ""

#: src/ui/mini_window.py:9
msgid "Nyarch Linux"
msgstr ""

#: src/ui/mini_window.py:20
msgid "Chat is opened in mini window"
msgstr ""

#: src/smart_prompt.py:95 src/handlers/smart_prompt/smart_prompt.py:95
#, fuzzy
msgid "Model Dimension"
msgstr "Erweiterung hinzufügen"

#: src/smart_prompt.py:96 src/handlers/smart_prompt/smart_prompt.py:96
msgid "Use bigger models for bigger accuracy less than 100MB"
msgstr ""

#: src/ui/extension.py:51
#, fuzzy
msgid "Installed Extensions"
msgstr "Erweiterungen"

#: src/ui/extension.py:86
msgid "User guide to Extensions"
msgstr ""

#: src/ui/extension.py:89
#, fuzzy
msgid "Download new Extensions"
msgstr "Wählen Sie eine Erweiterung"

#: src/ui/extension.py:92
msgid "Install extension from file..."
msgstr ""
>>>>>>> fb419819

#: src/ui/profile.py:53
msgid "Profile Name"
msgstr "Profilname"

#: src/ui/profile.py:58
#, fuzzy
msgid "Copied Settings"
msgstr "Kopierte Einstellungen"

#: src/ui/profile.py:58
msgid "Settings that will be copied to the new profile"
msgstr "Einstellungen, die in das neue Profil kopiert werden"

#: src/ui/profile.py:70
msgid "Create Profile"
msgstr "Profil erstellen"

#: src/ui/profile.py:72 src/ui/profile.py:74 src/ui/profile.py:129
msgid "Import Profile"
msgstr "Profil importieren"

<<<<<<< HEAD
#: src/ui/profile.py:79 src/ui/widgets/profilerow.py:43
msgid "Edit Profile"
msgstr "Profil bearbeiten"

=======
>>>>>>> fb419819
#: src/ui/profile.py:84 src/ui/profile.py:99 src/ui/profile.py:123
msgid "Export Profile"
msgstr "Profil exportieren"

#: src/ui/profile.py:87
msgid "Export Passwords"
msgstr "Passwörter exportieren"

#: src/ui/profile.py:87
msgid "Also export password-like fields"
msgstr "Auch passwortähnliche Felder exportieren"

#: src/ui/profile.py:89
msgid "Export Propic"
msgstr "Profilbild exportieren"

#: src/ui/profile.py:89
msgid "Also export the profile picture"
msgstr "Auch das Profilbild exportieren"

#: src/ui/profile.py:109
#, fuzzy
msgid "Create"
msgstr "Erstellen"

#: src/ui/profile.py:109
msgid "Apply"
msgstr "Anwenden"

#: src/ui/profile.py:116
msgid "The settings of the current profile will be copied into the new one"
msgstr "Die Einstellungen des aktuellen Profils werden in das neue kopiert"

#: src/ui/profile.py:122 src/ui/profile.py:128
msgid "Newelle Profiles"
msgstr "Newelle Profile"

#: src/ui/profile.py:123
msgid "Export"
msgstr "Exportieren"

#: src/ui/profile.py:129
msgid "Import"
msgstr "Importieren"

#: src/ui/profile.py:197
msgid "Set profile picture"
msgstr "Profilbild festlegen"

<<<<<<< HEAD
#: src/ui/thread_editing.py:6 src/window.py:117
msgid "Thread editing"
msgstr "Thread-Bearbeitung"

#: src/ui/thread_editing.py:36
msgid "No threads are running"
msgstr "Es laufen keine Threads"

#: src/ui/thread_editing.py:42
msgid "Thread number: "
msgstr "Thread-Nummer: "

#: src/ui/widgets/profilerow.py:26
msgid "Select profile"
msgstr "Profil auswählen"

#: src/ui/widgets/profilerow.py:53
msgid "Delete Profile"
msgstr "Profil löschen"

#: src/ui/widgets/tipscarousel.py:41
msgid "Newelle Tips"
msgstr "Newelle Tipps"

#: src/ui/widgets/thinking.py:27
msgid "Thoughts"
msgstr "Gedanken"

#: src/ui/widgets/thinking.py:28 src/ui/widgets/thinking.py:135
msgid "Expand to see details"
msgstr "Erweitern, um Details zu sehen"

#: src/ui/widgets/thinking.py:123
msgid "Thinking..."
msgstr "Denke nach..."

#: src/ui/widgets/thinking.py:124
msgid "The LLM is thinking... Expand to see thought process"
msgstr "Das LLM denkt... Erweitern, um den Denkprozess zu sehen"

#: src/ui/widgets/thinking.py:137
msgid "No thought process recorded"
msgstr "Kein Denkprozess aufgezeichnet"

#: src/ui/explorer.py:192
msgid "Folder is Empty"
msgstr "Der Ordner ist leer"

#: src/ui/explorer.py:340 src/window.py:1574
msgid "File not found"
msgstr "Datei nicht gefunden"

#: src/ui/explorer.py:355
msgid "Open in new tab"
msgstr "In neuem Tab öffnen"

#: src/ui/explorer.py:357
msgid "Open in integrated editor"
msgstr "Im integrierten Editor öffnen"

#: src/ui/explorer.py:360 src/ui/explorer.py:589
msgid "Open in file manager"
msgstr "Im Dateimanager öffnen"

#: src/ui/explorer.py:363 src/ui/explorer.py:451
msgid "Rename"
msgstr "Umbenennen"

#: src/ui/explorer.py:366 src/ui/explorer.py:502 src/ui/settings.py:275
#: src/ui/settings.py:346
msgid "Delete"
msgstr "Löschen"

#: src/ui/explorer.py:369
msgid "Copy full path"
msgstr "Vollständigen Pfad kopieren"

#: src/ui/explorer.py:420 src/ui/explorer.py:657
#, fuzzy
msgid "Failed to open file manager"
msgstr "Fehler beim Öffnen des Dateimanagers"

#: src/ui/explorer.py:436
#, fuzzy
msgid "New name:"
msgstr "Neuer Name:"

#: src/ui/explorer.py:448 src/ui/explorer.py:501 src/ui/explorer.py:689
#: src/main.py:209
msgid "Cancel"
msgstr "Abbrechen"

#: src/ui/explorer.py:471
msgid "Renamed successfully"
msgstr "Erfolgreich umbenannt"

#: src/ui/explorer.py:476
#, fuzzy
msgid "Failed to rename: {}"
msgstr "Fehler beim Umbenennen: {}"

#: src/ui/explorer.py:497
msgid "Delete File?"
msgstr "Datei löschen?"

#: src/ui/explorer.py:499
msgid "Are you sure you want to delete \"{}\"?"
msgstr "Sind Sie sicher, dass Sie „{}“ löschen möchten?"

#: src/ui/explorer.py:520
msgid "Deleted successfully"
msgstr "Erfolgreich gelöscht"

#: src/ui/explorer.py:525
#, fuzzy
msgid "Failed to delete: {}"
msgstr "Fehler beim Löschen: {}"

#: src/ui/explorer.py:538
msgid "Path copied to clipboard"
msgstr "Pfad in die Zwischenablage kopiert"

#: src/ui/explorer.py:542
#, fuzzy
msgid "Failed to copy path"
msgstr "Fehler beim Kopieren des Pfades"

#: src/ui/explorer.py:580
#, fuzzy
msgid "Create new folder"
msgstr "Neuen Ordner erstellen"

#: src/ui/explorer.py:583
msgid "Create new file"
msgstr "Neue Datei erstellen"

#: src/ui/explorer.py:586
msgid "Open Terminal Here"
msgstr "Terminal hier öffnen"

#: src/ui/explorer.py:640
msgid "Create New Folder"
msgstr "Neuen Ordner erstellen"

#: src/ui/explorer.py:640
#, fuzzy
msgid "Folder name:"
msgstr "Ordnername:"

#: src/ui/explorer.py:644
msgid "Create New File"
msgstr "Neue Datei erstellen"

#: src/ui/explorer.py:644
#, fuzzy
msgid "File name:"
msgstr "Dateiname:"

#: src/ui/explorer.py:713
msgid "Folder created successfully"
msgstr "Ordner erfolgreich erstellt"

#: src/ui/explorer.py:720
msgid "File created successfully"
msgstr "Datei erfolgreich erstellt"

#: src/ui/explorer.py:725
msgid "A file or folder with that name already exists"
msgstr "Eine Datei oder ein Ordner mit diesem Namen existiert bereits"

#: src/ui/explorer.py:728
#, fuzzy
msgid "folder"
msgstr "Ordner"

#: src/ui/explorer.py:728
msgid "file"
msgstr "Datei"

#: src/ui/explorer.py:730
#, fuzzy
msgid "Failed to create {}: {}"
msgstr "Fehler beim Erstellen von {}: {}"

#: src/ui/shortcuts.py:6
msgid "Help"
msgstr "Hilfe"

#: src/ui/shortcuts.py:12
msgid "Shortcuts"
msgstr "Tastenkombinationen"

#: src/ui/shortcuts.py:13
msgid "Reload chat"
msgstr "Chat neu laden"

#: src/ui/shortcuts.py:14
msgid "Reload folder"
msgstr "Ordner neu laden"

#: src/ui/shortcuts.py:15
msgid "New tab"
msgstr "Neuer Tab"

#: src/ui/shortcuts.py:16
msgid "Paste Image"
msgstr "Bild einfügen"

#: src/ui/shortcuts.py:17
msgid "Focus message box"
msgstr "Nachrichtenfeld fokussieren"

#: src/ui/shortcuts.py:18
msgid "Start/stop recording"
msgstr "Aufnahme starten/stoppen"

#: src/ui/shortcuts.py:19
msgid "Save"
msgstr "Speichern"

#: src/ui/shortcuts.py:20
#, fuzzy
msgid "Stop TTS"
msgstr "TTS stoppen"

#: src/ui/shortcuts.py:21
msgid "Zoom in"
msgstr "Hineinzoomen"

#: src/ui/shortcuts.py:22
msgid "Zoom out"
msgstr "Herauszoomen"

#: src/ui/mini_window.py:9 data/io.github.qwersyk.Newelle.appdata.xml.in:7
#: data/io.github.qwersyk.Newelle.desktop.in:2
msgid "Newelle"
msgstr "Newelle"

#: src/ui/mini_window.py:20
msgid "Chat is opened in mini window"
msgstr "Chat ist im Mini-Fenster geöffnet"

#: src/ui/presentation.py:93
msgid "Welcome to Newelle"
msgstr "Willkommen bei Newelle"

#: src/ui/presentation.py:94
msgid "Your ultimate virtual assistant."
msgstr "Ihr ultimativer virtueller Assistent."

#: src/ui/presentation.py:98
msgid "Github Page"
msgstr "Github-Seite"

#: src/ui/presentation.py:105
msgid "Choose your favourite AI Language Model"
msgstr "Wählen Sie Ihr bevorzugtes KI-Sprachmodell"

#: src/ui/presentation.py:106
msgid ""
"Newelle can be used with mutiple models and providers!\n"
"<b>Note: It is strongly suggested to read the Guide to LLM page</b>"
msgstr ""
"Newelle kann mit mehreren Modellen und Anbietern verwendet werden!\n"
"<b>Hinweis: Es wird dringend empfohlen, die Seite „Leitfaden zu LLM“ zu "
"lesen</b>"

#: src/ui/presentation.py:110
msgid "Guide to LLM"
msgstr "Leitfaden zu LLM"

#: src/ui/presentation.py:117
msgid "Chat with your documents"
msgstr "Chatten Sie mit Ihren Dokumenten"

#: src/ui/presentation.py:118
msgid ""
"Newelle can retrieve relevant information from documents you send in the "
"chat or from your own files! Information relevant to your query will be sent "
"to the LLM."
msgstr ""
"Newelle kann relevante Informationen aus Dokumenten abrufen, die Sie im Chat "
"senden, oder aus Ihren eigenen Dateien! Informationen, die für Ihre Abfrage "
"relevant sind, werden an das LLM gesendet."

#: src/ui/presentation.py:124 src/ui/settings.py:236 src/window.py:647
msgid "Command virtualization"
msgstr "Befehlsvirtualisierung"

#: src/ui/presentation.py:125
msgid ""
"Newelle can be used to run commands on your system, but pay attention at "
"what you run! <b>The LLM is not under our control, so it might generate "
"malicious code!</b>\n"
"By default, your commands will be <b>virtualized in the Flatpak environment</"
"b>, but pay attention!"
=======
#: src/constants.py:27
msgid "Nyarch Demo API"
>>>>>>> fb419819
msgstr ""
"Newelle kann verwendet werden, um Befehle auf Ihrem System auszuführen, aber "
"achten Sie darauf, was Sie ausführen! <b>Das LLM liegt nicht unter unserer "
"Kontrolle, daher könnte es bösartigen Code generieren!</b>\n"
"Standardmäßig werden Ihre Befehle <b>in der Flatpak-Umgebung virtualisiert</"
"b>, aber seien Sie vorsichtig!"

<<<<<<< HEAD
#: src/ui/presentation.py:131 src/ui/extension.py:17 src/constants.py:513
#: src/window.py:118
msgid "Extensions"
msgstr "Erweiterungen"

#: src/ui/presentation.py:132
msgid "You can extend Newelle's functionalities using extensions!"
msgstr "Sie können die Funktionalitäten von Newelle mit Erweiterungen erweitern!"

#: src/ui/presentation.py:136
#, fuzzy
msgid "Download extensions"
msgstr "Erweiterungen herunterladen"

#: src/ui/presentation.py:146
msgid "Permission Error"
msgstr "Berechtigungsfehler"
=======
#: src/constants.py:33
msgid "Any free Provider"
msgstr ""

#: src/constants.py:40
msgid "Local Model"
msgstr ""
>>>>>>> fb419819

#: src/constants.py:41
msgid ""
<<<<<<< HEAD
"Newelle does not have enough permissions to run commands on your system."
msgstr "Newelle hat nicht genügend Berechtigungen, um Befehle auf Ihrem System auszuführen."

#: src/ui/presentation.py:158
msgid "Begin using the app"
msgstr "Beginnen Sie mit der Nutzung der App"

#: src/ui/presentation.py:163
msgid "Start chatting"
msgstr "Chatten starten"

#: src/ui/extension.py:50
#, fuzzy
msgid "Installed Extensions"
msgstr "Installierte Erweiterungen"

#: src/ui/extension.py:85
msgid "User guide to Extensions"
msgstr "Benutzerhandbuch für Erweiterungen"

#: src/ui/extension.py:88
#, fuzzy
msgid "Download new Extensions"
msgstr "Neue Erweiterungen herunterladen"

#: src/ui/extension.py:91
msgid "Install extension from file..."
msgstr "Erweiterung aus Datei installieren..."

#: src/ui/settings.py:46 src/constants.py:523
msgid "General"
msgstr "Allgemein"

#: src/ui/settings.py:47 src/constants.py:478
msgid "LLM"
msgstr "LLM"

#: src/ui/settings.py:48 src/constants.py:528
msgid "Prompts"
msgstr "Prompts"

#: src/ui/settings.py:49
msgid "Knowledge"
msgstr "Wissen"

#: src/ui/settings.py:53
msgid "Language Model"
msgstr "Sprachmodell"

#: src/ui/settings.py:62 src/ui/settings.py:82
msgid "Other LLMs"
msgstr "Andere LLMs"

#: src/ui/settings.py:62 src/ui/settings.py:82
msgid "Other available LLM providers"
msgstr "Andere verfügbare LLM-Anbieter"

#: src/ui/settings.py:72
#, fuzzy
msgid "Advanced LLM Settings"
msgstr "Erweiterte LLM-Einstellungen"

#: src/ui/settings.py:76
msgid "Secondary Language Model"
msgstr "Sekundäres Sprachmodell"

#: src/ui/settings.py:76
msgid ""
"Model used for secondary tasks, like offer, chat name and memory generation"
=======
"NO GPU SUPPORT, USE OLLAMA INSTEAD. Run a LLM model locally, more privacy "
"but slower"
msgstr ""

#: src/constants.py:46
msgid "Ollama Instance"
msgstr ""

#: src/constants.py:47
msgid "Easily run multiple LLM models on your own hardware"
msgstr ""

#: src/constants.py:53
msgid "Groq"
msgstr ""

#: src/constants.py:60 src/constants.py:258
msgid "Google Gemini API"
msgstr ""

#: src/constants.py:66 src/constants.py:252 src/constants.py:253
msgid "OpenAI API"
msgstr ""

#: src/constants.py:67
msgid "OpenAI API. Custom endpoints supported. Use this for custom providers"
>>>>>>> fb419819
msgstr ""
"Modell, das für sekundäre Aufgaben wie Angebote, Chatnamen und Speichergenerierung "
"verwendet wird"

<<<<<<< HEAD
#: src/ui/settings.py:93
msgid "Embedding Model"
msgstr "Einbettungsmodell"

#: src/ui/settings.py:93
msgid ""
"Embedding is used to trasform text into vectors. Used by Long Term Memory "
"and RAG. Changing it might require you to re-index documents or reset memory."
msgstr ""
"Embedding wird verwendet, um Text in Vektoren umzuwandeln. Wird von Langzeitgedächtnis "
"und RAG verwendet. Eine Änderung könnte erfordern, dass Sie Dokumente neu indizieren "
"oder den Speicher zurücksetzen."

#: src/ui/settings.py:104 src/window.py:645
#, fuzzy
msgid "Long Term Memory"
msgstr "Langzeitgedächtnis"

#: src/ui/settings.py:104
msgid "Keep memory of old conversations"
msgstr "Erinnerung an alte Gespräche beibehalten"

#: src/ui/settings.py:116 src/constants.py:401
msgid "Web Search"
msgstr "Websuche"

#: src/ui/settings.py:116
msgid "Search information on the Web"
msgstr "Informationen im Web suchen"

#: src/ui/settings.py:132
msgid "Text To Speech Program"
msgstr "Text-zu-Sprache-Programm"

#: src/ui/settings.py:132
msgid "Choose which text to speech to use"
msgstr "Wählen Sie, welche Text-zu-Sprache-Engine verwendet werden soll"

#: src/ui/settings.py:141
msgid "Speech To Text Engine"
msgstr "Spracherkennungs-Engine"

#: src/ui/settings.py:141
msgid "Choose which speech recognition engine you want"
msgstr "Wählen Sie die gewünschte Spracherkennungs-Engine"

#: src/ui/settings.py:149
msgid "Automatic Speech To Text"
msgstr "Automatische Spracherkennung"

#: src/ui/settings.py:149
msgid "Automatically restart speech to text at the end of a text/TTS"
msgstr "Spracherkennung am Ende eines Textes/TTS automatisch neu starten"

#: src/ui/settings.py:153
msgid "Prompt control"
msgstr "Prompt-Steuerung"

#: src/ui/settings.py:158
msgid "Interface"
msgstr "Benutzeroberfläche"

#: src/ui/settings.py:161
#, fuzzy
msgid "Interface Size"
msgstr "Schnittstellengröße"

#: src/ui/settings.py:161
msgid "Adjust the size of the interface"
msgstr "Passen Sie die Größe der Benutzeroberfläche an"

#: src/ui/settings.py:173
msgid "Editor color scheme"
msgstr "Farbschema des Editors"

#: src/ui/settings.py:173
msgid "Change the color scheme of the editor and codeblocks"
msgstr "Ändern Sie das Farbschema des Editors und der Codeblöcke"

#: src/ui/settings.py:180
msgid "Hidden files"
msgstr "Versteckte Dateien"

#: src/ui/settings.py:180
msgid "Show hidden files"
msgstr "Versteckte Dateien anzeigen"

#: src/ui/settings.py:186
msgid "Send with ENTER"
msgstr "Mit ENTER senden"

#: src/ui/settings.py:186
msgid ""
"If enabled, messages will be sent with ENTER, to go to a new line use "
"CTRL+ENTER. If disabled, messages will be sent with SHIFT+ENTER, and newline "
"with enter"
=======
#: src/constants.py:72
msgid "Anthropic Claude"
msgstr ""

#: src/constants.py:73
msgid ""
"Official APIs for Anthropic Claude's models, with image and file support, "
"requires an API key"
msgstr ""

#: src/constants.py:79
msgid "Mistral"
msgstr ""

#: src/constants.py:80
msgid "Mistral API"
msgstr ""

#: src/constants.py:87
msgid "OpenRouter"
msgstr ""

#: src/constants.py:88
msgid "Openrouter.ai API, supports lots of models"
msgstr ""

#: src/constants.py:95
msgid "Deepseek"
msgstr ""

#: src/constants.py:96
msgid "Deepseek API, strongest open source models"
msgstr ""

#: src/constants.py:102 src/constants.py:231
#, fuzzy
msgid "Custom Command"
msgstr "Befehle automatisch ausführen"

#: src/constants.py:103
msgid "Use the output of a custom command"
msgstr ""

#: src/constants.py:112
msgid "CMU Sphinx"
msgstr ""

#: src/constants.py:113
msgid "Works offline. Only English supported"
msgstr ""

#: src/constants.py:119
msgid "Whisper C++"
msgstr ""

#: src/constants.py:120
msgid "Works offline. Optimized Whisper impelementation written in C++"
msgstr ""

#: src/constants.py:126
msgid "Google Speech Recognition"
>>>>>>> fb419819
msgstr ""
"Wenn aktiviert, werden Nachrichten mit ENTER gesendet; um eine neue Zeile zu "
"beginnen, verwenden Sie STRG+ENTER. Wenn deaktiviert, werden Nachrichten mit "
"UMSCHALT+ENTER gesendet und eine neue Zeile mit ENTER."

<<<<<<< HEAD
#: src/ui/settings.py:192
msgid "Remove thinking from history"
msgstr "Denken aus dem Verlauf entfernen"

#: src/ui/settings.py:192
msgid ""
"Do not send old thinking blocks for reasoning models in order to reduce "
"token usage"
=======
#: src/constants.py:127 src/constants.py:133
msgid "Google Speech Recognition online"
msgstr ""

#: src/constants.py:132
msgid "Groq Speech Recognition"
>>>>>>> fb419819
msgstr ""
"Alte Denkblöcke für Reasoning-Modelle nicht senden, um den Token-Verbrauch zu "
"reduzieren"

<<<<<<< HEAD
#: src/ui/settings.py:198
msgid "Display LaTeX"
msgstr "LaTeX anzeigen"

#: src/ui/settings.py:198
msgid "Display LaTeX formulas in chat"
msgstr "LaTeX-Formeln im Chat anzeigen"

#: src/ui/settings.py:204
msgid "Reverse Chat Order"
msgstr "Chat-Reihenfolge umkehren"

#: src/ui/settings.py:204
msgid "Show most recent chats on top in chat list (change chat to apply)"
msgstr "Die neuesten Chats oben in der Chatliste anzeigen (Chat ändern, um anzuwenden)"

#: src/ui/settings.py:210
msgid "Automatically Generate Chat Names"
msgstr "Chat-Namen automatisch generieren"

#: src/ui/settings.py:210
msgid "Generate chat names automatically after the first two messages"
msgstr "Chat-Namen nach den ersten beiden Nachrichten automatisch generieren"

#: src/ui/settings.py:216
msgid "Number of offers"
msgstr "Anzahl der Angebote"

#: src/ui/settings.py:216
msgid "Number of message suggestions to send to chat "
msgstr "Anzahl der Nachrichtenvorschläge, die an den Chat gesendet werden sollen "

#: src/ui/settings.py:223
msgid "Username"
msgstr "Benutzername"

#: src/ui/settings.py:223
#, python-brace-format
msgid ""
"Change the label that appears before your message\n"
"This information is not sent to the LLM by default\n"
"You can add it to a prompt using the {USER} variable"
=======
#: src/constants.py:138
msgid "Wit AI"
msgstr ""

#: src/constants.py:139
msgid "wit.ai speech recognition free API (language chosen on the website)"
msgstr ""

#: src/constants.py:145
msgid "Vosk API"
msgstr ""

#: src/constants.py:146
msgid "Works Offline"
msgstr ""

#: src/constants.py:152
msgid "Whisper API"
msgstr ""

#: src/constants.py:153
msgid "Uses OpenAI Whisper API"
msgstr ""

#: src/constants.py:159
#, fuzzy
msgid "Custom command"
msgstr "Befehle automatisch ausführen"

#: src/constants.py:160
#, fuzzy
msgid "Runs a custom command"
msgstr "Befehle automatisch ausführen"

#: src/constants.py:169
msgid "Edge TTS"
msgstr ""

#: src/constants.py:170
msgid "Use Microsoft Edge online TTS without any API Key"
>>>>>>> fb419819
msgstr ""
"Ändern Sie die Bezeichnung, die vor Ihrer Nachricht erscheint.\n"
"Diese Information wird standardmäßig nicht an das LLM gesendet.\n"
"Sie können sie mit der Variable {USER} zu einem Prompt hinzufügen."

<<<<<<< HEAD
#: src/ui/settings.py:233
msgid "Neural Network Control"
msgstr "Steuerung des neuronalen Netzwerks"

#: src/ui/settings.py:236
msgid "Run commands in a virtual machine"
msgstr "Befehle in einer virtuellen Maschine ausführen"

#: src/ui/settings.py:249
msgid "External Terminal"
msgstr "Externes Terminal"

#: src/ui/settings.py:249
msgid "Choose the external terminal where to run the console commands"
msgstr "Wählen Sie das externe Terminal, in dem die Konsolenbefehle ausgeführt werden sollen"

#: src/ui/settings.py:258
msgid "Program memory"
msgstr "Programmspeicher"

#: src/ui/settings.py:258
msgid "How long the program remembers the chat "
msgstr "Wie lange das Programm sich an den Chat erinnert "

#: src/ui/settings.py:265
msgid "Developer"
msgstr "Entwickler"

#: src/ui/settings.py:268 src/ui/stdout_monitor.py:31
#: src/ui/stdout_monitor.py:41
msgid "Program Output Monitor"
msgstr "Programmausgabe-Monitor"

#: src/ui/settings.py:268
msgid ""
"Monitor the program output in real-time, useful for debugging and seeing "
"downloads progress"
msgstr ""
"Überwachen Sie die Programmausgabe in Echtzeit, nützlich zum Debuggen und "
"zum Anzeigen des Download-Fortschritts"

#: src/ui/settings.py:269
msgid "Open"
msgstr "Öffnen"

#: src/ui/settings.py:274
msgid "Delete pip path"
msgstr "Pip-Pfad löschen"

#: src/ui/settings.py:274
msgid "Remove the extra dependencies installed"
msgstr "Die zusätzlich installierten Abhängigkeiten entfernen"

#: src/ui/settings.py:294
msgid "Auto-run commands"
msgstr "Befehle automatisch ausführen"

#: src/ui/settings.py:294
msgid "Commands that the bot will write will automatically run"
msgstr "Befehle, die der Bot schreibt, werden automatisch ausgeführt"

#: src/ui/settings.py:297
#, fuzzy
msgid "Max number of commands"
msgstr "Max. Anzahl der Befehle"

#: src/ui/settings.py:297
#, fuzzy
msgid ""
"Maximum number of commands that the bot will write after a single user "
"request"
msgstr ""
"Maximale Anzahl von Befehlen, die der Bot nach einer einzigen "
"Benutzeranfrage schreibt"

#: src/ui/settings.py:328
msgid "Browser"
msgstr "Browser"

#: src/ui/settings.py:328
msgid "Settings for the browser"
msgstr "Einstellungen für den Browser"

#: src/ui/settings.py:333
msgid "Use external browser"
msgstr "Externen Browser verwenden"

#: src/ui/settings.py:333
msgid "Use an external browser to open links instead of integrated one"
msgstr "Einen externen Browser verwenden, um Links anstelle des integrierten zu öffnen"

#: src/ui/settings.py:340
msgid "Persist browser session"
msgstr "Browsersitzung beibehalten"

#: src/ui/settings.py:340
msgid ""
"Persist browser session between restarts. Turning this off requires "
"restarting the program"
=======
#: src/constants.py:175
msgid "Google TTS"
msgstr ""

#: src/constants.py:176
msgid "Google's text to speech"
msgstr ""

#: src/constants.py:181
msgid "Kokoro TTS"
msgstr ""

#: src/constants.py:182
msgid ""
"Lightweight and fast open source TTS engine. ~3GB dependencies, 400MB model"
msgstr ""

#: src/constants.py:187
msgid "ElevenLabs TTS"
msgstr ""

#: src/constants.py:188
msgid "Natural sounding TTS"
msgstr ""

#: src/constants.py:193 src/constants.py:194
msgid "OpenAI TTS"
msgstr ""

#: src/constants.py:199
#, fuzzy
msgid "Groq TTS"
msgstr " Stopp"

#: src/constants.py:200
msgid "Groq TTS API"
msgstr ""

#: src/constants.py:205 src/constants.py:206
msgid "Custom OpenAI TTS"
msgstr ""

#: src/constants.py:211
msgid "Voicevox API"
msgstr ""

#: src/constants.py:212
msgid ""
"(Selfhostable) JP ONLY. API for voicevox anime-like natural sounding tts"
msgstr ""

#: src/constants.py:218
msgid "VITS API"
msgstr ""

#: src/constants.py:219
msgid "(Selfhostable) VITS simple API. AI based TTS, very good for Japanese"
>>>>>>> fb419819
msgstr ""
"Browsersitzung zwischen Neustarts beibehalten. Das Deaktivieren erfordert "
"einen Neustart des Programms"

<<<<<<< HEAD
#: src/ui/settings.py:345
msgid "Delete browser data"
msgstr "Browserdaten löschen"

#: src/ui/settings.py:345
msgid "Delete browser session and data"
msgstr "Browsersitzung und -daten löschen"

#: src/ui/settings.py:352
msgid "Initial browser page"
msgstr "Startseite des Browsers"

#: src/ui/settings.py:352
msgid "The page where the browser will start"
msgstr "Die Seite, auf der der Browser startet"

#: src/ui/settings.py:359
#, fuzzy
msgid "Search string"
msgstr "Suchzeichenfolge"

#: src/ui/settings.py:359
#, python-format
msgid "The search string used in the browser, %s is replaced with the query"
msgstr "Die im Browser verwendete Suchzeichenfolge, %s wird durch die Abfrage ersetzt"

#: src/ui/settings.py:380
msgid "Document Sources (RAG)"
msgstr "Dokumentenquellen (RAG)"

#: src/ui/settings.py:380
msgid "Include content from your documents in the responses"
msgstr "Inhalte aus Ihren Dokumenten in die Antworten aufnehmen"

#: src/ui/settings.py:381
msgid "Document Analyzer"
msgstr "Dokumentenanalysator"

#: src/ui/settings.py:381
msgid ""
"The document analyzer uses multiple techniques to extract relevant "
"information about your documents"
=======
#: src/constants.py:225
msgid "Espeak TTS"
msgstr ""

#: src/constants.py:226
msgid "Offline TTS"
msgstr ""

#: src/constants.py:232
#, python-brace-format
msgid "Use a custom command as TTS, {0} will be replaced with the text"
msgstr ""

#: src/constants.py:240
msgid "WordLlama"
msgstr ""

#: src/constants.py:241
msgid ""
"Light local embedding model based on llama. Works offline, very low "
"resources usage"
msgstr ""

#: src/constants.py:246
msgid "Ollama Embedding"
msgstr ""

#: src/constants.py:247
msgid ""
"Use Ollama models for Embedding. Works offline, very low resources usage"
msgstr ""

#: src/constants.py:259
msgid "Use Google Gemini API to get embeddings"
msgstr ""

#: src/constants.py:267
msgid "User Summary"
msgstr ""

#: src/constants.py:268
msgid "Generate a summary of the user's conversation"
>>>>>>> fb419819
msgstr ""
"Der Dokumentenanalysator verwendet mehrere Techniken, um relevante "
"Informationen aus Ihren Dokumenten zu extrahieren"

<<<<<<< HEAD
#: src/ui/settings.py:392
msgid "Read documents if unsupported"
msgstr "Dokumente lesen, wenn nicht unterstützt"

#: src/ui/settings.py:392
=======
#: src/constants.py:273
msgid "Memoripy"
msgstr ""

#: src/constants.py:274
>>>>>>> fb419819
msgid ""
"Extract messages from previous conversations using contextual memory "
"retrivial, memory decay, concept extraction and other advanced techniques. "
"Does 1 llm call per message."
msgstr ""
"Wenn das LLM das Lesen von Dokumenten nicht unterstützt, werden relevante "
"Informationen zu im Chat gesendeten Dokumenten dem LLM über Ihren "
"Dokumentenanalysator zur Verfügung gestellt."

<<<<<<< HEAD
#: src/ui/settings.py:396
msgid "Maximum tokens for RAG"
msgstr "Maximale Token für RAG"

#: src/ui/settings.py:396
msgid ""
"The maximum amount of tokens to be used for RAG. If the documents do not "
"exceed this token count,\n"
"dump all of them in the context"
=======
#: src/constants.py:279
msgid "User Summary + Memoripy"
msgstr ""

#: src/constants.py:280
msgid "Use both technologies for long term memory"
>>>>>>> fb419819
msgstr ""
"Die maximale Anzahl von Token, die für RAG verwendet werden sollen. Wenn die "
"Dokumente diese Token-Anzahl nicht überschreiten,\n"
"werden alle in den Kontext geladen."

<<<<<<< HEAD
#: src/ui/settings.py:413
msgid "Document Folder"
msgstr "Dokumentenordner"

#: src/ui/settings.py:413
=======
#: src/constants.py:288
msgid "Document reader"
msgstr ""

#: src/constants.py:289
>>>>>>> fb419819
msgid ""
"Classic RAG approach - chunk documents and embed them, then compare them to "
"the query and return the most relevant documents"
msgstr ""
"Legen Sie die Dokumente, die Sie abfragen möchten, in Ihren Dokumentenordner. "
"Der Dokumentenanalysator findet relevante Informationen darin, wenn diese "
"Option aktiviert ist."

<<<<<<< HEAD
#: src/ui/settings.py:416
msgid "Put all the documents you want to index in this folder"
msgstr "Legen Sie alle Dokumente, die Sie indizieren möchten, in diesen Ordner"

#: src/ui/settings.py:452
msgid "Silence threshold"
msgstr "Stilles Schwelle"

#: src/ui/settings.py:452
msgid ""
"Silence threshold in seconds, percentage of the volume to be considered "
"silence"
=======
#: src/constants.py:296
msgid "Live2D"
msgstr ""

#: src/constants.py:297
msgid "Cubism Live2D, usually used by VTubers"
msgstr ""

#: src/constants.py:302
msgid "LivePNG"
>>>>>>> fb419819
msgstr ""
"Stilles Schwelle in Sekunden, Prozentsatz der Lautstärke, der als Stille "
"betrachtet wird"

<<<<<<< HEAD
#: src/ui/settings.py:465
msgid "Silence time"
msgstr "Stille Zeit"

#: src/ui/settings.py:465
msgid "Silence time in seconds before recording stops automatically"
msgstr "Stillezeit in Sekunden, bevor die Aufnahme automatisch stoppt"

#: src/ui/settings.py:1044
msgid "Not enough permissions"
msgstr "Nicht genügend Berechtigungen"

#: src/ui/settings.py:1048
msgid ""
"Newelle does not have enough permissions to run commands on your system, "
"please run the following command"
=======
#: src/constants.py:303
msgid "LivePNG model"
msgstr ""

#: src/constants.py:311
msgid "Google Translator"
msgstr ""

#: src/constants.py:312
msgid "Use Google transate"
msgstr ""

#: src/constants.py:317
msgid "Libre Translate"
>>>>>>> fb419819
msgstr ""
"Newelle hat nicht genügend Berechtigungen, um Befehle auf Ihrem System "
"auszuführen. Bitte führen Sie den folgenden Befehl aus"

<<<<<<< HEAD
#: src/ui/settings.py:1049 src/ui/settings.py:1062
msgid "Understood"
msgstr "Verstanden"

#: src/ui/settings.py:1061
msgid "Pip path deleted"
msgstr "Pip-Pfad gelöscht"

#: src/ui/settings.py:1061
msgid ""
"The pip path has been deleted, you can now reinstall the dependencies. This "
"operation requires a restart of the application."
=======
#: src/constants.py:318 src/constants.py:324
msgid "Open source self hostable translator"
msgstr ""

#: src/constants.py:323
msgid "Ligva Translate"
msgstr ""

#: src/constants.py:329
#, fuzzy
msgid "Custom Translator"
msgstr "Befehle automatisch ausführen"

#: src/constants.py:330
msgid "Use a custom translator"
msgstr ""

#: src/constants.py:338
msgid "Nyarch Smart Prompt Lite"
msgstr ""

#: src/constants.py:339
msgid ""
"EXPERIMENTAL: Local mini models that helps the llm to provide better "
"responses"
msgstr ""

#: src/constants.py:344
msgid "Nyarch Smart Prompt Medium"
msgstr ""

#: src/constants.py:345
msgid ""
"EXPERIMENTAL: Local medium models that helps the llm to provide better "
"responses - Medium ~30MB download"
msgstr ""

#: src/constants.py:353
msgid "SearXNG"
msgstr ""

#: src/constants.py:354
msgid "SearXNG - Private and selfhostable search engine"
msgstr ""

#: src/constants.py:359
msgid "DuckDuckGo"
msgstr ""

#: src/constants.py:360
msgid "DuckDuckGo search"
msgstr ""

#: src/constants.py:365
msgid "Tavily"
msgstr ""

#: src/constants.py:366
msgid "Tavily search"
msgstr ""

#: src/constants.py:515
msgid "Helpful assistant"
msgstr ""

#: src/constants.py:516
msgid "General purpose prompt to enhance the LLM answers and give more context"
msgstr ""

#: src/constants.py:524
msgid "Console access"
msgstr "Konsolenzugriff"

#: src/constants.py:525
msgid "Can the program run terminal commands on the computer"
msgstr "Kann das Programm Terminalbefehle auf dem Computer ausführen"

#: src/constants.py:532
msgid "Current directory"
msgstr ""

#: src/constants.py:533
msgid "What is the current directory"
msgstr ""

#: src/constants.py:542
msgid "Allow the LLM to search on the internet"
msgstr ""

#: src/constants.py:550
msgid "Basic functionality"
msgstr "Grundlegende Funktionalität"

#: src/constants.py:551
msgid "Showing tables and code (*can work without it)"
msgstr "Tabellen und Code anzeigen (*kann auch ohne funktionieren)"

#: src/constants.py:559
msgid "Graphs access"
msgstr "Zugriff auf Diagramme"

#: src/constants.py:560
msgid "Can the program display graphs"
msgstr "Kann das Programm Diagramme anzeigen"

#: src/constants.py:568
msgid "Show image"
msgstr "Bild anzeigen"

#: src/constants.py:569
msgid "Show image in chat"
msgstr "Bild im Chat anzeigen"

#: src/constants.py:577
#, fuzzy
msgid "Show expressions"
msgstr "Erweiterung hinzufügen"

#: src/constants.py:578
msgid "Let the avatar show expressions"
msgstr ""

#: src/constants.py:586
msgid "Show a personality"
msgstr ""

#: src/constants.py:587
#, fuzzy
msgid "Show a personality in chat"
msgstr "Bild im Chat anzeigen"

#: src/constants.py:595
#, fuzzy
msgid "Custom Prompt"
msgstr "Befehle automatisch ausführen"

#: src/constants.py:596
msgid "Add your own custom prompt"
msgstr ""

#: src/constants.py:609
#, fuzzy
msgid "LLM and Secondary LLM settings"
msgstr "Einstellungen"

#: src/constants.py:614
msgid "Text to Speech settings"
msgstr ""

#: src/constants.py:617
msgid "STT"
msgstr ""

#: src/constants.py:619
msgid "Speech to Text settings"
msgstr ""

#: src/constants.py:624
#, fuzzy
msgid "Avatar settings"
msgstr "Einstellungen"

#: src/constants.py:627
msgid "Embedding"
msgstr ""

#: src/constants.py:629
#, fuzzy
msgid "Embedding settings"
msgstr "Erweiterungen"

#: src/constants.py:632
msgid "Memory"
msgstr ""

#: src/constants.py:634
#, fuzzy
msgid "Memory settings"
msgstr "Einstellungen"

#: src/constants.py:637
msgid "Websearch"
msgstr ""

#: src/constants.py:639
#, fuzzy
msgid "Websearch settings"
msgstr "Einstellungen"

#: src/constants.py:642
msgid "RAG"
msgstr ""

#: src/constants.py:644
msgid "Document analyzer settings"
msgstr ""

#: src/constants.py:649
#, fuzzy
msgid "Extensions settings"
msgstr "Erweiterungen"

#: src/constants.py:652
#, fuzzy
msgid "Inteface"
msgstr "Benutzeroberfläche"

#: src/constants.py:654
msgid "Interface settings, hidden files, reverse order, zoom..."
>>>>>>> fb419819
msgstr ""
"Der Pip-Pfad wurde gelöscht, Sie können die Abhängigkeiten nun neu installieren. "
"Dieser Vorgang erfordert einen Neustart der Anwendung."

<<<<<<< HEAD
#: src/ui/stdout_monitor.py:48
msgid "Clear output"
msgstr "Ausgabe löschen"

#: src/ui/stdout_monitor.py:61
msgid "Start/Stop monitoring"
msgstr "Überwachung starten/stoppen"

#: src/ui/stdout_monitor.py:109 src/ui/stdout_monitor.py:182
#: src/ui/stdout_monitor.py:191 src/window.py:3683
msgid "Monitoring: Active"
msgstr "Überwachung: Aktiv"

#: src/ui/stdout_monitor.py:109 src/ui/stdout_monitor.py:208
msgid "Monitoring: Stopped"
msgstr "Überwachung: Gestoppt"

#: src/ui/stdout_monitor.py:116 src/ui/stdout_monitor.py:252
msgid "Lines: {}"
msgstr "Zeilen: {}"

#: src/ui/stdout_monitor.py:267
msgid "Lines: 0"
msgstr "Zeilen: 0"

#: src/constants.py:20
msgid "Newelle Demo API"
msgstr "Newelle Demo API"

#: src/constants.py:26
msgid "GPT4Free"
msgstr "GPT4Free"

#: src/constants.py:34
msgid "Local Model"
msgstr "Lokales Modell"

#: src/constants.py:35
msgid ""
"NO GPU SUPPORT, USE OLLAMA INSTEAD. Run a LLM model locally, more privacy "
"but slower"
msgstr ""
"KEINE GPU-UNTERSTÜTZUNG, STATTDESSEN OLLAMA VERWENDEN. Ein LLM-Modell lokal "
"ausführen, mehr Datenschutz, aber langsamer"

#: src/constants.py:40
msgid "Ollama Instance"
msgstr "Ollama-Instanz"

#: src/constants.py:41
msgid "Easily run multiple LLM models on your own hardware"
msgstr "Einfaches Ausführen mehrerer LLM-Modelle auf Ihrer eigenen Hardware"

#: src/constants.py:47
msgid "Groq"
msgstr "Groq"

#: src/constants.py:54 src/constants.py:230
msgid "Google Gemini API"
msgstr "Google Gemini API"

#: src/constants.py:60 src/constants.py:224 src/constants.py:225
msgid "OpenAI API"
msgstr "OpenAI API"

#: src/constants.py:61
msgid "OpenAI API. Custom endpoints supported. Use this for custom providers"
msgstr "OpenAI API. Benutzerdefinierte Endpunkte werden unterstützt. Verwenden Sie dies für benutzerdefinierte Anbieter"

#: src/constants.py:66
msgid "Anthropic Claude"
msgstr "Anthropic Claude"

#: src/constants.py:67
msgid ""
"Official APIs for Anthropic Claude's models, with image and file support, "
"requires an API key"
msgstr ""
"Offizielle APIs für Anthropic Claudes Modelle, mit Bild- und Dateisupport, "
"erfordert einen API-Schlüssel"

#: src/constants.py:73
msgid "Mistral"
msgstr "Mistral"

#: src/constants.py:74
msgid "Mistral API"
msgstr "Mistral API"

#: src/constants.py:80
msgid "OpenRouter"
msgstr "OpenRouter"

#: src/constants.py:81
msgid "Openrouter.ai API, supports lots of models"
msgstr "Openrouter.ai API, unterstützt viele Modelle"

#: src/constants.py:87
msgid "Deepseek"
msgstr "Deepseek"

#: src/constants.py:88
msgid "Deepseek API, strongest open source models"
msgstr "Deepseek API, stärkste Open-Source-Modelle"

#: src/constants.py:94 src/constants.py:203
#, fuzzy
msgid "Custom Command"
msgstr "Benutzerdefinierter Befehl"

#: src/constants.py:95
msgid "Use the output of a custom command"
msgstr "Die Ausgabe eines benutzerdefinierten Befehls verwenden"

#: src/constants.py:104
msgid "Whisper C++"
msgstr "Whisper C++"

#: src/constants.py:105
msgid "Works offline. Optimized Whisper impelementation written in C++"
msgstr "Funktioniert offline. Optimierte Whisper-Implementierung in C++ geschrieben"

#: src/constants.py:111
msgid "CMU Sphinx"
msgstr "CMU Sphinx"

#: src/constants.py:112
msgid "Works offline. Only English supported"
msgstr "Funktioniert offline. Nur Englisch wird unterstützt"

#: src/constants.py:118
msgid "Google Speech Recognition"
msgstr "Google Spracherkennung"

#: src/constants.py:119 src/constants.py:125
msgid "Google Speech Recognition online"
msgstr "Google Spracherkennung online"

#: src/constants.py:124
msgid "Groq Speech Recognition"
msgstr "Groq Spracherkennung"

#: src/constants.py:130
msgid "Wit AI"
msgstr "Wit AI"

#: src/constants.py:131
msgid "wit.ai speech recognition free API (language chosen on the website)"
msgstr "wit.ai Spracherkennung kostenlose API (Sprache auf der Website gewählt)"

#: src/constants.py:137
msgid "Vosk API"
msgstr "Vosk API"

#: src/constants.py:138
msgid "Works Offline"
msgstr "Funktioniert offline"

#: src/constants.py:144
msgid "Whisper API"
msgstr "Whisper API"

#: src/constants.py:145
msgid "Uses OpenAI Whisper API"
msgstr "Verwendet OpenAI Whisper API"

#: src/constants.py:151
#, fuzzy
msgid "Custom command"
msgstr "Benutzerdefinierter Befehl"

#: src/constants.py:152
#, fuzzy
msgid "Runs a custom command"
msgstr "Führt einen benutzerdefinierten Befehl aus"

#: src/constants.py:161
msgid "Google TTS"
msgstr "Google TTS"

#: src/constants.py:162
msgid "Google's text to speech"
msgstr "Googles Text-to-Speech"

#: src/constants.py:167
msgid "Kokoro TTS"
msgstr "Kokoro TTS"

#: src/constants.py:168
=======
#: src/constants.py:659
msgid ""
"General settings, virtualization, offers, memory length, automatically "
"generate chat name, current folder..."
msgstr ""

#: src/constants.py:664
msgid "Prompts settings, custom extra prompt, custom prompts..."
msgstr ""

#: src/handlers/websearch/tavily.py:20
msgid "Token"
msgstr ""

#: src/handlers/websearch/tavily.py:20
msgid "Tavily API key"
msgstr ""

#: src/handlers/websearch/tavily.py:21
#: src/handlers/websearch/duckduckgo_handler.py:13
msgid "Max Results"
msgstr ""

#: src/handlers/websearch/tavily.py:21
#: src/handlers/websearch/duckduckgo_handler.py:13
msgid "Number of results to consider"
msgstr ""

#: src/handlers/websearch/tavily.py:22
msgid "The depth of the search"
msgstr ""

#: src/handlers/websearch/tavily.py:22
msgid ""
"The depth of the search. Advanced search is tailored to retrieve the most "
"relevant sources and content snippets for your query, while basic search "
"provides generic content snippets from each source. A basic search costs 1 "
"API Credit, while an advanced search costs 2 API Credits."
msgstr ""

#: src/handlers/websearch/tavily.py:23
msgid "The category of the search"
msgstr ""

#: src/handlers/websearch/tavily.py:23
msgid ""
"The category of the search. News is useful for retrieving real-time updates, "
"particularly about politics, sports, and major current events covered by "
"mainstream media sources. General is for broader, more general-purpose "
"searches that may include a wide range of sources."
msgstr ""

#: src/handlers/websearch/tavily.py:24
msgid "Chunks per source"
msgstr ""

#: src/handlers/websearch/tavily.py:24
msgid ""
"The number of content chunks to retrieve from each source. Each chunk's "
"length is maximum 500 characters. Available only when search depth is "
"advanced."
msgstr ""

#: src/handlers/websearch/tavily.py:25
msgid "Number of days back from the current date to include"
msgstr ""

#: src/handlers/websearch/tavily.py:25
msgid "Available only if topic is news."
msgstr ""

#: src/handlers/websearch/tavily.py:26
msgid "Include answer"
msgstr ""

#: src/handlers/websearch/tavily.py:26
msgid ""
"Include an LLM-generated answer to the provided query. Basic search returns "
"a quick answer. Advanced returns a more detailed answer."
msgstr ""

#: src/handlers/websearch/tavily.py:27
msgid "Include raw content"
msgstr ""

#: src/handlers/websearch/tavily.py:27
msgid "Include the cleaned and parsed HTML content of each search result."
msgstr ""

#: src/handlers/websearch/tavily.py:28
msgid "Include images"
msgstr ""

#: src/handlers/websearch/tavily.py:28
msgid "Perform an image search and include the results in the response."
msgstr ""

#: src/handlers/websearch/tavily.py:29
msgid "Include image descriptions"
msgstr ""

#: src/handlers/websearch/tavily.py:29
msgid ""
"When Include images is enabled, also add a descriptive text for each image."
msgstr ""

#: src/handlers/websearch/tavily.py:30
msgid "Include domains"
msgstr ""

#: src/handlers/websearch/tavily.py:30
msgid "A list of domains to specifically include in the search results."
msgstr ""

#: src/handlers/websearch/tavily.py:31
msgid "Exclude domains"
msgstr ""

#: src/handlers/websearch/tavily.py:31
msgid "A list of domains to specifically exclude from the search results."
msgstr ""

#: src/handlers/websearch/duckduckgo_handler.py:14
msgid "Region"
msgstr ""

#: src/handlers/websearch/duckduckgo_handler.py:14
msgid "Region for the search results"
msgstr ""

#: src/handlers/llm/openrouter_handler.py:14
msgid "Provider Sorting"
msgstr ""

#: src/handlers/llm/openrouter_handler.py:14
msgid "Choose providers based on pricing/throughput or latency"
msgstr ""

#: src/handlers/llm/openrouter_handler.py:14
msgid "Price"
msgstr ""

#: src/handlers/llm/openrouter_handler.py:14
msgid "Throughput"
msgstr ""

#: src/handlers/llm/openrouter_handler.py:14
msgid "Latency"
msgstr ""

#: src/handlers/llm/openrouter_handler.py:15
msgid "Providers Order"
msgstr ""

#: src/handlers/llm/openrouter_handler.py:15
>>>>>>> fb419819
msgid ""
"Add order of providers to use, names separated by a comma.\n"
"Empty to not specify"
msgstr ""
"Leichte und schnelle Open-Source-TTS-Engine. ~3 GB Abhängigkeiten, 400 MB "
"Modell"

<<<<<<< HEAD
#: src/constants.py:173
msgid "ElevenLabs TTS"
msgstr "ElevenLabs TTS"

#: src/constants.py:174
msgid "Natural sounding TTS"
msgstr "Natürlich klingende TTS"

#: src/constants.py:179 src/constants.py:180
msgid "OpenAI TTS"
msgstr "OpenAI TTS"

#: src/constants.py:185
#, fuzzy
msgid "Groq TTS"
msgstr "Groq TTS"

#: src/constants.py:186
msgid "Groq TTS API"
msgstr "Groq TTS API"

#: src/constants.py:191 src/constants.py:192
msgid "Custom OpenAI TTS"
msgstr "Benutzerdefiniertes OpenAI TTS"

#: src/constants.py:197
msgid "Espeak TTS"
msgstr "Espeak TTS"

#: src/constants.py:198
msgid "Offline TTS"
msgstr "Offline TTS"

#: src/constants.py:204
#, python-brace-format
msgid "Use a custom command as TTS, {0} will be replaced with the text"
msgstr "Verwenden Sie einen benutzerdefinierten Befehl als TTS, {0} wird durch den Text ersetzt"

#: src/constants.py:212
msgid "WordLlama"
msgstr "WordLlama"

#: src/constants.py:213
msgid ""
"Light local embedding model based on llama. Works offline, very low "
"resources usage"
=======
#: src/handlers/llm/openrouter_handler.py:16
msgid "Allow Fallbacks"
msgstr ""

#: src/handlers/llm/openrouter_handler.py:16
msgid "Allow fallbacks to other providers"
msgstr ""

#: src/handlers/llm/openai_handler.py:75 src/handlers/llm/claude_handler.py:84
#: src/handlers/embeddings/openai_handler.py:35
#: src/handlers/stt/openaisr_handler.py:17
#: src/handlers/tts/custom_openai_tts.py:18
#: src/handlers/stt/googlesr_handler.py:13
#: src/handlers/tts/openai_tts_handler.py:18
#: src/handlers/stt/groqsr_handler.py:13
#: src/handlers/tts/groq_tts_handler.py:32 src/handlers/stt/witai_handler.py:12
#: src/handlers/tts/elevenlabs_handler.py:9
msgid "API Key"
msgstr ""

#: src/handlers/llm/openai_handler.py:75
#: src/handlers/embeddings/openai_handler.py:35
msgid "API Key for "
msgstr ""

#: src/handlers/llm/openai_handler.py:78 src/handlers/llm/ollama_handler.py:149
#: src/handlers/embeddings/ollama_handler.py:32
#: src/handlers/embeddings/openai_handler.py:38
#: src/handlers/stt/openaisr_handler.py:10
msgid "API Endpoint"
msgstr ""

#: src/handlers/llm/openai_handler.py:78 src/handlers/llm/ollama_handler.py:149
#: src/handlers/embeddings/ollama_handler.py:32
msgid "API base url, change this to use interference APIs"
msgstr ""

#: src/handlers/llm/openai_handler.py:81
#: src/handlers/embeddings/openai_handler.py:41
#, fuzzy
msgid "Use Custom Model"
msgstr "Befehle automatisch ausführen"

#: src/handlers/llm/openai_handler.py:81 src/handlers/llm/ollama_handler.py:151
#: src/handlers/llm/claude_handler.py:85
#: src/handlers/embeddings/ollama_handler.py:34
#: src/handlers/embeddings/openai_handler.py:41
msgid "Use a custom model"
msgstr ""

#: src/handlers/llm/openai_handler.py:84 src/handlers/llm/gemini_handler.py:135
msgid "Advanced Parameters"
msgstr ""

#: src/handlers/llm/openai_handler.py:84
msgid "Include parameters like Max Tokens, Top-P, Temperature, etc."
msgstr ""

#: src/handlers/llm/openai_handler.py:87 src/handlers/llm/gemini_handler.py:97
#: src/handlers/llm/claude_handler.py:89 src/handlers/llm/claude_handler.py:93
#: src/handlers/embeddings/openai_handler.py:44
#: src/handlers/tts/custom_openai_tts.py:20
#: src/handlers/tts/openai_tts_handler.py:20
#: src/handlers/stt/whisper_handler.py:15
#: src/handlers/stt/whispercpp_handler.py:39
#: src/handlers/tts/groq_tts_handler.py:34
#: src/handlers/tts/elevenlabs_handler.py:24
msgid "Model"
msgstr ""

#: src/handlers/llm/openai_handler.py:87
msgid "Name of the LLM Model to use"
>>>>>>> fb419819
msgstr ""
"Leichtes lokales Einbettungsmodell basierend auf Llama. Funktioniert offline, "
"sehr geringer Ressourcenverbrauch"

<<<<<<< HEAD
#: src/constants.py:218
msgid "Ollama Embedding"
msgstr "Ollama-Einbettung"

#: src/constants.py:219
msgid ""
"Use Ollama models for Embedding. Works offline, very low resources usage"
=======
#: src/handlers/llm/openai_handler.py:94
#: src/handlers/embeddings/openai_handler.py:51
msgid " Model"
msgstr ""

#: src/handlers/llm/openai_handler.py:106
msgid "max Tokens"
>>>>>>> fb419819
msgstr ""
"Ollama-Modelle für das Embedding verwenden. Funktioniert offline, sehr "
"geringer Ressourcenverbrauch"

<<<<<<< HEAD
#: src/constants.py:231
msgid "Use Google Gemini API to get embeddings"
msgstr "Google Gemini API verwenden, um Einbettungen zu erhalten"

#: src/constants.py:239
msgid "User Summary"
msgstr "Benutzerzusammenfassung"

#: src/constants.py:240
msgid "Generate a summary of the user's conversation"
msgstr "Eine Zusammenfassung der Benutzerkonversation generieren"

#: src/constants.py:245
msgid "Memoripy"
msgstr "Memoripy"

#: src/constants.py:246
=======
#: src/handlers/llm/openai_handler.py:106
msgid "Max tokens of the generated text"
msgstr ""

#: src/handlers/llm/openai_handler.py:107
msgid "Top-P"
msgstr ""

#: src/handlers/llm/openai_handler.py:107
msgid "An alternative to sampling with temperature, called nucleus sampling"
msgstr ""

#: src/handlers/llm/openai_handler.py:108
msgid "Temperature"
msgstr ""

#: src/handlers/llm/openai_handler.py:108
>>>>>>> fb419819
msgid ""
"What sampling temperature to use. Higher values will make the output more "
"random"
msgstr ""
"Nachrichten aus früheren Gesprächen extrahieren mithilfe von kontextueller "
"Speicherwiederherstellung, Speicherabbau, Konzeptextraktion und anderen "
"fortgeschrittenen Techniken. Führt 1 LLM-Aufruf pro Nachricht aus."

<<<<<<< HEAD
#: src/constants.py:251
msgid "User Summary + Memoripy"
msgstr "Benutzerzusammenfassung + Memoripy"

#: src/constants.py:252
msgid "Use both technologies for long term memory"
msgstr "Beide Technologien für Langzeitgedächtnis verwenden"

#: src/constants.py:260
msgid "Document reader"
msgstr "Dokumentenleser"

#: src/constants.py:261
=======
#: src/handlers/llm/openai_handler.py:109
msgid "Frequency Penalty"
msgstr ""

#: src/handlers/llm/openai_handler.py:109
msgid ""
"Number between -2.0 and 2.0. Positive values decrease the model's likelihood "
"to repeat the same line verbatim"
msgstr ""

#: src/handlers/llm/openai_handler.py:110
msgid "Presence Penalty"
msgstr ""

#: src/handlers/llm/openai_handler.py:110
>>>>>>> fb419819
msgid ""
"Number between -2.0 and 2.0. Positive values decrease the model's likelihood "
"to talk about new topics"
msgstr ""
"Klassischer RAG-Ansatz – Dokumente chunken und einbetten, dann mit der Abfrage "
"vergleichen und die relevantesten Dokumente zurückgeben"

<<<<<<< HEAD
#: src/constants.py:269
msgid "SearXNG"
msgstr "SearXNG"

#: src/constants.py:270
msgid "SearXNG - Private and selfhostable search engine"
msgstr "SearXNG - Private und selbst hostbare Suchmaschine"

#: src/constants.py:275
msgid "DuckDuckGo"
msgstr "DuckDuckGo"

#: src/constants.py:276
msgid "DuckDuckGo search"
msgstr "DuckDuckGo Suche"

#: src/constants.py:281
msgid "Tavily"
msgstr "Tavily"

#: src/constants.py:282
msgid "Tavily search"
msgstr "Tavily Suche"

#: src/constants.py:375
msgid "Helpful assistant"
msgstr "Hilfreicher Assistent"

#: src/constants.py:376
msgid "General purpose prompt to enhance the LLM answers and give more context"
msgstr "Allzweck-Prompt zur Verbesserung der LLM-Antworten und zur Bereitstellung von mehr Kontext"

#: src/constants.py:384
msgid "Console access"
msgstr "Konsolenzugriff"

#: src/constants.py:385
msgid "Can the program run terminal commands on the computer"
msgstr "Kann das Programm Terminalbefehle auf dem Computer ausführen"

#: src/constants.py:392
msgid "Current directory"
msgstr "Aktuelles Verzeichnis"

#: src/constants.py:393
msgid "What is the current directory"
msgstr "Was ist das aktuelle Verzeichnis"

#: src/constants.py:402
msgid "Allow the LLM to search on the internet"
msgstr "Dem LLM erlauben, im Internet zu suchen"

#: src/constants.py:410
msgid "Basic functionality"
msgstr "Grundlegende Funktionalität"

#: src/constants.py:411
msgid "Showing tables and code (*can work without it)"
msgstr "Tabellen und Code anzeigen (*kann auch ohne funktionieren)"

#: src/constants.py:419
msgid "Graphs access"
msgstr "Diagrammzugriff"

#: src/constants.py:420
msgid "Can the program display graphs"
msgstr "Kann das Programm Diagramme anzeigen"

#: src/constants.py:428
msgid "Show image"
msgstr "Bild anzeigen"

#: src/constants.py:429
msgid "Show image in chat"
msgstr "Bild im Chat anzeigen"

#: src/constants.py:437
#, fuzzy
msgid "Custom Prompt"
msgstr "Benutzerdefinierter Prompt"

#: src/constants.py:438
msgid "Add your own custom prompt"
msgstr "Fügen Sie Ihren eigenen benutzerdefinierten Prompt hinzu"

#: src/constants.py:480
#, fuzzy
msgid "LLM and Secondary LLM settings"
msgstr "LLM- und sekundäre LLM-Einstellungen"

#: src/constants.py:483 src/window.py:646
msgid "TTS"
msgstr "TTS"

#: src/constants.py:485
msgid "Text to Speech settings"
msgstr "Text-zu-Sprache-Einstellungen"

#: src/constants.py:488
msgid "STT"
msgstr "STT"

#: src/constants.py:490
msgid "Speech to Text settings"
msgstr "Spracherkennungs-Einstellungen"

#: src/constants.py:493
msgid "Embedding"
msgstr "Einbettung"

#: src/constants.py:495
#, fuzzy
msgid "Embedding settings"
msgstr "Einbettungseinstellungen"

#: src/constants.py:498
msgid "Memory"
msgstr "Speicher"

#: src/constants.py:500
#, fuzzy
msgid "Memory settings"
msgstr "Speichereinstellungen"

#: src/constants.py:503
msgid "Websearch"
msgstr "Websuche"

#: src/constants.py:505
#, fuzzy
msgid "Websearch settings"
msgstr "Websuche-Einstellungen"

#: src/constants.py:508
msgid "RAG"
msgstr "RAG"

#: src/constants.py:510
msgid "Document analyzer settings"
msgstr "Dokumentenanalysator-Einstellungen"

#: src/constants.py:515
#, fuzzy
msgid "Extensions settings"
msgstr "Erweiterungseinstellungen"

#: src/constants.py:518
#, fuzzy
msgid "Inteface"
msgstr "Oberfläche"

#: src/constants.py:520
msgid "Interface settings, hidden files, reverse order, zoom..."
msgstr "Oberflächeneinstellungen, versteckte Dateien, umgekehrte Reihenfolge, Zoom..."

#: src/constants.py:525
msgid ""
"General settings, virtualization, offers, memory length, automatically "
"generate chat name, current folder..."
=======
#: src/handlers/llm/openai_handler.py:115
#: src/handlers/llm/gemini_handler.py:131
#: src/handlers/llm/newelle_handler.py:18
msgid "Privacy Policy"
msgstr ""

#: src/handlers/llm/openai_handler.py:115
#: src/handlers/llm/gemini_handler.py:132
#: src/handlers/llm/newelle_handler.py:19
msgid "Open privacy policy website"
msgstr ""

#: src/handlers/llm/ollama_handler.py:150
#: src/handlers/embeddings/ollama_handler.py:33
msgid "Automatically Serve"
msgstr ""

#: src/handlers/llm/ollama_handler.py:150
#: src/handlers/embeddings/ollama_handler.py:33
msgid ""
"Automatically run ollama serve in background when needed if it's not "
"running. You can kill it with killall ollama"
msgstr ""

#: src/handlers/llm/ollama_handler.py:151
#: src/handlers/embeddings/ollama_handler.py:34
#, fuzzy
msgid "Custom Model"
msgstr "Befehle automatisch ausführen"

#: src/handlers/llm/ollama_handler.py:157
#: src/handlers/llm/ollama_handler.py:166
#: src/handlers/embeddings/ollama_handler.py:40
#: src/handlers/embeddings/ollama_handler.py:49
msgid "Ollama Model"
msgstr ""

#: src/handlers/llm/ollama_handler.py:158
#: src/handlers/llm/ollama_handler.py:166
#: src/handlers/embeddings/ollama_handler.py:41
#: src/handlers/embeddings/ollama_handler.py:49
msgid "Name of the Ollama Model"
msgstr ""

#: src/handlers/llm/ollama_handler.py:170
#: src/handlers/llm/gpt4all_handler.py:155
msgid "Model Manager"
msgstr ""

#: src/handlers/llm/ollama_handler.py:170
#: src/handlers/llm/gpt4all_handler.py:155
msgid "List of models available"
msgstr ""

#: src/handlers/llm/ollama_handler.py:174
msgid "Add custom model"
msgstr ""

#: src/handlers/llm/ollama_handler.py:175
msgid ""
"Add any model to this list by putting name:size\n"
"Or any gguf from hf with hf.co/username/model"
msgstr ""

#: src/handlers/llm/gemini_handler.py:94
msgid "API Key (required)"
msgstr ""

#: src/handlers/llm/gemini_handler.py:94
msgid "API key got from ai.google.dev"
msgstr ""

#: src/handlers/llm/gemini_handler.py:98
msgid "AI Model to use"
msgstr ""

#: src/handlers/llm/gemini_handler.py:103
msgid "Enable System Prompt"
msgstr ""

#: src/handlers/llm/gemini_handler.py:103
msgid ""
"Some models don't support system prompt (or developers instructions), "
"disable it if you get errors about it"
msgstr ""

#: src/handlers/llm/gemini_handler.py:107
msgid "Inject system prompt"
msgstr ""

#: src/handlers/llm/gemini_handler.py:107
msgid ""
"Even if the model doesn't support system prompts, put the prompts on top of "
"the user message"
msgstr ""

#: src/handlers/llm/gemini_handler.py:109
#, fuzzy
msgid "Thinking Settings"
msgstr "Einstellungen"

#: src/handlers/llm/gemini_handler.py:109
msgid "Settings about thinking models"
msgstr ""

#: src/handlers/llm/gemini_handler.py:110
msgid "Enable Thinking"
msgstr ""

#: src/handlers/llm/gemini_handler.py:110
msgid "Show thinking, disable it if your model does not support it"
msgstr ""

#: src/handlers/llm/gemini_handler.py:111
msgid "Enable Thinking Budget"
msgstr ""

#: src/handlers/llm/gemini_handler.py:111
msgid "If to enable thinking budget"
msgstr ""

#: src/handlers/llm/gemini_handler.py:112
msgid "Thinking Budget"
msgstr ""

#: src/handlers/llm/gemini_handler.py:112
msgid "How much time to spend thinking"
msgstr ""

#: src/handlers/llm/gemini_handler.py:116
msgid "Image Output"
>>>>>>> fb419819
msgstr ""
"Allgemeine Einstellungen, Virtualisierung, Angebote, Speicherlänge, "
"automatische Chatnamen-Generierung, aktueller Ordner..."

<<<<<<< HEAD
#: src/constants.py:530
msgid "Prompts settings, custom extra prompt, custom prompts..."
msgstr "Prompt-Einstellungen, benutzerdefinierte zusätzliche Prompts, benutzerdefinierte Prompts..."

#: src/controller.py:135 src/window.py:1846
msgid "Chat "
msgstr "Chat "

#: src/main.py:205
msgid "Terminal threads are still running in the background"
msgstr "Terminal-Threads laufen noch im Hintergrund"

#: src/main.py:206
msgid "When you close the window, they will be automatically terminated"
msgstr "Wenn Sie das Fenster schließen, werden sie automatisch beendet"

#: src/main.py:210
msgid "Close"
msgstr "Schließen"

#: src/main.py:244
msgid "Chat is rebooted"
msgstr "Chat wird neu gestartet"

#: src/main.py:249
msgid "Folder is rebooted"
msgstr "Ordner wird neu gestartet"

#: src/main.py:254
msgid "Chat is created"
msgstr "Chat wurde erstellt"

#: src/window.py:120
#, fuzzy
msgid "Keyboard shorcuts"
msgstr "Tastaturkürzel"

#: src/window.py:121
msgid "About"
msgstr "Über"

#: src/window.py:128 src/window.py:197
msgid "Chat"
msgstr "Chat"

#: src/window.py:170
msgid "History"
msgstr "Verlauf"

#: src/window.py:191
msgid "Create a chat"
msgstr "Einen Chat erstellen"

#: src/window.py:196
#, fuzzy
msgid "Chats"
msgstr "Chats"

#: src/window.py:267
msgid " Stop"
msgstr " Stopp"

#: src/window.py:282
msgid " Clear"
msgstr " Leeren"

#: src/window.py:297
msgid " Continue"
msgstr " Fortsetzen"

#: src/window.py:310
msgid " Regenerate"
msgstr " Neu generieren"

#: src/window.py:376
msgid "Send a message..."
msgstr "Nachricht senden..."

#: src/window.py:467
msgid "Explorer Tab"
msgstr "Explorer-Tab"

#: src/window.py:468
msgid "Terminal Tab"
msgstr "Terminal-Tab"

#: src/window.py:469
msgid "Browser Tab"
msgstr "Browser-Tab"

#: src/window.py:587
msgid "Ask about a website"
msgstr "Fragen zu einer Website stellen"

#: src/window.py:587
msgid "Write #https://website.com in chat to ask information about a website"
msgstr "Schreiben Sie #https://website.com im Chat, um Informationen über eine Website abzufragen"

#: src/window.py:588
msgid "Check out our Extensions!"
msgstr "Schauen Sie sich unsere Erweiterungen an!"

#: src/window.py:588
msgid "We have a lot of extensions for different things. Check it out!"
msgstr "Wir haben viele Erweiterungen für verschiedene Dinge. Schauen Sie sie sich an!"

#: src/window.py:589
msgid "Chat with documents!"
msgstr "Chatten Sie mit Dokumenten!"

#: src/window.py:589
=======
#: src/handlers/llm/gemini_handler.py:116
msgid "Enable image output, only supported by gemini-2.0-flash-exp"
msgstr ""

#: src/handlers/llm/gemini_handler.py:125
msgid "Enable safety settings"
msgstr ""

#: src/handlers/llm/gemini_handler.py:126
msgid "Enable google safety settings to avoid generating harmful content"
msgstr ""

#: src/handlers/llm/gemini_handler.py:135
msgid "Enable advanced parameters"
msgstr ""

#: src/handlers/avatar/live2d_handler.py:59
msgid "Live2D Model"
msgstr ""

#: src/handlers/avatar/live2d_handler.py:60
msgid "Live2D Model to use"
msgstr ""

#: src/handlers/avatar/live2d_handler.py:70
#: src/handlers/avatar/livepng_handler.py:34
msgid "Lipsync Framerate"
msgstr ""

#: src/handlers/avatar/live2d_handler.py:71
#: src/handlers/avatar/livepng_handler.py:35
msgid "Maximum amount of frames to generate for lipsync"
msgstr ""

#: src/handlers/avatar/live2d_handler.py:80
msgid "Background Color"
msgstr ""

#: src/handlers/avatar/live2d_handler.py:81
msgid "Background color of the avatar"
msgstr ""

#: src/handlers/avatar/live2d_handler.py:87
#, fuzzy
msgid "Zoom Model"
msgstr "Befehle automatisch ausführen"

#: src/handlers/avatar/live2d_handler.py:88
msgid "Zoom the Live2D model"
msgstr ""

#: src/handlers/llm/gpt4all_handler.py:67
msgid "RAM Required: "
msgstr ""

#: src/handlers/llm/gpt4all_handler.py:68
msgid "Parameters: "
msgstr ""

#: src/handlers/llm/gpt4all_handler.py:69
msgid "Size: "
msgstr ""

#: src/handlers/llm/gpt4all_handler.py:154
msgid "Model to use"
msgstr ""

#: src/handlers/llm/gpt4all_handler.py:154
#: src/handlers/tts/elevenlabs_handler.py:25
msgid "Name of the model to use"
msgstr ""

#: src/handlers/llm/claude_handler.py:84
#: src/handlers/tts/custom_openai_tts.py:18
#: src/handlers/tts/openai_tts_handler.py:18
#: src/handlers/tts/groq_tts_handler.py:32
msgid "The API key to use"
msgstr ""

#: src/handlers/llm/claude_handler.py:89 src/handlers/llm/claude_handler.py:93
#: src/handlers/tts/custom_openai_tts.py:20
#: src/handlers/tts/openai_tts_handler.py:20
#: src/handlers/tts/groq_tts_handler.py:34
msgid "The model to use"
msgstr ""

#: src/handlers/llm/claude_handler.py:96
msgid "Max Tokens"
msgstr ""

#: src/handlers/llm/claude_handler.py:96
msgid "The maximum number of tokens to generate"
msgstr ""

#: src/handlers/llm/custom_handler.py:21
msgid "Command to execute to get bot output"
msgstr ""

#: src/handlers/llm/custom_handler.py:21
#, python-brace-format
>>>>>>> fb419819
msgid ""
"Command to execute to get bot response, {0} will be replaced with a JSON "
"file containing the chat, {1} with the system prompt"
msgstr ""
"Fügen Sie Ihre Dokumente in Ihren Dokumentenordner hinzu und chatten Sie mit "
"den darin enthaltenen Informationen!"

<<<<<<< HEAD
#: src/window.py:590
msgid "Surf the web!"
msgstr "Im Web surfen!"

#: src/window.py:590
=======
#: src/handlers/llm/custom_handler.py:22
msgid "Command to execute to get bot's suggestions"
msgstr ""

#: src/handlers/llm/custom_handler.py:22
#, python-brace-format
>>>>>>> fb419819
msgid ""
"Command to execute to get chat suggestions, {0} will be replaced with a JSON "
"file containing the chat, {1} with the extra prompts, {2} with the numer of "
"suggestions to generate. Must return a JSON array containing the suggestions "
"as strings"
msgstr ""
"Websuche aktivieren, damit das LLM im Web surfen und aktuelle Antworten "
"geben kann"

<<<<<<< HEAD
#: src/window.py:591
msgid "Mini Window"
msgstr "Mini-Fenster"

#: src/window.py:591
msgid "Ask questions on the fly using the mini window mode"
msgstr "Stellen Sie Fragen im Handumdrehen im Mini-Fenstermodus"

#: src/window.py:592
msgid "Text to Speech"
msgstr "Text zu Sprache"

#: src/window.py:592
msgid "Newelle supports text-to-speech! Enable it in the settings"
msgstr "Newelle unterstützt Text-to-Speech! Aktivieren Sie es in den Einstellungen"

#: src/window.py:593
#, fuzzy
msgid "Keyboard Shortcuts"
msgstr "Tastaturkürzel"

#: src/window.py:593
#, fuzzy
msgid "Control Newelle using Keyboard Shortcuts"
msgstr "Steuern Sie Newelle mit Tastaturkürzeln"

#: src/window.py:594
#, fuzzy
msgid "Prompt Control"
msgstr "Prompt-Steuerung"

#: src/window.py:594
msgid "Newelle gives you 100% prompt control. Tune your prompts for your use."
msgstr "Newelle bietet Ihnen 100%ige Prompt-Kontrolle. Passen Sie Ihre Prompts an Ihre Nutzung an."

#: src/window.py:595
#, fuzzy
msgid "Thread Editing"
msgstr "Thread-Bearbeitung"

#: src/window.py:595
msgid "Check the programs and processes you run from Newelle"
msgstr "Überprüfen Sie die Programme und Prozesse, die Sie von Newelle ausführen"

#: src/window.py:596
msgid "Programmable Prompts"
msgstr "Programmierbare Prompts"

#: src/window.py:596
msgid ""
"You can add dynamic prompts to Newelle, with conditions and probabilities"
msgstr "Sie können dynamische Prompts zu Newelle hinzufügen, mit Bedingungen und Wahrscheinlichkeiten"

#: src/window.py:603
#, fuzzy
msgid "New Chat"
msgstr "Neuer Chat"

#: src/window.py:621
msgid "Provider Errror"
msgstr "Anbieterfehler"

#: src/window.py:644
msgid "Local Documents"
msgstr "Lokale Dokumente"

#: src/window.py:648
msgid "Web search"
msgstr "Websuche"

#: src/window.py:890
msgid "This provider does not have a model list"
msgstr "Dieser Anbieter hat keine Modellliste"

#: src/window.py:895
msgid " Models"
msgstr " Modelle"

#: src/window.py:898
msgid "Search Models..."
msgstr "Modelle suchen..."

#: src/window.py:1126
msgid "Create new profile"
msgstr "Neues Profil erstellen"

#: src/window.py:1260
msgid "Could not recognize your voice"
msgstr "Ihre Stimme konnte nicht erkannt werden"

#: src/window.py:1297
msgid "Images"
msgstr "Bilder"

#: src/window.py:1301
msgid "LLM Supported Files"
msgstr "LLM-unterstützte Dateien"

#: src/window.py:1309
msgid "RAG Supported files"
msgstr "RAG-unterstützte Dateien"

#: src/window.py:1327
msgid "Supported Files"
msgstr "Unterstützte Dateien"

#: src/window.py:1331
msgid "All Files"
msgstr "Alle Dateien"

#: src/window.py:1337
msgid "Attach file"
msgstr "Datei anhängen"

#: src/window.py:1592
msgid "The file cannot be sent until the program is finished"
msgstr "Die Datei kann erst gesendet werden, wenn das Programm beendet ist"

#: src/window.py:1614
msgid "The file is not recognized"
msgstr "Die Datei wird nicht erkannt"

#: src/window.py:1633
msgid "You can no longer continue the message."
msgstr "Sie können die Nachricht nicht mehr fortsetzen."

#: src/window.py:1658
msgid "You can no longer regenerate the message."
msgstr "Sie können die Nachricht nicht mehr neu generieren."

#: src/window.py:1890
msgid "Chat is cleared"
msgstr "Chat wurde geleert"

#: src/window.py:1915
msgid "The message was canceled and deleted from history"
msgstr "Die Nachricht wurde abgebrochen und aus dem Verlauf gelöscht"

#: src/window.py:1959
msgid "The message cannot be sent until the program is finished"
msgstr "Die Nachricht kann erst gesendet werden, wenn das Programm beendet ist"

#: src/window.py:2936
msgid "You can't edit a message while the program is running."
msgstr "Sie können eine Nachricht nicht bearbeiten, während das Programm läuft."

#: src/window.py:3061
#, fuzzy
msgid "Prompt content"
msgstr "Prompt-Inhalt"

#: src/window.py:3320
#, fuzzy
msgid ""
"The neural network has access to your computer and any data in this chat and "
"can run commands, be careful, we are not responsible for the neural network. "
"Do not share any sensitive information."
msgstr ""
"Das neuronale Netzwerk hat Zugriff auf Ihren Computer und alle Daten in diesem "
"Chat und kann Befehle ausführen. Seien Sie vorsichtig, wir sind nicht "
"verantwortlich für das neuronale Netzwerk. Geben Sie keine sensiblen "
"Informationen weiter."

#: src/window.py:3349
#, fuzzy
msgid ""
"The neural network has access to any data in this chat, be careful, we are "
"not responsible for the neural network. Do not share any sensitive "
"information."
msgstr ""
"Das neuronale Netzwerk hat Zugriff auf alle Daten in diesem Chat. Seien Sie "
"vorsichtig, wir sind nicht verantwortlich für das neuronale Netzwerk. Geben "
"Sie keine sensiblen Informationen weiter."

#: src/window.py:3398
msgid "Wrong folder path"
msgstr "Falscher Ordnerpfad"

#: src/window.py:3431
msgid "Thread has not been completed, thread number: "
msgstr "Thread wurde nicht abgeschlossen, Thread-Nummer: "

#: src/window.py:3443
msgid "Failed to open the folder"
msgstr "Fehler beim Öffnen des Ordners"

#: src/window.py:3622
msgid "Chat is empty"
msgstr "Der Chat ist leer"

#: data/io.github.qwersyk.Newelle.appdata.xml.in:9
=======
#: src/handlers/avatar/livepng_handler.py:23
msgid "LivePNG Model"
msgstr ""

#: src/handlers/avatar/livepng_handler.py:24
msgid "LivePNG Model to use"
msgstr ""

#: src/handlers/avatar/livepng_handler.py:44
msgid "LivePNG model style"
msgstr ""

#: src/handlers/avatar/livepng_handler.py:45
msgid "Choose the style of the model for the specified one"
msgstr ""

#: src/handlers/rag/rag_handler.py:104
msgid "Index your documents"
msgstr ""

#: src/handlers/rag/rag_handler.py:105
msgid ""
"Index all the documents in your document folder. You have to run this "
"operation every time you edit/create a document, change document analyzer or "
"change embedding model"
msgstr ""

#: src/handlers/embeddings/openai_handler.py:38
msgid "API base url, change this to use different APIs"
msgstr ""

#: src/handlers/embeddings/openai_handler.py:44
msgid "Name of the Embedding Model to use"
msgstr ""

#: src/handlers/stt/openaisr_handler.py:11
msgid "Endpoint for OpenAI requests"
msgstr ""

#: src/handlers/stt/openaisr_handler.py:18
msgid "API Key for OpenAI"
msgstr ""

#: src/handlers/stt/openaisr_handler.py:25
msgid "Whisper Model"
msgstr ""

#: src/handlers/stt/openaisr_handler.py:26
msgid "Name of the OpenAI model"
msgstr ""

#: src/handlers/stt/openaisr_handler.py:32
#: src/handlers/stt/googlesr_handler.py:21
#: src/handlers/stt/groqsr_handler.py:29
msgid "Language"
msgstr ""

#: src/handlers/stt/openaisr_handler.py:33
msgid ""
"Optional: Specify the language for transcription. Use ISO 639-1 language "
"codes (e.g. \"en\" for English, \"fr\" for French, etc.). "
msgstr ""

#: src/handlers/tts/custom_openai_tts.py:17
msgid "Endpoint"
msgstr ""

#: src/handlers/tts/custom_openai_tts.py:17
msgid "Custom endpoint of the service to use"
msgstr ""

#: src/handlers/tts/custom_openai_tts.py:19
#: src/handlers/tts/openai_tts_handler.py:19
#: src/handlers/tts/groq_tts_handler.py:33
msgid "The voice to use"
msgstr ""

#: src/handlers/tts/custom_openai_tts.py:21
#: src/handlers/tts/openai_tts_handler.py:21
msgid "Instructions"
msgstr ""

#: src/handlers/tts/custom_openai_tts.py:21
#: src/handlers/tts/openai_tts_handler.py:21
msgid ""
"Instructions for the voice generation. Leave it blank to avoid this field"
msgstr ""

#: src/handlers/stt/googlesr_handler.py:14
msgid "API Key for Google SR, write 'default' to use the default one"
msgstr ""

#: src/handlers/stt/googlesr_handler.py:22
msgid "The language of the text to recgnize in IETF"
msgstr ""

#: src/handlers/stt/vosk_handler.py:17
msgid "Model Path"
msgstr ""

#: src/handlers/stt/vosk_handler.py:18
msgid "Absolute path to the VOSK model (unzipped)"
msgstr ""

#: src/handlers/tts/tts.py:38
msgid "Choose the preferred voice"
msgstr ""

#: src/handlers/stt/sphinx_handler.py:19
msgid "Could not understand the audio"
msgstr ""

#: src/handlers/stt/custom_handler.py:14 src/handlers/tts/custom_handler.py:23
#, python-brace-format
msgid "{0} will be replaced with the model fullpath"
msgstr ""

#: src/handlers/stt/whisper_handler.py:16
#: src/handlers/stt/whispercpp_handler.py:40
msgid "Name of the Whisper model"
msgstr ""

#: src/handlers/stt/groqsr_handler.py:14
msgid "API Key for Groq SR, write 'default' to use the default one"
msgstr ""

#: src/handlers/stt/groqsr_handler.py:21
msgid "Groq Model"
msgstr ""

#: src/handlers/stt/groqsr_handler.py:22
msgid "Name of the Groq Model"
msgstr ""

#: src/handlers/stt/groqsr_handler.py:30
msgid ""
"Specify the language for transcription. Use ISO 639-1 language codes (e.g. "
"\"en\" for English, \"fr\" for French, etc.). "
msgstr ""

#: src/handlers/stt/witai_handler.py:13
msgid "Server Access Token for wit.ai"
msgstr ""

#: src/handlers/tts/elevenlabs_handler.py:10
msgid "API Key for ElevenLabs"
msgstr ""

#: src/handlers/tts/elevenlabs_handler.py:18
msgid "Voice ID to use"
msgstr ""

#: src/handlers/tts/elevenlabs_handler.py:32
msgid "Stability"
msgstr ""

#: src/handlers/tts/elevenlabs_handler.py:33
msgid "stability of the voice"
msgstr ""

#: src/handlers/tts/elevenlabs_handler.py:42
msgid "Similarity boost"
msgstr ""

#: src/handlers/tts/elevenlabs_handler.py:43
msgid "Boosts overall voice clarity and speaker similarity"
msgstr ""

#: src/handlers/tts/elevenlabs_handler.py:52
msgid "Style exaggeration"
msgstr ""

#: src/handlers/tts/elevenlabs_handler.py:53
>>>>>>> fb419819
msgid ""
"High values are reccomended if the style of the speech must be exaggerated"
msgstr ""

#: data/moe.nyarchlinux.assistant.appdata.xml.in:7
#: data/moe.nyarchlinux.assistant.desktop.in:2
msgid "Nyarch Assistant"
msgstr ""
"Trainieren Sie Newelle, mehr mit benutzerdefinierten Erweiterungen und neuen "
"KI-Modulen zu tun, und geben Sie Ihrem Chatbot endlose Möglichkeiten."

<<<<<<< HEAD
#: data/io.github.qwersyk.Newelle.appdata.xml.in:11
msgid "AI chatbot"
msgstr "KI-Chatbot"

#: data/io.github.qwersyk.Newelle.appdata.xml.in:15
msgid "Quick profile selection"
msgstr "Schnelle Profilauswahl"
=======
#: data/moe.nyarchlinux.assistant.appdata.xml.in:9
msgid ""
"Your personal waifu always at your service to help you with your system!"
msgstr ""

#: data/moe.nyarchlinux.assistant.appdata.xml.in:11
msgid "Your AI-Powered System Assistant"
msgstr ""
>>>>>>> fb419819

#: data/moe.nyarchlinux.assistant.appdata.xml.in:15
#, fuzzy
<<<<<<< HEAD
msgid "Message Editing"
msgstr "Nachrichtenbearbeitung"

#: data/io.github.qwersyk.Newelle.appdata.xml.in:23
msgid "More than 10 standard AI providers"
msgstr "Mehr als 10 Standard-KI-Anbieter"

#: data/io.github.qwersyk.Newelle.appdata.xml.in:38
#: data/io.github.qwersyk.Newelle.appdata.xml.in:61
#: data/io.github.qwersyk.Newelle.appdata.xml.in:123
#: data/io.github.qwersyk.Newelle.appdata.xml.in:128
#: data/io.github.qwersyk.Newelle.appdata.xml.in:133
#: data/io.github.qwersyk.Newelle.appdata.xml.in:138
#: data/io.github.qwersyk.Newelle.appdata.xml.in:143
msgid "Bug fixes"
msgstr "Fehlerbehebungen"

#: data/io.github.qwersyk.Newelle.appdata.xml.in:39
msgid "Small improvements"
msgstr "Kleine Verbesserungen"
=======
msgid "Chat page 1"
msgstr "Chat "

#: data/moe.nyarchlinux.assistant.appdata.xml.in:19
#, fuzzy
msgid "Chat page 2"
msgstr "Chat "

#: data/moe.nyarchlinux.assistant.appdata.xml.in:23
#, fuzzy
msgid "Chat page 3"
msgstr "Chat "

#: data/moe.nyarchlinux.assistant.appdata.xml.in:27
#, fuzzy
msgid "Chat page 4"
msgstr "Chat "
>>>>>>> fb419819

#: data/moe.nyarchlinux.assistant.appdata.xml.in:41
msgid "Improve local documents reading and loading performances"
msgstr "Verbesserung der Lese- und Ladeleistung lokaler Dokumente"

#: data/moe.nyarchlinux.assistant.appdata.xml.in:42
msgid "Add option to send with CTRL+Enter"
msgstr "Option zum Senden mit STRG+Enter hinzufügen"

#: data/moe.nyarchlinux.assistant.appdata.xml.in:43
msgid "Improve codeblocks"
msgstr "Codeblöcke verbessern"

#: data/moe.nyarchlinux.assistant.appdata.xml.in:44
msgid "Fix Kokoro TTS"
msgstr "Kokoro TTS reparieren"

#: data/moe.nyarchlinux.assistant.appdata.xml.in:45
msgid "Remove emoji from TTS"
msgstr "Emoji aus TTS entfernen"

#: data/moe.nyarchlinux.assistant.appdata.xml.in:46
msgid "Set API keys as password fields"
msgstr "API-Schlüssel als Passwortfelder festlegen"

#: data/moe.nyarchlinux.assistant.appdata.xml.in:47
msgid "Add thinking support for Gemini"
msgstr "Denkunterstützung für Gemini hinzufügen"

#: data/moe.nyarchlinux.assistant.appdata.xml.in:48
msgid "Updated translations"
msgstr "Aktualisierte Übersetzungen"

#: data/moe.nyarchlinux.assistant.appdata.xml.in:55
msgid "Added new features"
msgstr "Neue Funktionen hinzugefügt"

#: data/moe.nyarchlinux.assistant.appdata.xml.in:56
#: data/moe.nyarchlinux.assistant.appdata.xml.in:117
#: data/moe.nyarchlinux.assistant.appdata.xml.in:122
#: data/moe.nyarchlinux.assistant.appdata.xml.in:127
#: data/moe.nyarchlinux.assistant.appdata.xml.in:132
#: data/moe.nyarchlinux.assistant.appdata.xml.in:137
msgid "Bug fixes"
msgstr ""

#: data/moe.nyarchlinux.assistant.appdata.xml.in:63
msgid "Website reading and web search with SearXNG, DuckDuckGo, and Tavily"
msgstr "Webseiten-Lesen und Websuche mit SearXNG, DuckDuckGo und Tavily"

#: data/moe.nyarchlinux.assistant.appdata.xml.in:64
msgid "Improved LaTeX rendering and document management"
msgstr "Verbessertes LaTeX-Rendering und Dokumentenmanagement"

#: data/moe.nyarchlinux.assistant.appdata.xml.in:65
msgid "New Thinking Widget and OpenRouter handler"
msgstr "Neues Denk-Widget und OpenRouter-Handler"

#: data/moe.nyarchlinux.assistant.appdata.xml.in:66
msgid "Vision support for Llama4 on Groq"
msgstr "Vision-Unterstützung für Llama4 auf Groq"

#: data/moe.nyarchlinux.assistant.appdata.xml.in:67
msgid "New translations (Traditional Chinese, Bengali, Hindi)"
msgstr "Neue Übersetzungen (Traditionelles Chinesisch, Bengali, Hindi)"

#: data/moe.nyarchlinux.assistant.appdata.xml.in:73
msgid "Fixed many bugs, added some features!"
msgstr "Viele Fehler behoben, einige Funktionen hinzugefügt!"

#: data/moe.nyarchlinux.assistant.appdata.xml.in:78
msgid "Support for new features and bug fixes"
msgstr "Unterstützung für neue Funktionen und Fehlerbehebungen"

#: data/moe.nyarchlinux.assistant.appdata.xml.in:83
#: data/moe.nyarchlinux.assistant.appdata.xml.in:88
#: data/moe.nyarchlinux.assistant.appdata.xml.in:93
msgid "Added many new features and bug fixes"
msgstr "Viele neue Funktionen und Fehlerbehebungen hinzugefügt"

#: data/moe.nyarchlinux.assistant.appdata.xml.in:98
#: data/moe.nyarchlinux.assistant.appdata.xml.in:103
msgid "Added new features and bug fixes"
msgstr "Neue Funktionen und Fehlerbehebungen hinzugefügt"

#: data/moe.nyarchlinux.assistant.appdata.xml.in:107
msgid ""
"Updated the g4f library with versioning, added user guides, improved "
"extension browsing, and enhanced model handling."
msgstr ""
"Die g4f-Bibliothek wurde mit Versionierung aktualisiert, Benutzerhandbücher "
"hinzugefügt, die Erweiterungsübersicht verbessert und die Modellverwaltung "
"optimiert."

#: data/moe.nyarchlinux.assistant.appdata.xml.in:112
msgid ""
"Bug fixes and new features have been implemented. We've modified the "
"extension architecture, added new models, and introduced vision support, "
"along with more capabilities."
msgstr ""
"Fehlerbehebungen und neue Funktionen wurden implementiert. Wir haben die "
"Erweiterungsarchitektur geändert, neue Modelle hinzugefügt und die "
"Vision-Unterstützung eingeführt, zusammen mit weiteren Funktionen."

#: data/moe.nyarchlinux.assistant.appdata.xml.in:142
msgid "Stable version"
msgstr "Stabile Version"

#: data/moe.nyarchlinux.assistant.appdata.xml.in:147
#, fuzzy
msgid "Added extension"
msgstr "Erweiterung hinzugefügt"

#: data/moe.nyarchlinux.assistant.appdata.xml.in:152
#, fuzzy
msgid "Blacklist of commands"
msgstr "Befehls-Blacklist"

#: data/moe.nyarchlinux.assistant.appdata.xml.in:157
msgid "Localization"
msgstr "Lokalisierung"

#: data/moe.nyarchlinux.assistant.appdata.xml.in:162
msgid "Redesign"
msgstr "Redesign"

<<<<<<< HEAD
#: data/io.github.qwersyk.Newelle.appdata.xml.in:172
msgid "Qwersyk"
msgstr "Qwersyk"

#: data/io.github.qwersyk.Newelle.desktop.in:3
msgid "Newelle: Your advanced chat bot"
msgstr "Newelle: Ihr fortschrittlicher Chatbot"

#: data/io.github.qwersyk.Newelle.desktop.in:10
msgid "ai;assistant;chat;chatgpt;gpt;llm;ollama;"
msgstr "ai;assistent;chat;chatgpt;gpt;llm;ollama;"
=======
#: data/moe.nyarchlinux.assistant.appdata.xml.in:167
msgid "NyarchLinux"
msgstr ""

#: data/moe.nyarchlinux.assistant.desktop.in:3
msgid "Advanced AI waifu to help you"
msgstr ""

#: data/moe.nyarchlinux.assistant.desktop.in:10
msgid "chat;ai;gpt;chatgpt;assistant;"
msgstr ""
>>>>>>> fb419819

#, fuzzy
#~ msgid "Message Editing"
#~ msgstr "Thread-Bearbeitung"

#~ msgid "Choose an extension"
#~ msgstr "Wählen Sie eine Erweiterung"

#~ msgid " has been removed"
#~ msgstr " wurde entfernt"

#~ msgid "Extension added. New extensions will run from the next launch"
#~ msgstr ""
#~ "Erweiterung hinzugefügt. Neue Erweiterungen werden ab dem nächsten Start "
#~ "ausgeführt"

#~ msgid "The extension is wrong"
#~ msgstr "Die Erweiterung ist falsch"

#~ msgid "This is not an extension"
#~ msgstr "Dies ist keine Erweiterung"

#~ msgid "Failed to send bot a message"
#~ msgstr "Senden der Nachricht an den Bot fehlgeschlagen"

#~ msgid "Chat has been stopped"
#~ msgstr "Der Chat wurde gestoppt"

#~ msgid "The change will take effect after you restart the program."
#~ msgstr "Die Änderung wird erst nach dem Neustart des Programms wirksam."<|MERGE_RESOLUTION|>--- conflicted
+++ resolved
@@ -1,14 +1,14 @@
-msgid ""
-msgstr ""
-"Project-Id-Version: 1.0\n"
+# German translations for PACKAGE package.
+# Copyright (C) 2023 THE PACKAGE'S COPYRIGHT HOLDER
+# This file is distributed under the same license as the PACKAGE package.
+# Yehor Qwersyk <qsk@gmx.at>, 2023.
+#
+msgid ""
+msgstr ""
+"Project-Id-Version: Newelle 0.2.1\n"
 "Report-Msgid-Bugs-To: \n"
-<<<<<<< HEAD
-"POT-Creation-Date: 2025-07-02 02:15+0800\n"
-"PO-Revision-Date: 2025-07-03 09:00+0200\n"
-=======
 "POT-Creation-Date: 2025-05-30 20:22+0800\n"
 "PO-Revision-Date: 2023-07-10 09:54+0200\n"
->>>>>>> fb419819
 "Last-Translator: Yehor Qwersyk <qsk@gmx.at>\n"
 "Language-Team: German\n"
 "Language: de\n"
@@ -17,30 +17,6 @@
 "Content-Transfer-Encoding: 8bit\n"
 "Plural-Forms: nplurals=2; plural=(n != 1);\n"
 
-<<<<<<< HEAD
-#: src/handlers/embeddings/ollama_handler.py:32
-#: src/handlers/embeddings/openai_handler.py:38
-#: src/handlers/llm/openai_handler.py:75 src/handlers/llm/ollama_handler.py:150
-#: src/handlers/stt/openaisr_handler.py:10
-msgid "API Endpoint"
-msgstr "API-Endpunkt"
-
-#: src/handlers/embeddings/ollama_handler.py:32
-#: src/handlers/llm/openai_handler.py:75 src/handlers/llm/ollama_handler.py:150
-msgid "API base url, change this to use interference APIs"
-msgstr "API-Basis-URL, ändern Sie dies, um Interferenz-APIs zu verwenden"
-
-#: src/handlers/embeddings/ollama_handler.py:33
-#: src/handlers/llm/ollama_handler.py:151
-msgid "Automatically Serve"
-msgstr "Automatisch bereitstellen"
-
-#: src/handlers/embeddings/ollama_handler.py:33
-#: src/handlers/llm/ollama_handler.py:151
-msgid ""
-"Automatically run ollama serve in background when needed if it's not "
-"running. You can kill it with killall ollama"
-=======
 #: src/window.py:103 src/ui/thread_editing.py:6
 msgid "Thread editing"
 msgstr "Thread-Bearbeitung"
@@ -105,109 +81,8 @@
 
 #: src/window.py:506
 msgid "Check out our Extensions!"
->>>>>>> fb419819
-msgstr ""
-"Führt ollama serve bei Bedarf automatisch im Hintergrund aus, falls es "
-"nicht läuft. Sie können es mit killall ollama beenden."
-
-<<<<<<< HEAD
-#: src/handlers/embeddings/ollama_handler.py:34
-#: src/handlers/llm/ollama_handler.py:153
-#, fuzzy
-msgid "Custom Model"
-msgstr "Benutzerdefiniertes Modell"
-
-#: src/handlers/embeddings/ollama_handler.py:34
-#: src/handlers/embeddings/openai_handler.py:41
-#: src/handlers/llm/claude_handler.py:85 src/handlers/llm/openai_handler.py:78
-#: src/handlers/llm/ollama_handler.py:153
-msgid "Use a custom model"
-msgstr "Ein benutzerdefiniertes Modell verwenden"
-
-#: src/handlers/embeddings/ollama_handler.py:40
-#: src/handlers/embeddings/ollama_handler.py:49
-#: src/handlers/llm/ollama_handler.py:159
-#: src/handlers/llm/ollama_handler.py:168
-msgid "Ollama Model"
-msgstr "Ollama-Modell"
-
-#: src/handlers/embeddings/ollama_handler.py:41
-#: src/handlers/embeddings/ollama_handler.py:49
-#: src/handlers/llm/ollama_handler.py:160
-#: src/handlers/llm/ollama_handler.py:168
-msgid "Name of the Ollama Model"
-msgstr "Name des Ollama-Modells"
-
-#: src/handlers/embeddings/openai_handler.py:35
-#: src/handlers/llm/claude_handler.py:84 src/handlers/llm/openai_handler.py:72
-#: src/handlers/stt/googlesr_handler.py:13
-#: src/handlers/stt/groqsr_handler.py:13
-#: src/handlers/stt/openaisr_handler.py:17 src/handlers/stt/witai_handler.py:12
-#: src/handlers/tts/custom_openai_tts.py:18
-#: src/handlers/tts/elevenlabs_handler.py:9
-#: src/handlers/tts/groq_tts_handler.py:32
-#: src/handlers/tts/openai_tts_handler.py:18
-msgid "API Key"
-msgstr "API-Schlüssel"
-
-#: src/handlers/embeddings/openai_handler.py:35
-#: src/handlers/llm/openai_handler.py:72
-msgid "API Key for "
-msgstr "API-Schlüssel für "
-
-#: src/handlers/embeddings/openai_handler.py:38
-msgid "API base url, change this to use different APIs"
-msgstr "API-Basis-URL, ändern Sie dies, um andere APIs zu verwenden"
-
-#: src/handlers/embeddings/openai_handler.py:41
-#: src/handlers/llm/openai_handler.py:78
-#, fuzzy
-msgid "Use Custom Model"
-msgstr "Benutzerdefiniertes Modell verwenden"
-
-#: src/handlers/embeddings/openai_handler.py:44
-#: src/handlers/llm/claude_handler.py:89 src/handlers/llm/claude_handler.py:93
-#: src/handlers/llm/gemini_handler.py:97 src/handlers/llm/openai_handler.py:84
-#: src/handlers/llm/g4f_handler.py:44 src/handlers/stt/whisper_handler.py:15
-#: src/handlers/stt/whispercpp_handler.py:40
-#: src/handlers/tts/custom_openai_tts.py:20
-#: src/handlers/tts/elevenlabs_handler.py:24
-#: src/handlers/tts/groq_tts_handler.py:34
-#: src/handlers/tts/openai_tts_handler.py:20
-msgid "Model"
-msgstr "Modell"
-
-#: src/handlers/embeddings/openai_handler.py:44
-msgid "Name of the Embedding Model to use"
-msgstr "Name des zu verwendenden Einbettungsmodells"
-
-#: src/handlers/embeddings/openai_handler.py:51
-#: src/handlers/llm/openai_handler.py:91
-msgid " Model"
-msgstr " Modell"
-
-#: src/handlers/llm/claude_handler.py:84
-#: src/handlers/tts/custom_openai_tts.py:18
-#: src/handlers/tts/groq_tts_handler.py:32
-#: src/handlers/tts/openai_tts_handler.py:18
-msgid "The API key to use"
-msgstr "Der zu verwendende API-Schlüssel"
-
-#: src/handlers/llm/claude_handler.py:89 src/handlers/llm/claude_handler.py:93
-#: src/handlers/tts/custom_openai_tts.py:20
-#: src/handlers/tts/groq_tts_handler.py:34
-#: src/handlers/tts/openai_tts_handler.py:20
-msgid "The model to use"
-msgstr "Das zu verwendende Modell"
-
-#: src/handlers/llm/claude_handler.py:96
-msgid "Max Tokens"
-msgstr "Max. Token"
-
-#: src/handlers/llm/claude_handler.py:96
-msgid "The maximum number of tokens to generate"
-msgstr "Die maximale Anzahl der zu generierenden Token"
-=======
+msgstr ""
+
 #: src/window.py:506
 msgid "We have a lot of extensions for different things. Check it out!"
 msgstr ""
@@ -298,24 +173,9 @@
 #: src/window.py:595
 msgid "Local Documents"
 msgstr ""
->>>>>>> fb419819
 
 #: src/window.py:596 src/ui/settings.py:117
 #, fuzzy
-<<<<<<< HEAD
-msgid "Message Streaming"
-msgstr "Nachrichten-Streaming"
-
-#: src/handlers/llm/custom_handler.py:20 src/handlers/llm/gemini_handler.py:120
-#: src/handlers/llm/gpt4all_handler.py:153
-#: src/handlers/llm/newelle_handler.py:28 src/utility/util.py:137
-msgid "Gradually stream message output"
-msgstr "Nachrichtenausgabe schrittweise streamen"
-
-#: src/handlers/llm/custom_handler.py:21
-msgid "Command to execute to get bot output"
-msgstr "Befehl zum Ausführen, um Bot-Ausgabe zu erhalten"
-=======
 msgid "Long Term Memory"
 msgstr "Programmspeicher"
 
@@ -330,49 +190,19 @@
 #: src/window.py:599
 msgid "Web search"
 msgstr ""
->>>>>>> fb419819
 
 #: src/window.py:827
 msgid "This provider does not have a model list"
 msgstr ""
-"Befehl zur Ausführung, um Bot-Antwort zu erhalten, {0} wird durch eine JSON-"
-"Datei mit dem Chat ersetzt, {1} durch den System-Prompt"
-
-<<<<<<< HEAD
-#: src/handlers/llm/custom_handler.py:22
-msgid "Command to execute to get bot's suggestions"
-msgstr "Befehl zum Ausführen, um Bot-Vorschläge zu erhalten"
-=======
+
 #: src/window.py:832
 msgid " Models"
 msgstr ""
->>>>>>> fb419819
 
 #: src/window.py:835
 msgid "Search Models..."
 msgstr ""
-"Befehl zur Ausführung, um Chat-Vorschläge zu erhalten, {0} wird durch eine "
-"JSON-Datei mit dem Chat ersetzt, {1} durch die zusätzlichen Prompts, {2} "
-"durch die Anzahl der zu generierenden Vorschläge. Muss ein JSON-Array "
-"zurückgeben, das die Vorschläge als Zeichenketten enthält"
-
-<<<<<<< HEAD
-#: src/handlers/llm/gemini_handler.py:94
-msgid "API Key (required)"
-msgstr "API-Schlüssel (erforderlich)"
-
-#: src/handlers/llm/gemini_handler.py:94
-msgid "API key got from ai.google.dev"
-msgstr "API-Schlüssel von ai.google.dev erhalten"
-
-#: src/handlers/llm/gemini_handler.py:98
-msgid "AI Model to use"
-msgstr "Zu verwendendes KI-Modell"
-
-#: src/handlers/llm/gemini_handler.py:103
-msgid "Enable System Prompt"
-msgstr "System-Prompt aktivieren"
-=======
+
 #: src/window.py:1096
 msgid "Create new profile"
 msgstr ""
@@ -388,29 +218,18 @@
 #: src/window.py:1270
 msgid "LLM Supported Files"
 msgstr ""
->>>>>>> fb419819
 
 #: src/window.py:1278
 msgid "RAG Supported files"
 msgstr ""
-"Einige Modelle unterstützen keine System-Prompts (oder Entwickleranweisungen). "
-"Deaktivieren Sie diese Option, wenn Sie Fehlermeldungen erhalten."
-
-<<<<<<< HEAD
-#: src/handlers/llm/gemini_handler.py:107
-msgid "Inject system prompt"
-msgstr "System-Prompt injizieren"
-=======
+
 #: src/window.py:1296
 msgid "Supported Files"
 msgstr ""
->>>>>>> fb419819
 
 #: src/window.py:1300
 msgid "All Files"
 msgstr ""
-"Auch wenn das Modell keine System-Prompts unterstützt, fügen Sie die "
-"Prompts über der Benutzernachricht ein"
 
 #: src/window.py:1306
 msgid "Attach file"
@@ -466,135 +285,6 @@
 
 #: src/window.py:3123
 #, fuzzy
-<<<<<<< HEAD
-msgid "Thinking Settings"
-msgstr "Denkeinstellungen"
-
-#: src/handlers/llm/gemini_handler.py:109
-msgid "Settings about thinking models"
-msgstr "Einstellungen zu Denkmodellen"
-
-#: src/handlers/llm/gemini_handler.py:110
-#: src/handlers/llm/ollama_handler.py:152
-msgid "Enable Thinking"
-msgstr "Denken aktivieren"
-
-#: src/handlers/llm/gemini_handler.py:110
-msgid "Show thinking, disable it if your model does not support it"
-msgstr "Denken anzeigen, deaktivieren Sie es, wenn Ihr Modell es nicht unterstützt"
-
-#: src/handlers/llm/gemini_handler.py:111
-msgid "Enable Thinking Budget"
-msgstr "Denkbudget aktivieren"
-
-#: src/handlers/llm/gemini_handler.py:111
-msgid "If to enable thinking budget"
-msgstr "Ob das Denkbudget aktiviert werden soll"
-
-#: src/handlers/llm/gemini_handler.py:112
-msgid "Thinking Budget"
-msgstr "Denkbudget"
-
-#: src/handlers/llm/gemini_handler.py:112
-msgid "How much time to spend thinking"
-msgstr "Wie viel Zeit zum Nachdenken aufgewendet werden soll"
-
-#: src/handlers/llm/gemini_handler.py:116
-msgid "Image Output"
-msgstr "Bildausgabe"
-
-#: src/handlers/llm/gemini_handler.py:116
-msgid "Enable image output, only supported by gemini-2.0-flash-exp"
-msgstr "Bildausgabe aktivieren, nur von gemini-2.0-flash-exp unterstützt"
-
-#: src/handlers/llm/gemini_handler.py:125
-msgid "Enable safety settings"
-msgstr "Sicherheitseinstellungen aktivieren"
-
-#: src/handlers/llm/gemini_handler.py:126
-msgid "Enable google safety settings to avoid generating harmful content"
-msgstr "Google-Sicherheitseinstellungen aktivieren, um die Generierung schädlicher Inhalte zu vermeiden"
-
-#: src/handlers/llm/gemini_handler.py:131
-#: src/handlers/llm/openai_handler.py:112
-#: src/handlers/llm/newelle_handler.py:18
-msgid "Privacy Policy"
-msgstr "Datenschutzrichtlinie"
-
-#: src/handlers/llm/gemini_handler.py:132
-#: src/handlers/llm/openai_handler.py:112
-#: src/handlers/llm/newelle_handler.py:19
-msgid "Open privacy policy website"
-msgstr "Webseite der Datenschutzrichtlinie öffnen"
-
-#: src/handlers/llm/gemini_handler.py:135 src/handlers/llm/openai_handler.py:81
-msgid "Advanced Parameters"
-msgstr "Erweiterte Parameter"
-
-#: src/handlers/llm/gemini_handler.py:135
-msgid "Enable advanced parameters"
-msgstr "Erweiterte Parameter aktivieren"
-
-#: src/handlers/llm/gpt4all_handler.py:67
-msgid "RAM Required: "
-msgstr "Benötigter RAM: "
-
-#: src/handlers/llm/gpt4all_handler.py:68
-msgid "Parameters: "
-msgstr "Parameter: "
-
-#: src/handlers/llm/gpt4all_handler.py:69
-msgid "Size: "
-msgstr "Größe: "
-
-#: src/handlers/llm/gpt4all_handler.py:154 src/handlers/llm/g4f_handler.py:44
-msgid "Model to use"
-msgstr "Zu verwendendes Modell"
-
-#: src/handlers/llm/gpt4all_handler.py:154
-#: src/handlers/tts/elevenlabs_handler.py:25
-msgid "Name of the model to use"
-msgstr "Name des zu verwendenden Modells"
-
-#: src/handlers/llm/gpt4all_handler.py:155
-#: src/handlers/llm/ollama_handler.py:172
-msgid "Model Manager"
-msgstr "Modellmanager"
-
-#: src/handlers/llm/gpt4all_handler.py:155
-#: src/handlers/llm/ollama_handler.py:172
-msgid "List of models available"
-msgstr "Liste der verfügbaren Modelle"
-
-#: src/handlers/llm/openai_handler.py:81
-msgid "Include parameters like Max Tokens, Top-P, Temperature, etc."
-msgstr "Parameter wie Max. Token, Top-P, Temperatur usw. einschließen."
-
-#: src/handlers/llm/openai_handler.py:84
-msgid "Name of the LLM Model to use"
-msgstr "Name des zu verwendenden LLM-Modells"
-
-#: src/handlers/llm/openai_handler.py:103
-msgid "max Tokens"
-msgstr "Max. Token"
-
-#: src/handlers/llm/openai_handler.py:103
-msgid "Max tokens of the generated text"
-msgstr "Maximale Token des generierten Textes"
-
-#: src/handlers/llm/openai_handler.py:104
-msgid "Top-P"
-msgstr "Top-P"
-
-#: src/handlers/llm/openai_handler.py:104
-msgid "An alternative to sampling with temperature, called nucleus sampling"
-msgstr "Eine Alternative zum Sampling mit Temperatur, genannt Nucleus-Sampling"
-
-#: src/handlers/llm/openai_handler.py:105
-#: src/handlers/stt/whispercpp_handler.py:50
-msgid "Temperature"
-msgstr "Temperatur"
-=======
 msgid "Prompt content"
 msgstr "Prompt-Steuerung"
 
@@ -863,165 +553,35 @@
 #: src/ui/settings.py:56 src/constants.py:657
 msgid "General"
 msgstr ""
->>>>>>> fb419819
 
 #: src/ui/settings.py:57 src/constants.py:607
 msgid "LLM"
 msgstr ""
-"Welche Sampling-Temperatur verwendet werden soll. Höhere Werte machen die "
-"Ausgabe zufälliger"
-
-<<<<<<< HEAD
-#: src/handlers/llm/openai_handler.py:106
-msgid "Frequency Penalty"
-msgstr "Frequenz-Strafe"
-=======
+
 #: src/ui/settings.py:58 src/constants.py:662
 msgid "Prompts"
 msgstr ""
->>>>>>> fb419819
 
 #: src/ui/settings.py:59
 msgid "Knowledge"
 msgstr ""
-"Zahl zwischen -2,0 und 2,0. Positive Werte verringern die Wahrscheinlichkeit, "
-"dass das Modell dieselbe Zeile wörtlich wiederholt"
-
-<<<<<<< HEAD
-#: src/handlers/llm/openai_handler.py:107
-msgid "Presence Penalty"
-msgstr "Präsenz-Strafe"
-=======
+
 #: src/ui/settings.py:60 src/ui/settings.py:179 src/constants.py:622
 msgid "Avatar"
 msgstr ""
->>>>>>> fb419819
 
 #: src/ui/settings.py:64
 msgid "Language Model"
 msgstr ""
-"Zahl zwischen -2,0 und 2,0. Positive Werte verringern die Wahrscheinlichkeit, "
-"dass das Modell über neue Themen spricht"
-
-#: src/handlers/llm/openrouter_handler.py:14
-msgid "Provider Sorting"
-msgstr "Anbietersortierung"
-
-#: src/handlers/llm/openrouter_handler.py:14
-msgid "Choose providers based on pricing/throughput or latency"
-msgstr "Anbieter nach Preis/Durchsatz oder Latenz auswählen"
-
-#: src/handlers/llm/openrouter_handler.py:14
-msgid "Price"
-msgstr "Preis"
-
-#: src/handlers/llm/openrouter_handler.py:14
-msgid "Throughput"
-msgstr "Durchsatz"
-
-#: src/handlers/llm/openrouter_handler.py:14
-msgid "Latency"
-msgstr "Latenz"
-
-#: src/handlers/llm/openrouter_handler.py:15
-msgid "Providers Order"
-msgstr "Anbieterreihenfolge"
-
-#: src/handlers/llm/openrouter_handler.py:15
-msgid ""
-"Add order of providers to use, names separated by a comma.\n"
-"Empty to not specify"
-msgstr ""
-"Fügen Sie die Reihenfolge der zu verwendenden Anbieter hinzu, Namen durch ein "
-"Komma getrennt.\n"
-"Leer lassen, um keine anzugeben"
-
-#: src/handlers/llm/openrouter_handler.py:16
-msgid "Allow Fallbacks"
-msgstr "Fallbacks zulassen"
-
-#: src/handlers/llm/openrouter_handler.py:16
-msgid "Allow fallbacks to other providers"
-msgstr "Fallbacks zu anderen Anbietern zulassen"
-
-#: src/handlers/llm/g4f_handler.py:45
-msgid "Update G4F"
-msgstr "G4F aktualisieren"
-
-#: src/handlers/llm/ollama_handler.py:152
-msgid "Allow thinking in the model, only some models are supported"
-msgstr "Denken im Modell zulassen, nur einige Modelle werden unterstützt"
-
-#: src/handlers/llm/ollama_handler.py:176
-msgid "Add custom model"
-msgstr "Benutzerdefiniertes Modell hinzufügen"
-
-#: src/handlers/llm/ollama_handler.py:177
-msgid ""
-"Add any model to this list by putting name:size\n"
-"Or any gguf from hf with hf.co/username/model"
-msgstr ""
-"Fügen Sie jedes Modell zu dieser Liste hinzu, indem Sie Name:Größe angeben\n"
-"Oder jede GGUF von hf mit hf.co/username/model"
-
-#: src/handlers/llm/ollama_handler.py:187
-msgid "Update Ollama"
-msgstr "Ollama aktualisieren"
-
-<<<<<<< HEAD
-#: src/handlers/rag/rag_handler.py:104
-msgid "Index your documents"
-msgstr "Ihre Dokumente indizieren"
-=======
+
 #: src/ui/settings.py:74 src/ui/settings.py:95
 msgid "Other LLMs"
 msgstr ""
->>>>>>> fb419819
 
 #: src/ui/settings.py:74 src/ui/settings.py:95
 msgid "Other available LLM providers"
 msgstr ""
-"Indizieren Sie alle Dokumente in Ihrem Dokumentenordner. Sie müssen diesen "
-"Vorgang jedes Mal ausführen, wenn Sie ein Dokument bearbeiten/erstellen, "
-"den Dokumentenanalysator oder das Einbettungsmodell ändern."
-
-<<<<<<< HEAD
-#: src/handlers/stt/custom_handler.py:13 src/handlers/tts/custom_handler.py:17
-msgid "Command to execute"
-msgstr "Befehl zum Ausführen"
-
-#: src/handlers/stt/custom_handler.py:14
-#, python-brace-format
-msgid "{0} will be replaced with the model fullpath"
-msgstr "{0} wird durch den vollständigen Pfad des Modells ersetzt"
-
-#: src/handlers/stt/googlesr_handler.py:14
-msgid "API Key for Google SR, write 'default' to use the default one"
-msgstr "API-Schlüssel für Google SR, schreiben Sie 'default' um den Standard zu verwenden"
-
-#: src/handlers/stt/googlesr_handler.py:21
-#: src/handlers/stt/groqsr_handler.py:29
-#: src/handlers/stt/openaisr_handler.py:32
-#: src/handlers/stt/whispercpp_handler.py:47
-msgid "Language"
-msgstr "Sprache"
-
-#: src/handlers/stt/googlesr_handler.py:22
-msgid "The language of the text to recgnize in IETF"
-msgstr "Die Sprache des zu erkennenden Textes im IETF-Format"
-
-#: src/handlers/stt/groqsr_handler.py:14
-msgid "API Key for Groq SR, write 'default' to use the default one"
-msgstr "API-Schlüssel für Groq SR, schreiben Sie 'default' um den Standard zu verwenden"
-
-#: src/handlers/stt/groqsr_handler.py:21
-msgid "Groq Model"
-msgstr "Groq-Modell"
-
-#: src/handlers/stt/groqsr_handler.py:22
-msgid "Name of the Groq Model"
-msgstr "Name des Groq-Modells"
-=======
+
 #: src/ui/settings.py:85
 #, fuzzy
 msgid "Advanced LLM Settings"
@@ -1057,7 +617,6 @@
 #: src/ui/settings.py:129
 msgid "Search information on the Web"
 msgstr ""
->>>>>>> fb419819
 
 #: src/ui/settings.py:141 src/handlers/tts/custom_openai_tts.py:19
 #: src/handlers/tts/tts.py:37 src/handlers/tts/openai_tts_handler.py:19
@@ -1065,26 +624,7 @@
 #: src/handlers/tts/elevenlabs_handler.py:17
 msgid "Voice"
 msgstr ""
-"Geben Sie die Sprache für die Transkription an. Verwenden Sie ISO 639-1 "
-"Sprachcodes (z.B. „en“ für Englisch, „fr“ für Französisch usw.)."
-
-<<<<<<< HEAD
-#: src/handlers/stt/openaisr_handler.py:11
-msgid "Endpoint for OpenAI requests"
-msgstr "Endpunkt für OpenAI-Anfragen"
-
-#: src/handlers/stt/openaisr_handler.py:18
-msgid "API Key for OpenAI"
-msgstr "API-Schlüssel für OpenAI"
-
-#: src/handlers/stt/openaisr_handler.py:25
-msgid "Whisper Model"
-msgstr "Whisper-Modell"
-
-#: src/handlers/stt/openaisr_handler.py:26
-msgid "Name of the OpenAI model"
-msgstr "Name des OpenAI-Modells"
-=======
+
 #: src/ui/settings.py:145
 msgid "Text To Speech Program"
 msgstr ""
@@ -1100,53 +640,10 @@
 #: src/ui/settings.py:158
 msgid "Translate the output of the LLM before passing it to the TTS Program"
 msgstr ""
->>>>>>> fb419819
 
 #: src/ui/settings.py:166
 msgid "Speech To Text Engine"
 msgstr ""
-<<<<<<< HEAD
-"Optional: Geben Sie die Sprache für die Transkription an. Verwenden Sie ISO "
-"639-1 Sprachcodes (z.B. „en“ für Englisch, „fr“ für Französisch usw.). "
-
-#: src/handlers/stt/vosk_handler.py:17
-msgid "Model Path"
-msgstr "Modellpfad"
-
-#: src/handlers/stt/vosk_handler.py:18
-msgid "Absolute path to the VOSK model (unzipped)"
-msgstr "Absoluter Pfad zum VOSK-Modell (entpackt)"
-
-#: src/handlers/stt/whisper_handler.py:16
-#: src/handlers/stt/whispercpp_handler.py:41
-msgid "Name of the Whisper model"
-msgstr "Name des Whisper-Modells"
-
-#: src/handlers/stt/witai_handler.py:13
-msgid "Server Access Token for wit.ai"
-msgstr "Server-Zugriffstoken für wit.ai"
-
-#: src/handlers/stt/sphinx_handler.py:19
-msgid "Could not understand the audio"
-msgstr "Audio konnte nicht verstanden werden"
-
-#: src/handlers/stt/whispercpp_handler.py:47
-msgid "Language of the recognition."
-msgstr "Sprache der Erkennung."
-
-#: src/handlers/stt/whispercpp_handler.py:48
-msgid "Model Library"
-msgstr "Modellbibliothek"
-
-#: src/handlers/stt/whispercpp_handler.py:48
-msgid "Manage Whisper models"
-msgstr "Whisper-Modelle verwalten"
-
-#: src/handlers/stt/whispercpp_handler.py:49
-#, fuzzy
-msgid "Advanced Settings"
-msgstr "Erweiterte Einstellungen"
-=======
 
 #: src/ui/settings.py:166
 msgid "Choose which speech recognition engine you want"
@@ -1184,7 +681,6 @@
 #: src/ui/settings.py:205
 msgid "Prompt control"
 msgstr "Prompt-Steuerung"
->>>>>>> fb419819
 
 #: src/ui/settings.py:210
 msgid "Interface"
@@ -1192,50 +688,6 @@
 
 #: src/ui/settings.py:213
 #, fuzzy
-<<<<<<< HEAD
-msgid "More advanced settings"
-msgstr "Weitere erweiterte Einstellungen"
-
-#: src/handlers/stt/whispercpp_handler.py:50
-msgid "Temperature to use"
-msgstr "Zu verwendende Temperatur"
-
-#: src/handlers/stt/whispercpp_handler.py:51
-#, fuzzy
-msgid "Prompt for the recognition"
-msgstr "Prompt für die Erkennung"
-
-#: src/handlers/stt/whispercpp_handler.py:51
-msgid "Prompt to use for the recognition"
-msgstr "Prompt, der für die Erkennung verwendet werden soll"
-
-#: src/handlers/tts/custom_openai_tts.py:17
-msgid "Endpoint"
-msgstr "Endpunkt"
-
-#: src/handlers/tts/custom_openai_tts.py:17
-msgid "Custom endpoint of the service to use"
-msgstr "Benutzerdefinierter Endpunkt des zu verwendenden Dienstes"
-
-#: src/handlers/tts/custom_openai_tts.py:19
-#: src/handlers/tts/elevenlabs_handler.py:17
-#: src/handlers/tts/groq_tts_handler.py:33
-#: src/handlers/tts/openai_tts_handler.py:19 src/handlers/tts/tts.py:33
-#: src/ui/settings.py:128
-msgid "Voice"
-msgstr "Stimme"
-
-#: src/handlers/tts/custom_openai_tts.py:19
-#: src/handlers/tts/groq_tts_handler.py:33
-#: src/handlers/tts/openai_tts_handler.py:19
-msgid "The voice to use"
-msgstr "Die zu verwendende Stimme"
-
-#: src/handlers/tts/custom_openai_tts.py:21
-#: src/handlers/tts/openai_tts_handler.py:21
-msgid "Instructions"
-msgstr "Anweisungen"
-=======
 msgid "Interface Size"
 msgstr "Benutzeroberfläche"
 
@@ -1275,43 +727,11 @@
 #: src/ui/settings.py:240
 msgid "Display LaTeX"
 msgstr ""
->>>>>>> fb419819
 
 #: src/ui/settings.py:240
 msgid "Display LaTeX formulas in chat"
 msgstr ""
-"Anweisungen für die Stimmgenerierung. Lassen Sie es leer, um dieses Feld zu "
-"vermeiden"
-
-<<<<<<< HEAD
-#: src/handlers/tts/elevenlabs_handler.py:10
-msgid "API Key for ElevenLabs"
-msgstr "API-Schlüssel für ElevenLabs"
-
-#: src/handlers/tts/elevenlabs_handler.py:18
-msgid "Voice ID to use"
-msgstr "Stimm-ID zur Verwendung"
-
-#: src/handlers/tts/elevenlabs_handler.py:32
-msgid "Stability"
-msgstr "Stabilität"
-
-#: src/handlers/tts/elevenlabs_handler.py:33
-msgid "stability of the voice"
-msgstr "Stabilität der Stimme"
-
-#: src/handlers/tts/elevenlabs_handler.py:42
-msgid "Similarity boost"
-msgstr "Ähnlichkeitsverstärkung"
-
-#: src/handlers/tts/elevenlabs_handler.py:43
-msgid "Boosts overall voice clarity and speaker similarity"
-msgstr "Verbessert die allgemeine Sprachklarheit und die Ähnlichkeit des Sprechers"
-
-#: src/handlers/tts/elevenlabs_handler.py:52
-msgid "Style exaggeration"
-msgstr "Stilübertreibung"
-=======
+
 #: src/ui/settings.py:246
 msgid "Reverse Chat Order"
 msgstr ""
@@ -1340,7 +760,6 @@
 #: src/ui/settings.py:265
 msgid "Username"
 msgstr ""
->>>>>>> fb419819
 
 #: src/ui/settings.py:265
 #, python-brace-format
@@ -1349,40 +768,7 @@
 "This information is not sent to the LLM by default\n"
 "You can add it to a prompt using the {USER} variable"
 msgstr ""
-"Hohe Werte werden empfohlen, wenn der Sprechstil übertrieben werden muss"
-
-#: src/handlers/tts/custom_handler.py:17
-#, python-brace-format
-msgid "{0} will be replaced with the file fullpath, {1} with the text"
-msgstr "{0} wird durch den vollständigen Dateipfad ersetzt, {1} durch den Text"
-
-<<<<<<< HEAD
-#: src/handlers/tts/tts.py:34
-msgid "Choose the preferred voice"
-msgstr "Wählen Sie die bevorzugte Stimme"
-
-#: src/handlers/websearch/tavily.py:20
-msgid "Token"
-msgstr "Token"
-
-#: src/handlers/websearch/tavily.py:20
-msgid "Tavily API key"
-msgstr "Tavily API-Schlüssel"
-
-#: src/handlers/websearch/tavily.py:21
-#: src/handlers/websearch/duckduckgo_handler.py:14
-msgid "Max Results"
-msgstr "Max. Ergebnisse"
-
-#: src/handlers/websearch/tavily.py:21
-#: src/handlers/websearch/duckduckgo_handler.py:14
-msgid "Number of results to consider"
-msgstr "Anzahl der zu berücksichtigenden Ergebnisse"
-
-#: src/handlers/websearch/tavily.py:22
-msgid "The depth of the search"
-msgstr "Die Tiefe der Suche"
-=======
+
 #: src/ui/settings.py:272
 msgid "Neural Network Control"
 msgstr "Steuerung des neuronalen Netzwerks"
@@ -1406,7 +792,6 @@
 #: src/ui/settings.py:297
 msgid "How long the program remembers the chat "
 msgstr "Wie lange das Programm sich an den Chat erinnert "
->>>>>>> fb419819
 
 #: src/ui/settings.py:318
 msgid "Auto-run commands"
@@ -1431,21 +816,10 @@
 #: src/ui/settings.py:360
 msgid "Document Sources (RAG)"
 msgstr ""
-"Die Tiefe der Suche. Die erweiterte Suche ist darauf zugeschnitten, die "
-"relevantesten Quellen und Inhaltsausschnitte für Ihre Anfrage abzurufen, "
-"während die grundlegende Suche generische Inhaltsausschnitte aus jeder Quelle "
-"liefert. Eine grundlegende Suche kostet 1 API-Guthaben, während eine "
-"erweiterte Suche 2 API-Guthaben kostet."
-
-<<<<<<< HEAD
-#: src/handlers/websearch/tavily.py:23
-msgid "The category of the search"
-msgstr "Die Kategorie der Suche"
-=======
+
 #: src/ui/settings.py:360
 msgid "Include content from your documents in the responses"
 msgstr ""
->>>>>>> fb419819
 
 #: src/ui/settings.py:361
 msgid "Document Analyzer"
@@ -1456,20 +830,10 @@
 "The document analyzer uses multiple techniques to extract relevant "
 "information about your documents"
 msgstr ""
-"Die Kategorie der Suche. Nachrichten sind nützlich, um Echtzeit-Updates "
-"abzurufen, insbesondere zu Politik, Sport und wichtigen aktuellen Ereignissen, "
-"die von Mainstream-Medienquellen abgedeckt werden. Allgemein ist für breitere, "
-"allgemeinere Suchen, die eine breite Palette von Quellen umfassen können."
-
-<<<<<<< HEAD
-#: src/handlers/websearch/tavily.py:24
-msgid "Chunks per source"
-msgstr "Chunks pro Quelle"
-=======
+
 #: src/ui/settings.py:372
 msgid "Read documents if unsupported"
 msgstr ""
->>>>>>> fb419819
 
 #: src/ui/settings.py:372
 msgid ""
@@ -1477,23 +841,7 @@
 "documents sent in the chat will be given to the LLM using your Document "
 "Analyzer."
 msgstr ""
-"Die Anzahl der Inhalts-Chunks, die aus jeder Quelle abgerufen werden sollen. "
-"Die Länge jedes Chunks beträgt maximal 500 Zeichen. Nur verfügbar, wenn die "
-"Suchtiefe erweitert ist."
-
-<<<<<<< HEAD
-#: src/handlers/websearch/tavily.py:25
-msgid "Number of days back from the current date to include"
-msgstr "Anzahl der Tage vor dem aktuellen Datum, die einbezogen werden sollen"
-
-#: src/handlers/websearch/tavily.py:25
-msgid "Available only if topic is news."
-msgstr "Nur verfügbar, wenn das Thema Nachrichten ist."
-
-#: src/handlers/websearch/tavily.py:26
-msgid "Include answer"
-msgstr "Antwort einschließen"
-=======
+
 #: src/ui/settings.py:376
 msgid "Maximum tokens for RAG"
 msgstr ""
@@ -1508,71 +856,13 @@
 #: src/ui/settings.py:393
 msgid "Document Folder"
 msgstr ""
->>>>>>> fb419819
 
 #: src/ui/settings.py:393
 msgid ""
 "Put the documents you want to query in your document folder. The document "
 "analyzer will find relevant information in them if this option is enabled"
 msgstr ""
-"Eine vom LLM generierte Antwort auf die bereitgestellte Abfrage einschließen. "
-"Die grundlegende Suche liefert eine schnelle Antwort. Die erweiterte Suche "
-"liefert eine detailliertere Antwort."
-
-<<<<<<< HEAD
-#: src/handlers/websearch/tavily.py:27
-msgid "Include raw content"
-msgstr "Rohinhalt einschließen"
-
-#: src/handlers/websearch/tavily.py:27
-msgid "Include the cleaned and parsed HTML content of each search result."
-msgstr "Den bereinigten und geparsten HTML-Inhalt jedes Suchergebnisses einschließen."
-
-#: src/handlers/websearch/tavily.py:28
-msgid "Include images"
-msgstr "Bilder einschließen"
-
-#: src/handlers/websearch/tavily.py:28
-msgid "Perform an image search and include the results in the response."
-msgstr "Eine Bildersuche durchführen und die Ergebnisse in die Antwort aufnehmen."
-
-#: src/handlers/websearch/tavily.py:29
-msgid "Include image descriptions"
-msgstr "Bildbeschreibungen einschließen"
-
-#: src/handlers/websearch/tavily.py:29
-msgid ""
-"When Include images is enabled, also add a descriptive text for each image."
-msgstr "Wenn „Bilder einschließen“ aktiviert ist, fügen Sie auch einen beschreibenden Text für jedes Bild hinzu."
-
-#: src/handlers/websearch/tavily.py:30
-msgid "Include domains"
-msgstr "Domains einschließen"
-
-#: src/handlers/websearch/tavily.py:30
-msgid "A list of domains to specifically include in the search results."
-msgstr "Eine Liste von Domains, die speziell in die Suchergebnisse aufgenommen werden sollen."
-
-#: src/handlers/websearch/tavily.py:31
-msgid "Exclude domains"
-msgstr "Domains ausschließen"
-
-#: src/handlers/websearch/tavily.py:31
-msgid "A list of domains to specifically exclude from the search results."
-msgstr "Eine Liste von Domains, die speziell von den Suchergebnissen ausgeschlossen werden sollen."
-
-#: src/handlers/websearch/duckduckgo_handler.py:15
-msgid "Region"
-msgstr "Region"
-
-#: src/handlers/websearch/duckduckgo_handler.py:15
-msgid "Region for the search results"
-msgstr "Region für die Suchergebnisse"
-
-#: src/ui/profile.py:33 src/window.py:119
-msgid "Settings"
-msgstr "Einstellungen"
-=======
+
 #: src/ui/settings.py:396
 msgid "Put all the documents you want to index in this folder"
 msgstr ""
@@ -1643,412 +933,81 @@
 #: src/ui/extension.py:92
 msgid "Install extension from file..."
 msgstr ""
->>>>>>> fb419819
 
 #: src/ui/profile.py:53
 msgid "Profile Name"
-msgstr "Profilname"
+msgstr ""
 
 #: src/ui/profile.py:58
 #, fuzzy
 msgid "Copied Settings"
-msgstr "Kopierte Einstellungen"
+msgstr "Einstellungen"
 
 #: src/ui/profile.py:58
 msgid "Settings that will be copied to the new profile"
-msgstr "Einstellungen, die in das neue Profil kopiert werden"
+msgstr ""
 
 #: src/ui/profile.py:70
 msgid "Create Profile"
-msgstr "Profil erstellen"
+msgstr ""
 
 #: src/ui/profile.py:72 src/ui/profile.py:74 src/ui/profile.py:129
 msgid "Import Profile"
-msgstr "Profil importieren"
-
-<<<<<<< HEAD
-#: src/ui/profile.py:79 src/ui/widgets/profilerow.py:43
-msgid "Edit Profile"
-msgstr "Profil bearbeiten"
-
-=======
->>>>>>> fb419819
+msgstr ""
+
 #: src/ui/profile.py:84 src/ui/profile.py:99 src/ui/profile.py:123
 msgid "Export Profile"
-msgstr "Profil exportieren"
+msgstr ""
 
 #: src/ui/profile.py:87
 msgid "Export Passwords"
-msgstr "Passwörter exportieren"
+msgstr ""
 
 #: src/ui/profile.py:87
 msgid "Also export password-like fields"
-msgstr "Auch passwortähnliche Felder exportieren"
+msgstr ""
 
 #: src/ui/profile.py:89
 msgid "Export Propic"
-msgstr "Profilbild exportieren"
+msgstr ""
 
 #: src/ui/profile.py:89
 msgid "Also export the profile picture"
-msgstr "Auch das Profilbild exportieren"
+msgstr ""
 
 #: src/ui/profile.py:109
 #, fuzzy
 msgid "Create"
-msgstr "Erstellen"
+msgstr "Einen Chat erstellen"
 
 #: src/ui/profile.py:109
 msgid "Apply"
-msgstr "Anwenden"
+msgstr ""
 
 #: src/ui/profile.py:116
 msgid "The settings of the current profile will be copied into the new one"
-msgstr "Die Einstellungen des aktuellen Profils werden in das neue kopiert"
+msgstr ""
 
 #: src/ui/profile.py:122 src/ui/profile.py:128
 msgid "Newelle Profiles"
-msgstr "Newelle Profile"
+msgstr ""
 
 #: src/ui/profile.py:123
 msgid "Export"
-msgstr "Exportieren"
+msgstr ""
 
 #: src/ui/profile.py:129
 msgid "Import"
-msgstr "Importieren"
+msgstr ""
 
 #: src/ui/profile.py:197
 msgid "Set profile picture"
-msgstr "Profilbild festlegen"
-
-<<<<<<< HEAD
-#: src/ui/thread_editing.py:6 src/window.py:117
-msgid "Thread editing"
-msgstr "Thread-Bearbeitung"
-
-#: src/ui/thread_editing.py:36
-msgid "No threads are running"
-msgstr "Es laufen keine Threads"
-
-#: src/ui/thread_editing.py:42
-msgid "Thread number: "
-msgstr "Thread-Nummer: "
-
-#: src/ui/widgets/profilerow.py:26
-msgid "Select profile"
-msgstr "Profil auswählen"
-
-#: src/ui/widgets/profilerow.py:53
-msgid "Delete Profile"
-msgstr "Profil löschen"
-
-#: src/ui/widgets/tipscarousel.py:41
-msgid "Newelle Tips"
-msgstr "Newelle Tipps"
-
-#: src/ui/widgets/thinking.py:27
-msgid "Thoughts"
-msgstr "Gedanken"
-
-#: src/ui/widgets/thinking.py:28 src/ui/widgets/thinking.py:135
-msgid "Expand to see details"
-msgstr "Erweitern, um Details zu sehen"
-
-#: src/ui/widgets/thinking.py:123
-msgid "Thinking..."
-msgstr "Denke nach..."
-
-#: src/ui/widgets/thinking.py:124
-msgid "The LLM is thinking... Expand to see thought process"
-msgstr "Das LLM denkt... Erweitern, um den Denkprozess zu sehen"
-
-#: src/ui/widgets/thinking.py:137
-msgid "No thought process recorded"
-msgstr "Kein Denkprozess aufgezeichnet"
-
-#: src/ui/explorer.py:192
-msgid "Folder is Empty"
-msgstr "Der Ordner ist leer"
-
-#: src/ui/explorer.py:340 src/window.py:1574
-msgid "File not found"
-msgstr "Datei nicht gefunden"
-
-#: src/ui/explorer.py:355
-msgid "Open in new tab"
-msgstr "In neuem Tab öffnen"
-
-#: src/ui/explorer.py:357
-msgid "Open in integrated editor"
-msgstr "Im integrierten Editor öffnen"
-
-#: src/ui/explorer.py:360 src/ui/explorer.py:589
-msgid "Open in file manager"
-msgstr "Im Dateimanager öffnen"
-
-#: src/ui/explorer.py:363 src/ui/explorer.py:451
-msgid "Rename"
-msgstr "Umbenennen"
-
-#: src/ui/explorer.py:366 src/ui/explorer.py:502 src/ui/settings.py:275
-#: src/ui/settings.py:346
-msgid "Delete"
-msgstr "Löschen"
-
-#: src/ui/explorer.py:369
-msgid "Copy full path"
-msgstr "Vollständigen Pfad kopieren"
-
-#: src/ui/explorer.py:420 src/ui/explorer.py:657
-#, fuzzy
-msgid "Failed to open file manager"
-msgstr "Fehler beim Öffnen des Dateimanagers"
-
-#: src/ui/explorer.py:436
-#, fuzzy
-msgid "New name:"
-msgstr "Neuer Name:"
-
-#: src/ui/explorer.py:448 src/ui/explorer.py:501 src/ui/explorer.py:689
-#: src/main.py:209
-msgid "Cancel"
-msgstr "Abbrechen"
-
-#: src/ui/explorer.py:471
-msgid "Renamed successfully"
-msgstr "Erfolgreich umbenannt"
-
-#: src/ui/explorer.py:476
-#, fuzzy
-msgid "Failed to rename: {}"
-msgstr "Fehler beim Umbenennen: {}"
-
-#: src/ui/explorer.py:497
-msgid "Delete File?"
-msgstr "Datei löschen?"
-
-#: src/ui/explorer.py:499
-msgid "Are you sure you want to delete \"{}\"?"
-msgstr "Sind Sie sicher, dass Sie „{}“ löschen möchten?"
-
-#: src/ui/explorer.py:520
-msgid "Deleted successfully"
-msgstr "Erfolgreich gelöscht"
-
-#: src/ui/explorer.py:525
-#, fuzzy
-msgid "Failed to delete: {}"
-msgstr "Fehler beim Löschen: {}"
-
-#: src/ui/explorer.py:538
-msgid "Path copied to clipboard"
-msgstr "Pfad in die Zwischenablage kopiert"
-
-#: src/ui/explorer.py:542
-#, fuzzy
-msgid "Failed to copy path"
-msgstr "Fehler beim Kopieren des Pfades"
-
-#: src/ui/explorer.py:580
-#, fuzzy
-msgid "Create new folder"
-msgstr "Neuen Ordner erstellen"
-
-#: src/ui/explorer.py:583
-msgid "Create new file"
-msgstr "Neue Datei erstellen"
-
-#: src/ui/explorer.py:586
-msgid "Open Terminal Here"
-msgstr "Terminal hier öffnen"
-
-#: src/ui/explorer.py:640
-msgid "Create New Folder"
-msgstr "Neuen Ordner erstellen"
-
-#: src/ui/explorer.py:640
-#, fuzzy
-msgid "Folder name:"
-msgstr "Ordnername:"
-
-#: src/ui/explorer.py:644
-msgid "Create New File"
-msgstr "Neue Datei erstellen"
-
-#: src/ui/explorer.py:644
-#, fuzzy
-msgid "File name:"
-msgstr "Dateiname:"
-
-#: src/ui/explorer.py:713
-msgid "Folder created successfully"
-msgstr "Ordner erfolgreich erstellt"
-
-#: src/ui/explorer.py:720
-msgid "File created successfully"
-msgstr "Datei erfolgreich erstellt"
-
-#: src/ui/explorer.py:725
-msgid "A file or folder with that name already exists"
-msgstr "Eine Datei oder ein Ordner mit diesem Namen existiert bereits"
-
-#: src/ui/explorer.py:728
-#, fuzzy
-msgid "folder"
-msgstr "Ordner"
-
-#: src/ui/explorer.py:728
-msgid "file"
-msgstr "Datei"
-
-#: src/ui/explorer.py:730
-#, fuzzy
-msgid "Failed to create {}: {}"
-msgstr "Fehler beim Erstellen von {}: {}"
-
-#: src/ui/shortcuts.py:6
-msgid "Help"
-msgstr "Hilfe"
-
-#: src/ui/shortcuts.py:12
-msgid "Shortcuts"
-msgstr "Tastenkombinationen"
-
-#: src/ui/shortcuts.py:13
-msgid "Reload chat"
-msgstr "Chat neu laden"
-
-#: src/ui/shortcuts.py:14
-msgid "Reload folder"
-msgstr "Ordner neu laden"
-
-#: src/ui/shortcuts.py:15
-msgid "New tab"
-msgstr "Neuer Tab"
-
-#: src/ui/shortcuts.py:16
-msgid "Paste Image"
-msgstr "Bild einfügen"
-
-#: src/ui/shortcuts.py:17
-msgid "Focus message box"
-msgstr "Nachrichtenfeld fokussieren"
-
-#: src/ui/shortcuts.py:18
-msgid "Start/stop recording"
-msgstr "Aufnahme starten/stoppen"
-
-#: src/ui/shortcuts.py:19
-msgid "Save"
-msgstr "Speichern"
-
-#: src/ui/shortcuts.py:20
-#, fuzzy
-msgid "Stop TTS"
-msgstr "TTS stoppen"
-
-#: src/ui/shortcuts.py:21
-msgid "Zoom in"
-msgstr "Hineinzoomen"
-
-#: src/ui/shortcuts.py:22
-msgid "Zoom out"
-msgstr "Herauszoomen"
-
-#: src/ui/mini_window.py:9 data/io.github.qwersyk.Newelle.appdata.xml.in:7
-#: data/io.github.qwersyk.Newelle.desktop.in:2
-msgid "Newelle"
-msgstr "Newelle"
-
-#: src/ui/mini_window.py:20
-msgid "Chat is opened in mini window"
-msgstr "Chat ist im Mini-Fenster geöffnet"
-
-#: src/ui/presentation.py:93
-msgid "Welcome to Newelle"
-msgstr "Willkommen bei Newelle"
-
-#: src/ui/presentation.py:94
-msgid "Your ultimate virtual assistant."
-msgstr "Ihr ultimativer virtueller Assistent."
-
-#: src/ui/presentation.py:98
-msgid "Github Page"
-msgstr "Github-Seite"
-
-#: src/ui/presentation.py:105
-msgid "Choose your favourite AI Language Model"
-msgstr "Wählen Sie Ihr bevorzugtes KI-Sprachmodell"
-
-#: src/ui/presentation.py:106
-msgid ""
-"Newelle can be used with mutiple models and providers!\n"
-"<b>Note: It is strongly suggested to read the Guide to LLM page</b>"
-msgstr ""
-"Newelle kann mit mehreren Modellen und Anbietern verwendet werden!\n"
-"<b>Hinweis: Es wird dringend empfohlen, die Seite „Leitfaden zu LLM“ zu "
-"lesen</b>"
-
-#: src/ui/presentation.py:110
-msgid "Guide to LLM"
-msgstr "Leitfaden zu LLM"
-
-#: src/ui/presentation.py:117
-msgid "Chat with your documents"
-msgstr "Chatten Sie mit Ihren Dokumenten"
-
-#: src/ui/presentation.py:118
-msgid ""
-"Newelle can retrieve relevant information from documents you send in the "
-"chat or from your own files! Information relevant to your query will be sent "
-"to the LLM."
-msgstr ""
-"Newelle kann relevante Informationen aus Dokumenten abrufen, die Sie im Chat "
-"senden, oder aus Ihren eigenen Dateien! Informationen, die für Ihre Abfrage "
-"relevant sind, werden an das LLM gesendet."
-
-#: src/ui/presentation.py:124 src/ui/settings.py:236 src/window.py:647
-msgid "Command virtualization"
-msgstr "Befehlsvirtualisierung"
-
-#: src/ui/presentation.py:125
-msgid ""
-"Newelle can be used to run commands on your system, but pay attention at "
-"what you run! <b>The LLM is not under our control, so it might generate "
-"malicious code!</b>\n"
-"By default, your commands will be <b>virtualized in the Flatpak environment</"
-"b>, but pay attention!"
-=======
+msgstr ""
+
 #: src/constants.py:27
 msgid "Nyarch Demo API"
->>>>>>> fb419819
-msgstr ""
-"Newelle kann verwendet werden, um Befehle auf Ihrem System auszuführen, aber "
-"achten Sie darauf, was Sie ausführen! <b>Das LLM liegt nicht unter unserer "
-"Kontrolle, daher könnte es bösartigen Code generieren!</b>\n"
-"Standardmäßig werden Ihre Befehle <b>in der Flatpak-Umgebung virtualisiert</"
-"b>, aber seien Sie vorsichtig!"
-
-<<<<<<< HEAD
-#: src/ui/presentation.py:131 src/ui/extension.py:17 src/constants.py:513
-#: src/window.py:118
-msgid "Extensions"
-msgstr "Erweiterungen"
-
-#: src/ui/presentation.py:132
-msgid "You can extend Newelle's functionalities using extensions!"
-msgstr "Sie können die Funktionalitäten von Newelle mit Erweiterungen erweitern!"
-
-#: src/ui/presentation.py:136
-#, fuzzy
-msgid "Download extensions"
-msgstr "Erweiterungen herunterladen"
-
-#: src/ui/presentation.py:146
-msgid "Permission Error"
-msgstr "Berechtigungsfehler"
-=======
+msgstr ""
+
 #: src/constants.py:33
 msgid "Any free Provider"
 msgstr ""
@@ -2056,81 +1015,9 @@
 #: src/constants.py:40
 msgid "Local Model"
 msgstr ""
->>>>>>> fb419819
 
 #: src/constants.py:41
 msgid ""
-<<<<<<< HEAD
-"Newelle does not have enough permissions to run commands on your system."
-msgstr "Newelle hat nicht genügend Berechtigungen, um Befehle auf Ihrem System auszuführen."
-
-#: src/ui/presentation.py:158
-msgid "Begin using the app"
-msgstr "Beginnen Sie mit der Nutzung der App"
-
-#: src/ui/presentation.py:163
-msgid "Start chatting"
-msgstr "Chatten starten"
-
-#: src/ui/extension.py:50
-#, fuzzy
-msgid "Installed Extensions"
-msgstr "Installierte Erweiterungen"
-
-#: src/ui/extension.py:85
-msgid "User guide to Extensions"
-msgstr "Benutzerhandbuch für Erweiterungen"
-
-#: src/ui/extension.py:88
-#, fuzzy
-msgid "Download new Extensions"
-msgstr "Neue Erweiterungen herunterladen"
-
-#: src/ui/extension.py:91
-msgid "Install extension from file..."
-msgstr "Erweiterung aus Datei installieren..."
-
-#: src/ui/settings.py:46 src/constants.py:523
-msgid "General"
-msgstr "Allgemein"
-
-#: src/ui/settings.py:47 src/constants.py:478
-msgid "LLM"
-msgstr "LLM"
-
-#: src/ui/settings.py:48 src/constants.py:528
-msgid "Prompts"
-msgstr "Prompts"
-
-#: src/ui/settings.py:49
-msgid "Knowledge"
-msgstr "Wissen"
-
-#: src/ui/settings.py:53
-msgid "Language Model"
-msgstr "Sprachmodell"
-
-#: src/ui/settings.py:62 src/ui/settings.py:82
-msgid "Other LLMs"
-msgstr "Andere LLMs"
-
-#: src/ui/settings.py:62 src/ui/settings.py:82
-msgid "Other available LLM providers"
-msgstr "Andere verfügbare LLM-Anbieter"
-
-#: src/ui/settings.py:72
-#, fuzzy
-msgid "Advanced LLM Settings"
-msgstr "Erweiterte LLM-Einstellungen"
-
-#: src/ui/settings.py:76
-msgid "Secondary Language Model"
-msgstr "Sekundäres Sprachmodell"
-
-#: src/ui/settings.py:76
-msgid ""
-"Model used for secondary tasks, like offer, chat name and memory generation"
-=======
 "NO GPU SUPPORT, USE OLLAMA INSTEAD. Run a LLM model locally, more privacy "
 "but slower"
 msgstr ""
@@ -2157,109 +1044,8 @@
 
 #: src/constants.py:67
 msgid "OpenAI API. Custom endpoints supported. Use this for custom providers"
->>>>>>> fb419819
-msgstr ""
-"Modell, das für sekundäre Aufgaben wie Angebote, Chatnamen und Speichergenerierung "
-"verwendet wird"
-
-<<<<<<< HEAD
-#: src/ui/settings.py:93
-msgid "Embedding Model"
-msgstr "Einbettungsmodell"
-
-#: src/ui/settings.py:93
-msgid ""
-"Embedding is used to trasform text into vectors. Used by Long Term Memory "
-"and RAG. Changing it might require you to re-index documents or reset memory."
-msgstr ""
-"Embedding wird verwendet, um Text in Vektoren umzuwandeln. Wird von Langzeitgedächtnis "
-"und RAG verwendet. Eine Änderung könnte erfordern, dass Sie Dokumente neu indizieren "
-"oder den Speicher zurücksetzen."
-
-#: src/ui/settings.py:104 src/window.py:645
-#, fuzzy
-msgid "Long Term Memory"
-msgstr "Langzeitgedächtnis"
-
-#: src/ui/settings.py:104
-msgid "Keep memory of old conversations"
-msgstr "Erinnerung an alte Gespräche beibehalten"
-
-#: src/ui/settings.py:116 src/constants.py:401
-msgid "Web Search"
-msgstr "Websuche"
-
-#: src/ui/settings.py:116
-msgid "Search information on the Web"
-msgstr "Informationen im Web suchen"
-
-#: src/ui/settings.py:132
-msgid "Text To Speech Program"
-msgstr "Text-zu-Sprache-Programm"
-
-#: src/ui/settings.py:132
-msgid "Choose which text to speech to use"
-msgstr "Wählen Sie, welche Text-zu-Sprache-Engine verwendet werden soll"
-
-#: src/ui/settings.py:141
-msgid "Speech To Text Engine"
-msgstr "Spracherkennungs-Engine"
-
-#: src/ui/settings.py:141
-msgid "Choose which speech recognition engine you want"
-msgstr "Wählen Sie die gewünschte Spracherkennungs-Engine"
-
-#: src/ui/settings.py:149
-msgid "Automatic Speech To Text"
-msgstr "Automatische Spracherkennung"
-
-#: src/ui/settings.py:149
-msgid "Automatically restart speech to text at the end of a text/TTS"
-msgstr "Spracherkennung am Ende eines Textes/TTS automatisch neu starten"
-
-#: src/ui/settings.py:153
-msgid "Prompt control"
-msgstr "Prompt-Steuerung"
-
-#: src/ui/settings.py:158
-msgid "Interface"
-msgstr "Benutzeroberfläche"
-
-#: src/ui/settings.py:161
-#, fuzzy
-msgid "Interface Size"
-msgstr "Schnittstellengröße"
-
-#: src/ui/settings.py:161
-msgid "Adjust the size of the interface"
-msgstr "Passen Sie die Größe der Benutzeroberfläche an"
-
-#: src/ui/settings.py:173
-msgid "Editor color scheme"
-msgstr "Farbschema des Editors"
-
-#: src/ui/settings.py:173
-msgid "Change the color scheme of the editor and codeblocks"
-msgstr "Ändern Sie das Farbschema des Editors und der Codeblöcke"
-
-#: src/ui/settings.py:180
-msgid "Hidden files"
-msgstr "Versteckte Dateien"
-
-#: src/ui/settings.py:180
-msgid "Show hidden files"
-msgstr "Versteckte Dateien anzeigen"
-
-#: src/ui/settings.py:186
-msgid "Send with ENTER"
-msgstr "Mit ENTER senden"
-
-#: src/ui/settings.py:186
-msgid ""
-"If enabled, messages will be sent with ENTER, to go to a new line use "
-"CTRL+ENTER. If disabled, messages will be sent with SHIFT+ENTER, and newline "
-"with enter"
-=======
+msgstr ""
+
 #: src/constants.py:72
 msgid "Anthropic Claude"
 msgstr ""
@@ -2321,77 +1107,16 @@
 
 #: src/constants.py:126
 msgid "Google Speech Recognition"
->>>>>>> fb419819
-msgstr ""
-"Wenn aktiviert, werden Nachrichten mit ENTER gesendet; um eine neue Zeile zu "
-"beginnen, verwenden Sie STRG+ENTER. Wenn deaktiviert, werden Nachrichten mit "
-"UMSCHALT+ENTER gesendet und eine neue Zeile mit ENTER."
-
-<<<<<<< HEAD
-#: src/ui/settings.py:192
-msgid "Remove thinking from history"
-msgstr "Denken aus dem Verlauf entfernen"
-
-#: src/ui/settings.py:192
-msgid ""
-"Do not send old thinking blocks for reasoning models in order to reduce "
-"token usage"
-=======
+msgstr ""
+
 #: src/constants.py:127 src/constants.py:133
 msgid "Google Speech Recognition online"
 msgstr ""
 
 #: src/constants.py:132
 msgid "Groq Speech Recognition"
->>>>>>> fb419819
-msgstr ""
-"Alte Denkblöcke für Reasoning-Modelle nicht senden, um den Token-Verbrauch zu "
-"reduzieren"
-
-<<<<<<< HEAD
-#: src/ui/settings.py:198
-msgid "Display LaTeX"
-msgstr "LaTeX anzeigen"
-
-#: src/ui/settings.py:198
-msgid "Display LaTeX formulas in chat"
-msgstr "LaTeX-Formeln im Chat anzeigen"
-
-#: src/ui/settings.py:204
-msgid "Reverse Chat Order"
-msgstr "Chat-Reihenfolge umkehren"
-
-#: src/ui/settings.py:204
-msgid "Show most recent chats on top in chat list (change chat to apply)"
-msgstr "Die neuesten Chats oben in der Chatliste anzeigen (Chat ändern, um anzuwenden)"
-
-#: src/ui/settings.py:210
-msgid "Automatically Generate Chat Names"
-msgstr "Chat-Namen automatisch generieren"
-
-#: src/ui/settings.py:210
-msgid "Generate chat names automatically after the first two messages"
-msgstr "Chat-Namen nach den ersten beiden Nachrichten automatisch generieren"
-
-#: src/ui/settings.py:216
-msgid "Number of offers"
-msgstr "Anzahl der Angebote"
-
-#: src/ui/settings.py:216
-msgid "Number of message suggestions to send to chat "
-msgstr "Anzahl der Nachrichtenvorschläge, die an den Chat gesendet werden sollen "
-
-#: src/ui/settings.py:223
-msgid "Username"
-msgstr "Benutzername"
-
-#: src/ui/settings.py:223
-#, python-brace-format
-msgid ""
-"Change the label that appears before your message\n"
-"This information is not sent to the LLM by default\n"
-"You can add it to a prompt using the {USER} variable"
-=======
+msgstr ""
+
 #: src/constants.py:138
 msgid "Wit AI"
 msgstr ""
@@ -2432,113 +1157,8 @@
 
 #: src/constants.py:170
 msgid "Use Microsoft Edge online TTS without any API Key"
->>>>>>> fb419819
-msgstr ""
-"Ändern Sie die Bezeichnung, die vor Ihrer Nachricht erscheint.\n"
-"Diese Information wird standardmäßig nicht an das LLM gesendet.\n"
-"Sie können sie mit der Variable {USER} zu einem Prompt hinzufügen."
-
-<<<<<<< HEAD
-#: src/ui/settings.py:233
-msgid "Neural Network Control"
-msgstr "Steuerung des neuronalen Netzwerks"
-
-#: src/ui/settings.py:236
-msgid "Run commands in a virtual machine"
-msgstr "Befehle in einer virtuellen Maschine ausführen"
-
-#: src/ui/settings.py:249
-msgid "External Terminal"
-msgstr "Externes Terminal"
-
-#: src/ui/settings.py:249
-msgid "Choose the external terminal where to run the console commands"
-msgstr "Wählen Sie das externe Terminal, in dem die Konsolenbefehle ausgeführt werden sollen"
-
-#: src/ui/settings.py:258
-msgid "Program memory"
-msgstr "Programmspeicher"
-
-#: src/ui/settings.py:258
-msgid "How long the program remembers the chat "
-msgstr "Wie lange das Programm sich an den Chat erinnert "
-
-#: src/ui/settings.py:265
-msgid "Developer"
-msgstr "Entwickler"
-
-#: src/ui/settings.py:268 src/ui/stdout_monitor.py:31
-#: src/ui/stdout_monitor.py:41
-msgid "Program Output Monitor"
-msgstr "Programmausgabe-Monitor"
-
-#: src/ui/settings.py:268
-msgid ""
-"Monitor the program output in real-time, useful for debugging and seeing "
-"downloads progress"
-msgstr ""
-"Überwachen Sie die Programmausgabe in Echtzeit, nützlich zum Debuggen und "
-"zum Anzeigen des Download-Fortschritts"
-
-#: src/ui/settings.py:269
-msgid "Open"
-msgstr "Öffnen"
-
-#: src/ui/settings.py:274
-msgid "Delete pip path"
-msgstr "Pip-Pfad löschen"
-
-#: src/ui/settings.py:274
-msgid "Remove the extra dependencies installed"
-msgstr "Die zusätzlich installierten Abhängigkeiten entfernen"
-
-#: src/ui/settings.py:294
-msgid "Auto-run commands"
-msgstr "Befehle automatisch ausführen"
-
-#: src/ui/settings.py:294
-msgid "Commands that the bot will write will automatically run"
-msgstr "Befehle, die der Bot schreibt, werden automatisch ausgeführt"
-
-#: src/ui/settings.py:297
-#, fuzzy
-msgid "Max number of commands"
-msgstr "Max. Anzahl der Befehle"
-
-#: src/ui/settings.py:297
-#, fuzzy
-msgid ""
-"Maximum number of commands that the bot will write after a single user "
-"request"
-msgstr ""
-"Maximale Anzahl von Befehlen, die der Bot nach einer einzigen "
-"Benutzeranfrage schreibt"
-
-#: src/ui/settings.py:328
-msgid "Browser"
-msgstr "Browser"
-
-#: src/ui/settings.py:328
-msgid "Settings for the browser"
-msgstr "Einstellungen für den Browser"
-
-#: src/ui/settings.py:333
-msgid "Use external browser"
-msgstr "Externen Browser verwenden"
-
-#: src/ui/settings.py:333
-msgid "Use an external browser to open links instead of integrated one"
-msgstr "Einen externen Browser verwenden, um Links anstelle des integrierten zu öffnen"
-
-#: src/ui/settings.py:340
-msgid "Persist browser session"
-msgstr "Browsersitzung beibehalten"
-
-#: src/ui/settings.py:340
-msgid ""
-"Persist browser session between restarts. Turning this off requires "
-"restarting the program"
-=======
+msgstr ""
+
 #: src/constants.py:175
 msgid "Google TTS"
 msgstr ""
@@ -2596,55 +1216,8 @@
 
 #: src/constants.py:219
 msgid "(Selfhostable) VITS simple API. AI based TTS, very good for Japanese"
->>>>>>> fb419819
-msgstr ""
-"Browsersitzung zwischen Neustarts beibehalten. Das Deaktivieren erfordert "
-"einen Neustart des Programms"
-
-<<<<<<< HEAD
-#: src/ui/settings.py:345
-msgid "Delete browser data"
-msgstr "Browserdaten löschen"
-
-#: src/ui/settings.py:345
-msgid "Delete browser session and data"
-msgstr "Browsersitzung und -daten löschen"
-
-#: src/ui/settings.py:352
-msgid "Initial browser page"
-msgstr "Startseite des Browsers"
-
-#: src/ui/settings.py:352
-msgid "The page where the browser will start"
-msgstr "Die Seite, auf der der Browser startet"
-
-#: src/ui/settings.py:359
-#, fuzzy
-msgid "Search string"
-msgstr "Suchzeichenfolge"
-
-#: src/ui/settings.py:359
-#, python-format
-msgid "The search string used in the browser, %s is replaced with the query"
-msgstr "Die im Browser verwendete Suchzeichenfolge, %s wird durch die Abfrage ersetzt"
-
-#: src/ui/settings.py:380
-msgid "Document Sources (RAG)"
-msgstr "Dokumentenquellen (RAG)"
-
-#: src/ui/settings.py:380
-msgid "Include content from your documents in the responses"
-msgstr "Inhalte aus Ihren Dokumenten in die Antworten aufnehmen"
-
-#: src/ui/settings.py:381
-msgid "Document Analyzer"
-msgstr "Dokumentenanalysator"
-
-#: src/ui/settings.py:381
-msgid ""
-"The document analyzer uses multiple techniques to extract relevant "
-"information about your documents"
-=======
+msgstr ""
+
 #: src/constants.py:225
 msgid "Espeak TTS"
 msgstr ""
@@ -2687,91 +1260,37 @@
 
 #: src/constants.py:268
 msgid "Generate a summary of the user's conversation"
->>>>>>> fb419819
-msgstr ""
-"Der Dokumentenanalysator verwendet mehrere Techniken, um relevante "
-"Informationen aus Ihren Dokumenten zu extrahieren"
-
-<<<<<<< HEAD
-#: src/ui/settings.py:392
-msgid "Read documents if unsupported"
-msgstr "Dokumente lesen, wenn nicht unterstützt"
-
-#: src/ui/settings.py:392
-=======
+msgstr ""
+
 #: src/constants.py:273
 msgid "Memoripy"
 msgstr ""
 
 #: src/constants.py:274
->>>>>>> fb419819
 msgid ""
 "Extract messages from previous conversations using contextual memory "
 "retrivial, memory decay, concept extraction and other advanced techniques. "
 "Does 1 llm call per message."
 msgstr ""
-"Wenn das LLM das Lesen von Dokumenten nicht unterstützt, werden relevante "
-"Informationen zu im Chat gesendeten Dokumenten dem LLM über Ihren "
-"Dokumentenanalysator zur Verfügung gestellt."
-
-<<<<<<< HEAD
-#: src/ui/settings.py:396
-msgid "Maximum tokens for RAG"
-msgstr "Maximale Token für RAG"
-
-#: src/ui/settings.py:396
-msgid ""
-"The maximum amount of tokens to be used for RAG. If the documents do not "
-"exceed this token count,\n"
-"dump all of them in the context"
-=======
+
 #: src/constants.py:279
 msgid "User Summary + Memoripy"
 msgstr ""
 
 #: src/constants.py:280
 msgid "Use both technologies for long term memory"
->>>>>>> fb419819
-msgstr ""
-"Die maximale Anzahl von Token, die für RAG verwendet werden sollen. Wenn die "
-"Dokumente diese Token-Anzahl nicht überschreiten,\n"
-"werden alle in den Kontext geladen."
-
-<<<<<<< HEAD
-#: src/ui/settings.py:413
-msgid "Document Folder"
-msgstr "Dokumentenordner"
-
-#: src/ui/settings.py:413
-=======
+msgstr ""
+
 #: src/constants.py:288
 msgid "Document reader"
 msgstr ""
 
 #: src/constants.py:289
->>>>>>> fb419819
 msgid ""
 "Classic RAG approach - chunk documents and embed them, then compare them to "
 "the query and return the most relevant documents"
 msgstr ""
-"Legen Sie die Dokumente, die Sie abfragen möchten, in Ihren Dokumentenordner. "
-"Der Dokumentenanalysator findet relevante Informationen darin, wenn diese "
-"Option aktiviert ist."
-
-<<<<<<< HEAD
-#: src/ui/settings.py:416
-msgid "Put all the documents you want to index in this folder"
-msgstr "Legen Sie alle Dokumente, die Sie indizieren möchten, in diesen Ordner"
-
-#: src/ui/settings.py:452
-msgid "Silence threshold"
-msgstr "Stilles Schwelle"
-
-#: src/ui/settings.py:452
-msgid ""
-"Silence threshold in seconds, percentage of the volume to be considered "
-"silence"
-=======
+
 #: src/constants.py:296
 msgid "Live2D"
 msgstr ""
@@ -2782,29 +1301,8 @@
 
 #: src/constants.py:302
 msgid "LivePNG"
->>>>>>> fb419819
-msgstr ""
-"Stilles Schwelle in Sekunden, Prozentsatz der Lautstärke, der als Stille "
-"betrachtet wird"
-
-<<<<<<< HEAD
-#: src/ui/settings.py:465
-msgid "Silence time"
-msgstr "Stille Zeit"
-
-#: src/ui/settings.py:465
-msgid "Silence time in seconds before recording stops automatically"
-msgstr "Stillezeit in Sekunden, bevor die Aufnahme automatisch stoppt"
-
-#: src/ui/settings.py:1044
-msgid "Not enough permissions"
-msgstr "Nicht genügend Berechtigungen"
-
-#: src/ui/settings.py:1048
-msgid ""
-"Newelle does not have enough permissions to run commands on your system, "
-"please run the following command"
-=======
+msgstr ""
+
 #: src/constants.py:303
 msgid "LivePNG model"
 msgstr ""
@@ -2819,25 +1317,8 @@
 
 #: src/constants.py:317
 msgid "Libre Translate"
->>>>>>> fb419819
-msgstr ""
-"Newelle hat nicht genügend Berechtigungen, um Befehle auf Ihrem System "
-"auszuführen. Bitte führen Sie den folgenden Befehl aus"
-
-<<<<<<< HEAD
-#: src/ui/settings.py:1049 src/ui/settings.py:1062
-msgid "Understood"
-msgstr "Verstanden"
-
-#: src/ui/settings.py:1061
-msgid "Pip path deleted"
-msgstr "Pip-Pfad gelöscht"
-
-#: src/ui/settings.py:1061
-msgid ""
-"The pip path has been deleted, you can now reinstall the dependencies. This "
-"operation requires a restart of the application."
-=======
+msgstr ""
+
 #: src/constants.py:318 src/constants.py:324
 msgid "Open source self hostable translator"
 msgstr ""
@@ -3047,202 +1528,8 @@
 
 #: src/constants.py:654
 msgid "Interface settings, hidden files, reverse order, zoom..."
->>>>>>> fb419819
-msgstr ""
-"Der Pip-Pfad wurde gelöscht, Sie können die Abhängigkeiten nun neu installieren. "
-"Dieser Vorgang erfordert einen Neustart der Anwendung."
-
-<<<<<<< HEAD
-#: src/ui/stdout_monitor.py:48
-msgid "Clear output"
-msgstr "Ausgabe löschen"
-
-#: src/ui/stdout_monitor.py:61
-msgid "Start/Stop monitoring"
-msgstr "Überwachung starten/stoppen"
-
-#: src/ui/stdout_monitor.py:109 src/ui/stdout_monitor.py:182
-#: src/ui/stdout_monitor.py:191 src/window.py:3683
-msgid "Monitoring: Active"
-msgstr "Überwachung: Aktiv"
-
-#: src/ui/stdout_monitor.py:109 src/ui/stdout_monitor.py:208
-msgid "Monitoring: Stopped"
-msgstr "Überwachung: Gestoppt"
-
-#: src/ui/stdout_monitor.py:116 src/ui/stdout_monitor.py:252
-msgid "Lines: {}"
-msgstr "Zeilen: {}"
-
-#: src/ui/stdout_monitor.py:267
-msgid "Lines: 0"
-msgstr "Zeilen: 0"
-
-#: src/constants.py:20
-msgid "Newelle Demo API"
-msgstr "Newelle Demo API"
-
-#: src/constants.py:26
-msgid "GPT4Free"
-msgstr "GPT4Free"
-
-#: src/constants.py:34
-msgid "Local Model"
-msgstr "Lokales Modell"
-
-#: src/constants.py:35
-msgid ""
-"NO GPU SUPPORT, USE OLLAMA INSTEAD. Run a LLM model locally, more privacy "
-"but slower"
-msgstr ""
-"KEINE GPU-UNTERSTÜTZUNG, STATTDESSEN OLLAMA VERWENDEN. Ein LLM-Modell lokal "
-"ausführen, mehr Datenschutz, aber langsamer"
-
-#: src/constants.py:40
-msgid "Ollama Instance"
-msgstr "Ollama-Instanz"
-
-#: src/constants.py:41
-msgid "Easily run multiple LLM models on your own hardware"
-msgstr "Einfaches Ausführen mehrerer LLM-Modelle auf Ihrer eigenen Hardware"
-
-#: src/constants.py:47
-msgid "Groq"
-msgstr "Groq"
-
-#: src/constants.py:54 src/constants.py:230
-msgid "Google Gemini API"
-msgstr "Google Gemini API"
-
-#: src/constants.py:60 src/constants.py:224 src/constants.py:225
-msgid "OpenAI API"
-msgstr "OpenAI API"
-
-#: src/constants.py:61
-msgid "OpenAI API. Custom endpoints supported. Use this for custom providers"
-msgstr "OpenAI API. Benutzerdefinierte Endpunkte werden unterstützt. Verwenden Sie dies für benutzerdefinierte Anbieter"
-
-#: src/constants.py:66
-msgid "Anthropic Claude"
-msgstr "Anthropic Claude"
-
-#: src/constants.py:67
-msgid ""
-"Official APIs for Anthropic Claude's models, with image and file support, "
-"requires an API key"
-msgstr ""
-"Offizielle APIs für Anthropic Claudes Modelle, mit Bild- und Dateisupport, "
-"erfordert einen API-Schlüssel"
-
-#: src/constants.py:73
-msgid "Mistral"
-msgstr "Mistral"
-
-#: src/constants.py:74
-msgid "Mistral API"
-msgstr "Mistral API"
-
-#: src/constants.py:80
-msgid "OpenRouter"
-msgstr "OpenRouter"
-
-#: src/constants.py:81
-msgid "Openrouter.ai API, supports lots of models"
-msgstr "Openrouter.ai API, unterstützt viele Modelle"
-
-#: src/constants.py:87
-msgid "Deepseek"
-msgstr "Deepseek"
-
-#: src/constants.py:88
-msgid "Deepseek API, strongest open source models"
-msgstr "Deepseek API, stärkste Open-Source-Modelle"
-
-#: src/constants.py:94 src/constants.py:203
-#, fuzzy
-msgid "Custom Command"
-msgstr "Benutzerdefinierter Befehl"
-
-#: src/constants.py:95
-msgid "Use the output of a custom command"
-msgstr "Die Ausgabe eines benutzerdefinierten Befehls verwenden"
-
-#: src/constants.py:104
-msgid "Whisper C++"
-msgstr "Whisper C++"
-
-#: src/constants.py:105
-msgid "Works offline. Optimized Whisper impelementation written in C++"
-msgstr "Funktioniert offline. Optimierte Whisper-Implementierung in C++ geschrieben"
-
-#: src/constants.py:111
-msgid "CMU Sphinx"
-msgstr "CMU Sphinx"
-
-#: src/constants.py:112
-msgid "Works offline. Only English supported"
-msgstr "Funktioniert offline. Nur Englisch wird unterstützt"
-
-#: src/constants.py:118
-msgid "Google Speech Recognition"
-msgstr "Google Spracherkennung"
-
-#: src/constants.py:119 src/constants.py:125
-msgid "Google Speech Recognition online"
-msgstr "Google Spracherkennung online"
-
-#: src/constants.py:124
-msgid "Groq Speech Recognition"
-msgstr "Groq Spracherkennung"
-
-#: src/constants.py:130
-msgid "Wit AI"
-msgstr "Wit AI"
-
-#: src/constants.py:131
-msgid "wit.ai speech recognition free API (language chosen on the website)"
-msgstr "wit.ai Spracherkennung kostenlose API (Sprache auf der Website gewählt)"
-
-#: src/constants.py:137
-msgid "Vosk API"
-msgstr "Vosk API"
-
-#: src/constants.py:138
-msgid "Works Offline"
-msgstr "Funktioniert offline"
-
-#: src/constants.py:144
-msgid "Whisper API"
-msgstr "Whisper API"
-
-#: src/constants.py:145
-msgid "Uses OpenAI Whisper API"
-msgstr "Verwendet OpenAI Whisper API"
-
-#: src/constants.py:151
-#, fuzzy
-msgid "Custom command"
-msgstr "Benutzerdefinierter Befehl"
-
-#: src/constants.py:152
-#, fuzzy
-msgid "Runs a custom command"
-msgstr "Führt einen benutzerdefinierten Befehl aus"
-
-#: src/constants.py:161
-msgid "Google TTS"
-msgstr "Google TTS"
-
-#: src/constants.py:162
-msgid "Google's text to speech"
-msgstr "Googles Text-to-Speech"
-
-#: src/constants.py:167
-msgid "Kokoro TTS"
-msgstr "Kokoro TTS"
-
-#: src/constants.py:168
-=======
+msgstr ""
+
 #: src/constants.py:659
 msgid ""
 "General settings, virtualization, offers, memory length, automatically "
@@ -3398,62 +1685,11 @@
 msgstr ""
 
 #: src/handlers/llm/openrouter_handler.py:15
->>>>>>> fb419819
 msgid ""
 "Add order of providers to use, names separated by a comma.\n"
 "Empty to not specify"
 msgstr ""
-"Leichte und schnelle Open-Source-TTS-Engine. ~3 GB Abhängigkeiten, 400 MB "
-"Modell"
-
-<<<<<<< HEAD
-#: src/constants.py:173
-msgid "ElevenLabs TTS"
-msgstr "ElevenLabs TTS"
-
-#: src/constants.py:174
-msgid "Natural sounding TTS"
-msgstr "Natürlich klingende TTS"
-
-#: src/constants.py:179 src/constants.py:180
-msgid "OpenAI TTS"
-msgstr "OpenAI TTS"
-
-#: src/constants.py:185
-#, fuzzy
-msgid "Groq TTS"
-msgstr "Groq TTS"
-
-#: src/constants.py:186
-msgid "Groq TTS API"
-msgstr "Groq TTS API"
-
-#: src/constants.py:191 src/constants.py:192
-msgid "Custom OpenAI TTS"
-msgstr "Benutzerdefiniertes OpenAI TTS"
-
-#: src/constants.py:197
-msgid "Espeak TTS"
-msgstr "Espeak TTS"
-
-#: src/constants.py:198
-msgid "Offline TTS"
-msgstr "Offline TTS"
-
-#: src/constants.py:204
-#, python-brace-format
-msgid "Use a custom command as TTS, {0} will be replaced with the text"
-msgstr "Verwenden Sie einen benutzerdefinierten Befehl als TTS, {0} wird durch den Text ersetzt"
-
-#: src/constants.py:212
-msgid "WordLlama"
-msgstr "WordLlama"
-
-#: src/constants.py:213
-msgid ""
-"Light local embedding model based on llama. Works offline, very low "
-"resources usage"
-=======
+
 #: src/handlers/llm/openrouter_handler.py:16
 msgid "Allow Fallbacks"
 msgstr ""
@@ -3526,20 +1762,8 @@
 
 #: src/handlers/llm/openai_handler.py:87
 msgid "Name of the LLM Model to use"
->>>>>>> fb419819
-msgstr ""
-"Leichtes lokales Einbettungsmodell basierend auf Llama. Funktioniert offline, "
-"sehr geringer Ressourcenverbrauch"
-
-<<<<<<< HEAD
-#: src/constants.py:218
-msgid "Ollama Embedding"
-msgstr "Ollama-Einbettung"
-
-#: src/constants.py:219
-msgid ""
-"Use Ollama models for Embedding. Works offline, very low resources usage"
-=======
+msgstr ""
+
 #: src/handlers/llm/openai_handler.py:94
 #: src/handlers/embeddings/openai_handler.py:51
 msgid " Model"
@@ -3547,30 +1771,8 @@
 
 #: src/handlers/llm/openai_handler.py:106
 msgid "max Tokens"
->>>>>>> fb419819
-msgstr ""
-"Ollama-Modelle für das Embedding verwenden. Funktioniert offline, sehr "
-"geringer Ressourcenverbrauch"
-
-<<<<<<< HEAD
-#: src/constants.py:231
-msgid "Use Google Gemini API to get embeddings"
-msgstr "Google Gemini API verwenden, um Einbettungen zu erhalten"
-
-#: src/constants.py:239
-msgid "User Summary"
-msgstr "Benutzerzusammenfassung"
-
-#: src/constants.py:240
-msgid "Generate a summary of the user's conversation"
-msgstr "Eine Zusammenfassung der Benutzerkonversation generieren"
-
-#: src/constants.py:245
-msgid "Memoripy"
-msgstr "Memoripy"
-
-#: src/constants.py:246
-=======
+msgstr ""
+
 #: src/handlers/llm/openai_handler.py:106
 msgid "Max tokens of the generated text"
 msgstr ""
@@ -3588,30 +1790,11 @@
 msgstr ""
 
 #: src/handlers/llm/openai_handler.py:108
->>>>>>> fb419819
 msgid ""
 "What sampling temperature to use. Higher values will make the output more "
 "random"
 msgstr ""
-"Nachrichten aus früheren Gesprächen extrahieren mithilfe von kontextueller "
-"Speicherwiederherstellung, Speicherabbau, Konzeptextraktion und anderen "
-"fortgeschrittenen Techniken. Führt 1 LLM-Aufruf pro Nachricht aus."
-
-<<<<<<< HEAD
-#: src/constants.py:251
-msgid "User Summary + Memoripy"
-msgstr "Benutzerzusammenfassung + Memoripy"
-
-#: src/constants.py:252
-msgid "Use both technologies for long term memory"
-msgstr "Beide Technologien für Langzeitgedächtnis verwenden"
-
-#: src/constants.py:260
-msgid "Document reader"
-msgstr "Dokumentenleser"
-
-#: src/constants.py:261
-=======
+
 #: src/handlers/llm/openai_handler.py:109
 msgid "Frequency Penalty"
 msgstr ""
@@ -3627,175 +1810,11 @@
 msgstr ""
 
 #: src/handlers/llm/openai_handler.py:110
->>>>>>> fb419819
 msgid ""
 "Number between -2.0 and 2.0. Positive values decrease the model's likelihood "
 "to talk about new topics"
 msgstr ""
-"Klassischer RAG-Ansatz – Dokumente chunken und einbetten, dann mit der Abfrage "
-"vergleichen und die relevantesten Dokumente zurückgeben"
-
-<<<<<<< HEAD
-#: src/constants.py:269
-msgid "SearXNG"
-msgstr "SearXNG"
-
-#: src/constants.py:270
-msgid "SearXNG - Private and selfhostable search engine"
-msgstr "SearXNG - Private und selbst hostbare Suchmaschine"
-
-#: src/constants.py:275
-msgid "DuckDuckGo"
-msgstr "DuckDuckGo"
-
-#: src/constants.py:276
-msgid "DuckDuckGo search"
-msgstr "DuckDuckGo Suche"
-
-#: src/constants.py:281
-msgid "Tavily"
-msgstr "Tavily"
-
-#: src/constants.py:282
-msgid "Tavily search"
-msgstr "Tavily Suche"
-
-#: src/constants.py:375
-msgid "Helpful assistant"
-msgstr "Hilfreicher Assistent"
-
-#: src/constants.py:376
-msgid "General purpose prompt to enhance the LLM answers and give more context"
-msgstr "Allzweck-Prompt zur Verbesserung der LLM-Antworten und zur Bereitstellung von mehr Kontext"
-
-#: src/constants.py:384
-msgid "Console access"
-msgstr "Konsolenzugriff"
-
-#: src/constants.py:385
-msgid "Can the program run terminal commands on the computer"
-msgstr "Kann das Programm Terminalbefehle auf dem Computer ausführen"
-
-#: src/constants.py:392
-msgid "Current directory"
-msgstr "Aktuelles Verzeichnis"
-
-#: src/constants.py:393
-msgid "What is the current directory"
-msgstr "Was ist das aktuelle Verzeichnis"
-
-#: src/constants.py:402
-msgid "Allow the LLM to search on the internet"
-msgstr "Dem LLM erlauben, im Internet zu suchen"
-
-#: src/constants.py:410
-msgid "Basic functionality"
-msgstr "Grundlegende Funktionalität"
-
-#: src/constants.py:411
-msgid "Showing tables and code (*can work without it)"
-msgstr "Tabellen und Code anzeigen (*kann auch ohne funktionieren)"
-
-#: src/constants.py:419
-msgid "Graphs access"
-msgstr "Diagrammzugriff"
-
-#: src/constants.py:420
-msgid "Can the program display graphs"
-msgstr "Kann das Programm Diagramme anzeigen"
-
-#: src/constants.py:428
-msgid "Show image"
-msgstr "Bild anzeigen"
-
-#: src/constants.py:429
-msgid "Show image in chat"
-msgstr "Bild im Chat anzeigen"
-
-#: src/constants.py:437
-#, fuzzy
-msgid "Custom Prompt"
-msgstr "Benutzerdefinierter Prompt"
-
-#: src/constants.py:438
-msgid "Add your own custom prompt"
-msgstr "Fügen Sie Ihren eigenen benutzerdefinierten Prompt hinzu"
-
-#: src/constants.py:480
-#, fuzzy
-msgid "LLM and Secondary LLM settings"
-msgstr "LLM- und sekundäre LLM-Einstellungen"
-
-#: src/constants.py:483 src/window.py:646
-msgid "TTS"
-msgstr "TTS"
-
-#: src/constants.py:485
-msgid "Text to Speech settings"
-msgstr "Text-zu-Sprache-Einstellungen"
-
-#: src/constants.py:488
-msgid "STT"
-msgstr "STT"
-
-#: src/constants.py:490
-msgid "Speech to Text settings"
-msgstr "Spracherkennungs-Einstellungen"
-
-#: src/constants.py:493
-msgid "Embedding"
-msgstr "Einbettung"
-
-#: src/constants.py:495
-#, fuzzy
-msgid "Embedding settings"
-msgstr "Einbettungseinstellungen"
-
-#: src/constants.py:498
-msgid "Memory"
-msgstr "Speicher"
-
-#: src/constants.py:500
-#, fuzzy
-msgid "Memory settings"
-msgstr "Speichereinstellungen"
-
-#: src/constants.py:503
-msgid "Websearch"
-msgstr "Websuche"
-
-#: src/constants.py:505
-#, fuzzy
-msgid "Websearch settings"
-msgstr "Websuche-Einstellungen"
-
-#: src/constants.py:508
-msgid "RAG"
-msgstr "RAG"
-
-#: src/constants.py:510
-msgid "Document analyzer settings"
-msgstr "Dokumentenanalysator-Einstellungen"
-
-#: src/constants.py:515
-#, fuzzy
-msgid "Extensions settings"
-msgstr "Erweiterungseinstellungen"
-
-#: src/constants.py:518
-#, fuzzy
-msgid "Inteface"
-msgstr "Oberfläche"
-
-#: src/constants.py:520
-msgid "Interface settings, hidden files, reverse order, zoom..."
-msgstr "Oberflächeneinstellungen, versteckte Dateien, umgekehrte Reihenfolge, Zoom..."
-
-#: src/constants.py:525
-msgid ""
-"General settings, virtualization, offers, memory length, automatically "
-"generate chat name, current folder..."
-=======
+
 #: src/handlers/llm/openai_handler.py:115
 #: src/handlers/llm/gemini_handler.py:131
 #: src/handlers/llm/newelle_handler.py:18
@@ -3927,124 +1946,8 @@
 
 #: src/handlers/llm/gemini_handler.py:116
 msgid "Image Output"
->>>>>>> fb419819
-msgstr ""
-"Allgemeine Einstellungen, Virtualisierung, Angebote, Speicherlänge, "
-"automatische Chatnamen-Generierung, aktueller Ordner..."
-
-<<<<<<< HEAD
-#: src/constants.py:530
-msgid "Prompts settings, custom extra prompt, custom prompts..."
-msgstr "Prompt-Einstellungen, benutzerdefinierte zusätzliche Prompts, benutzerdefinierte Prompts..."
-
-#: src/controller.py:135 src/window.py:1846
-msgid "Chat "
-msgstr "Chat "
-
-#: src/main.py:205
-msgid "Terminal threads are still running in the background"
-msgstr "Terminal-Threads laufen noch im Hintergrund"
-
-#: src/main.py:206
-msgid "When you close the window, they will be automatically terminated"
-msgstr "Wenn Sie das Fenster schließen, werden sie automatisch beendet"
-
-#: src/main.py:210
-msgid "Close"
-msgstr "Schließen"
-
-#: src/main.py:244
-msgid "Chat is rebooted"
-msgstr "Chat wird neu gestartet"
-
-#: src/main.py:249
-msgid "Folder is rebooted"
-msgstr "Ordner wird neu gestartet"
-
-#: src/main.py:254
-msgid "Chat is created"
-msgstr "Chat wurde erstellt"
-
-#: src/window.py:120
-#, fuzzy
-msgid "Keyboard shorcuts"
-msgstr "Tastaturkürzel"
-
-#: src/window.py:121
-msgid "About"
-msgstr "Über"
-
-#: src/window.py:128 src/window.py:197
-msgid "Chat"
-msgstr "Chat"
-
-#: src/window.py:170
-msgid "History"
-msgstr "Verlauf"
-
-#: src/window.py:191
-msgid "Create a chat"
-msgstr "Einen Chat erstellen"
-
-#: src/window.py:196
-#, fuzzy
-msgid "Chats"
-msgstr "Chats"
-
-#: src/window.py:267
-msgid " Stop"
-msgstr " Stopp"
-
-#: src/window.py:282
-msgid " Clear"
-msgstr " Leeren"
-
-#: src/window.py:297
-msgid " Continue"
-msgstr " Fortsetzen"
-
-#: src/window.py:310
-msgid " Regenerate"
-msgstr " Neu generieren"
-
-#: src/window.py:376
-msgid "Send a message..."
-msgstr "Nachricht senden..."
-
-#: src/window.py:467
-msgid "Explorer Tab"
-msgstr "Explorer-Tab"
-
-#: src/window.py:468
-msgid "Terminal Tab"
-msgstr "Terminal-Tab"
-
-#: src/window.py:469
-msgid "Browser Tab"
-msgstr "Browser-Tab"
-
-#: src/window.py:587
-msgid "Ask about a website"
-msgstr "Fragen zu einer Website stellen"
-
-#: src/window.py:587
-msgid "Write #https://website.com in chat to ask information about a website"
-msgstr "Schreiben Sie #https://website.com im Chat, um Informationen über eine Website abzufragen"
-
-#: src/window.py:588
-msgid "Check out our Extensions!"
-msgstr "Schauen Sie sich unsere Erweiterungen an!"
-
-#: src/window.py:588
-msgid "We have a lot of extensions for different things. Check it out!"
-msgstr "Wir haben viele Erweiterungen für verschiedene Dinge. Schauen Sie sie sich an!"
-
-#: src/window.py:589
-msgid "Chat with documents!"
-msgstr "Chatten Sie mit Dokumenten!"
-
-#: src/window.py:589
-=======
+msgstr ""
+
 #: src/handlers/llm/gemini_handler.py:116
 msgid "Enable image output, only supported by gemini-2.0-flash-exp"
 msgstr ""
@@ -4145,230 +2048,24 @@
 
 #: src/handlers/llm/custom_handler.py:21
 #, python-brace-format
->>>>>>> fb419819
 msgid ""
 "Command to execute to get bot response, {0} will be replaced with a JSON "
 "file containing the chat, {1} with the system prompt"
 msgstr ""
-"Fügen Sie Ihre Dokumente in Ihren Dokumentenordner hinzu und chatten Sie mit "
-"den darin enthaltenen Informationen!"
-
-<<<<<<< HEAD
-#: src/window.py:590
-msgid "Surf the web!"
-msgstr "Im Web surfen!"
-
-#: src/window.py:590
-=======
+
 #: src/handlers/llm/custom_handler.py:22
 msgid "Command to execute to get bot's suggestions"
 msgstr ""
 
 #: src/handlers/llm/custom_handler.py:22
 #, python-brace-format
->>>>>>> fb419819
 msgid ""
 "Command to execute to get chat suggestions, {0} will be replaced with a JSON "
 "file containing the chat, {1} with the extra prompts, {2} with the numer of "
 "suggestions to generate. Must return a JSON array containing the suggestions "
 "as strings"
 msgstr ""
-"Websuche aktivieren, damit das LLM im Web surfen und aktuelle Antworten "
-"geben kann"
-
-<<<<<<< HEAD
-#: src/window.py:591
-msgid "Mini Window"
-msgstr "Mini-Fenster"
-
-#: src/window.py:591
-msgid "Ask questions on the fly using the mini window mode"
-msgstr "Stellen Sie Fragen im Handumdrehen im Mini-Fenstermodus"
-
-#: src/window.py:592
-msgid "Text to Speech"
-msgstr "Text zu Sprache"
-
-#: src/window.py:592
-msgid "Newelle supports text-to-speech! Enable it in the settings"
-msgstr "Newelle unterstützt Text-to-Speech! Aktivieren Sie es in den Einstellungen"
-
-#: src/window.py:593
-#, fuzzy
-msgid "Keyboard Shortcuts"
-msgstr "Tastaturkürzel"
-
-#: src/window.py:593
-#, fuzzy
-msgid "Control Newelle using Keyboard Shortcuts"
-msgstr "Steuern Sie Newelle mit Tastaturkürzeln"
-
-#: src/window.py:594
-#, fuzzy
-msgid "Prompt Control"
-msgstr "Prompt-Steuerung"
-
-#: src/window.py:594
-msgid "Newelle gives you 100% prompt control. Tune your prompts for your use."
-msgstr "Newelle bietet Ihnen 100%ige Prompt-Kontrolle. Passen Sie Ihre Prompts an Ihre Nutzung an."
-
-#: src/window.py:595
-#, fuzzy
-msgid "Thread Editing"
-msgstr "Thread-Bearbeitung"
-
-#: src/window.py:595
-msgid "Check the programs and processes you run from Newelle"
-msgstr "Überprüfen Sie die Programme und Prozesse, die Sie von Newelle ausführen"
-
-#: src/window.py:596
-msgid "Programmable Prompts"
-msgstr "Programmierbare Prompts"
-
-#: src/window.py:596
-msgid ""
-"You can add dynamic prompts to Newelle, with conditions and probabilities"
-msgstr "Sie können dynamische Prompts zu Newelle hinzufügen, mit Bedingungen und Wahrscheinlichkeiten"
-
-#: src/window.py:603
-#, fuzzy
-msgid "New Chat"
-msgstr "Neuer Chat"
-
-#: src/window.py:621
-msgid "Provider Errror"
-msgstr "Anbieterfehler"
-
-#: src/window.py:644
-msgid "Local Documents"
-msgstr "Lokale Dokumente"
-
-#: src/window.py:648
-msgid "Web search"
-msgstr "Websuche"
-
-#: src/window.py:890
-msgid "This provider does not have a model list"
-msgstr "Dieser Anbieter hat keine Modellliste"
-
-#: src/window.py:895
-msgid " Models"
-msgstr " Modelle"
-
-#: src/window.py:898
-msgid "Search Models..."
-msgstr "Modelle suchen..."
-
-#: src/window.py:1126
-msgid "Create new profile"
-msgstr "Neues Profil erstellen"
-
-#: src/window.py:1260
-msgid "Could not recognize your voice"
-msgstr "Ihre Stimme konnte nicht erkannt werden"
-
-#: src/window.py:1297
-msgid "Images"
-msgstr "Bilder"
-
-#: src/window.py:1301
-msgid "LLM Supported Files"
-msgstr "LLM-unterstützte Dateien"
-
-#: src/window.py:1309
-msgid "RAG Supported files"
-msgstr "RAG-unterstützte Dateien"
-
-#: src/window.py:1327
-msgid "Supported Files"
-msgstr "Unterstützte Dateien"
-
-#: src/window.py:1331
-msgid "All Files"
-msgstr "Alle Dateien"
-
-#: src/window.py:1337
-msgid "Attach file"
-msgstr "Datei anhängen"
-
-#: src/window.py:1592
-msgid "The file cannot be sent until the program is finished"
-msgstr "Die Datei kann erst gesendet werden, wenn das Programm beendet ist"
-
-#: src/window.py:1614
-msgid "The file is not recognized"
-msgstr "Die Datei wird nicht erkannt"
-
-#: src/window.py:1633
-msgid "You can no longer continue the message."
-msgstr "Sie können die Nachricht nicht mehr fortsetzen."
-
-#: src/window.py:1658
-msgid "You can no longer regenerate the message."
-msgstr "Sie können die Nachricht nicht mehr neu generieren."
-
-#: src/window.py:1890
-msgid "Chat is cleared"
-msgstr "Chat wurde geleert"
-
-#: src/window.py:1915
-msgid "The message was canceled and deleted from history"
-msgstr "Die Nachricht wurde abgebrochen und aus dem Verlauf gelöscht"
-
-#: src/window.py:1959
-msgid "The message cannot be sent until the program is finished"
-msgstr "Die Nachricht kann erst gesendet werden, wenn das Programm beendet ist"
-
-#: src/window.py:2936
-msgid "You can't edit a message while the program is running."
-msgstr "Sie können eine Nachricht nicht bearbeiten, während das Programm läuft."
-
-#: src/window.py:3061
-#, fuzzy
-msgid "Prompt content"
-msgstr "Prompt-Inhalt"
-
-#: src/window.py:3320
-#, fuzzy
-msgid ""
-"The neural network has access to your computer and any data in this chat and "
-"can run commands, be careful, we are not responsible for the neural network. "
-"Do not share any sensitive information."
-msgstr ""
-"Das neuronale Netzwerk hat Zugriff auf Ihren Computer und alle Daten in diesem "
-"Chat und kann Befehle ausführen. Seien Sie vorsichtig, wir sind nicht "
-"verantwortlich für das neuronale Netzwerk. Geben Sie keine sensiblen "
-"Informationen weiter."
-
-#: src/window.py:3349
-#, fuzzy
-msgid ""
-"The neural network has access to any data in this chat, be careful, we are "
-"not responsible for the neural network. Do not share any sensitive "
-"information."
-msgstr ""
-"Das neuronale Netzwerk hat Zugriff auf alle Daten in diesem Chat. Seien Sie "
-"vorsichtig, wir sind nicht verantwortlich für das neuronale Netzwerk. Geben "
-"Sie keine sensiblen Informationen weiter."
-
-#: src/window.py:3398
-msgid "Wrong folder path"
-msgstr "Falscher Ordnerpfad"
-
-#: src/window.py:3431
-msgid "Thread has not been completed, thread number: "
-msgstr "Thread wurde nicht abgeschlossen, Thread-Nummer: "
-
-#: src/window.py:3443
-msgid "Failed to open the folder"
-msgstr "Fehler beim Öffnen des Ordners"
-
-#: src/window.py:3622
-msgid "Chat is empty"
-msgstr "Der Chat ist leer"
-
-#: data/io.github.qwersyk.Newelle.appdata.xml.in:9
-=======
+
 #: src/handlers/avatar/livepng_handler.py:23
 msgid "LivePNG Model"
 msgstr ""
@@ -4542,7 +2239,6 @@
 msgstr ""
 
 #: src/handlers/tts/elevenlabs_handler.py:53
->>>>>>> fb419819
 msgid ""
 "High values are reccomended if the style of the speech must be exaggerated"
 msgstr ""
@@ -4551,18 +2247,7 @@
 #: data/moe.nyarchlinux.assistant.desktop.in:2
 msgid "Nyarch Assistant"
 msgstr ""
-"Trainieren Sie Newelle, mehr mit benutzerdefinierten Erweiterungen und neuen "
-"KI-Modulen zu tun, und geben Sie Ihrem Chatbot endlose Möglichkeiten."
-
-<<<<<<< HEAD
-#: data/io.github.qwersyk.Newelle.appdata.xml.in:11
-msgid "AI chatbot"
-msgstr "KI-Chatbot"
-
-#: data/io.github.qwersyk.Newelle.appdata.xml.in:15
-msgid "Quick profile selection"
-msgstr "Schnelle Profilauswahl"
-=======
+
 #: data/moe.nyarchlinux.assistant.appdata.xml.in:9
 msgid ""
 "Your personal waifu always at your service to help you with your system!"
@@ -4571,32 +2256,9 @@
 #: data/moe.nyarchlinux.assistant.appdata.xml.in:11
 msgid "Your AI-Powered System Assistant"
 msgstr ""
->>>>>>> fb419819
 
 #: data/moe.nyarchlinux.assistant.appdata.xml.in:15
 #, fuzzy
-<<<<<<< HEAD
-msgid "Message Editing"
-msgstr "Nachrichtenbearbeitung"
-
-#: data/io.github.qwersyk.Newelle.appdata.xml.in:23
-msgid "More than 10 standard AI providers"
-msgstr "Mehr als 10 Standard-KI-Anbieter"
-
-#: data/io.github.qwersyk.Newelle.appdata.xml.in:38
-#: data/io.github.qwersyk.Newelle.appdata.xml.in:61
-#: data/io.github.qwersyk.Newelle.appdata.xml.in:123
-#: data/io.github.qwersyk.Newelle.appdata.xml.in:128
-#: data/io.github.qwersyk.Newelle.appdata.xml.in:133
-#: data/io.github.qwersyk.Newelle.appdata.xml.in:138
-#: data/io.github.qwersyk.Newelle.appdata.xml.in:143
-msgid "Bug fixes"
-msgstr "Fehlerbehebungen"
-
-#: data/io.github.qwersyk.Newelle.appdata.xml.in:39
-msgid "Small improvements"
-msgstr "Kleine Verbesserungen"
-=======
 msgid "Chat page 1"
 msgstr "Chat "
 
@@ -4614,43 +2276,42 @@
 #, fuzzy
 msgid "Chat page 4"
 msgstr "Chat "
->>>>>>> fb419819
 
 #: data/moe.nyarchlinux.assistant.appdata.xml.in:41
 msgid "Improve local documents reading and loading performances"
-msgstr "Verbesserung der Lese- und Ladeleistung lokaler Dokumente"
+msgstr ""
 
 #: data/moe.nyarchlinux.assistant.appdata.xml.in:42
 msgid "Add option to send with CTRL+Enter"
-msgstr "Option zum Senden mit STRG+Enter hinzufügen"
+msgstr ""
 
 #: data/moe.nyarchlinux.assistant.appdata.xml.in:43
 msgid "Improve codeblocks"
-msgstr "Codeblöcke verbessern"
+msgstr ""
 
 #: data/moe.nyarchlinux.assistant.appdata.xml.in:44
 msgid "Fix Kokoro TTS"
-msgstr "Kokoro TTS reparieren"
+msgstr ""
 
 #: data/moe.nyarchlinux.assistant.appdata.xml.in:45
 msgid "Remove emoji from TTS"
-msgstr "Emoji aus TTS entfernen"
+msgstr ""
 
 #: data/moe.nyarchlinux.assistant.appdata.xml.in:46
 msgid "Set API keys as password fields"
-msgstr "API-Schlüssel als Passwortfelder festlegen"
+msgstr ""
 
 #: data/moe.nyarchlinux.assistant.appdata.xml.in:47
 msgid "Add thinking support for Gemini"
-msgstr "Denkunterstützung für Gemini hinzufügen"
+msgstr ""
 
 #: data/moe.nyarchlinux.assistant.appdata.xml.in:48
 msgid "Updated translations"
-msgstr "Aktualisierte Übersetzungen"
+msgstr ""
 
 #: data/moe.nyarchlinux.assistant.appdata.xml.in:55
 msgid "Added new features"
-msgstr "Neue Funktionen hinzugefügt"
+msgstr ""
 
 #: data/moe.nyarchlinux.assistant.appdata.xml.in:56
 #: data/moe.nyarchlinux.assistant.appdata.xml.in:117
@@ -4663,51 +2324,48 @@
 
 #: data/moe.nyarchlinux.assistant.appdata.xml.in:63
 msgid "Website reading and web search with SearXNG, DuckDuckGo, and Tavily"
-msgstr "Webseiten-Lesen und Websuche mit SearXNG, DuckDuckGo und Tavily"
+msgstr ""
 
 #: data/moe.nyarchlinux.assistant.appdata.xml.in:64
 msgid "Improved LaTeX rendering and document management"
-msgstr "Verbessertes LaTeX-Rendering und Dokumentenmanagement"
+msgstr ""
 
 #: data/moe.nyarchlinux.assistant.appdata.xml.in:65
 msgid "New Thinking Widget and OpenRouter handler"
-msgstr "Neues Denk-Widget und OpenRouter-Handler"
+msgstr ""
 
 #: data/moe.nyarchlinux.assistant.appdata.xml.in:66
 msgid "Vision support for Llama4 on Groq"
-msgstr "Vision-Unterstützung für Llama4 auf Groq"
+msgstr ""
 
 #: data/moe.nyarchlinux.assistant.appdata.xml.in:67
 msgid "New translations (Traditional Chinese, Bengali, Hindi)"
-msgstr "Neue Übersetzungen (Traditionelles Chinesisch, Bengali, Hindi)"
+msgstr ""
 
 #: data/moe.nyarchlinux.assistant.appdata.xml.in:73
 msgid "Fixed many bugs, added some features!"
-msgstr "Viele Fehler behoben, einige Funktionen hinzugefügt!"
+msgstr ""
 
 #: data/moe.nyarchlinux.assistant.appdata.xml.in:78
 msgid "Support for new features and bug fixes"
-msgstr "Unterstützung für neue Funktionen und Fehlerbehebungen"
+msgstr ""
 
 #: data/moe.nyarchlinux.assistant.appdata.xml.in:83
 #: data/moe.nyarchlinux.assistant.appdata.xml.in:88
 #: data/moe.nyarchlinux.assistant.appdata.xml.in:93
 msgid "Added many new features and bug fixes"
-msgstr "Viele neue Funktionen und Fehlerbehebungen hinzugefügt"
+msgstr ""
 
 #: data/moe.nyarchlinux.assistant.appdata.xml.in:98
 #: data/moe.nyarchlinux.assistant.appdata.xml.in:103
 msgid "Added new features and bug fixes"
-msgstr "Neue Funktionen und Fehlerbehebungen hinzugefügt"
+msgstr ""
 
 #: data/moe.nyarchlinux.assistant.appdata.xml.in:107
 msgid ""
 "Updated the g4f library with versioning, added user guides, improved "
 "extension browsing, and enhanced model handling."
 msgstr ""
-"Die g4f-Bibliothek wurde mit Versionierung aktualisiert, Benutzerhandbücher "
-"hinzugefügt, die Erweiterungsübersicht verbessert und die Modellverwaltung "
-"optimiert."
 
 #: data/moe.nyarchlinux.assistant.appdata.xml.in:112
 msgid ""
@@ -4715,45 +2373,29 @@
 "extension architecture, added new models, and introduced vision support, "
 "along with more capabilities."
 msgstr ""
-"Fehlerbehebungen und neue Funktionen wurden implementiert. Wir haben die "
-"Erweiterungsarchitektur geändert, neue Modelle hinzugefügt und die "
-"Vision-Unterstützung eingeführt, zusammen mit weiteren Funktionen."
 
 #: data/moe.nyarchlinux.assistant.appdata.xml.in:142
 msgid "Stable version"
-msgstr "Stabile Version"
+msgstr ""
 
 #: data/moe.nyarchlinux.assistant.appdata.xml.in:147
 #, fuzzy
 msgid "Added extension"
-msgstr "Erweiterung hinzugefügt"
+msgstr "Erweiterung hinzufügen"
 
 #: data/moe.nyarchlinux.assistant.appdata.xml.in:152
 #, fuzzy
 msgid "Blacklist of commands"
-msgstr "Befehls-Blacklist"
+msgstr "Befehle automatisch ausführen"
 
 #: data/moe.nyarchlinux.assistant.appdata.xml.in:157
 msgid "Localization"
-msgstr "Lokalisierung"
+msgstr ""
 
 #: data/moe.nyarchlinux.assistant.appdata.xml.in:162
 msgid "Redesign"
-msgstr "Redesign"
-
-<<<<<<< HEAD
-#: data/io.github.qwersyk.Newelle.appdata.xml.in:172
-msgid "Qwersyk"
-msgstr "Qwersyk"
-
-#: data/io.github.qwersyk.Newelle.desktop.in:3
-msgid "Newelle: Your advanced chat bot"
-msgstr "Newelle: Ihr fortschrittlicher Chatbot"
-
-#: data/io.github.qwersyk.Newelle.desktop.in:10
-msgid "ai;assistant;chat;chatgpt;gpt;llm;ollama;"
-msgstr "ai;assistent;chat;chatgpt;gpt;llm;ollama;"
-=======
+msgstr ""
+
 #: data/moe.nyarchlinux.assistant.appdata.xml.in:167
 msgid "NyarchLinux"
 msgstr ""
@@ -4765,7 +2407,6 @@
 #: data/moe.nyarchlinux.assistant.desktop.in:10
 msgid "chat;ai;gpt;chatgpt;assistant;"
 msgstr ""
->>>>>>> fb419819
 
 #, fuzzy
 #~ msgid "Message Editing"
