--- conflicted
+++ resolved
@@ -8,11 +8,7 @@
 msgstr ""
 "Project-Id-Version: PACKAGE VERSION\n"
 "Report-Msgid-Bugs-To: \n"
-<<<<<<< HEAD
-"POT-Creation-Date: 2025-07-08 18:07+0800\n"
-=======
 "POT-Creation-Date: 2025-05-20 20:08+0800\n"
->>>>>>> a687b823
 "PO-Revision-Date: YEAR-MO-DA HO:MI+ZONE\n"
 "Last-Translator: FULL NAME <EMAIL@ADDRESS>\n"
 "Language-Team: LANGUAGE <LL@li.org>\n"
@@ -21,21 +17,8 @@
 "Content-Type: text/plain; charset=CHARSET\n"
 "Content-Transfer-Encoding: 8bit\n"
 
-<<<<<<< HEAD
-#: src/handlers/embeddings/ollama_handler.py:32
-#: src/handlers/embeddings/openai_handler.py:38
-#: src/handlers/llm/ollama_handler.py:150 src/handlers/llm/openai_handler.py:75
-#: src/handlers/stt/openaisr_handler.py:10
-msgid "API Endpoint"
-msgstr ""
-
-#: src/handlers/embeddings/ollama_handler.py:32
-#: src/handlers/llm/ollama_handler.py:150 src/handlers/llm/openai_handler.py:75
-msgid "API base url, change this to use interference APIs"
-=======
 #: src/window.py:103 src/ui/thread_editing.py:6
 msgid "Thread editing"
->>>>>>> a687b823
 msgstr ""
 
 #: src/window.py:104 src/constants.py:647 src/ui/extension.py:18
@@ -51,16 +34,8 @@
 msgid "Keyboard shorcuts"
 msgstr ""
 
-<<<<<<< HEAD
-#: src/handlers/embeddings/ollama_handler.py:34
-#: src/handlers/embeddings/openai_handler.py:41
-#: src/handlers/llm/claude_handler.py:85 src/handlers/llm/ollama_handler.py:153
-#: src/handlers/llm/openai_handler.py:78
-msgid "Use a custom model"
-=======
 #: src/window.py:107
 msgid "About"
->>>>>>> a687b823
 msgstr ""
 
 #: src/window.py:114
@@ -87,21 +62,8 @@
 msgid " Continue"
 msgstr ""
 
-<<<<<<< HEAD
-#: src/handlers/embeddings/openai_handler.py:44
-#: src/handlers/llm/claude_handler.py:89 src/handlers/llm/claude_handler.py:93
-#: src/handlers/llm/g4f_handler.py:44 src/handlers/llm/gemini_handler.py:97
-#: src/handlers/llm/openai_handler.py:84 src/handlers/stt/whisper_handler.py:15
-#: src/handlers/stt/whispercpp_handler.py:40
-#: src/handlers/tts/custom_openai_tts.py:20
-#: src/handlers/tts/elevenlabs_handler.py:24
-#: src/handlers/tts/groq_tts_handler.py:34
-#: src/handlers/tts/openai_tts_handler.py:20
-msgid "Model"
-=======
 #: src/window.py:374
 msgid " Regenerate"
->>>>>>> a687b823
 msgstr ""
 
 #: src/window.py:440
@@ -128,20 +90,6 @@
 msgid "Chat with documents!"
 msgstr ""
 
-<<<<<<< HEAD
-#: src/handlers/llm/custom_handler.py:20
-#: src/handlers/llm/gpt4all_handler.py:153
-#: src/handlers/llm/newelle_handler.py:27
-#: src/handlers/llm/gemini_handler.py:119 src/utility/util.py:136
-msgid "Message Streaming"
-msgstr ""
-
-#: src/handlers/llm/custom_handler.py:20
-#: src/handlers/llm/gpt4all_handler.py:153
-#: src/handlers/llm/newelle_handler.py:28
-#: src/handlers/llm/gemini_handler.py:120 src/utility/util.py:137
-msgid "Gradually stream message output"
-=======
 #: src/window.py:507
 msgid ""
 "Add your documents to your documents folder and chat using the information "
@@ -150,7 +98,6 @@
 
 #: src/window.py:508
 msgid "Surf the web!"
->>>>>>> a687b823
 msgstr ""
 
 #: src/window.py:508
@@ -171,121 +118,8 @@
 msgid "Text to Speech"
 msgstr ""
 
-<<<<<<< HEAD
-#: src/handlers/llm/gpt4all_handler.py:67
-msgid "RAM Required: "
-msgstr ""
-
-#: src/handlers/llm/gpt4all_handler.py:68
-msgid "Parameters: "
-msgstr ""
-
-#: src/handlers/llm/gpt4all_handler.py:69
-msgid "Size: "
-msgstr ""
-
-#: src/handlers/llm/gpt4all_handler.py:154 src/handlers/llm/g4f_handler.py:44
-msgid "Model to use"
-msgstr ""
-
-#: src/handlers/llm/gpt4all_handler.py:154
-#: src/handlers/tts/elevenlabs_handler.py:25
-msgid "Name of the model to use"
-msgstr ""
-
-#: src/handlers/llm/gpt4all_handler.py:155
-#: src/handlers/llm/ollama_handler.py:172
-msgid "Model Manager"
-msgstr ""
-
-#: src/handlers/llm/gpt4all_handler.py:155
-#: src/handlers/llm/ollama_handler.py:172
-msgid "List of models available"
-msgstr ""
-
-#: src/handlers/llm/g4f_handler.py:45
-msgid "Update G4F"
-msgstr ""
-
-#: src/handlers/llm/newelle_handler.py:18
-#: src/handlers/llm/gemini_handler.py:131
-#: src/handlers/llm/openai_handler.py:111
-msgid "Privacy Policy"
-msgstr ""
-
-#: src/handlers/llm/newelle_handler.py:19
-#: src/handlers/llm/gemini_handler.py:132
-#: src/handlers/llm/openai_handler.py:111
-msgid "Open privacy policy website"
-msgstr ""
-
-#: src/handlers/llm/ollama_handler.py:152
-#: src/handlers/llm/gemini_handler.py:110
-msgid "Enable Thinking"
-msgstr ""
-
-#: src/handlers/llm/ollama_handler.py:152
-msgid "Allow thinking in the model, only some models are supported"
-msgstr ""
-
-#: src/handlers/llm/ollama_handler.py:176
-msgid "Add custom model"
-msgstr ""
-
-#: src/handlers/llm/ollama_handler.py:177
-msgid ""
-"Add any model to this list by putting name:size\n"
-"Or any gguf from hf with hf.co/username/model"
-msgstr ""
-
-#: src/handlers/llm/ollama_handler.py:187
-msgid "Update Ollama"
-msgstr ""
-
-#: src/handlers/llm/openrouter_handler.py:14
-msgid "Provider Sorting"
-msgstr ""
-
-#: src/handlers/llm/openrouter_handler.py:14
-msgid "Choose providers based on pricing/throughput or latency"
-msgstr ""
-
-#: src/handlers/llm/openrouter_handler.py:14
-msgid "Price"
-msgstr ""
-
-#: src/handlers/llm/openrouter_handler.py:14
-msgid "Throughput"
-msgstr ""
-
-#: src/handlers/llm/openrouter_handler.py:14
-msgid "Latency"
-msgstr ""
-
-#: src/handlers/llm/openrouter_handler.py:15
-msgid "Providers Order"
-msgstr ""
-
-#: src/handlers/llm/openrouter_handler.py:15
-msgid ""
-"Add order of providers to use, names separated by a comma.\n"
-"Empty to not specify"
-msgstr ""
-
-#: src/handlers/llm/openrouter_handler.py:16
-msgid "Allow Fallbacks"
-msgstr ""
-
-#: src/handlers/llm/openrouter_handler.py:16
-msgid "Allow fallbacks to other providers"
-msgstr ""
-
-#: src/handlers/llm/gemini_handler.py:94
-msgid "API Key (required)"
-=======
 #: src/window.py:510
 msgid "Nyarch Assistant supports text-to-speech! Enable it in the settings"
->>>>>>> a687b823
 msgstr ""
 
 #: src/window.py:511
@@ -322,17 +156,12 @@
 msgid "Use any Live2D or LivePNG model"
 msgstr ""
 
-<<<<<<< HEAD
-#: src/handlers/llm/gemini_handler.py:110
-msgid "Show thinking, disable it if your model does not support it"
-=======
 #: src/window.py:521
 msgid "New Chat"
 msgstr ""
 
 #: src/window.py:539
 msgid "Provider Errror"
->>>>>>> a687b823
 msgstr ""
 
 #: src/window.py:595
@@ -367,10 +196,6 @@
 msgid "Search Models..."
 msgstr ""
 
-<<<<<<< HEAD
-#: src/handlers/llm/gemini_handler.py:135 src/handlers/llm/openai_handler.py:81
-msgid "Advanced Parameters"
-=======
 #: src/window.py:1083
 msgid "Create new profile"
 msgstr ""
@@ -381,17 +206,12 @@
 
 #: src/window.py:1249
 msgid "Images"
->>>>>>> a687b823
 msgstr ""
 
 #: src/window.py:1253
 msgid "LLM Supported Files"
 msgstr ""
 
-<<<<<<< HEAD
-#: src/handlers/llm/openai_handler.py:81
-msgid "Include parameters like Top-P, Temperature, etc."
-=======
 #: src/window.py:1261
 msgid "RAG Supported files"
 msgstr ""
@@ -422,49 +242,12 @@
 
 #: src/window.py:1644
 msgid "Folder is Empty"
->>>>>>> a687b823
 msgstr ""
 
 #: src/window.py:1784
 msgid "You can no longer continue the message."
 msgstr ""
 
-<<<<<<< HEAD
-#: src/handlers/llm/openai_handler.py:103
-msgid "Top-P"
-msgstr ""
-
-#: src/handlers/llm/openai_handler.py:103
-msgid "An alternative to sampling with temperature, called nucleus sampling"
-msgstr ""
-
-#: src/handlers/llm/openai_handler.py:104
-#: src/handlers/stt/whispercpp_handler.py:50
-msgid "Temperature"
-msgstr ""
-
-#: src/handlers/llm/openai_handler.py:104
-msgid ""
-"What sampling temperature to use. Higher values will make the output more "
-"random"
-msgstr ""
-
-#: src/handlers/llm/openai_handler.py:105
-msgid "Frequency Penalty"
-msgstr ""
-
-#: src/handlers/llm/openai_handler.py:105
-msgid ""
-"Number between -2.0 and 2.0. Positive values decrease the model's likelihood "
-"to repeat the same line verbatim"
-msgstr ""
-
-#: src/handlers/llm/openai_handler.py:106
-msgid "Presence Penalty"
-msgstr ""
-
-#: src/handlers/llm/openai_handler.py:106
-=======
 #: src/window.py:1809
 msgid "You can no longer regenerate the message."
 msgstr ""
@@ -505,17 +288,12 @@
 msgstr ""
 
 #: src/window.py:3388
->>>>>>> a687b823
 msgid ""
 "The neural network has access to any data in this chat, be careful, we are "
 "not responsible for the neural network. Do not share any sensitive "
 "information."
 msgstr ""
 
-<<<<<<< HEAD
-#: src/handlers/rag/rag_handler.py:104
-msgid "Index your documents"
-=======
 #: src/window.py:3435
 msgid "Wrong folder path"
 msgstr ""
@@ -572,7 +350,6 @@
 
 #: src/constants.py:72
 msgid "Anthropic Claude"
->>>>>>> a687b823
 msgstr ""
 
 #: src/constants.py:73
@@ -657,13 +434,8 @@
 msgid "Works Offline"
 msgstr ""
 
-<<<<<<< HEAD
-#: src/handlers/stt/whispercpp_handler.py:47
-msgid "Language of the recognition. For example en, it..."
-=======
 #: src/constants.py:152
 msgid "Whisper API"
->>>>>>> a687b823
 msgstr ""
 
 #: src/constants.py:153
@@ -977,26 +749,6 @@
 msgid "Show a personality in chat"
 msgstr ""
 
-<<<<<<< HEAD
-#: src/ui/widgets/thinking.py:26
-msgid "Thoughts"
-msgstr ""
-
-#: src/ui/widgets/thinking.py:27 src/ui/widgets/thinking.py:134
-msgid "Expand to see details"
-msgstr ""
-
-#: src/ui/widgets/thinking.py:122
-msgid "Thinking..."
-msgstr ""
-
-#: src/ui/widgets/thinking.py:123
-msgid "The LLM is thinking... Expand to see thought process"
-msgstr ""
-
-#: src/ui/widgets/thinking.py:136
-msgid "No thought process recorded"
-=======
 #: src/constants.py:595
 msgid "Custom Prompt"
 msgstr ""
@@ -1015,20 +767,14 @@
 
 #: src/constants.py:614
 msgid "Text to Speech settings"
->>>>>>> a687b823
 msgstr ""
 
 #: src/constants.py:617
 msgid "STT"
 msgstr ""
 
-<<<<<<< HEAD
-#: src/ui/explorer.py:340 src/window.py:1576
-msgid "File not found"
-=======
 #: src/constants.py:619
 msgid "Speech to Text settings"
->>>>>>> a687b823
 msgstr ""
 
 #: src/constants.py:622 src/ui/settings.py:60 src/ui/settings.py:179
@@ -1203,115 +949,6 @@
 msgid "Zoom out"
 msgstr ""
 
-<<<<<<< HEAD
-#: src/ui/extension.py:17 src/ui/presentation.py:131 src/constants.py:513
-#: src/window.py:118
-msgid "Extensions"
-msgstr ""
-
-#: src/ui/extension.py:50
-msgid "Installed Extensions"
-msgstr ""
-
-#: src/ui/extension.py:85
-msgid "User guide to Extensions"
-msgstr ""
-
-#: src/ui/extension.py:88
-msgid "Download new Extensions"
-msgstr ""
-
-#: src/ui/extension.py:91
-msgid "Install extension from file..."
-msgstr ""
-
-#: src/ui/mini_window.py:9 data/io.github.qwersyk.Newelle.appdata.xml.in:7
-#: data/io.github.qwersyk.Newelle.desktop.in:2
-msgid "Newelle"
-msgstr ""
-
-#: src/ui/mini_window.py:20
-msgid "Chat is opened in mini window"
-msgstr ""
-
-#: src/ui/presentation.py:93
-msgid "Welcome to Newelle"
-msgstr ""
-
-#: src/ui/presentation.py:94
-msgid "Your ultimate virtual assistant."
-msgstr ""
-
-#: src/ui/presentation.py:98
-msgid "Github Page"
-msgstr ""
-
-#: src/ui/presentation.py:105
-msgid "Choose your favourite AI Language Model"
-msgstr ""
-
-#: src/ui/presentation.py:106
-msgid ""
-"Newelle can be used with mutiple models and providers!\n"
-"<b>Note: It is strongly suggested to read the Guide to LLM page</b>"
-msgstr ""
-
-#: src/ui/presentation.py:110
-msgid "Guide to LLM"
-msgstr ""
-
-#: src/ui/presentation.py:117
-msgid "Chat with your documents"
-msgstr ""
-
-#: src/ui/presentation.py:118
-msgid ""
-"Newelle can retrieve relevant information from documents you send in the "
-"chat or from your own files! Information relevant to your query will be sent "
-"to the LLM."
-msgstr ""
-
-#: src/ui/presentation.py:124 src/ui/settings.py:236 src/window.py:649
-msgid "Command virtualization"
-msgstr ""
-
-#: src/ui/presentation.py:125
-msgid ""
-"Newelle can be used to run commands on your system, but pay attention at "
-"what you run! <b>The LLM is not under our control, so it might generate "
-"malicious code!</b>\n"
-"By default, your commands will be <b>virtualized in the Flatpak environment</"
-"b>, but pay attention!"
-msgstr ""
-
-#: src/ui/presentation.py:132
-msgid "You can extend Newelle's functionalities using extensions!"
-msgstr ""
-
-#: src/ui/presentation.py:136
-msgid "Download extensions"
-msgstr ""
-
-#: src/ui/presentation.py:146
-msgid "Permission Error"
-msgstr ""
-
-#: src/ui/presentation.py:147
-msgid ""
-"Newelle does not have enough permissions to run commands on your system."
-msgstr ""
-
-#: src/ui/presentation.py:158
-msgid "Begin using the app"
-msgstr ""
-
-#: src/ui/presentation.py:163
-msgid "Start chatting"
-msgstr ""
-
-#: src/ui/settings.py:46 src/constants.py:523
-msgid "General"
-=======
 #: src/smart_prompt.py:95 src/handlers/smart_prompt/smart_prompt.py:95
 msgid "Model Dimension"
 msgstr ""
@@ -1338,7 +975,6 @@
 
 #: src/main.py:245
 msgid "Chat is rebooted"
->>>>>>> a687b823
 msgstr ""
 
 #: src/main.py:250
@@ -1388,15 +1024,7 @@
 "and RAG. Changing it might require you to re-index documents or reset memory."
 msgstr ""
 
-<<<<<<< HEAD
-#: src/ui/settings.py:104 src/window.py:647
-msgid "Long Term Memory"
-msgstr ""
-
-#: src/ui/settings.py:104
-=======
 #: src/ui/settings.py:117
->>>>>>> a687b823
 msgid "Keep memory of old conversations"
 msgstr ""
 
@@ -1697,14 +1325,8 @@
 msgid "Settings that will be copied to the new profile"
 msgstr ""
 
-<<<<<<< HEAD
-#: src/ui/stdout_monitor.py:109 src/ui/stdout_monitor.py:182
-#: src/ui/stdout_monitor.py:191 src/window.py:3686
-msgid "Monitoring: Active"
-=======
 #: src/ui/profile.py:67
 msgid "The settings of the current profile will be copied into the new one"
->>>>>>> a687b823
 msgstr ""
 
 #: src/ui/profile.py:105
@@ -2040,13 +1662,8 @@
 msgid "Advanced Parameters"
 msgstr ""
 
-<<<<<<< HEAD
-#: src/constants.py:483 src/window.py:648
-msgid "TTS"
-=======
 #: src/handlers/llm/openai_handler.py:84
 msgid "Include parameters like Max Tokens, Top-P, Temperature, etc."
->>>>>>> a687b823
 msgstr ""
 
 #: src/handlers/llm/openai_handler.py:87
@@ -2124,10 +1741,6 @@
 msgid "Automatically Serve"
 msgstr ""
 
-<<<<<<< HEAD
-#: src/main.py:205
-msgid "Terminal threads are still running in the background"
-=======
 #: src/handlers/embeddings/ollama_handler.py:33
 #: src/handlers/llm/ollama_handler.py:150
 msgid ""
@@ -2138,7 +1751,6 @@
 #: src/handlers/embeddings/ollama_handler.py:34
 #: src/handlers/llm/ollama_handler.py:151
 msgid "Custom Model"
->>>>>>> a687b823
 msgstr ""
 
 #: src/handlers/embeddings/ollama_handler.py:40
@@ -2169,19 +1781,10 @@
 msgid "Add custom model"
 msgstr ""
 
-<<<<<<< HEAD
-#: src/controller.py:135 src/window.py:1848
-msgid "Chat "
-msgstr ""
-
-#: src/window.py:120
-msgid "Keyboard shorcuts"
-=======
 #: src/handlers/llm/ollama_handler.py:175
 msgid ""
 "Add any model to this list by putting name:size\n"
 "Or any gguf from hf with hf.co/username/model"
->>>>>>> a687b823
 msgstr ""
 
 #: src/handlers/tts/tts.py:38
@@ -2249,39 +1852,6 @@
 msgid "API Key for ElevenLabs"
 msgstr ""
 
-<<<<<<< HEAD
-#: src/window.py:589
-msgid "Ask about a website"
-msgstr ""
-
-#: src/window.py:589
-msgid "Write #https://website.com in chat to ask information about a website"
-msgstr ""
-
-#: src/window.py:590
-msgid "Check out our Extensions!"
-msgstr ""
-
-#: src/window.py:590
-msgid "We have a lot of extensions for different things. Check it out!"
-msgstr ""
-
-#: src/window.py:591
-msgid "Chat with documents!"
-msgstr ""
-
-#: src/window.py:591
-msgid ""
-"Add your documents to your documents folder and chat using the information "
-"contained in them!"
-msgstr ""
-
-#: src/window.py:592
-msgid "Surf the web!"
-msgstr ""
-
-#: src/window.py:592
-=======
 #: src/handlers/tts/elevenlabs_handler.py:17
 msgid "Voice ID to use"
 msgstr ""
@@ -2312,159 +1882,10 @@
 msgstr ""
 
 #: src/handlers/tts/elevenlabs_handler.py:52
->>>>>>> a687b823
 msgid ""
 "High values are reccomended if the style of the speech must be exaggerated"
 msgstr ""
 
-<<<<<<< HEAD
-#: src/window.py:593
-msgid "Mini Window"
-msgstr ""
-
-#: src/window.py:593
-msgid "Ask questions on the fly using the mini window mode"
-msgstr ""
-
-#: src/window.py:594
-msgid "Text to Speech"
-msgstr ""
-
-#: src/window.py:594
-msgid "Newelle supports text-to-speech! Enable it in the settings"
-msgstr ""
-
-#: src/window.py:595
-msgid "Keyboard Shortcuts"
-msgstr ""
-
-#: src/window.py:595
-msgid "Control Newelle using Keyboard Shortcuts"
-msgstr ""
-
-#: src/window.py:596
-msgid "Prompt Control"
-msgstr ""
-
-#: src/window.py:596
-msgid "Newelle gives you 100% prompt control. Tune your prompts for your use."
-msgstr ""
-
-#: src/window.py:597
-msgid "Thread Editing"
-msgstr ""
-
-#: src/window.py:597
-msgid "Check the programs and processes you run from Newelle"
-msgstr ""
-
-#: src/window.py:598
-msgid "Programmable Prompts"
-msgstr ""
-
-#: src/window.py:598
-msgid ""
-"You can add dynamic prompts to Newelle, with conditions and probabilities"
-msgstr ""
-
-#: src/window.py:605
-msgid "New Chat"
-msgstr ""
-
-#: src/window.py:623
-msgid "Provider Errror"
-msgstr ""
-
-#: src/window.py:646
-msgid "Local Documents"
-msgstr ""
-
-#: src/window.py:650
-msgid "Web search"
-msgstr ""
-
-#: src/window.py:892
-msgid "This provider does not have a model list"
-msgstr ""
-
-#: src/window.py:897
-msgid " Models"
-msgstr ""
-
-#: src/window.py:900
-msgid "Search Models..."
-msgstr ""
-
-#: src/window.py:1128
-msgid "Create new profile"
-msgstr ""
-
-#: src/window.py:1262
-msgid "Could not recognize your voice"
-msgstr ""
-
-#: src/window.py:1299
-msgid "Images"
-msgstr ""
-
-#: src/window.py:1303
-msgid "LLM Supported Files"
-msgstr ""
-
-#: src/window.py:1311
-msgid "RAG Supported files"
-msgstr ""
-
-#: src/window.py:1329
-msgid "Supported Files"
-msgstr ""
-
-#: src/window.py:1333
-msgid "All Files"
-msgstr ""
-
-#: src/window.py:1339
-msgid "Attach file"
-msgstr ""
-
-#: src/window.py:1594
-msgid "The file cannot be sent until the program is finished"
-msgstr ""
-
-#: src/window.py:1616
-msgid "The file is not recognized"
-msgstr ""
-
-#: src/window.py:1635
-msgid "You can no longer continue the message."
-msgstr ""
-
-#: src/window.py:1660
-msgid "You can no longer regenerate the message."
-msgstr ""
-
-#: src/window.py:1892
-msgid "Chat is cleared"
-msgstr ""
-
-#: src/window.py:1917
-msgid "The message was canceled and deleted from history"
-msgstr ""
-
-#: src/window.py:1961
-msgid "The message cannot be sent until the program is finished"
-msgstr ""
-
-#: src/window.py:2939
-msgid "You can't edit a message while the program is running."
-msgstr ""
-
-#: src/window.py:3064
-msgid "Prompt content"
-msgstr ""
-
-#: src/window.py:3323
-=======
 #: src/handlers/stt/witai_handler.py:13
 msgid "Server Access Token for wit.ai"
 msgstr ""
@@ -2629,35 +2050,11 @@
 msgstr ""
 
 #: src/handlers/stt/openaisr_handler.py:32
->>>>>>> a687b823
 msgid ""
 "Optional: Specify the language for transcription. Use ISO 639-1 language "
 "codes (e.g. \"en\" for English, \"fr\" for French, etc.). "
 msgstr ""
 
-<<<<<<< HEAD
-#: src/window.py:3352
-msgid ""
-"The neural network has access to any data in this chat, be careful, we are "
-"not responsible for the neural network. Do not share any sensitive "
-"information."
-msgstr ""
-
-#: src/window.py:3401
-msgid "Wrong folder path"
-msgstr ""
-
-#: src/window.py:3434
-msgid "Thread has not been completed, thread number: "
-msgstr ""
-
-#: src/window.py:3446
-msgid "Failed to open the folder"
-msgstr ""
-
-#: src/window.py:3625
-msgid "Chat is empty"
-=======
 #: src/handlers/llm/gpt4all_handler.py:67
 msgid "RAM Required: "
 msgstr ""
@@ -2676,7 +2073,6 @@
 
 #: src/handlers/stt/groqsr_handler.py:14
 msgid "API Key for Groq SR, write 'default' to use the default one"
->>>>>>> a687b823
 msgstr ""
 
 #: src/handlers/stt/groqsr_handler.py:20
