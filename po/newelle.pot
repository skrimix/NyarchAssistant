--- conflicted
+++ resolved
@@ -8,11 +8,7 @@
 msgstr ""
 "Project-Id-Version: PACKAGE VERSION\n"
 "Report-Msgid-Bugs-To: \n"
-<<<<<<< HEAD
-"POT-Creation-Date: 2025-05-30 16:13+0800\n"
-=======
 "POT-Creation-Date: 2025-05-20 20:08+0800\n"
->>>>>>> 1ac8d949
 "PO-Revision-Date: YEAR-MO-DA HO:MI+ZONE\n"
 "Last-Translator: FULL NAME <EMAIL@ADDRESS>\n"
 "Language-Team: LANGUAGE <LL@li.org>\n"
@@ -70,21 +66,8 @@
 msgid " Regenerate"
 msgstr ""
 
-<<<<<<< HEAD
-#: src/handlers/embeddings/openai_handler.py:44
-#: src/handlers/llm/claude_handler.py:89 src/handlers/llm/claude_handler.py:93
-#: src/handlers/llm/gemini_handler.py:97 src/handlers/llm/openai_handler.py:84
-#: src/handlers/stt/whisper_handler.py:15
-#: src/handlers/stt/whispercpp_handler.py:39
-#: src/handlers/tts/custom_openai_tts.py:20
-#: src/handlers/tts/elevenlabs_handler.py:24
-#: src/handlers/tts/groq_tts_handler.py:34
-#: src/handlers/tts/openai_tts_handler.py:20
-msgid "Model"
-=======
 #: src/window.py:440
 msgid "Send a message..."
->>>>>>> 1ac8d949
 msgstr ""
 
 #: src/window.py:505
@@ -151,18 +134,6 @@
 msgid "Prompt Control"
 msgstr ""
 
-<<<<<<< HEAD
-#: src/handlers/llm/newelle_handler.py:18
-#: src/handlers/llm/gemini_handler.py:131
-#: src/handlers/llm/openai_handler.py:112
-msgid "Privacy Policy"
-msgstr ""
-
-#: src/handlers/llm/newelle_handler.py:19
-#: src/handlers/llm/gemini_handler.py:132
-#: src/handlers/llm/openai_handler.py:112
-msgid "Open privacy policy website"
-=======
 #: src/window.py:512
 msgid ""
 "Nyarch Assistant gives you 100% prompt control. Tune your prompts for your "
@@ -171,7 +142,6 @@
 
 #: src/window.py:513
 msgid "Thread Editing"
->>>>>>> 1ac8d949
 msgstr ""
 
 #: src/window.py:513
@@ -198,10 +168,6 @@
 msgid "Local Documents"
 msgstr ""
 
-<<<<<<< HEAD
-#: src/handlers/llm/openrouter_handler.py:14
-msgid "Provider Sorting"
-=======
 #: src/window.py:596 src/ui/settings.py:117
 msgid "Long Term Memory"
 msgstr ""
@@ -256,7 +222,6 @@
 
 #: src/window.py:1283
 msgid "All Files"
->>>>>>> 1ac8d949
 msgstr ""
 
 #: src/window.py:1289
@@ -375,79 +340,12 @@
 msgid "Google Gemini API"
 msgstr ""
 
-<<<<<<< HEAD
-#: src/handlers/llm/gemini_handler.py:135 src/handlers/llm/openai_handler.py:81
-msgid "Advanced Parameters"
-msgstr ""
-
-#: src/handlers/llm/gemini_handler.py:135
-msgid "Enable advanced parameters"
-msgstr ""
-
-#: src/handlers/llm/openai_handler.py:81
-msgid "Include parameters like Max Tokens, Top-P, Temperature, etc."
-msgstr ""
-
-#: src/handlers/llm/openai_handler.py:84
-msgid "Name of the LLM Model to use"
-msgstr ""
-
-#: src/handlers/llm/openai_handler.py:103
-msgid "max Tokens"
-msgstr ""
-
-#: src/handlers/llm/openai_handler.py:103
-msgid "Max tokens of the generated text"
-msgstr ""
-
-#: src/handlers/llm/openai_handler.py:104
-msgid "Top-P"
-msgstr ""
-
-#: src/handlers/llm/openai_handler.py:104
-msgid "An alternative to sampling with temperature, called nucleus sampling"
-msgstr ""
-
-#: src/handlers/llm/openai_handler.py:105
-msgid "Temperature"
-msgstr ""
-
-#: src/handlers/llm/openai_handler.py:105
-msgid ""
-"What sampling temperature to use. Higher values will make the output more "
-"random"
-msgstr ""
-
-#: src/handlers/llm/openai_handler.py:106
-msgid "Frequency Penalty"
-msgstr ""
-
-#: src/handlers/llm/openai_handler.py:106
-msgid ""
-"Number between -2.0 and 2.0. Positive values decrease the model's likelihood "
-"to repeat the same line verbatim"
-msgstr ""
-
-#: src/handlers/llm/openai_handler.py:107
-msgid "Presence Penalty"
-msgstr ""
-
-#: src/handlers/llm/openai_handler.py:107
-msgid ""
-"Number between -2.0 and 2.0. Positive values decrease the model's likelihood "
-"to talk about new topics"
-msgstr ""
-
-#: src/handlers/rag/rag_handler.py:104
-msgid "Index your documents"
-=======
 #: src/constants.py:66 src/constants.py:252 src/constants.py:253
 msgid "OpenAI API"
 msgstr ""
 
 #: src/constants.py:67
 msgid "OpenAI API. Custom endpoints supported. Use this for custom providers"
->>>>>>> 1ac8d949
 msgstr ""
 
 #: src/constants.py:72
@@ -715,10 +613,6 @@
 msgid "Use Google transate"
 msgstr ""
 
-<<<<<<< HEAD
-#: src/ui/shortcuts.py:6
-msgid "Help"
-=======
 #: src/constants.py:317
 msgid "Libre Translate"
 msgstr ""
@@ -741,7 +635,6 @@
 
 #: src/constants.py:338
 msgid "Nyarch Smart Prompt Lite"
->>>>>>> 1ac8d949
 msgstr ""
 
 #: src/constants.py:339
@@ -800,17 +693,12 @@
 msgid "Can the program run terminal commands on the computer"
 msgstr ""
 
-<<<<<<< HEAD
-#: src/ui/widgets/thinking.py:27
-msgid "Thoughts"
-=======
 #: src/constants.py:532
 msgid "Current directory"
 msgstr ""
 
 #: src/constants.py:533
 msgid "What is the current directory"
->>>>>>> 1ac8d949
 msgstr ""
 
 #: src/constants.py:541 src/ui/settings.py:129
@@ -833,26 +721,8 @@
 msgid "Graphs access"
 msgstr ""
 
-<<<<<<< HEAD
-#: src/ui/widgets/profilerow.py:26
-msgid "Select profile"
-msgstr ""
-
-#: src/ui/widgets/profilerow.py:43 src/ui/profile.py:79
-msgid "Edit Profile"
-msgstr ""
-
-#: src/ui/widgets/profilerow.py:53
-msgid "Delete Profile"
-msgstr ""
-
-#: src/ui/extension.py:17 src/ui/presentation.py:131 src/constants.py:489
-#: src/window.py:92
-msgid "Extensions"
-=======
 #: src/constants.py:560
 msgid "Can the program display graphs"
->>>>>>> 1ac8d949
 msgstr ""
 
 #: src/constants.py:568
@@ -1439,93 +1309,8 @@
 msgid "Understood"
 msgstr ""
 
-<<<<<<< HEAD
-#: src/ui/profile.py:33 src/window.py:93
-msgid "Settings"
-msgstr ""
-
-#: src/ui/profile.py:53
-msgid "Profile Name"
-msgstr ""
-
-#: src/ui/profile.py:58
-msgid "Copied Settings"
-msgstr ""
-
-#: src/ui/profile.py:58
-msgid "Settings that will be copied to the new profile"
-msgstr ""
-
-#: src/ui/profile.py:70
-msgid "Create Profile"
-msgstr ""
-
-#: src/ui/profile.py:72 src/ui/profile.py:74 src/ui/profile.py:129
-msgid "Import Profile"
-msgstr ""
-
-#: src/ui/profile.py:84 src/ui/profile.py:99 src/ui/profile.py:123
-msgid "Export Profile"
-msgstr ""
-
-#: src/ui/profile.py:87
-msgid "Export Passwords"
-msgstr ""
-
-#: src/ui/profile.py:87
-msgid "Also export password-like fields"
-msgstr ""
-
-#: src/ui/profile.py:89
-msgid "Export Propic"
-msgstr ""
-
-#: src/ui/profile.py:89
-msgid "Also export the profile picture"
-msgstr ""
-
-#: src/ui/profile.py:109
-msgid "Create"
-msgstr ""
-
-#: src/ui/profile.py:109
-msgid "Apply"
-msgstr ""
-
-#: src/ui/profile.py:116
-msgid "The settings of the current profile will be copied into the new one"
-msgstr ""
-
-#: src/ui/profile.py:122 src/ui/profile.py:128
-msgid "Newelle Profiles"
-msgstr ""
-
-#: src/ui/profile.py:123
-msgid "Export"
-msgstr ""
-
-#: src/ui/profile.py:129
-msgid "Import"
-msgstr ""
-
-#: src/ui/profile.py:197
-msgid "Set profile picture"
-msgstr ""
-
-#: src/constants.py:20
-msgid "Newelle Demo API"
-msgstr ""
-
-#: src/constants.py:26
-msgid "Any free Provider"
-msgstr ""
-
-#: src/constants.py:33
-msgid "Local Model"
-=======
 #: src/ui/mini_window.py:9
 msgid "Nyarch Linux"
->>>>>>> 1ac8d949
 msgstr ""
 
 #: src/ui/mini_window.py:20
@@ -1968,10 +1753,6 @@
 msgid "Custom Model"
 msgstr ""
 
-<<<<<<< HEAD
-#: src/main.py:200
-msgid "Terminal threads are still running in the background"
-=======
 #: src/handlers/embeddings/ollama_handler.py:40
 #: src/handlers/embeddings/ollama_handler.py:49
 #: src/handlers/llm/ollama_handler.py:157
@@ -1984,7 +1765,6 @@
 #: src/handlers/llm/ollama_handler.py:158
 #: src/handlers/llm/ollama_handler.py:166
 msgid "Name of the Ollama Model"
->>>>>>> 1ac8d949
 msgstr ""
 
 #: src/handlers/llm/ollama_handler.py:170
@@ -2018,19 +1798,10 @@
 msgid "The API key to use"
 msgstr ""
 
-<<<<<<< HEAD
-#: src/controller.py:132 src/window.py:1824
-msgid "Chat "
-msgstr ""
-
-#: src/window.py:94
-msgid "Keyboard shorcuts"
-=======
 #: src/handlers/tts/openai_tts_handler.py:19
 #: src/handlers/tts/custom_openai_tts.py:19
 #: src/handlers/tts/groq_tts_handler.py:33
 msgid "The voice to use"
->>>>>>> 1ac8d949
 msgstr ""
 
 #: src/handlers/tts/openai_tts_handler.py:20
@@ -2187,89 +1958,6 @@
 msgid "Command to execute to get bot's suggestions"
 msgstr ""
 
-<<<<<<< HEAD
-#: src/window.py:975
-msgid "Create new profile"
-msgstr ""
-
-#: src/window.py:1108
-msgid "Could not recognize your voice"
-msgstr ""
-
-#: src/window.py:1145
-msgid "Images"
-msgstr ""
-
-#: src/window.py:1149
-msgid "LLM Supported Files"
-msgstr ""
-
-#: src/window.py:1157
-msgid "RAG Supported files"
-msgstr ""
-
-#: src/window.py:1175
-msgid "Supported Files"
-msgstr ""
-
-#: src/window.py:1179
-msgid "All Files"
-msgstr ""
-
-#: src/window.py:1185
-msgid "Attach file"
-msgstr ""
-
-#: src/window.py:1410 src/window.py:1642
-msgid "File not found"
-msgstr ""
-
-#: src/window.py:1428
-msgid "The file cannot be sent until the program is finished"
-msgstr ""
-
-#: src/window.py:1450
-msgid "The file is not recognized"
-msgstr ""
-
-#: src/window.py:1517
-msgid "Folder is Empty"
-msgstr ""
-
-#: src/window.py:1662
-msgid "You can no longer continue the message."
-msgstr ""
-
-#: src/window.py:1687
-msgid "You can no longer regenerate the message."
-msgstr ""
-
-#: src/window.py:1795
-msgid "Chat is empty"
-msgstr ""
-
-#: src/window.py:1864
-msgid "Chat is cleared"
-msgstr ""
-
-#: src/window.py:1889
-msgid "The message was canceled and deleted from history"
-msgstr ""
-
-#: src/window.py:1933
-msgid "The message cannot be sent until the program is finished"
-msgstr ""
-
-#: src/window.py:2848
-msgid "You can't edit a message while the program is running."
-msgstr ""
-
-#: src/window.py:2972
-msgid "Prompt content"
-msgstr ""
-
-#: src/window.py:3228
-=======
 #: src/handlers/llm/custom_handler.py:22
 #, python-brace-format
 msgid ""
@@ -2362,31 +2050,11 @@
 msgstr ""
 
 #: src/handlers/stt/openaisr_handler.py:32
->>>>>>> 1ac8d949
 msgid ""
 "Optional: Specify the language for transcription. Use ISO 639-1 language "
 "codes (e.g. \"en\" for English, \"fr\" for French, etc.). "
 msgstr ""
 
-<<<<<<< HEAD
-#: src/window.py:3257
-msgid ""
-"The neural network has access to any data in this chat, be careful, we are "
-"not responsible for the neural network. Do not share any sensitive "
-"information."
-msgstr ""
-
-#: src/window.py:3304
-msgid "Wrong folder path"
-msgstr ""
-
-#: src/window.py:3337
-msgid "Thread has not been completed, thread number: "
-msgstr ""
-
-#: src/window.py:3346
-msgid "Failed to open the folder"
-=======
 #: src/handlers/llm/gpt4all_handler.py:67
 msgid "RAM Required: "
 msgstr ""
@@ -2401,7 +2069,6 @@
 
 #: src/handlers/llm/gpt4all_handler.py:154
 msgid "Model to use"
->>>>>>> 1ac8d949
 msgstr ""
 
 #: src/handlers/stt/groqsr_handler.py:14
