--- conflicted
+++ resolved
@@ -8,11 +8,7 @@
 msgstr ""
 "Project-Id-Version: PACKAGE VERSION\n"
 "Report-Msgid-Bugs-To: \n"
-<<<<<<< HEAD
-"POT-Creation-Date: 2025-05-30 16:13+0800\n"
-=======
 "POT-Creation-Date: 2025-05-20 20:08+0800\n"
->>>>>>> 1ac8d949
 "PO-Revision-Date: YEAR-MO-DA HO:MI+ZONE\n"
 "Last-Translator: Amine Saoud <amiensa@proton.me\n"
 "Language-Team: LANGUAGE <LL@li.org>\n"
@@ -70,21 +66,8 @@
 msgid " Regenerate"
 msgstr "إعادة الصياغة"
 
-<<<<<<< HEAD
-#: src/handlers/embeddings/openai_handler.py:44
-#: src/handlers/llm/claude_handler.py:89 src/handlers/llm/claude_handler.py:93
-#: src/handlers/llm/gemini_handler.py:97 src/handlers/llm/openai_handler.py:84
-#: src/handlers/stt/whisper_handler.py:15
-#: src/handlers/stt/whispercpp_handler.py:39
-#: src/handlers/tts/custom_openai_tts.py:20
-#: src/handlers/tts/elevenlabs_handler.py:24
-#: src/handlers/tts/groq_tts_handler.py:34
-#: src/handlers/tts/openai_tts_handler.py:20
-msgid "Model"
-=======
 #: src/window.py:440
 msgid "Send a message..."
->>>>>>> 1ac8d949
 msgstr ""
 
 #: src/window.py:505
@@ -173,18 +156,6 @@
 msgid "Use any avatar model"
 msgstr ""
 
-<<<<<<< HEAD
-#: src/handlers/llm/newelle_handler.py:18
-#: src/handlers/llm/gemini_handler.py:131
-#: src/handlers/llm/openai_handler.py:112
-msgid "Privacy Policy"
-msgstr ""
-
-#: src/handlers/llm/newelle_handler.py:19
-#: src/handlers/llm/gemini_handler.py:132
-#: src/handlers/llm/openai_handler.py:112
-msgid "Open privacy policy website"
-=======
 #: src/window.py:514
 msgid "Use any Live2D or LivePNG model"
 msgstr ""
@@ -196,7 +167,6 @@
 
 #: src/window.py:539
 msgid "Provider Errror"
->>>>>>> 1ac8d949
 msgstr ""
 
 #: src/window.py:595
@@ -232,10 +202,6 @@
 msgid "Search Models..."
 msgstr ""
 
-<<<<<<< HEAD
-#: src/handlers/llm/openrouter_handler.py:14
-msgid "Provider Sorting"
-=======
 #: src/window.py:1083
 msgid "Create new profile"
 msgstr ""
@@ -404,7 +370,6 @@
 
 #: src/constants.py:40
 msgid "Local Model"
->>>>>>> 1ac8d949
 msgstr ""
 
 #: src/constants.py:41
@@ -520,79 +485,12 @@
 msgid "Vosk API"
 msgstr ""
 
-<<<<<<< HEAD
-#: src/handlers/llm/gemini_handler.py:135 src/handlers/llm/openai_handler.py:81
-msgid "Advanced Parameters"
-msgstr ""
-
-#: src/handlers/llm/gemini_handler.py:135
-msgid "Enable advanced parameters"
-msgstr ""
-
-#: src/handlers/llm/openai_handler.py:81
-msgid "Include parameters like Max Tokens, Top-P, Temperature, etc."
-msgstr ""
-
-#: src/handlers/llm/openai_handler.py:84
-msgid "Name of the LLM Model to use"
-msgstr ""
-
-#: src/handlers/llm/openai_handler.py:103
-msgid "max Tokens"
-msgstr ""
-
-#: src/handlers/llm/openai_handler.py:103
-msgid "Max tokens of the generated text"
-msgstr ""
-
-#: src/handlers/llm/openai_handler.py:104
-msgid "Top-P"
-msgstr ""
-
-#: src/handlers/llm/openai_handler.py:104
-msgid "An alternative to sampling with temperature, called nucleus sampling"
-msgstr ""
-
-#: src/handlers/llm/openai_handler.py:105
-msgid "Temperature"
-msgstr ""
-
-#: src/handlers/llm/openai_handler.py:105
-msgid ""
-"What sampling temperature to use. Higher values will make the output more "
-"random"
-msgstr ""
-
-#: src/handlers/llm/openai_handler.py:106
-msgid "Frequency Penalty"
-msgstr ""
-
-#: src/handlers/llm/openai_handler.py:106
-msgid ""
-"Number between -2.0 and 2.0. Positive values decrease the model's likelihood "
-"to repeat the same line verbatim"
-msgstr ""
-
-#: src/handlers/llm/openai_handler.py:107
-msgid "Presence Penalty"
-msgstr ""
-
-#: src/handlers/llm/openai_handler.py:107
-msgid ""
-"Number between -2.0 and 2.0. Positive values decrease the model's likelihood "
-"to talk about new topics"
-msgstr ""
-
-#: src/handlers/rag/rag_handler.py:104
-msgid "Index your documents"
-=======
 #: src/constants.py:146
 msgid "Works Offline"
 msgstr ""
 
 #: src/constants.py:152
 msgid "Whisper API"
->>>>>>> 1ac8d949
 msgstr ""
 
 #: src/constants.py:153
@@ -870,11 +768,6 @@
 msgid "Allow the LLM to search on the internet"
 msgstr ""
 
-<<<<<<< HEAD
-#: src/ui/shortcuts.py:6
-msgid "Help"
-msgstr "مساعدة"
-=======
 #: src/constants.py:550
 msgid "Basic functionality"
 msgstr "وظائف أساسية"
@@ -921,7 +814,6 @@
 #, fuzzy
 msgid "Custom Prompt"
 msgstr "تشغيل الأوامر تلقائيا"
->>>>>>> 1ac8d949
 
 #: src/constants.py:596
 msgid "Add your own custom prompt"
@@ -984,17 +876,12 @@
 msgid "Websearch settings"
 msgstr "الإعدادات"
 
-<<<<<<< HEAD
-#: src/ui/widgets/thinking.py:27
-msgid "Thoughts"
-=======
 #: src/constants.py:642
 msgid "RAG"
 msgstr ""
 
 #: src/constants.py:644
 msgid "Document analyzer settings"
->>>>>>> 1ac8d949
 msgstr ""
 
 #: src/constants.py:649
@@ -1025,28 +912,9 @@
 msgid "Prompts"
 msgstr ""
 
-<<<<<<< HEAD
-#: src/ui/widgets/profilerow.py:26
-msgid "Select profile"
-msgstr ""
-
-#: src/ui/widgets/profilerow.py:43 src/ui/profile.py:79
-msgid "Edit Profile"
-msgstr ""
-
-#: src/ui/widgets/profilerow.py:53
-msgid "Delete Profile"
-msgstr ""
-
-#: src/ui/extension.py:17 src/ui/presentation.py:131 src/constants.py:489
-#: src/window.py:92
-msgid "Extensions"
-msgstr "إضافات"
-=======
 #: src/constants.py:664
 msgid "Prompts settings, custom extra prompt, custom prompts..."
 msgstr ""
->>>>>>> 1ac8d949
 
 #: src/handlers/websearch/tavily.py:20
 msgid "Token"
@@ -1464,87 +1332,8 @@
 msgid "Welcome to Nyarch Assistant!"
 msgstr ""
 
-<<<<<<< HEAD
-#: src/ui/profile.py:33 src/window.py:93
-msgid "Settings"
-msgstr "الإعدادات"
-
-#: src/ui/profile.py:53
-msgid "Profile Name"
-msgstr ""
-
-#: src/ui/profile.py:58
-#, fuzzy
-msgid "Copied Settings"
-msgstr "الإعدادات"
-
-#: src/ui/profile.py:58
-msgid "Settings that will be copied to the new profile"
-msgstr ""
-
-#: src/ui/profile.py:70
-msgid "Create Profile"
-msgstr ""
-
-#: src/ui/profile.py:72 src/ui/profile.py:74 src/ui/profile.py:129
-msgid "Import Profile"
-msgstr ""
-
-#: src/ui/profile.py:84 src/ui/profile.py:99 src/ui/profile.py:123
-msgid "Export Profile"
-msgstr ""
-
-#: src/ui/profile.py:87
-msgid "Export Passwords"
-msgstr ""
-
-#: src/ui/profile.py:87
-msgid "Also export password-like fields"
-msgstr ""
-
-#: src/ui/profile.py:89
-msgid "Export Propic"
-msgstr ""
-
-#: src/ui/profile.py:89
-msgid "Also export the profile picture"
-msgstr ""
-
-#: src/ui/profile.py:109
-#, fuzzy
-msgid "Create"
-msgstr "إبدأ محادثة"
-
-#: src/ui/profile.py:109
-msgid "Apply"
-msgstr ""
-
-#: src/ui/profile.py:116
-msgid "The settings of the current profile will be copied into the new one"
-msgstr ""
-
-#: src/ui/profile.py:122 src/ui/profile.py:128
-msgid "Newelle Profiles"
-msgstr ""
-
-#: src/ui/profile.py:123
-msgid "Export"
-msgstr ""
-
-#: src/ui/profile.py:129
-msgid "Import"
-msgstr ""
-
-#: src/ui/profile.py:197
-msgid "Set profile picture"
-msgstr ""
-
-#: src/constants.py:20
-msgid "Newelle Demo API"
-=======
 #: src/ui/presentation.py:94
 msgid "Your ultimate AI Waifu assistant."
->>>>>>> 1ac8d949
 msgstr ""
 
 #: src/ui/presentation.py:98
@@ -2028,27 +1817,9 @@
 msgid "Silence time"
 msgstr ""
 
-<<<<<<< HEAD
-#: src/main.py:200
-msgid "Terminal threads are still running in the background"
-msgstr "لا تزال العمليات جارية في الخلفية"
-
-#: src/main.py:201
-msgid "When you close the window, they will be automatically terminated"
-msgstr "عندما تغلق النافذة, سيتم إقفالهم تلقائيا"
-
-#: src/main.py:204
-msgid "Cancel"
-msgstr "إلغاء"
-
-#: src/main.py:205
-msgid "Close"
-msgstr "قفل"
-=======
 #: src/ui/settings.py:445
 msgid "Silence time in seconds before recording stops automatically"
 msgstr ""
->>>>>>> 1ac8d949
 
 #: src/ui/settings.py:1017
 msgid "Not enough permissions"
@@ -2064,19 +1835,9 @@
 msgid "Understood"
 msgstr ""
 
-<<<<<<< HEAD
-#: src/controller.py:132 src/window.py:1824
-msgid "Chat "
-msgstr "دردشة"
-
-#: src/window.py:94
-msgid "Keyboard shorcuts"
-msgstr "إختصارات لوحة المفاتيح"
-=======
 #: src/ui/thread_editing.py:36
 msgid "No threads are running"
 msgstr "لا توجد خيوط جارية"
->>>>>>> 1ac8d949
 
 #: src/ui/thread_editing.py:42
 msgid "Thread number: "
@@ -2217,91 +1978,6 @@
 "codes (e.g. \"en\" for English, \"fr\" for French, etc.). "
 msgstr ""
 
-<<<<<<< HEAD
-#: src/window.py:975
-msgid "Create new profile"
-msgstr ""
-
-#: src/window.py:1108
-msgid "Could not recognize your voice"
-msgstr ""
-
-#: src/window.py:1145
-msgid "Images"
-msgstr ""
-
-#: src/window.py:1149
-msgid "LLM Supported Files"
-msgstr ""
-
-#: src/window.py:1157
-msgid "RAG Supported files"
-msgstr ""
-
-#: src/window.py:1175
-msgid "Supported Files"
-msgstr ""
-
-#: src/window.py:1179
-msgid "All Files"
-msgstr ""
-
-#: src/window.py:1185
-msgid "Attach file"
-msgstr ""
-
-#: src/window.py:1410 src/window.py:1642
-msgid "File not found"
-msgstr "الملف غير موجود"
-
-#: src/window.py:1428
-msgid "The file cannot be sent until the program is finished"
-msgstr "لا يمكن إرسال الملف الى أن ينتهي البرنامج"
-
-#: src/window.py:1450
-msgid "The file is not recognized"
-msgstr "الملف غير معرف"
-
-#: src/window.py:1517
-msgid "Folder is Empty"
-msgstr "المجلد فارغ"
-
-#: src/window.py:1662
-msgid "You can no longer continue the message."
-msgstr "لا يمكنك إكمال الرسالة"
-
-#: src/window.py:1687
-msgid "You can no longer regenerate the message."
-msgstr "لا يمكنك إعادة صياغة الرسالة"
-
-#: src/window.py:1795
-msgid "Chat is empty"
-msgstr "المحادثة فارغة"
-
-#: src/window.py:1864
-msgid "Chat is cleared"
-msgstr "تم حذف المحادثة"
-
-#: src/window.py:1889
-msgid "The message was canceled and deleted from history"
-msgstr "تم إلغاء الرسالة وحذفها من السجل"
-
-#: src/window.py:1933
-msgid "The message cannot be sent until the program is finished"
-msgstr "لا يمكن إرسال الرسالة الى أن ينتهي البرنامج"
-
-#: src/window.py:2848
-msgid "You can't edit a message while the program is running."
-msgstr "لا يمكنك تعديل الرسالة أثناء تشغيل البرنامج"
-
-#: src/window.py:2972
-#, fuzzy
-msgid "Prompt content"
-msgstr "التحكم بالردود"
-
-#: src/window.py:3228
-#, fuzzy
-=======
 #: src/handlers/llm/openrouter_handler.py:14
 msgid "Provider Sorting"
 msgstr ""
@@ -2387,40 +2063,21 @@
 msgstr ""
 
 #: src/handlers/llm/openai_handler.py:108
->>>>>>> 1ac8d949
 msgid ""
 "What sampling temperature to use. Higher values will make the output more "
 "random"
 msgstr ""
 
-<<<<<<< HEAD
-#: src/window.py:3257
-#, fuzzy
-=======
 #: src/handlers/llm/openai_handler.py:109
 msgid "Frequency Penalty"
 msgstr ""
 
 #: src/handlers/llm/openai_handler.py:109
->>>>>>> 1ac8d949
 msgid ""
 "Number between -2.0 and 2.0. Positive values decrease the model's likelihood "
 "to repeat the same line verbatim"
 msgstr ""
 
-<<<<<<< HEAD
-#: src/window.py:3304
-msgid "Wrong folder path"
-msgstr "مسار الملف خاطئ"
-
-#: src/window.py:3337
-msgid "Thread has not been completed, thread number: "
-msgstr "لم يتم إكمال الخيط, الخيط رقم: "
-
-#: src/window.py:3346
-msgid "Failed to open the folder"
-msgstr "تعذر فتح المجلد"
-=======
 #: src/handlers/llm/openai_handler.py:110
 msgid "Presence Penalty"
 msgstr ""
@@ -2434,7 +2091,6 @@
 #: src/handlers/stt/googlesr_handler.py:14
 msgid "API Key for Google SR, write 'default' to use the default one"
 msgstr ""
->>>>>>> 1ac8d949
 
 #: src/handlers/stt/googlesr_handler.py:21
 msgid "The language of the text to recgnize in IETF"
