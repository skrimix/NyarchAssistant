--- conflicted
+++ resolved
@@ -6,145 +6,17 @@
 #, fuzzy
 msgid ""
 msgstr ""
-"Project-Id-Version: 1.0\n"
+"Project-Id-Version: PACKAGE VERSION\n"
 "Report-Msgid-Bugs-To: \n"
-<<<<<<< HEAD
-"POT-Creation-Date: 2025-07-02 02:15+0800\n"
-"PO-Revision-Date: 2025-07-03 09:00+0200\n"
-"Last-Translator: Amine Saoud <amiensa@proton.me>\n"
-=======
 "POT-Creation-Date: 2025-05-30 20:22+0800\n"
 "PO-Revision-Date: YEAR-MO-DA HO:MI+ZONE\n"
 "Last-Translator: Amine Saoud <amiensa@proton.me\n"
->>>>>>> fb419819
 "Language-Team: LANGUAGE <LL@li.org>\n"
 "Language: Arabic\n"
 "MIME-Version: 1.0\n"
 "Content-Type: text/plain; charset=UTF-8\n"
 "Content-Transfer-Encoding: 8bit\n"
 
-<<<<<<< HEAD
-#: src/handlers/embeddings/ollama_handler.py:32
-#: src/handlers/embeddings/openai_handler.py:38
-#: src/handlers/llm/openai_handler.py:75 src/handlers/llm/ollama_handler.py:150
-#: src/handlers/stt/openaisr_handler.py:10
-msgid "API Endpoint"
-msgstr "نقطة نهاية الـ API"
-
-#: src/handlers/embeddings/ollama_handler.py:32
-#: src/handlers/llm/openai_handler.py:75 src/handlers/llm/ollama_handler.py:150
-msgid "API base url, change this to use interference APIs"
-msgstr "عنوان URL الأساسي لواجهة برمجة التطبيقات، غيّره لاستخدام واجهات برمجة تطبيقات التداخل"
-
-#: src/handlers/embeddings/ollama_handler.py:33
-#: src/handlers/llm/ollama_handler.py:151
-msgid "Automatically Serve"
-msgstr "الخدمة تلقائياً"
-
-#: src/handlers/embeddings/ollama_handler.py:33
-#: src/handlers/llm/ollama_handler.py:151
-msgid ""
-"Automatically run ollama serve in background when needed if it's not "
-"running. You can kill it with killall ollama"
-msgstr "تشغيل ollama serve تلقائيًا في الخلفية عند الحاجة إذا لم يكن قيد التشغيل. يمكنك إيقافه باستخدام killall ollama"
-
-#: src/handlers/embeddings/ollama_handler.py:34
-#: src/handlers/llm/ollama_handler.py:153
-#, fuzzy
-msgid "Custom Model"
-msgstr "نموذج مخصص"
-
-#: src/handlers/embeddings/ollama_handler.py:34
-#: src/handlers/embeddings/openai_handler.py:41
-#: src/handlers/llm/claude_handler.py:85 src/handlers/llm/openai_handler.py:78
-#: src/handlers/llm/ollama_handler.py:153
-msgid "Use a custom model"
-msgstr "استخدم نموذجًا مخصصًا"
-
-#: src/handlers/embeddings/ollama_handler.py:40
-#: src/handlers/embeddings/ollama_handler.py:49
-#: src/handlers/llm/ollama_handler.py:159
-#: src/handlers/llm/ollama_handler.py:168
-msgid "Ollama Model"
-msgstr "نموذج أولاما"
-
-#: src/handlers/embeddings/ollama_handler.py:41
-#: src/handlers/embeddings/ollama_handler.py:49
-#: src/handlers/llm/ollama_handler.py:160
-#: src/handlers/llm/ollama_handler.py:168
-msgid "Name of the Ollama Model"
-msgstr "اسم نموذج أولاما"
-
-#: src/handlers/embeddings/openai_handler.py:35
-#: src/handlers/llm/claude_handler.py:84 src/handlers/llm/openai_handler.py:72
-#: src/handlers/stt/googlesr_handler.py:13
-#: src/handlers/stt/groqsr_handler.py:13
-#: src/handlers/stt/openaisr_handler.py:17 src/handlers/stt/witai_handler.py:12
-#: src/handlers/tts/custom_openai_tts.py:18
-#: src/handlers/tts/elevenlabs_handler.py:9
-#: src/handlers/tts/groq_tts_handler.py:32
-#: src/handlers/tts/openai_tts_handler.py:18
-msgid "API Key"
-msgstr "مفتاح الـ API"
-
-#: src/handlers/embeddings/openai_handler.py:35
-#: src/handlers/llm/openai_handler.py:72
-msgid "API Key for "
-msgstr "مفتاح الـ API لـ "
-
-#: src/handlers/embeddings/openai_handler.py:38
-msgid "API base url, change this to use different APIs"
-msgstr "عنوان URL الأساسي لواجهة برمجة التطبيقات، غيّره لاستخدام واجهات برمجة تطبيقات مختلفة"
-
-#: src/handlers/embeddings/openai_handler.py:41
-#: src/handlers/llm/openai_handler.py:78
-#, fuzzy
-msgid "Use Custom Model"
-msgstr "استخدام نموذج مخصص"
-
-#: src/handlers/embeddings/openai_handler.py:44
-#: src/handlers/llm/claude_handler.py:89 src/handlers/llm/claude_handler.py:93
-#: src/handlers/llm/gemini_handler.py:97 src/handlers/llm/openai_handler.py:84
-#: src/handlers/llm/g4f_handler.py:44 src/handlers/stt/whisper_handler.py:15
-#: src/handlers/stt/whispercpp_handler.py:40
-#: src/handlers/tts/custom_openai_tts.py:20
-#: src/handlers/tts/elevenlabs_handler.py:24
-#: src/handlers/tts/groq_tts_handler.py:34
-#: src/handlers/tts/openai_tts_handler.py:20
-msgid "Model"
-msgstr "النموذج"
-
-#: src/handlers/embeddings/openai_handler.py:44
-msgid "Name of the Embedding Model to use"
-msgstr "اسم نموذج التضمين المراد استخدامه"
-
-#: src/handlers/embeddings/openai_handler.py:51
-#: src/handlers/llm/openai_handler.py:91
-msgid " Model"
-msgstr " نموذج"
-
-#: src/handlers/llm/claude_handler.py:84
-#: src/handlers/tts/custom_openai_tts.py:18
-#: src/handlers/tts/groq_tts_handler.py:32
-#: src/handlers/tts/openai_tts_handler.py:18
-msgid "The API key to use"
-msgstr "مفتاح الـ API المراد استخدامه"
-
-#: src/handlers/llm/claude_handler.py:89 src/handlers/llm/claude_handler.py:93
-#: src/handlers/tts/custom_openai_tts.py:20
-#: src/handlers/tts/groq_tts_handler.py:34
-#: src/handlers/tts/openai_tts_handler.py:20
-msgid "The model to use"
-msgstr "النموذج المراد استخدامه"
-
-#: src/handlers/llm/claude_handler.py:96
-msgid "Max Tokens"
-msgstr "الحد الأقصى للرموز"
-
-#: src/handlers/llm/claude_handler.py:96
-msgid "The maximum number of tokens to generate"
-msgstr "الحد الأقصى لعدد الرموز التي سيتم توليدها"
-=======
 #: src/window.py:103 src/ui/thread_editing.py:6
 msgid "Thread editing"
 msgstr "تعديل الخيوط"
@@ -300,24 +172,9 @@
 #: src/window.py:595
 msgid "Local Documents"
 msgstr ""
->>>>>>> fb419819
 
 #: src/window.py:596 src/ui/settings.py:117
 #, fuzzy
-<<<<<<< HEAD
-msgid "Message Streaming"
-msgstr "تدفق الرسائل"
-
-#: src/handlers/llm/custom_handler.py:20 src/handlers/llm/gemini_handler.py:120
-#: src/handlers/llm/gpt4all_handler.py:153
-#: src/handlers/llm/newelle_handler.py:28 src/utility/util.py:137
-msgid "Gradually stream message output"
-msgstr "تدفق إخراج الرسائل تدريجياً"
-
-#: src/handlers/llm/custom_handler.py:21
-msgid "Command to execute to get bot output"
-msgstr "الأمر المراد تنفيذه للحصول على مخرجات الروبوت"
-=======
 msgid "Long Term Memory"
 msgstr "ذاكرة البرنامج"
 
@@ -332,48 +189,19 @@
 #: src/window.py:599
 msgid "Web search"
 msgstr ""
->>>>>>> fb419819
 
 #: src/window.py:827
 msgid "This provider does not have a model list"
 msgstr ""
-"الأمر المراد تنفيذه للحصول على استجابة الروبوت، سيتم استبدال {0} بملف JSON "
-"يحتوي على الدردشة، و {1} بموجه النظام"
-
-<<<<<<< HEAD
-#: src/handlers/llm/custom_handler.py:22
-msgid "Command to execute to get bot's suggestions"
-msgstr "الأمر المراد تنفيذه للحصول على اقتراحات الروبوت"
-=======
+
 #: src/window.py:832
 msgid " Models"
 msgstr ""
->>>>>>> fb419819
 
 #: src/window.py:835
 msgid "Search Models..."
 msgstr ""
-"الأمر المراد تنفيذه للحصول على اقتراحات الدردشة، سيتم استبدال {0} بملف JSON "
-"يحتوي على الدردشة، و {1} بالمطالبات الإضافية، و {2} بعدد الاقتراحات المراد "
-"توليدها. يجب أن يعيد مصفوفة JSON تحتوي على الاقتراحات كسلاسل نصية"
-
-<<<<<<< HEAD
-#: src/handlers/llm/gemini_handler.py:94
-msgid "API Key (required)"
-msgstr "مفتاح الـ API (مطلوب)"
-
-#: src/handlers/llm/gemini_handler.py:94
-msgid "API key got from ai.google.dev"
-msgstr "مفتاح الـ API تم الحصول عليه من ai.google.dev"
-
-#: src/handlers/llm/gemini_handler.py:98
-msgid "AI Model to use"
-msgstr "نموذج الذكاء الاصطناعي المراد استخدامه"
-
-#: src/handlers/llm/gemini_handler.py:103
-msgid "Enable System Prompt"
-msgstr "تمكين موجه النظام"
-=======
+
 #: src/window.py:1096
 msgid "Create new profile"
 msgstr ""
@@ -389,27 +217,18 @@
 #: src/window.py:1270
 msgid "LLM Supported Files"
 msgstr ""
->>>>>>> fb419819
 
 #: src/window.py:1278
 msgid "RAG Supported files"
 msgstr ""
-"بعض النماذج لا تدعم موجه النظام (أو تعليمات المطورين)، عطلها إذا ظهرت لك أخطاء بخصوصه"
-
-<<<<<<< HEAD
-#: src/handlers/llm/gemini_handler.py:107
-msgid "Inject system prompt"
-msgstr "حقن موجه النظام"
-=======
+
 #: src/window.py:1296
 msgid "Supported Files"
 msgstr ""
->>>>>>> fb419819
 
 #: src/window.py:1300
 msgid "All Files"
 msgstr ""
-"حتى لو كان النموذج لا يدعم موجه النظام، ضع الموجهات في أعلى رسالة المستخدم"
 
 #: src/window.py:1306
 msgid "Attach file"
@@ -465,145 +284,6 @@
 
 #: src/window.py:3123
 #, fuzzy
-<<<<<<< HEAD
-msgid "Thinking Settings"
-msgstr "إعدادات التفكير"
-
-#: src/handlers/llm/gemini_handler.py:109
-msgid "Settings about thinking models"
-msgstr "إعدادات حول نماذج التفكير"
-
-#: src/handlers/llm/gemini_handler.py:110
-#: src/handlers/llm/ollama_handler.py:152
-msgid "Enable Thinking"
-msgstr "تمكين التفكير"
-
-#: src/handlers/llm/gemini_handler.py:110
-msgid "Show thinking, disable it if your model does not support it"
-msgstr "إظهار التفكير، عطلها إذا كان نموذجك لا يدعمها"
-
-#: src/handlers/llm/gemini_handler.py:111
-msgid "Enable Thinking Budget"
-msgstr "تمكين ميزانية التفكير"
-
-#: src/handlers/llm/gemini_handler.py:111
-msgid "If to enable thinking budget"
-msgstr "إذا كان سيتم تمكين ميزانية التفكير"
-
-#: src/handlers/llm/gemini_handler.py:112
-msgid "Thinking Budget"
-msgstr "ميزانية التفكير"
-
-#: src/handlers/llm/gemini_handler.py:112
-msgid "How much time to spend thinking"
-msgstr "كم من الوقت سيتم قضاؤه في التفكير"
-
-#: src/handlers/llm/gemini_handler.py:116
-msgid "Image Output"
-msgstr "إخراج الصور"
-
-#: src/handlers/llm/gemini_handler.py:116
-msgid "Enable image output, only supported by gemini-2.0-flash-exp"
-msgstr "تمكين إخراج الصور، مدعوم فقط من gemini-2.0-flash-exp"
-
-#: src/handlers/llm/gemini_handler.py:125
-msgid "Enable safety settings"
-msgstr "تمكين إعدادات الأمان"
-
-#: src/handlers/llm/gemini_handler.py:126
-msgid "Enable google safety settings to avoid generating harmful content"
-msgstr "تمكين إعدادات أمان جوجل لتجنب توليد محتوى ضار"
-
-#: src/handlers/llm/gemini_handler.py:131
-#: src/handlers/llm/openai_handler.py:112
-#: src/handlers/llm/newelle_handler.py:18
-msgid "Privacy Policy"
-msgstr "سياسة الخصوصية"
-
-#: src/handlers/llm/gemini_handler.py:132
-#: src/handlers/llm/openai_handler.py:112
-#: src/handlers/llm/newelle_handler.py:19
-msgid "Open privacy policy website"
-msgstr "فتح موقع سياسة الخصوصية"
-
-#: src/handlers/llm/gemini_handler.py:135 src/handlers/llm/openai_handler.py:81
-msgid "Advanced Parameters"
-msgstr "معلمات متقدمة"
-
-#: src/handlers/llm/gemini_handler.py:135
-msgid "Enable advanced parameters"
-msgstr "تمكين المعلمات المتقدمة"
-
-#: src/handlers/llm/gpt4all_handler.py:67
-msgid "RAM Required: "
-msgstr "الرام المطلوبة: "
-
-#: src/handlers/llm/gpt4all_handler.py:68
-msgid "Parameters: "
-msgstr "المعلمات: "
-
-#: src/handlers/llm/gpt4all_handler.py:69
-msgid "Size: "
-msgstr "الحجم: "
-
-#: src/handlers/llm/gpt4all_handler.py:154 src/handlers/llm/g4f_handler.py:44
-msgid "Model to use"
-msgstr "النموذج المراد استخدامه"
-
-#: src/handlers/llm/gpt4all_handler.py:154
-#: src/handlers/tts/elevenlabs_handler.py:25
-msgid "Name of the model to use"
-msgstr "اسم النموذج المراد استخدامه"
-
-#: src/handlers/llm/gpt4all_handler.py:155
-#: src/handlers/llm/ollama_handler.py:172
-msgid "Model Manager"
-msgstr "مدير النماذج"
-
-#: src/handlers/llm/gpt4all_handler.py:155
-#: src/handlers/llm/ollama_handler.py:172
-msgid "List of models available"
-msgstr "قائمة النماذج المتاحة"
-
-#: src/handlers/llm/openai_handler.py:81
-msgid "Include parameters like Max Tokens, Top-P, Temperature, etc."
-msgstr "تضمين معلمات مثل الحد الأقصى للرموز، Top-P، درجة الحرارة، إلخ."
-
-#: src/handlers/llm/openai_handler.py:84
-msgid "Name of the LLM Model to use"
-msgstr "اسم نموذج LLM المراد استخدامه"
-
-#: src/handlers/llm/openai_handler.py:103
-msgid "max Tokens"
-msgstr "الحد الأقصى للرموز"
-
-#: src/handlers/llm/openai_handler.py:103
-msgid "Max tokens of the generated text"
-msgstr "الحد الأقصى لرموز النص المولّد"
-
-#: src/handlers/llm/openai_handler.py:104
-msgid "Top-P"
-msgstr "Top-P"
-
-#: src/handlers/llm/openai_handler.py:104
-msgid "An alternative to sampling with temperature, called nucleus sampling"
-msgstr "بديل لأخذ العينات بالحرارة، يسمى أخذ العينات النووية"
-
-#: src/handlers/llm/openai_handler.py:105
-#: src/handlers/stt/whispercpp_handler.py:50
-msgid "Temperature"
-msgstr "درجة الحرارة"
-
-#: src/handlers/llm/openai_handler.py:105
-msgid ""
-"What sampling temperature to use. Higher values will make the output more "
-"random"
-msgstr "ما هي درجة حرارة العينة التي ستستخدم. القيم الأعلى ستجعل المخرجات أكثر عشوائية"
-
-#: src/handlers/llm/openai_handler.py:106
-msgid "Frequency Penalty"
-msgstr "عقوبة التردد"
-=======
 msgid "Prompt content"
 msgstr "التحكم بالردود"
 
@@ -880,145 +560,27 @@
 #: src/ui/settings.py:58 src/constants.py:662
 msgid "Prompts"
 msgstr ""
->>>>>>> fb419819
 
 #: src/ui/settings.py:59
 msgid "Knowledge"
 msgstr ""
-"رقم بين -2.0 و 2.0. القيم الإيجابية تقلل من احتمالية النموذج لتكرار نفس السطر حرفياً"
-
-<<<<<<< HEAD
-#: src/handlers/llm/openai_handler.py:107
-msgid "Presence Penalty"
-msgstr "عقوبة الحضور"
-=======
+
 #: src/ui/settings.py:60 src/ui/settings.py:179 src/constants.py:622
 msgid "Avatar"
 msgstr ""
->>>>>>> fb419819
 
 #: src/ui/settings.py:64
 msgid "Language Model"
 msgstr ""
-"رقم بين -2.0 و 2.0. القيم الإيجابية تقلل من احتمالية النموذج للحديث عن مواضيع جديدة"
-
-#: src/handlers/llm/openrouter_handler.py:14
-msgid "Provider Sorting"
-msgstr "ترتيب المزودين"
-
-#: src/handlers/llm/openrouter_handler.py:14
-msgid "Choose providers based on pricing/throughput or latency"
-msgstr "اختر المزودين بناءً على التسعير/الإنتاجية أو وقت الاستجابة"
-
-#: src/handlers/llm/openrouter_handler.py:14
-msgid "Price"
-msgstr "السعر"
-
-#: src/handlers/llm/openrouter_handler.py:14
-msgid "Throughput"
-msgstr "الإنتاجية"
-
-#: src/handlers/llm/openrouter_handler.py:14
-msgid "Latency"
-msgstr "وقت الاستجابة"
-
-#: src/handlers/llm/openrouter_handler.py:15
-msgid "Providers Order"
-msgstr "ترتيب المزودين"
-
-#: src/handlers/llm/openrouter_handler.py:15
-msgid ""
-"Add order of providers to use, names separated by a comma.\n"
-"Empty to not specify"
-msgstr ""
-"أضف ترتيب المزودين المراد استخدامهم، بأسماء مفصولة بفاصلة.\n"
-"اتركه فارغاً لعدم التحديد"
-
-#: src/handlers/llm/openrouter_handler.py:16
-msgid "Allow Fallbacks"
-msgstr "السماح بالعودة للوراء"
-
-#: src/handlers/llm/openrouter_handler.py:16
-msgid "Allow fallbacks to other providers"
-msgstr "السماح بالعودة إلى مزودين آخرين"
-
-#: src/handlers/llm/g4f_handler.py:45
-msgid "Update G4F"
-msgstr "تحديث G4F"
-
-#: src/handlers/llm/ollama_handler.py:152
-msgid "Allow thinking in the model, only some models are supported"
-msgstr "السماح بالتفكير في النموذج، بعض النماذج فقط مدعومة"
-
-#: src/handlers/llm/ollama_handler.py:176
-msgid "Add custom model"
-msgstr "أضف نموذجًا مخصصًا"
-
-#: src/handlers/llm/ollama_handler.py:177
-msgid ""
-"Add any model to this list by putting name:size\n"
-"Or any gguf from hf with hf.co/username/model"
-msgstr ""
-"أضف أي نموذج إلى هذه القائمة بوضع الاسم:الحجم\n"
-"أو أي gguf من hf بـ hf.co/username/model"
-
-#: src/handlers/llm/ollama_handler.py:187
-msgid "Update Ollama"
-msgstr "تحديث أولاما"
-
-<<<<<<< HEAD
-#: src/handlers/rag/rag_handler.py:104
-msgid "Index your documents"
-msgstr "فهرسة مستنداتك"
-=======
+
 #: src/ui/settings.py:74 src/ui/settings.py:95
 msgid "Other LLMs"
 msgstr ""
->>>>>>> fb419819
 
 #: src/ui/settings.py:74 src/ui/settings.py:95
 msgid "Other available LLM providers"
 msgstr ""
-"فهرس جميع المستندات في مجلد مستنداتك. يجب عليك تشغيل هذه العملية في كل مرة "
-"تقوم فيها بتحرير/إنشاء مستند، أو تغيير محلل المستندات، أو تغيير نموذج التضمين"
-
-<<<<<<< HEAD
-#: src/handlers/stt/custom_handler.py:13 src/handlers/tts/custom_handler.py:17
-msgid "Command to execute"
-msgstr "الأمر المراد تنفيذه"
-
-#: src/handlers/stt/custom_handler.py:14
-#, python-brace-format
-msgid "{0} will be replaced with the model fullpath"
-msgstr "سيتم استبدال {0} بالمسار الكامل للنموذج"
-
-#: src/handlers/stt/googlesr_handler.py:14
-msgid "API Key for Google SR, write 'default' to use the default one"
-msgstr "مفتاح API لـ Google SR، اكتب 'default' لاستخدام الافتراضي"
-
-#: src/handlers/stt/googlesr_handler.py:21
-#: src/handlers/stt/groqsr_handler.py:29
-#: src/handlers/stt/openaisr_handler.py:32
-#: src/handlers/stt/whispercpp_handler.py:47
-msgid "Language"
-msgstr "اللغة"
-
-#: src/handlers/stt/googlesr_handler.py:22
-msgid "The language of the text to recgnize in IETF"
-msgstr "لغة النص المراد التعرف عليه في IETF"
-
-#: src/handlers/stt/groqsr_handler.py:14
-msgid "API Key for Groq SR, write 'default' to use the default one"
-msgstr "مفتاح API لـ Groq SR، اكتب 'default' لاستخدام الافتراضي"
-
-#: src/handlers/stt/groqsr_handler.py:21
-msgid "Groq Model"
-msgstr "نموذج Groq"
-
-#: src/handlers/stt/groqsr_handler.py:22
-msgid "Name of the Groq Model"
-msgstr "اسم نموذج Groq"
-=======
+
 #: src/ui/settings.py:85
 #, fuzzy
 msgid "Advanced LLM Settings"
@@ -1054,7 +616,6 @@
 #: src/ui/settings.py:129
 msgid "Search information on the Web"
 msgstr ""
->>>>>>> fb419819
 
 #: src/ui/settings.py:141 src/handlers/tts/custom_openai_tts.py:19
 #: src/handlers/tts/tts.py:37 src/handlers/tts/openai_tts_handler.py:19
@@ -1062,26 +623,7 @@
 #: src/handlers/tts/elevenlabs_handler.py:17
 msgid "Voice"
 msgstr ""
-"حدد اللغة للنسخ. استخدم رموز لغة ISO 639-1 (مثل \"en\" للإنجليزية، \"fr\" "
-"للفرنسية، إلخ)."
-
-<<<<<<< HEAD
-#: src/handlers/stt/openaisr_handler.py:11
-msgid "Endpoint for OpenAI requests"
-msgstr "نقطة النهاية لطلبات OpenAI"
-
-#: src/handlers/stt/openaisr_handler.py:18
-msgid "API Key for OpenAI"
-msgstr "مفتاح API لـ OpenAI"
-
-#: src/handlers/stt/openaisr_handler.py:25
-msgid "Whisper Model"
-msgstr "نموذج Whisper"
-
-#: src/handlers/stt/openaisr_handler.py:26
-msgid "Name of the OpenAI model"
-msgstr "اسم نموذج OpenAI"
-=======
+
 #: src/ui/settings.py:145
 msgid "Text To Speech Program"
 msgstr ""
@@ -1097,62 +639,10 @@
 #: src/ui/settings.py:158
 msgid "Translate the output of the LLM before passing it to the TTS Program"
 msgstr ""
->>>>>>> fb419819
 
 #: src/ui/settings.py:166
 msgid "Speech To Text Engine"
 msgstr ""
-<<<<<<< HEAD
-"اختياري: حدد اللغة للنسخ. استخدم رموز لغة ISO 639-1 (مثل \"en\" للإنجليزية، "
-"\"fr\" للفرنسية، إلخ)."
-
-#: src/handlers/stt/vosk_handler.py:17
-msgid "Model Path"
-msgstr "مسار النموذج"
-
-#: src/handlers/stt/vosk_handler.py:18
-msgid "Absolute path to the VOSK model (unzipped)"
-msgstr "المسار المطلق لنموذج VOSK (مفكوك الضغط)"
-
-#: src/handlers/stt/whisper_handler.py:16
-#: src/handlers/stt/whispercpp_handler.py:41
-msgid "Name of the Whisper model"
-msgstr "اسم نموذج Whisper"
-
-#: src/handlers/stt/witai_handler.py:13
-msgid "Server Access Token for wit.ai"
-msgstr "رمز الوصول إلى الخادم لـ wit.ai"
-
-#: src/handlers/stt/sphinx_handler.py:19
-msgid "Could not understand the audio"
-msgstr "لم يتم فهم الصوت"
-
-#: src/handlers/stt/whispercpp_handler.py:47
-msgid "Language of the recognition."
-msgstr "لغة التعرف."
-
-#: src/handlers/stt/whispercpp_handler.py:48
-msgid "Model Library"
-msgstr "مكتبة النماذج"
-
-#: src/handlers/stt/whispercpp_handler.py:48
-msgid "Manage Whisper models"
-msgstr "إدارة نماذج Whisper"
-
-#: src/handlers/stt/whispercpp_handler.py:49
-#, fuzzy
-msgid "Advanced Settings"
-msgstr "إعدادات متقدمة"
-
-#: src/handlers/stt/whispercpp_handler.py:49
-#, fuzzy
-msgid "More advanced settings"
-msgstr "إعدادات متقدمة"
-
-#: src/handlers/stt/whispercpp_handler.py:50
-msgid "Temperature to use"
-msgstr "درجة الحرارة المراد استخدامها"
-=======
 
 #: src/ui/settings.py:166
 msgid "Choose which speech recognition engine you want"
@@ -1194,45 +684,9 @@
 #: src/ui/settings.py:210
 msgid "Interface"
 msgstr "واجهة"
->>>>>>> fb419819
 
 #: src/ui/settings.py:213
 #, fuzzy
-<<<<<<< HEAD
-msgid "Prompt for the recognition"
-msgstr "موجه للتعرف"
-
-#: src/handlers/stt/whispercpp_handler.py:51
-msgid "Prompt to use for the recognition"
-msgstr "الموجه المراد استخدامه للتعرف"
-
-#: src/handlers/tts/custom_openai_tts.py:17
-msgid "Endpoint"
-msgstr "نقطة النهاية"
-
-#: src/handlers/tts/custom_openai_tts.py:17
-msgid "Custom endpoint of the service to use"
-msgstr "نقطة نهاية مخصصة للخدمة المراد استخدامها"
-
-#: src/handlers/tts/custom_openai_tts.py:19
-#: src/handlers/tts/elevenlabs_handler.py:17
-#: src/handlers/tts/groq_tts_handler.py:33
-#: src/handlers/tts/openai_tts_handler.py:19 src/handlers/tts/tts.py:33
-#: src/ui/settings.py:128
-msgid "Voice"
-msgstr "الصوت"
-
-#: src/handlers/tts/custom_openai_tts.py:19
-#: src/handlers/tts/groq_tts_handler.py:33
-#: src/handlers/tts/openai_tts_handler.py:19
-msgid "The voice to use"
-msgstr "الصوت المراد استخدامه"
-
-#: src/handlers/tts/custom_openai_tts.py:21
-#: src/handlers/tts/openai_tts_handler.py:21
-msgid "Instructions"
-msgstr "تعليمات"
-=======
 msgid "Interface Size"
 msgstr "واجهة"
 
@@ -1262,42 +716,9 @@
 #: src/ui/settings.py:234
 msgid "Remove thinking from history"
 msgstr ""
->>>>>>> fb419819
 
 #: src/ui/settings.py:234
 msgid ""
-<<<<<<< HEAD
-"Instructions for the voice generation. Leave it blank to avoid this field"
-msgstr "تعليمات لتوليد الصوت. اتركها فارغة لتجنب هذا الحقل"
-
-#: src/handlers/tts/elevenlabs_handler.py:10
-msgid "API Key for ElevenLabs"
-msgstr "مفتاح API لـ ElevenLabs"
-
-#: src/handlers/tts/elevenlabs_handler.py:18
-msgid "Voice ID to use"
-msgstr "معرف الصوت المراد استخدامه"
-
-#: src/handlers/tts/elevenlabs_handler.py:32
-msgid "Stability"
-msgstr "الاستقرار"
-
-#: src/handlers/tts/elevenlabs_handler.py:33
-msgid "stability of the voice"
-msgstr "استقرار الصوت"
-
-#: src/handlers/tts/elevenlabs_handler.py:42
-msgid "Similarity boost"
-msgstr "تعزيز التشابه"
-
-#: src/handlers/tts/elevenlabs_handler.py:43
-msgid "Boosts overall voice clarity and speaker similarity"
-msgstr "يعزز وضوح الصوت الكلي وتشابه المتحدث"
-
-#: src/handlers/tts/elevenlabs_handler.py:52
-msgid "Style exaggeration"
-msgstr "مبالغة في الأسلوب"
-=======
 "Do not send old thinking blocks for reasoning models in order to reduce "
 "token usage"
 msgstr ""
@@ -1337,46 +758,10 @@
 #: src/ui/settings.py:265
 msgid "Username"
 msgstr ""
->>>>>>> fb419819
 
 #: src/ui/settings.py:265
 #, python-brace-format
 msgid ""
-<<<<<<< HEAD
-"High values are reccomended if the style of the speech must be exaggerated"
-msgstr "يوصى بقيم عالية إذا كان أسلوب الكلام يجب أن يكون مبالغًا فيه"
-
-#: src/handlers/tts/custom_handler.py:17
-#, python-brace-format
-msgid "{0} will be replaced with the file fullpath, {1} with the text"
-msgstr "سيتم استبدال {0} بالمسار الكامل للملف، و {1} بالنص"
-
-#: src/handlers/tts/tts.py:34
-msgid "Choose the preferred voice"
-msgstr "اختر الصوت المفضل"
-
-#: src/handlers/websearch/tavily.py:20
-msgid "Token"
-msgstr "الرمز المميز"
-
-#: src/handlers/websearch/tavily.py:20
-msgid "Tavily API key"
-msgstr "مفتاح API لـ Tavily"
-
-#: src/handlers/websearch/tavily.py:21
-#: src/handlers/websearch/duckduckgo_handler.py:14
-msgid "Max Results"
-msgstr "الحد الأقصى للنتائج"
-
-#: src/handlers/websearch/tavily.py:21
-#: src/handlers/websearch/duckduckgo_handler.py:14
-msgid "Number of results to consider"
-msgstr "عدد النتائج المراد اعتبارها"
-
-#: src/handlers/websearch/tavily.py:22
-msgid "The depth of the search"
-msgstr "عمق البحث"
-=======
 "Change the label that appears before your message\n"
 "This information is not sent to the LLM by default\n"
 "You can add it to a prompt using the {USER} variable"
@@ -1429,43 +814,24 @@
 #: src/ui/settings.py:360
 msgid "Document Sources (RAG)"
 msgstr ""
->>>>>>> fb419819
 
 #: src/ui/settings.py:360
 msgid "Include content from your documents in the responses"
 msgstr ""
-"عمق البحث. البحث المتقدم مصمم لاسترجاع المصادر الأكثر صلة ومقتطفات المحتوى "
-"لاستعلامك، بينما يوفر البحث الأساسي مقتطفات محتوى عامة من كل مصدر. يكلف البحث "
-"الأساسي 1 رصيد API، بينما يكلف البحث المتقدم 2 رصيد API."
-
-<<<<<<< HEAD
-#: src/handlers/websearch/tavily.py:23
-msgid "The category of the search"
-msgstr "فئة البحث"
-=======
+
 #: src/ui/settings.py:361
 msgid "Document Analyzer"
 msgstr ""
->>>>>>> fb419819
 
 #: src/ui/settings.py:361
 msgid ""
 "The document analyzer uses multiple techniques to extract relevant "
 "information about your documents"
 msgstr ""
-"فئة البحث. الأخبار مفيدة لاسترجاع التحديثات في الوقت الفعلي، خاصة حول السياسة، "
-"الرياضة، والأحداث الجارية الرئيسية التي تغطيها مصادر الإعلام الرئيسية. عامة "
-"للبحوث الأوسع والأكثر عمومية التي قد تتضمن مجموعة واسعة من المصادر."
-
-<<<<<<< HEAD
-#: src/handlers/websearch/tavily.py:24
-msgid "Chunks per source"
-msgstr "القطع لكل مصدر"
-=======
+
 #: src/ui/settings.py:372
 msgid "Read documents if unsupported"
 msgstr ""
->>>>>>> fb419819
 
 #: src/ui/settings.py:372
 msgid ""
@@ -1473,22 +839,7 @@
 "documents sent in the chat will be given to the LLM using your Document "
 "Analyzer."
 msgstr ""
-"عدد أجزاء المحتوى المراد استردادها من كل مصدر. طول كل جزء هو 500 حرف كحد أقصى. "
-"متوفر فقط عندما يكون عمق البحث متقدمًا."
-
-<<<<<<< HEAD
-#: src/handlers/websearch/tavily.py:25
-msgid "Number of days back from the current date to include"
-msgstr "عدد الأيام الماضية من التاريخ الحالي لتضمينها"
-
-#: src/handlers/websearch/tavily.py:25
-msgid "Available only if topic is news."
-msgstr "متاح فقط إذا كان الموضوع أخبارًا."
-
-#: src/handlers/websearch/tavily.py:26
-msgid "Include answer"
-msgstr "تضمين الإجابة"
-=======
+
 #: src/ui/settings.py:376
 msgid "Maximum tokens for RAG"
 msgstr ""
@@ -1503,70 +854,13 @@
 #: src/ui/settings.py:393
 msgid "Document Folder"
 msgstr ""
->>>>>>> fb419819
 
 #: src/ui/settings.py:393
 msgid ""
 "Put the documents you want to query in your document folder. The document "
 "analyzer will find relevant information in them if this option is enabled"
 msgstr ""
-"تضمين إجابة مولدة من LLM للاستعلام المقدم. البحث الأساسي يعيد إجابة سريعة. "
-"البحث المتقدم يعيد إجابة أكثر تفصيلاً."
-
-<<<<<<< HEAD
-#: src/handlers/websearch/tavily.py:27
-msgid "Include raw content"
-msgstr "تضمين المحتوى الخام"
-
-#: src/handlers/websearch/tavily.py:27
-msgid "Include the cleaned and parsed HTML content of each search result."
-msgstr "تضمين محتوى HTML المنظف والمحلل لكل نتيجة بحث."
-
-#: src/handlers/websearch/tavily.py:28
-msgid "Include images"
-msgstr "تضمين الصور"
-
-#: src/handlers/websearch/tavily.py:28
-msgid "Perform an image search and include the results in the response."
-msgstr "أجراء بحث عن الصور وتضمين النتائج في الرد."
-
-#: src/handlers/websearch/tavily.py:29
-msgid "Include image descriptions"
-msgstr "تضمين أوصاف الصور"
-
-#: src/handlers/websearch/tavily.py:29
-msgid ""
-"When Include images is enabled, also add a descriptive text for each image."
-msgstr "عند تمكين تضمين الصور، أضف أيضًا نصًا وصفيًا لكل صورة."
-
-#: src/handlers/websearch/tavily.py:30
-msgid "Include domains"
-msgstr "تضمين النطاقات"
-
-#: src/handlers/websearch/tavily.py:30
-msgid "A list of domains to specifically include in the search results."
-msgstr "قائمة بالنطاقات المراد تضمينها بشكل خاص في نتائج البحث."
-
-#: src/handlers/websearch/tavily.py:31
-msgid "Exclude domains"
-msgstr "استبعاد النطاقات"
-
-#: src/handlers/websearch/tavily.py:31
-msgid "A list of domains to specifically exclude from the search results."
-msgstr "قائمة بالنطاقات المراد استبعادها بشكل خاص من نتائج البحث."
-
-#: src/handlers/websearch/duckduckgo_handler.py:15
-msgid "Region"
-msgstr "المنطقة"
-
-#: src/handlers/websearch/duckduckgo_handler.py:15
-msgid "Region for the search results"
-msgstr "المنطقة لنتائج البحث"
-
-#: src/ui/profile.py:33 src/window.py:119
-msgid "Settings"
-msgstr "الإعدادات"
-=======
+
 #: src/ui/settings.py:396
 msgid "Put all the documents you want to index in this folder"
 msgstr ""
@@ -1637,409 +931,81 @@
 #: src/ui/extension.py:92
 msgid "Install extension from file..."
 msgstr ""
->>>>>>> fb419819
 
 #: src/ui/profile.py:53
 msgid "Profile Name"
-msgstr "اسم الملف الشخصي"
+msgstr ""
 
 #: src/ui/profile.py:58
 #, fuzzy
 msgid "Copied Settings"
-msgstr "الإعدادات المنسوخة"
+msgstr "الإعدادات"
 
 #: src/ui/profile.py:58
 msgid "Settings that will be copied to the new profile"
-msgstr "الإعدادات التي سيتم نسخها إلى الملف الشخصي الجديد"
+msgstr ""
 
 #: src/ui/profile.py:70
 msgid "Create Profile"
-msgstr "إنشاء ملف شخصي"
+msgstr ""
 
 #: src/ui/profile.py:72 src/ui/profile.py:74 src/ui/profile.py:129
 msgid "Import Profile"
-msgstr "استيراد ملف شخصي"
-
-<<<<<<< HEAD
-#: src/ui/profile.py:79 src/ui/widgets/profilerow.py:43
-msgid "Edit Profile"
-msgstr "تعديل الملف الشخصي"
-
-=======
->>>>>>> fb419819
+msgstr ""
+
 #: src/ui/profile.py:84 src/ui/profile.py:99 src/ui/profile.py:123
 msgid "Export Profile"
-msgstr "تصدير الملف الشخصي"
+msgstr ""
 
 #: src/ui/profile.py:87
 msgid "Export Passwords"
-msgstr "تصدير كلمات المرور"
+msgstr ""
 
 #: src/ui/profile.py:87
 msgid "Also export password-like fields"
-msgstr "تصدير الحقول المشابهة لكلمة المرور أيضًا"
+msgstr ""
 
 #: src/ui/profile.py:89
 msgid "Export Propic"
-msgstr "تصدير صورة الملف الشخصي"
+msgstr ""
 
 #: src/ui/profile.py:89
 msgid "Also export the profile picture"
-msgstr "تصدير صورة الملف الشخصي أيضًا"
+msgstr ""
 
 #: src/ui/profile.py:109
 #, fuzzy
 msgid "Create"
-msgstr "إنشاء"
+msgstr "إبدأ محادثة"
 
 #: src/ui/profile.py:109
 msgid "Apply"
-msgstr "تطبيق"
+msgstr ""
 
 #: src/ui/profile.py:116
 msgid "The settings of the current profile will be copied into the new one"
-msgstr "سيتم نسخ إعدادات الملف الشخصي الحالي إلى الملف الجديد"
+msgstr ""
 
 #: src/ui/profile.py:122 src/ui/profile.py:128
 msgid "Newelle Profiles"
-msgstr "ملفات Newelle الشخصية"
+msgstr ""
 
 #: src/ui/profile.py:123
 msgid "Export"
-msgstr "تصدير"
+msgstr ""
 
 #: src/ui/profile.py:129
 msgid "Import"
-msgstr "استيراد"
+msgstr ""
 
 #: src/ui/profile.py:197
 msgid "Set profile picture"
-msgstr "تعيين صورة الملف الشخصي"
-
-<<<<<<< HEAD
-#: src/ui/thread_editing.py:6 src/window.py:117
-msgid "Thread editing"
-msgstr "تعديل الخيوط"
-
-#: src/ui/thread_editing.py:36
-msgid "No threads are running"
-msgstr "لا توجد خيوط قيد التشغيل"
-
-#: src/ui/thread_editing.py:42
-msgid "Thread number: "
-msgstr "رقم الخيط: "
-
-#: src/ui/widgets/profilerow.py:26
-msgid "Select profile"
-msgstr "تحديد الملف الشخصي"
-
-#: src/ui/widgets/profilerow.py:53
-msgid "Delete Profile"
-msgstr "حذف الملف الشخصي"
-
-#: src/ui/widgets/tipscarousel.py:41
-msgid "Newelle Tips"
-msgstr "نصائح Newelle"
-
-#: src/ui/widgets/thinking.py:27
-msgid "Thoughts"
-msgstr "أفكار"
-
-#: src/ui/widgets/thinking.py:28 src/ui/widgets/thinking.py:135
-msgid "Expand to see details"
-msgstr "توسيع لرؤية التفاصيل"
-
-#: src/ui/widgets/thinking.py:123
-msgid "Thinking..."
-msgstr "جارٍ التفكير..."
-
-#: src/ui/widgets/thinking.py:124
-msgid "The LLM is thinking... Expand to see thought process"
-msgstr "نموذج اللغة الكبيرة يفكر... وسّع لرؤية عملية التفكير"
-
-#: src/ui/widgets/thinking.py:137
-msgid "No thought process recorded"
-msgstr "لم يتم تسجيل أي عملية تفكير"
-
-#: src/ui/explorer.py:192
-msgid "Folder is Empty"
-msgstr "المجلد فارغ"
-
-#: src/ui/explorer.py:340 src/window.py:1574
-msgid "File not found"
-msgstr "لم يتم العثور على الملف"
-
-#: src/ui/explorer.py:355
-msgid "Open in new tab"
-msgstr "فتح في علامة تبويب جديدة"
-
-#: src/ui/explorer.py:357
-msgid "Open in integrated editor"
-msgstr "فتح في المحرر المدمج"
-
-#: src/ui/explorer.py:360 src/ui/explorer.py:589
-msgid "Open in file manager"
-msgstr "فتح في مدير الملفات"
-
-#: src/ui/explorer.py:363 src/ui/explorer.py:451
-msgid "Rename"
-msgstr "إعادة تسمية"
-
-#: src/ui/explorer.py:366 src/ui/explorer.py:502 src/ui/settings.py:275
-#: src/ui/settings.py:346
-msgid "Delete"
-msgstr "حذف"
-
-#: src/ui/explorer.py:369
-msgid "Copy full path"
-msgstr "نسخ المسار الكامل"
-
-#: src/ui/explorer.py:420 src/ui/explorer.py:657
-#, fuzzy
-msgid "Failed to open file manager"
-msgstr "فشل فتح مدير الملفات"
-
-#: src/ui/explorer.py:436
-#, fuzzy
-msgid "New name:"
-msgstr "اسم جديد:"
-
-#: src/ui/explorer.py:448 src/ui/explorer.py:501 src/ui/explorer.py:689
-#: src/main.py:209
-msgid "Cancel"
-msgstr "إلغاء"
-
-#: src/ui/explorer.py:471
-msgid "Renamed successfully"
-msgstr "تمت إعادة التسمية بنجاح"
-
-#: src/ui/explorer.py:476
-#, fuzzy
-msgid "Failed to rename: {}"
-msgstr "فشل إعادة التسمية: {}"
-
-#: src/ui/explorer.py:497
-msgid "Delete File?"
-msgstr "حذف الملف؟"
-
-#: src/ui/explorer.py:499
-msgid "Are you sure you want to delete \"{}\"?"
-msgstr "هل أنت متأكد أنك تريد حذف \"{}\"؟"
-
-#: src/ui/explorer.py:520
-msgid "Deleted successfully"
-msgstr "تم الحذف بنجاح"
-
-#: src/ui/explorer.py:525
-#, fuzzy
-msgid "Failed to delete: {}"
-msgstr "فشل الحذف: {}"
-
-#: src/ui/explorer.py:538
-msgid "Path copied to clipboard"
-msgstr "تم نسخ المسار إلى الحافظة"
-
-#: src/ui/explorer.py:542
-#, fuzzy
-msgid "Failed to copy path"
-msgstr "فشل نسخ المسار"
-
-#: src/ui/explorer.py:580
-#, fuzzy
-msgid "Create new folder"
-msgstr "إنشاء مجلد جديد"
-
-#: src/ui/explorer.py:583
-msgid "Create new file"
-msgstr "إنشاء ملف جديد"
-
-#: src/ui/explorer.py:586
-msgid "Open Terminal Here"
-msgstr "فتح الطرفية هنا"
-
-#: src/ui/explorer.py:640
-msgid "Create New Folder"
-msgstr "إنشاء مجلد جديد"
-
-#: src/ui/explorer.py:640
-#, fuzzy
-msgid "Folder name:"
-msgstr "اسم المجلد:"
-
-#: src/ui/explorer.py:644
-msgid "Create New File"
-msgstr "إنشاء ملف جديد"
-
-#: src/ui/explorer.py:644
-#, fuzzy
-msgid "File name:"
-msgstr "اسم الملف:"
-
-#: src/ui/explorer.py:713
-msgid "Folder created successfully"
-msgstr "تم إنشاء المجلد بنجاح"
-
-#: src/ui/explorer.py:720
-msgid "File created successfully"
-msgstr "تم إنشاء الملف بنجاح"
-
-#: src/ui/explorer.py:725
-msgid "A file or folder with that name already exists"
-msgstr "ملف أو مجلد بهذا الاسم موجود بالفعل"
-
-#: src/ui/explorer.py:728
-#, fuzzy
-msgid "folder"
-msgstr "مجلد"
-
-#: src/ui/explorer.py:728
-msgid "file"
-msgstr "ملف"
-
-#: src/ui/explorer.py:730
-#, fuzzy
-msgid "Failed to create {}: {}"
-msgstr "فشل إنشاء {}: {}"
-
-#: src/ui/shortcuts.py:6
-msgid "Help"
-msgstr "مساعدة"
-
-#: src/ui/shortcuts.py:12
-msgid "Shortcuts"
-msgstr "الاختصارات"
-
-#: src/ui/shortcuts.py:13
-msgid "Reload chat"
-msgstr "إعادة تحميل الدردشة"
-
-#: src/ui/shortcuts.py:14
-msgid "Reload folder"
-msgstr "إعادة تحميل المجلد"
-
-#: src/ui/shortcuts.py:15
-msgid "New tab"
-msgstr "علامة تبويب جديدة"
-
-#: src/ui/shortcuts.py:16
-msgid "Paste Image"
-msgstr "لصق الصورة"
-
-#: src/ui/shortcuts.py:17
-msgid "Focus message box"
-msgstr "تركيز مربع الرسالة"
-
-#: src/ui/shortcuts.py:18
-msgid "Start/stop recording"
-msgstr "بدء/إيقاف التسجيل"
-
-#: src/ui/shortcuts.py:19
-msgid "Save"
-msgstr "حفظ"
-
-#: src/ui/shortcuts.py:20
-#, fuzzy
-msgid "Stop TTS"
-msgstr "إيقاف تحويل النص إلى كلام"
-
-#: src/ui/shortcuts.py:21
-msgid "Zoom in"
-msgstr "تكبير"
-
-#: src/ui/shortcuts.py:22
-msgid "Zoom out"
-msgstr "تصغير"
-
-#: src/ui/mini_window.py:9 data/io.github.qwersyk.Newelle.appdata.xml.in:7
-#: data/io.github.qwersyk.Newelle.desktop.in:2
-msgid "Newelle"
-msgstr "نيويل"
-
-#: src/ui/mini_window.py:20
-msgid "Chat is opened in mini window"
-msgstr "الدردشة مفتوحة في نافذة مصغرة"
-
-#: src/ui/presentation.py:93
-msgid "Welcome to Newelle"
-msgstr "مرحبًا بك في نيويل"
-
-#: src/ui/presentation.py:94
-msgid "Your ultimate virtual assistant."
-msgstr "مساعدك الافتراضي الأمثل."
-
-#: src/ui/presentation.py:98
-msgid "Github Page"
-msgstr "صفحة جيت هاب"
-
-#: src/ui/presentation.py:105
-msgid "Choose your favourite AI Language Model"
-msgstr "اختر نموذج لغة الذكاء الاصطناعي المفضل لديك"
-
-#: src/ui/presentation.py:106
-msgid ""
-"Newelle can be used with mutiple models and providers!\n"
-"<b>Note: It is strongly suggested to read the Guide to LLM page</b>"
-msgstr ""
-"يمكن استخدام نيويل مع نماذج ومزودين متعددين!\n"
-"<b>ملاحظة: يوصى بشدة بقراءة صفحة دليل نماذج اللغة الكبيرة</b>"
-
-#: src/ui/presentation.py:110
-msgid "Guide to LLM"
-msgstr "دليل نماذج اللغة الكبيرة"
-
-#: src/ui/presentation.py:117
-msgid "Chat with your documents"
-msgstr "الدردشة مع مستنداتك"
-
-#: src/ui/presentation.py:118
-msgid ""
-"Newelle can retrieve relevant information from documents you send in the "
-"chat or from your own files! Information relevant to your query will be sent "
-"to the LLM."
-msgstr ""
-"يمكن لنيويل استرداد المعلومات ذات الصلة من المستندات التي ترسلها في الدردشة "
-"أو من ملفاتك الخاصة! سيتم إرسال المعلومات ذات الصلة باستعلامك إلى نموذج "
-"اللغة الكبيرة."
-
-#: src/ui/presentation.py:124 src/ui/settings.py:236 src/window.py:647
-msgid "Command virtualization"
-msgstr "محاكاة الأوامر"
-
-#: src/ui/presentation.py:125
-msgid ""
-"Newelle can be used to run commands on your system, but pay attention at "
-"what you run! <b>The LLM is not under our control, so it might generate "
-"malicious code!</b>\n"
-"By default, your commands will be <b>virtualized in the Flatpak environment</"
-"b>, but pay attention!"
-=======
+msgstr ""
+
 #: src/constants.py:27
 msgid "Nyarch Demo API"
->>>>>>> fb419819
-msgstr ""
-"يمكن استخدام نيويل لتشغيل الأوامر على نظامك، ولكن انتبه لما تقوم بتشغيله! "
-"<b>نموذج اللغة الكبيرة ليس تحت سيطرتنا، لذلك قد يولد رمزًا ضارًا!</b>\n"
-"افتراضيًا، سيتم <b>محاكاة أوامرك في بيئة Flatpak</b>، ولكن انتبه!"
-
-<<<<<<< HEAD
-#: src/ui/presentation.py:131 src/ui/extension.py:17 src/constants.py:513
-#: src/window.py:118
-msgid "Extensions"
-msgstr "إضافات"
-
-#: src/ui/presentation.py:132
-msgid "You can extend Newelle's functionalities using extensions!"
-msgstr "يمكنك توسيع وظائف Newelle باستخدام الإضافات!"
-
-#: src/ui/presentation.py:136
-#, fuzzy
-msgid "Download extensions"
-msgstr "تنزيل إضافات"
-
-#: src/ui/presentation.py:146
-msgid "Permission Error"
-msgstr "خطأ في الأذونات"
-=======
+msgstr ""
+
 #: src/constants.py:33
 msgid "Any free Provider"
 msgstr ""
@@ -2047,91 +1013,9 @@
 #: src/constants.py:40
 msgid "Local Model"
 msgstr ""
->>>>>>> fb419819
 
 #: src/constants.py:41
 msgid ""
-<<<<<<< HEAD
-"Newelle does not have enough permissions to run commands on your system."
-msgstr "نيويل لا يملك أذونات كافية لتشغيل الأوامر على نظامك."
-
-#: src/ui/presentation.py:158
-msgid "Begin using the app"
-msgstr "ابدأ استخدام التطبيق"
-
-#: src/ui/presentation.py:163
-msgid "Start chatting"
-msgstr "ابدأ الدردشة"
-
-#: src/ui/extension.py:50
-#, fuzzy
-msgid "Installed Extensions"
-msgstr "الإضافات المثبتة"
-
-#: src/ui/extension.py:85
-msgid "User guide to Extensions"
-msgstr "دليل المستخدم للإضافات"
-
-#: src/ui/extension.py:88
-#, fuzzy
-msgid "Download new Extensions"
-msgstr "تنزيل إضافات جديدة"
-
-#: src/ui/extension.py:91
-msgid "Install extension from file..."
-msgstr "تثبيت إضافة من ملف..."
-
-#: src/ui/settings.py:46 src/constants.py:523
-msgid "General"
-msgstr "عام"
-
-#: src/ui/settings.py:47 src/constants.py:478
-msgid "LLM"
-msgstr "نموذج اللغة الكبيرة"
-
-#: src/ui/settings.py:48 src/constants.py:528
-msgid "Prompts"
-msgstr "الموجهات"
-
-#: src/ui/settings.py:49
-msgid "Knowledge"
-msgstr "المعرفة"
-
-#: src/ui/settings.py:53
-msgid "Language Model"
-msgstr "نموذج اللغة"
-
-#: src/ui/settings.py:62 src/ui/settings.py:82
-msgid "Other LLMs"
-msgstr "نماذج لغة كبيرة أخرى"
-
-#: src/ui/settings.py:62 src/ui/settings.py:82
-msgid "Other available LLM providers"
-msgstr "مزودو نماذج اللغة الكبيرة المتاحون الآخرون"
-
-#: src/ui/settings.py:72
-#, fuzzy
-msgid "Advanced LLM Settings"
-msgstr "إعدادات نماذج اللغة الكبيرة المتقدمة"
-
-#: src/ui/settings.py:76
-msgid "Secondary Language Model"
-msgstr "نموذج اللغة الثانوي"
-
-#: src/ui/settings.py:76
-msgid ""
-"Model used for secondary tasks, like offer, chat name and memory generation"
-msgstr "النموذج المستخدم للمهام الثانوية، مثل العرض، اسم الدردشة، وتوليد الذاكرة"
-
-#: src/ui/settings.py:93
-msgid "Embedding Model"
-msgstr "نموذج التضمين"
-
-#: src/ui/settings.py:93
-msgid ""
-"Embedding is used to trasform text into vectors. Used by Long Term Memory "
-"and RAG. Changing it might require you to re-index documents or reset memory."
-=======
 "NO GPU SUPPORT, USE OLLAMA INSTEAD. Run a LLM model locally, more privacy "
 "but slower"
 msgstr ""
@@ -2150,96 +1034,8 @@
 
 #: src/constants.py:60 src/constants.py:258
 msgid "Google Gemini API"
->>>>>>> fb419819
-msgstr ""
-"يستخدم التضمين لتحويل النص إلى متجهات. يستخدمه الذاكرة طويلة الأمد و RAG. "
-"قد يتطلب تغييره إعادة فهرسة المستندات أو إعادة تعيين الذاكرة."
-
-<<<<<<< HEAD
-#: src/ui/settings.py:104 src/window.py:645
-#, fuzzy
-msgid "Long Term Memory"
-msgstr "الذاكرة طويلة الأمد"
-
-#: src/ui/settings.py:104
-msgid "Keep memory of old conversations"
-msgstr "احتفظ بذاكرة المحادثات القديمة"
-
-#: src/ui/settings.py:116 src/constants.py:401
-msgid "Web Search"
-msgstr "البحث على الويب"
-
-#: src/ui/settings.py:116
-msgid "Search information on the Web"
-msgstr "ابحث عن المعلومات على الويب"
-
-#: src/ui/settings.py:132
-msgid "Text To Speech Program"
-msgstr "برنامج تحويل النص إلى كلام"
-
-#: src/ui/settings.py:132
-msgid "Choose which text to speech to use"
-msgstr "اختر برنامج تحويل النص إلى كلام المراد استخدامه"
-
-#: src/ui/settings.py:141
-msgid "Speech To Text Engine"
-msgstr "محرك تحويل الكلام إلى نص"
-
-#: src/ui/settings.py:141
-msgid "Choose which speech recognition engine you want"
-msgstr "اختر محرك التعرف على الكلام الذي تريده"
-
-#: src/ui/settings.py:149
-msgid "Automatic Speech To Text"
-msgstr "تحويل الكلام إلى نص تلقائي"
-
-#: src/ui/settings.py:149
-msgid "Automatically restart speech to text at the end of a text/TTS"
-msgstr "إعادة تشغيل تحويل الكلام إلى نص تلقائيًا في نهاية النص/TTS"
-
-#: src/ui/settings.py:153
-msgid "Prompt control"
-msgstr "التحكم في الموجه"
-
-#: src/ui/settings.py:158
-msgid "Interface"
-msgstr "الواجهة"
-
-#: src/ui/settings.py:161
-#, fuzzy
-msgid "Interface Size"
-msgstr "حجم الواجهة"
-
-#: src/ui/settings.py:161
-msgid "Adjust the size of the interface"
-msgstr "ضبط حجم الواجهة"
-
-#: src/ui/settings.py:173
-msgid "Editor color scheme"
-msgstr "نظام ألوان المحرر"
-
-#: src/ui/settings.py:173
-msgid "Change the color scheme of the editor and codeblocks"
-msgstr "تغيير نظام ألوان المحرر وكتل التعليمات البرمجية"
-
-#: src/ui/settings.py:180
-msgid "Hidden files"
-msgstr "الملفات المخفية"
-
-#: src/ui/settings.py:180
-msgid "Show hidden files"
-msgstr "إظهار الملفات المخفية"
-
-#: src/ui/settings.py:186
-msgid "Send with ENTER"
-msgstr "إرسال مع ENTER"
-
-#: src/ui/settings.py:186
-msgid ""
-"If enabled, messages will be sent with ENTER, to go to a new line use "
-"CTRL+ENTER. If disabled, messages will be sent with SHIFT+ENTER, and newline "
-"with enter"
-=======
+msgstr ""
+
 #: src/constants.py:66 src/constants.py:252 src/constants.py:253
 msgid "OpenAI API"
 msgstr ""
@@ -2309,76 +1105,16 @@
 
 #: src/constants.py:126
 msgid "Google Speech Recognition"
->>>>>>> fb419819
-msgstr ""
-"إذا تم التمكين، سيتم إرسال الرسائل باستخدام ENTER، للانتقال إلى سطر جديد استخدم "
-"CTRL+ENTER. إذا تم التعطيل، سيتم إرسال الرسائل باستخدام SHIFT+ENTER، والسطر "
-"الجديد باستخدام ENTER"
-
-<<<<<<< HEAD
-#: src/ui/settings.py:192
-msgid "Remove thinking from history"
-msgstr "إزالة التفكير من السجل"
-
-#: src/ui/settings.py:192
-msgid ""
-"Do not send old thinking blocks for reasoning models in order to reduce "
-"token usage"
-=======
+msgstr ""
+
 #: src/constants.py:127 src/constants.py:133
 msgid "Google Speech Recognition online"
 msgstr ""
 
 #: src/constants.py:132
 msgid "Groq Speech Recognition"
->>>>>>> fb419819
-msgstr ""
-"لا ترسل كتل التفكير القديمة لنماذج التفكير لتقليل استخدام الرموز"
-
-<<<<<<< HEAD
-#: src/ui/settings.py:198
-msgid "Display LaTeX"
-msgstr "عرض LaTeX"
-
-#: src/ui/settings.py:198
-msgid "Display LaTeX formulas in chat"
-msgstr "عرض صيغ LaTeX في الدردشة"
-
-#: src/ui/settings.py:204
-msgid "Reverse Chat Order"
-msgstr "عكس ترتيب الدردشة"
-
-#: src/ui/settings.py:204
-msgid "Show most recent chats on top in chat list (change chat to apply)"
-msgstr "إظهار أحدث الدردشات في الأعلى في قائمة الدردشات (غيّر الدردشة لتطبيق التغيير)"
-
-#: src/ui/settings.py:210
-msgid "Automatically Generate Chat Names"
-msgstr "توليد أسماء الدردشات تلقائيًا"
-
-#: src/ui/settings.py:210
-msgid "Generate chat names automatically after the first two messages"
-msgstr "توليد أسماء الدردشات تلقائيًا بعد أول رسالتين"
-
-#: src/ui/settings.py:216
-msgid "Number of offers"
-msgstr "عدد العروض"
-
-#: src/ui/settings.py:216
-msgid "Number of message suggestions to send to chat "
-msgstr "عدد اقتراحات الرسائل لإرسالها إلى الدردشة "
-
-#: src/ui/settings.py:223
-msgid "Username"
-msgstr "اسم المستخدم"
-
-#: src/ui/settings.py:223
-#, python-brace-format
-msgid ""
-"Change the label that appears before your message\n"
-"This information is not sent to the LLM by default\n"
-"You can add it to a prompt using the {USER} variable"
-=======
+msgstr ""
+
 #: src/constants.py:138
 msgid "Wit AI"
 msgstr ""
@@ -2419,110 +1155,8 @@
 
 #: src/constants.py:170
 msgid "Use Microsoft Edge online TTS without any API Key"
->>>>>>> fb419819
-msgstr ""
-"غيّر التسمية التي تظهر قبل رسالتك\n"
-"هذه المعلومات لا يتم إرسالها إلى نموذج اللغة الكبيرة (LLM) افتراضيًا\n"
-"يمكنك إضافتها إلى موجه باستخدام المتغير {USER}"
-
-<<<<<<< HEAD
-#: src/ui/settings.py:233
-msgid "Neural Network Control"
-msgstr "التحكم في الشبكة العصبية"
-
-#: src/ui/settings.py:236
-msgid "Run commands in a virtual machine"
-msgstr "تشغيل الأوامر في جهاز افتراضي"
-
-#: src/ui/settings.py:249
-msgid "External Terminal"
-msgstr "الطرفية الخارجية"
-
-#: src/ui/settings.py:249
-msgid "Choose the external terminal where to run the console commands"
-msgstr "اختر الطرفية الخارجية لتشغيل أوامر الكونسول فيها"
-
-#: src/ui/settings.py:258
-msgid "Program memory"
-msgstr "ذاكرة البرنامج"
-
-#: src/ui/settings.py:258
-msgid "How long the program remembers the chat "
-msgstr "كم من الوقت يتذكر البرنامج الدردشة"
-
-#: src/ui/settings.py:265
-msgid "Developer"
-msgstr "المطور"
-
-#: src/ui/settings.py:268 src/ui/stdout_monitor.py:31
-#: src/ui/stdout_monitor.py:41
-msgid "Program Output Monitor"
-msgstr "مراقب إخراج البرنامج"
-
-#: src/ui/settings.py:268
-msgid ""
-"Monitor the program output in real-time, useful for debugging and seeing "
-"downloads progress"
-msgstr "مراقبة إخراج البرنامج في الوقت الحقيقي، مفيد لتصحيح الأخطاء ورؤية تقدم التنزيلات"
-
-#: src/ui/settings.py:269
-msgid "Open"
-msgstr "فتح"
-
-#: src/ui/settings.py:274
-msgid "Delete pip path"
-msgstr "حذف مسار pip"
-
-#: src/ui/settings.py:274
-msgid "Remove the extra dependencies installed"
-msgstr "إزالة التبعيات الإضافية المثبتة"
-
-#: src/ui/settings.py:294
-msgid "Auto-run commands"
-msgstr "تشغيل الأوامر تلقائيا"
-
-#: src/ui/settings.py:294
-msgid "Commands that the bot will write will automatically run"
-msgstr "سيتم تشغيل الأوامر التي يكتبها الروبوت تلقائيًا"
-
-#: src/ui/settings.py:297
-#, fuzzy
-msgid "Max number of commands"
-msgstr "الحد الأقصى لعدد الأوامر"
-
-#: src/ui/settings.py:297
-#, fuzzy
-msgid ""
-"Maximum number of commands that the bot will write after a single user "
-"request"
-msgstr ""
-"الحد الأقصى لعدد الأوامر التي سيكتبها الروبوت بعد طلب واحد من المستخدم"
-
-#: src/ui/settings.py:328
-msgid "Browser"
-msgstr "المتصفح"
-
-#: src/ui/settings.py:328
-msgid "Settings for the browser"
-msgstr "إعدادات المتصفح"
-
-#: src/ui/settings.py:333
-msgid "Use external browser"
-msgstr "استخدام متصفح خارجي"
-
-#: src/ui/settings.py:333
-msgid "Use an external browser to open links instead of integrated one"
-msgstr "استخدم متصفحًا خارجيًا لفتح الروابط بدلاً من المتصفح المدمج"
-
-#: src/ui/settings.py:340
-msgid "Persist browser session"
-msgstr "استمرار جلسة المتصفح"
-
-#: src/ui/settings.py:340
-msgid ""
-"Persist browser session between restarts. Turning this off requires "
-"restarting the program"
-=======
+msgstr ""
+
 #: src/constants.py:175
 msgid "Google TTS"
 msgstr ""
@@ -2584,52 +1218,8 @@
 
 #: src/constants.py:225
 msgid "Espeak TTS"
->>>>>>> fb419819
-msgstr ""
-"استمرار جلسة المتصفح بين عمليات إعادة التشغيل. يتطلب إيقاف هذا الخيار إعادة "
-"تشغيل البرنامج"
-
-<<<<<<< HEAD
-#: src/ui/settings.py:345
-msgid "Delete browser data"
-msgstr "حذف بيانات المتصفح"
-
-#: src/ui/settings.py:345
-msgid "Delete browser session and data"
-msgstr "حذف جلسة المتصفح وبياناته"
-
-#: src/ui/settings.py:352
-msgid "Initial browser page"
-msgstr "صفحة المتصفح الأولية"
-
-#: src/ui/settings.py:352
-msgid "The page where the browser will start"
-msgstr "الصفحة التي سيبدأ منها المتصفح"
-
-#: src/ui/settings.py:359
-#, fuzzy
-msgid "Search string"
-msgstr "سلسلة البحث"
-
-#: src/ui/settings.py:359
-#, python-format
-msgid "The search string used in the browser, %s is replaced with the query"
-msgstr "سلسلة البحث المستخدمة في المتصفح، يتم استبدال %s بالاستعلام"
-
-#: src/ui/settings.py:380
-msgid "Document Sources (RAG)"
-msgstr "مصادر المستندات (RAG)"
-
-#: src/ui/settings.py:380
-msgid "Include content from your documents in the responses"
-msgstr "تضمين محتوى مستنداتك في الردود"
-
-#: src/ui/settings.py:381
-msgid "Document Analyzer"
-msgstr "محلل المستندات"
-
-#: src/ui/settings.py:381
-=======
+msgstr ""
+
 #: src/constants.py:226
 msgid "Offline TTS"
 msgstr ""
@@ -2675,111 +1265,38 @@
 msgstr ""
 
 #: src/constants.py:274
->>>>>>> fb419819
 msgid ""
 "Extract messages from previous conversations using contextual memory "
 "retrivial, memory decay, concept extraction and other advanced techniques. "
 "Does 1 llm call per message."
 msgstr ""
-"يستخدم محلل المستندات تقنيات متعددة لاستخراج المعلومات ذات الصلة من مستنداتك"
-
-<<<<<<< HEAD
-#: src/ui/settings.py:392
-msgid "Read documents if unsupported"
-msgstr "قراءة المستندات إذا كانت غير مدعومة"
-
-#: src/ui/settings.py:392
-msgid ""
-"If the LLM does not support reading documents, relevant information about "
-"documents sent in the chat will be given to the LLM using your Document "
-"Analyzer."
-=======
+
 #: src/constants.py:279
 msgid "User Summary + Memoripy"
 msgstr ""
 
 #: src/constants.py:280
 msgid "Use both technologies for long term memory"
->>>>>>> fb419819
-msgstr ""
-"إذا كان نموذج اللغة الكبيرة لا يدعم قراءة المستندات، سيتم تقديم المعلومات "
-"المتعلقة بالمستندات المرسلة في الدردشة إلى نموذج اللغة الكبيرة باستخدام محلل "
-"المستندات الخاص بك."
-
-<<<<<<< HEAD
-#: src/ui/settings.py:396
-msgid "Maximum tokens for RAG"
-msgstr "الحد الأقصى للرموز لـ RAG"
-
-#: src/ui/settings.py:396
-=======
+msgstr ""
+
 #: src/constants.py:288
 msgid "Document reader"
 msgstr ""
 
 #: src/constants.py:289
->>>>>>> fb419819
 msgid ""
 "Classic RAG approach - chunk documents and embed them, then compare them to "
 "the query and return the most relevant documents"
 msgstr ""
-"الحد الأقصى لعدد الرموز التي سيتم استخدامها لـ RAG. إذا لم تتجاوز المستندات "
-"هذا العدد من الرموز،\n"
-"أفرغها كلها في السياق"
-
-<<<<<<< HEAD
-#: src/ui/settings.py:413
-msgid "Document Folder"
-msgstr "مجلد المستندات"
-
-#: src/ui/settings.py:413
-msgid ""
-"Put the documents you want to query in your document folder. The document "
-"analyzer will find relevant information in them if this option is enabled"
-=======
+
 #: src/constants.py:296
 msgid "Live2D"
 msgstr ""
 
 #: src/constants.py:297
 msgid "Cubism Live2D, usually used by VTubers"
->>>>>>> fb419819
-msgstr ""
-"ضع المستندات التي تريد استعلامها في مجلد مستنداتك. سيجد محلل المستندات "
-"المعلومات ذات الصلة فيها إذا تم تمكين هذا الخيار"
-
-<<<<<<< HEAD
-#: src/ui/settings.py:416
-msgid "Put all the documents you want to index in this folder"
-msgstr "ضع جميع المستندات التي تريد فهرستها في هذا المجلد"
-
-#: src/ui/settings.py:452
-msgid "Silence threshold"
-msgstr "عتبة الصمت"
-
-#: src/ui/settings.py:452
-msgid ""
-"Silence threshold in seconds, percentage of the volume to be considered "
-"silence"
-msgstr "عتبة الصمت بالثواني، نسبة من الحجم تعتبر صمتًا"
-
-#: src/ui/settings.py:465
-msgid "Silence time"
-msgstr "وقت الصمت"
-
-#: src/ui/settings.py:465
-msgid "Silence time in seconds before recording stops automatically"
-msgstr "وقت الصمت بالثواني قبل أن يتوقف التسجيل تلقائياً"
-
-#: src/ui/settings.py:1044
-msgid "Not enough permissions"
-msgstr "لا توجد أذونات كافية"
-
-#: src/ui/settings.py:1048
-msgid ""
-"Newelle does not have enough permissions to run commands on your system, "
-"please run the following command"
-=======
+msgstr ""
+
 #: src/constants.py:302
 msgid "LivePNG"
 msgstr ""
@@ -2806,24 +1323,8 @@
 
 #: src/constants.py:323
 msgid "Ligva Translate"
->>>>>>> fb419819
-msgstr ""
-"لا تملك Newelle أذونات كافية لتشغيل الأوامر على نظامك، يرجى تشغيل الأمر التالي"
-
-<<<<<<< HEAD
-#: src/ui/settings.py:1049 src/ui/settings.py:1062
-msgid "Understood"
-msgstr "مفهوم"
-
-#: src/ui/settings.py:1061
-msgid "Pip path deleted"
-msgstr "تم حذف مسار Pip"
-
-#: src/ui/settings.py:1061
-msgid ""
-"The pip path has been deleted, you can now reinstall the dependencies. This "
-"operation requires a restart of the application."
-=======
+msgstr ""
+
 #: src/constants.py:329
 #, fuzzy
 msgid "Custom Translator"
@@ -3025,51 +1526,8 @@
 
 #: src/constants.py:654
 msgid "Interface settings, hidden files, reverse order, zoom..."
->>>>>>> fb419819
-msgstr ""
-"تم حذف مسار pip، يمكنك الآن إعادة تثبيت التبعيات. تتطلب هذه العملية إعادة "
-"تشغيل التطبيق."
-
-<<<<<<< HEAD
-#: src/ui/stdout_monitor.py:48
-msgid "Clear output"
-msgstr "مسح الإخراج"
-
-#: src/ui/stdout_monitor.py:61
-msgid "Start/Stop monitoring"
-msgstr "بدء/إيقاف المراقبة"
-
-#: src/ui/stdout_monitor.py:109 src/ui/stdout_monitor.py:182
-#: src/ui/stdout_monitor.py:191 src/window.py:3683
-msgid "Monitoring: Active"
-msgstr "المراقبة: نشطة"
-
-#: src/ui/stdout_monitor.py:109 src/ui/stdout_monitor.py:208
-msgid "Monitoring: Stopped"
-msgstr "المراقبة: متوقفة"
-
-#: src/ui/stdout_monitor.py:116 src/ui/stdout_monitor.py:252
-msgid "Lines: {}"
-msgstr "الأسطر: {}"
-
-#: src/ui/stdout_monitor.py:267
-msgid "Lines: 0"
-msgstr "الأسطر: 0"
-
-#: src/constants.py:20
-msgid "Newelle Demo API"
-msgstr "واجهة برمجة تطبيقات Newelle التجريبية"
-
-#: src/constants.py:26
-msgid "GPT4Free"
-msgstr "GPT4Free"
-
-#: src/constants.py:34
-msgid "Local Model"
-msgstr "النموذج المحلي"
-
-#: src/constants.py:35
-=======
+msgstr ""
+
 #: src/constants.py:659
 msgid ""
 "General settings, virtualization, offers, memory length, automatically "
@@ -3103,47 +1561,13 @@
 msgstr ""
 
 #: src/handlers/websearch/tavily.py:22
->>>>>>> fb419819
 msgid ""
 "The depth of the search. Advanced search is tailored to retrieve the most "
 "relevant sources and content snippets for your query, while basic search "
 "provides generic content snippets from each source. A basic search costs 1 "
 "API Credit, while an advanced search costs 2 API Credits."
 msgstr ""
-"لا يوجد دعم لبطاقة الرسومات، استخدم OLLAMA بدلاً من ذلك. قم بتشغيل نموذج "
-"اللغة الكبيرة محليًا، خصوصية أكبر ولكن أبطأ"
-
-<<<<<<< HEAD
-#: src/constants.py:40
-msgid "Ollama Instance"
-msgstr "مثيل أولاما"
-
-#: src/constants.py:41
-msgid "Easily run multiple LLM models on your own hardware"
-msgstr "قم بتشغيل نماذج LLM متعددة بسهولة على جهازك الخاص"
-
-#: src/constants.py:47
-msgid "Groq"
-msgstr "غروق"
-
-#: src/constants.py:54 src/constants.py:230
-msgid "Google Gemini API"
-msgstr "واجهة برمجة تطبيقات جوجل جيميني"
-
-#: src/constants.py:60 src/constants.py:224 src/constants.py:225
-msgid "OpenAI API"
-msgstr "واجهة برمجة تطبيقات OpenAI"
-
-#: src/constants.py:61
-msgid "OpenAI API. Custom endpoints supported. Use this for custom providers"
-msgstr "واجهة برمجة تطبيقات OpenAI. تدعم نقاط النهاية المخصصة. استخدم هذا للمزودين المخصصين"
-
-#: src/constants.py:66
-msgid "Anthropic Claude"
-msgstr "أنثروبيك كلود"
-
-#: src/constants.py:67
-=======
+
 #: src/handlers/websearch/tavily.py:23
 msgid "The category of the search"
 msgstr ""
@@ -3180,126 +1604,11 @@
 msgstr ""
 
 #: src/handlers/websearch/tavily.py:26
->>>>>>> fb419819
 msgid ""
 "Include an LLM-generated answer to the provided query. Basic search returns "
 "a quick answer. Advanced returns a more detailed answer."
 msgstr ""
-"واجهات برمجة تطبيقات رسمية لنماذج أنثروبيك كلود، مع دعم الصور والملفات، تتطلب "
-"مفتاح API"
-
-<<<<<<< HEAD
-#: src/constants.py:73
-msgid "Mistral"
-msgstr "ميسترال"
-
-#: src/constants.py:74
-msgid "Mistral API"
-msgstr "واجهة برمجة تطبيقات ميسترال"
-
-#: src/constants.py:80
-msgid "OpenRouter"
-msgstr "OpenRouter"
-
-#: src/constants.py:81
-msgid "Openrouter.ai API, supports lots of models"
-msgstr "واجهة برمجة تطبيقات Openrouter.ai، تدعم العديد من النماذج"
-
-#: src/constants.py:87
-msgid "Deepseek"
-msgstr "ديبسيك"
-
-#: src/constants.py:88
-msgid "Deepseek API, strongest open source models"
-msgstr "واجهة برمجة تطبيقات ديبسيك، أقوى نماذج مفتوحة المصدر"
-
-#: src/constants.py:94 src/constants.py:203
-#, fuzzy
-msgid "Custom Command"
-msgstr "أمر مخصص"
-
-#: src/constants.py:95
-msgid "Use the output of a custom command"
-msgstr "استخدم مخرجات أمر مخصص"
-
-#: src/constants.py:104
-msgid "Whisper C++"
-msgstr "Whisper C++"
-
-#: src/constants.py:105
-msgid "Works offline. Optimized Whisper impelementation written in C++"
-msgstr "يعمل دون اتصال. تطبيق Whisper محسن مكتوب بلغة C++"
-
-#: src/constants.py:111
-msgid "CMU Sphinx"
-msgstr "CMU Sphinx"
-
-#: src/constants.py:112
-msgid "Works offline. Only English supported"
-msgstr "يعمل دون اتصال. يدعم الإنجليزية فقط"
-
-#: src/constants.py:118
-msgid "Google Speech Recognition"
-msgstr "التعرف على الكلام من جوجل"
-
-#: src/constants.py:119 src/constants.py:125
-msgid "Google Speech Recognition online"
-msgstr "التعرف على الكلام من جوجل عبر الإنترنت"
-
-#: src/constants.py:124
-msgid "Groq Speech Recognition"
-msgstr "التعرف على الكلام من Groq"
-
-#: src/constants.py:130
-msgid "Wit AI"
-msgstr "Wit AI"
-
-#: src/constants.py:131
-msgid "wit.ai speech recognition free API (language chosen on the website)"
-msgstr "واجهة برمجة تطبيقات مجانية للتعرف على الكلام من wit.ai (اللغة المختارة على الموقع)"
-
-#: src/constants.py:137
-msgid "Vosk API"
-msgstr "واجهة برمجة تطبيقات Vosk"
-
-#: src/constants.py:138
-msgid "Works Offline"
-msgstr "يعمل دون اتصال"
-
-#: src/constants.py:144
-msgid "Whisper API"
-msgstr "واجهة برمجة تطبيقات Whisper"
-
-#: src/constants.py:145
-msgid "Uses OpenAI Whisper API"
-msgstr "يستخدم واجهة برمجة تطبيقات OpenAI Whisper"
-
-#: src/constants.py:151
-#, fuzzy
-msgid "Custom command"
-msgstr "أمر مخصص"
-
-#: src/constants.py:152
-#, fuzzy
-msgid "Runs a custom command"
-msgstr "يشغل أمرًا مخصصًا"
-
-#: src/constants.py:161
-msgid "Google TTS"
-msgstr "تحويل النص إلى كلام من جوجل"
-
-#: src/constants.py:162
-msgid "Google's text to speech"
-msgstr "تحويل النص إلى كلام من جوجل"
-
-#: src/constants.py:167
-msgid "Kokoro TTS"
-msgstr "تحويل النص إلى كلام من Kokoro"
-
-#: src/constants.py:168
-msgid ""
-"Lightweight and fast open source TTS engine. ~3GB dependencies, 400MB model"
-=======
+
 #: src/handlers/websearch/tavily.py:27
 msgid "Include raw content"
 msgstr ""
@@ -3409,59 +1718,8 @@
 #: src/handlers/embeddings/openai_handler.py:38
 #: src/handlers/stt/openaisr_handler.py:10
 msgid "API Endpoint"
->>>>>>> fb419819
-msgstr ""
-"محرك تحويل النص إلى كلام مفتوح المصدر خفيف وسريع. ~3 جيجابايت من التبعيات، "
-"نموذج بحجم 400 ميجابايت"
-
-<<<<<<< HEAD
-#: src/constants.py:173
-msgid "ElevenLabs TTS"
-msgstr "ElevenLabs TTS"
-
-#: src/constants.py:174
-msgid "Natural sounding TTS"
-msgstr "تحويل النص إلى كلام بصوت طبيعي"
-
-#: src/constants.py:179 src/constants.py:180
-msgid "OpenAI TTS"
-msgstr "OpenAI TTS"
-
-#: src/constants.py:185
-#, fuzzy
-msgid "Groq TTS"
-msgstr "Groq TTS"
-
-#: src/constants.py:186
-msgid "Groq TTS API"
-msgstr "واجهة برمجة تطبيقات Groq TTS"
-
-#: src/constants.py:191 src/constants.py:192
-msgid "Custom OpenAI TTS"
-msgstr "تحويل النص إلى كلام مخصص من OpenAI"
-
-#: src/constants.py:197
-msgid "Espeak TTS"
-msgstr "Espeak TTS"
-
-#: src/constants.py:198
-msgid "Offline TTS"
-msgstr "تحويل النص إلى كلام دون اتصال"
-
-#: src/constants.py:204
-#, python-brace-format
-msgid "Use a custom command as TTS, {0} will be replaced with the text"
-msgstr "استخدم أمرًا مخصصًا لتحويل النص إلى كلام، وسيتم استبدال {0} بالنص"
-
-#: src/constants.py:212
-msgid "WordLlama"
-msgstr "وورد لاما"
-
-#: src/constants.py:213
-msgid ""
-"Light local embedding model based on llama. Works offline, very low "
-"resources usage"
-=======
+msgstr ""
+
 #: src/handlers/llm/openai_handler.py:78 src/handlers/llm/ollama_handler.py:149
 #: src/handlers/embeddings/ollama_handler.py:32
 msgid "API base url, change this to use interference APIs"
@@ -3519,50 +1777,16 @@
 
 #: src/handlers/llm/openai_handler.py:107
 msgid "Top-P"
->>>>>>> fb419819
-msgstr ""
-"نموذج تضمين محلي خفيف يعتمد على لاما. يعمل دون اتصال بالإنترنت، واستهلاك "
-"منخفض جدًا للموارد"
-
-<<<<<<< HEAD
-#: src/constants.py:218
-msgid "Ollama Embedding"
-msgstr "تضمين أولاما"
-
-#: src/constants.py:219
-msgid ""
-"Use Ollama models for Embedding. Works offline, very low resources usage"
-=======
+msgstr ""
+
 #: src/handlers/llm/openai_handler.py:107
 msgid "An alternative to sampling with temperature, called nucleus sampling"
 msgstr ""
 
 #: src/handlers/llm/openai_handler.py:108
 msgid "Temperature"
->>>>>>> fb419819
-msgstr ""
-"استخدم نماذج أولاما للتضمين. يعمل دون اتصال بالإنترنت، واستهلاك منخفض جدًا "
-"للموارد"
-
-<<<<<<< HEAD
-#: src/constants.py:231
-msgid "Use Google Gemini API to get embeddings"
-msgstr "استخدم واجهة برمجة تطبيقات جوجل جيميني للحصول على التضمينات"
-
-#: src/constants.py:239
-msgid "User Summary"
-msgstr "ملخص المستخدم"
-
-#: src/constants.py:240
-msgid "Generate a summary of the user's conversation"
-msgstr "توليد ملخص لمحادثة المستخدم"
-
-#: src/constants.py:245
-msgid "Memoripy"
-msgstr "مميموريبي"
-
-#: src/constants.py:246
-=======
+msgstr ""
+
 #: src/handlers/llm/openai_handler.py:108
 msgid ""
 "What sampling temperature to use. Higher values will make the output more "
@@ -3584,29 +1808,11 @@
 msgstr ""
 
 #: src/handlers/llm/openai_handler.py:110
->>>>>>> fb419819
 msgid ""
 "Number between -2.0 and 2.0. Positive values decrease the model's likelihood "
 "to talk about new topics"
 msgstr ""
-"استخراج الرسائل من المحادثات السابقة باستخدام استرداد الذاكرة السياقية، تلاشي "
-"الذاكرة، استخراج المفاهيم وتقنيات متقدمة أخرى. يقوم باستدعاء LLM واحد لكل رسالة."
-
-<<<<<<< HEAD
-#: src/constants.py:251
-msgid "User Summary + Memoripy"
-msgstr "ملخص المستخدم + ميموريبي"
-
-#: src/constants.py:252
-msgid "Use both technologies for long term memory"
-msgstr "استخدم كلا التقنيتين للذاكرة طويلة الأمد"
-
-#: src/constants.py:260
-msgid "Document reader"
-msgstr "قارئ المستندات"
-
-#: src/constants.py:261
-=======
+
 #: src/handlers/llm/openai_handler.py:115
 #: src/handlers/llm/gemini_handler.py:131
 #: src/handlers/llm/newelle_handler.py:18
@@ -3626,175 +1832,11 @@
 
 #: src/handlers/llm/ollama_handler.py:150
 #: src/handlers/embeddings/ollama_handler.py:33
->>>>>>> fb419819
 msgid ""
 "Automatically run ollama serve in background when needed if it's not "
 "running. You can kill it with killall ollama"
 msgstr ""
-"النهج التقليدي لـ RAG - تقسيم المستندات وتضمينها، ثم مقارنتها بالاستعلام "
-"وإرجاع المستندات الأكثر صلة"
-
-<<<<<<< HEAD
-#: src/constants.py:269
-msgid "SearXNG"
-msgstr "SearXNG"
-
-#: src/constants.py:270
-msgid "SearXNG - Private and selfhostable search engine"
-msgstr "SearXNG - محرك بحث خاص وقابل للاستضافة الذاتية"
-
-#: src/constants.py:275
-msgid "DuckDuckGo"
-msgstr "DuckDuckGo"
-
-#: src/constants.py:276
-msgid "DuckDuckGo search"
-msgstr "بحث DuckDuckGo"
-
-#: src/constants.py:281
-msgid "Tavily"
-msgstr "تافيلي"
-
-#: src/constants.py:282
-msgid "Tavily search"
-msgstr "بحث تافيلي"
-
-#: src/constants.py:375
-msgid "Helpful assistant"
-msgstr "مساعد مفيد"
-
-#: src/constants.py:376
-msgid "General purpose prompt to enhance the LLM answers and give more context"
-msgstr "موجه عام الغرض لتعزيز إجابات LLM وتوفير المزيد من السياق"
-
-#: src/constants.py:384
-msgid "Console access"
-msgstr "الوصول إلى وحدة التحكم"
-
-#: src/constants.py:385
-msgid "Can the program run terminal commands on the computer"
-msgstr "هل يمكن للبرنامج تشغيل أوامر الطرفية على الكمبيوتر"
-
-#: src/constants.py:392
-msgid "Current directory"
-msgstr "الدليل الحالي"
-
-#: src/constants.py:393
-msgid "What is the current directory"
-msgstr "ما هو الدليل الحالي"
-
-#: src/constants.py:402
-msgid "Allow the LLM to search on the internet"
-msgstr "السماح لـ LLM بالبحث على الإنترنت"
-
-#: src/constants.py:410
-msgid "Basic functionality"
-msgstr "وظائف أساسية"
-
-#: src/constants.py:411
-msgid "Showing tables and code (*can work without it)"
-msgstr "عرض الجداول والرموز (*يمكن أن يعمل بدونها)"
-
-#: src/constants.py:419
-msgid "Graphs access"
-msgstr "الوصول إلى الرسوم البيانية"
-
-#: src/constants.py:420
-msgid "Can the program display graphs"
-msgstr "هل يمكن للبرنامج عرض الرسوم البيانية"
-
-#: src/constants.py:428
-msgid "Show image"
-msgstr "عرض الصورة"
-
-#: src/constants.py:429
-msgid "Show image in chat"
-msgstr "عرض الصورة في الدردشة"
-
-#: src/constants.py:437
-#, fuzzy
-msgid "Custom Prompt"
-msgstr "موجه مخصص"
-
-#: src/constants.py:438
-msgid "Add your own custom prompt"
-msgstr "أضف موجهك المخصص"
-
-#: src/constants.py:480
-#, fuzzy
-msgid "LLM and Secondary LLM settings"
-msgstr "إعدادات LLM و LLM الثانوي"
-
-#: src/constants.py:483 src/window.py:646
-msgid "TTS"
-msgstr "تحويل النص إلى كلام"
-
-#: src/constants.py:485
-msgid "Text to Speech settings"
-msgstr "إعدادات تحويل النص إلى كلام"
-
-#: src/constants.py:488
-msgid "STT"
-msgstr "تحويل الكلام إلى نص"
-
-#: src/constants.py:490
-msgid "Speech to Text settings"
-msgstr "إعدادات تحويل الكلام إلى نص"
-
-#: src/constants.py:493
-msgid "Embedding"
-msgstr "التضمين"
-
-#: src/constants.py:495
-#, fuzzy
-msgid "Embedding settings"
-msgstr "إعدادات التضمين"
-
-#: src/constants.py:498
-msgid "Memory"
-msgstr "الذاكرة"
-
-#: src/constants.py:500
-#, fuzzy
-msgid "Memory settings"
-msgstr "إعدادات الذاكرة"
-
-#: src/constants.py:503
-msgid "Websearch"
-msgstr "البحث على الويب"
-
-#: src/constants.py:505
-#, fuzzy
-msgid "Websearch settings"
-msgstr "إعدادات البحث على الويب"
-
-#: src/constants.py:508
-msgid "RAG"
-msgstr "RAG"
-
-#: src/constants.py:510
-msgid "Document analyzer settings"
-msgstr "إعدادات محلل المستندات"
-
-#: src/constants.py:515
-#, fuzzy
-msgid "Extensions settings"
-msgstr "إعدادات الإضافات"
-
-#: src/constants.py:518
-#, fuzzy
-msgid "Inteface"
-msgstr "واجهة"
-
-#: src/constants.py:520
-msgid "Interface settings, hidden files, reverse order, zoom..."
-msgstr "إعدادات الواجهة، الملفات المخفية، الترتيب العكسي، التكبير/التصغير..."
-
-#: src/constants.py:525
-msgid ""
-"General settings, virtualization, offers, memory length, automatically "
-"generate chat name, current folder..."
-=======
+
 #: src/handlers/llm/ollama_handler.py:151
 #: src/handlers/embeddings/ollama_handler.py:34
 #, fuzzy
@@ -3914,123 +1956,8 @@
 
 #: src/handlers/llm/gemini_handler.py:126
 msgid "Enable google safety settings to avoid generating harmful content"
->>>>>>> fb419819
-msgstr ""
-"الإعدادات العامة، المحاكاة الافتراضية، العروض، طول الذاكرة، توليد اسم الدردشة "
-"تلقائيًا، المجلد الحالي..."
-
-<<<<<<< HEAD
-#: src/constants.py:530
-msgid "Prompts settings, custom extra prompt, custom prompts..."
-msgstr "إعدادات الموجهات، موجه إضافي مخصص، موجهات مخصصة..."
-
-#: src/controller.py:135 src/window.py:1846
-msgid "Chat "
-msgstr "دردشة "
-
-#: src/main.py:205
-msgid "Terminal threads are still running in the background"
-msgstr "عمليات الطرفية لا تزال قيد التشغيل في الخلفية"
-
-#: src/main.py:206
-msgid "When you close the window, they will be automatically terminated"
-msgstr "عند إغلاق النافذة، سيتم إنهاؤها تلقائيًا"
-
-#: src/main.py:210
-msgid "Close"
-msgstr "إغلاق"
-
-#: src/main.py:244
-msgid "Chat is rebooted"
-msgstr "تم إعادة تشغيل الدردشة"
-
-#: src/main.py:249
-msgid "Folder is rebooted"
-msgstr "تمت إعادة تشغيل المجلد"
-
-#: src/main.py:254
-msgid "Chat is created"
-msgstr "تم إنشاء دردشة"
-
-#: src/window.py:120
-msgid "Keyboard shorcuts"
-msgstr "اختصارات لوحة المفاتيح"
-
-#: src/window.py:121
-msgid "About"
-msgstr "حول"
-
-#: src/window.py:128 src/window.py:197
-msgid "Chat"
-msgstr "دردشة"
-
-#: src/window.py:170
-msgid "History"
-msgstr "السجل"
-
-#: src/window.py:191
-msgid "Create a chat"
-msgstr "إنشاء دردشة"
-
-#: src/window.py:196
-#, fuzzy
-msgid "Chats"
-msgstr "الدردشات"
-
-#: src/window.py:267
-msgid " Stop"
-msgstr " إيقاف"
-
-#: src/window.py:282
-msgid " Clear"
-msgstr " مسح"
-
-#: src/window.py:297
-msgid " Continue"
-msgstr " متابعة"
-
-#: src/window.py:310
-msgid " Regenerate"
-msgstr "إعادة توليد"
-
-#: src/window.py:376
-msgid "Send a message..."
-msgstr "أرسل رسالة..."
-
-#: src/window.py:467
-msgid "Explorer Tab"
-msgstr "علامة تبويب المستكشف"
-
-#: src/window.py:468
-msgid "Terminal Tab"
-msgstr "علامة تبويب الطرفية"
-
-#: src/window.py:469
-msgid "Browser Tab"
-msgstr "علامة تبويب المتصفح"
-
-#: src/window.py:587
-msgid "Ask about a website"
-msgstr "اسأل عن موقع ويب"
-
-#: src/window.py:587
-msgid "Write #https://website.com in chat to ask information about a website"
-msgstr "اكتب #https://website.com في الدردشة لطلب معلومات عن موقع ويب"
-
-#: src/window.py:588
-msgid "Check out our Extensions!"
-msgstr "اطلع على إضافاتنا!"
-
-#: src/window.py:588
-msgid "We have a lot of extensions for different things. Check it out!"
-msgstr "لدينا العديد من الإضافات لأشياء مختلفة. تحقق منها!"
-
-#: src/window.py:589
-msgid "Chat with documents!"
-msgstr "الدردشة مع المستندات!"
-
-#: src/window.py:589
-=======
+msgstr ""
+
 #: src/handlers/llm/gemini_handler.py:135
 msgid "Enable advanced parameters"
 msgstr ""
@@ -4119,225 +2046,24 @@
 
 #: src/handlers/llm/custom_handler.py:21
 #, python-brace-format
->>>>>>> fb419819
 msgid ""
 "Command to execute to get bot response, {0} will be replaced with a JSON "
 "file containing the chat, {1} with the system prompt"
 msgstr ""
-"أضف مستنداتك إلى مجلد المستندات الخاص بك ودردش باستخدام المعلومات الموجودة فيها!"
-
-<<<<<<< HEAD
-#: src/window.py:590
-msgid "Surf the web!"
-msgstr "تصفح الويب!"
-
-#: src/window.py:590
-=======
+
 #: src/handlers/llm/custom_handler.py:22
 msgid "Command to execute to get bot's suggestions"
 msgstr ""
 
 #: src/handlers/llm/custom_handler.py:22
 #, python-brace-format
->>>>>>> fb419819
 msgid ""
 "Command to execute to get chat suggestions, {0} will be replaced with a JSON "
 "file containing the chat, {1} with the extra prompts, {2} with the numer of "
 "suggestions to generate. Must return a JSON array containing the suggestions "
 "as strings"
 msgstr ""
-"مكّن البحث على الويب للسماح لنموذج اللغة الكبيرة بتصفح الويب وتقديم إجابات "
-"محدثة"
-
-<<<<<<< HEAD
-#: src/window.py:591
-msgid "Mini Window"
-msgstr "نافذة مصغرة"
-
-#: src/window.py:591
-msgid "Ask questions on the fly using the mini window mode"
-msgstr "اطرح الأسئلة بسرعة باستخدام وضع النافذة المصغرة"
-
-#: src/window.py:592
-msgid "Text to Speech"
-msgstr "تحويل النص إلى كلام"
-
-#: src/window.py:592
-msgid "Newelle supports text-to-speech! Enable it in the settings"
-msgstr "Newelle يدعم تحويل النص إلى كلام! قم بتمكينه في الإعدادات"
-
-#: src/window.py:593
-#, fuzzy
-msgid "Keyboard Shortcuts"
-msgstr "اختصارات لوحة المفاتيح"
-
-#: src/window.py:593
-#, fuzzy
-msgid "Control Newelle using Keyboard Shortcuts"
-msgstr "التحكم في Newelle باستخدام اختصارات لوحة المفاتيح"
-
-#: src/window.py:594
-#, fuzzy
-msgid "Prompt Control"
-msgstr "التحكم في الموجه"
-
-#: src/window.py:594
-msgid "Newelle gives you 100% prompt control. Tune your prompts for your use."
-msgstr "نيويل يمنحك 100% تحكم في الموجهات. اضبط موجهاتك لاستخدامك الخاص."
-
-#: src/window.py:595
-#, fuzzy
-msgid "Thread Editing"
-msgstr "تعديل الخيوط"
-
-#: src/window.py:595
-msgid "Check the programs and processes you run from Newelle"
-msgstr "تحقق من البرامج والعمليات التي تشغلها من Newelle"
-
-#: src/window.py:596
-msgid "Programmable Prompts"
-msgstr "موجهات قابلة للبرمجة"
-
-#: src/window.py:596
-msgid ""
-"You can add dynamic prompts to Newelle, with conditions and probabilities"
-msgstr "يمكنك إضافة موجهات ديناميكية إلى Newelle، مع شروط واحتِمَالات"
-
-#: src/window.py:603
-#, fuzzy
-msgid "New Chat"
-msgstr "دردشة جديدة"
-
-#: src/window.py:621
-msgid "Provider Errror"
-msgstr "خطأ في المزود"
-
-#: src/window.py:644
-msgid "Local Documents"
-msgstr "المستندات المحلية"
-
-#: src/window.py:648
-msgid "Web search"
-msgstr "بحث الويب"
-
-#: src/window.py:890
-msgid "This provider does not have a model list"
-msgstr "هذا المزود لا يملك قائمة بالنماذج"
-
-#: src/window.py:895
-msgid " Models"
-msgstr " نماذج"
-
-#: src/window.py:898
-msgid "Search Models..."
-msgstr "البحث عن نماذج..."
-
-#: src/window.py:1126
-msgid "Create new profile"
-msgstr "إنشاء ملف شخصي جديد"
-
-#: src/window.py:1260
-msgid "Could not recognize your voice"
-msgstr "لم يتم التعرف على صوتك"
-
-#: src/window.py:1297
-msgid "Images"
-msgstr "الصور"
-
-#: src/window.py:1301
-msgid "LLM Supported Files"
-msgstr "ملفات مدعومة من LLM"
-
-#: src/window.py:1309
-msgid "RAG Supported files"
-msgstr "ملفات مدعومة من RAG"
-
-#: src/window.py:1327
-msgid "Supported Files"
-msgstr "الملفات المدعومة"
-
-#: src/window.py:1331
-msgid "All Files"
-msgstr "جميع الملفات"
-
-#: src/window.py:1337
-msgid "Attach file"
-msgstr "إرفاق ملف"
-
-#: src/window.py:1592
-msgid "The file cannot be sent until the program is finished"
-msgstr "لا يمكن إرسال الملف حتى ينتهي البرنامج"
-
-#: src/window.py:1614
-msgid "The file is not recognized"
-msgstr "الملف غير معروف"
-
-#: src/window.py:1633
-msgid "You can no longer continue the message."
-msgstr "لا يمكنك متابعة الرسالة."
-
-#: src/window.py:1658
-msgid "You can no longer regenerate the message."
-msgstr "لا يمكنك إعادة توليد الرسالة."
-
-#: src/window.py:1890
-msgid "Chat is cleared"
-msgstr "تم مسح الدردشة"
-
-#: src/window.py:1915
-msgid "The message was canceled and deleted from history"
-msgstr "تم إلغاء الرسالة وحذفها من السجل"
-
-#: src/window.py:1959
-msgid "The message cannot be sent until the program is finished"
-msgstr "لا يمكن إرسال الرسالة حتى ينتهي البرنامج"
-
-#: src/window.py:2936
-msgid "You can't edit a message while the program is running."
-msgstr "لا يمكنك تعديل رسالة أثناء تشغيل البرنامج."
-
-#: src/window.py:3061
-#, fuzzy
-msgid "Prompt content"
-msgstr "محتوى الموجه"
-
-#: src/window.py:3320
-#, fuzzy
-msgid ""
-"The neural network has access to your computer and any data in this chat and "
-"can run commands, be careful, we are not responsible for the neural network. "
-"Do not share any sensitive information."
-msgstr ""
-"الشبكة العصبية لديها إمكانية الوصول إلى جهاز الكمبيوتر الخاص بك وأي بيانات "
-"في هذه الدردشة ويمكنها تشغيل الأوامر، كن حذرًا، نحن لسنا مسؤولين عن الشبكة "
-"العصبية. لا تشارك أي معلومات حساسة."
-
-#: src/window.py:3349
-#, fuzzy
-msgid ""
-"The neural network has access to any data in this chat, be careful, we are "
-"not responsible for the neural network. Do not share any sensitive "
-"information."
-msgstr ""
-"الشبكة العصبية لديها إمكانية الوصول إلى أي بيانات في هذه الدردشة، كن حذرًا، "
-"نحن لسنا مسؤولين عن الشبكة العصبية. لا تشارك أي معلومات حساسة."
-
-#: src/window.py:3398
-msgid "Wrong folder path"
-msgstr "مسار المجلد خاطئ"
-
-#: src/window.py:3431
-msgid "Thread has not been completed, thread number: "
-msgstr "لم يتم إكمال الخيط، رقم الخيط: "
-
-#: src/window.py:3443
-msgid "Failed to open the folder"
-msgstr "فشل فتح المجلد"
-
-#: src/window.py:3622
-msgid "Chat is empty"
-msgstr "الدردشة فارغة"
-=======
+
 #: src/handlers/avatar/livepng_handler.py:23
 msgid "LivePNG Model"
 msgstr ""
@@ -4509,7 +2235,6 @@
 #: src/handlers/tts/elevenlabs_handler.py:52
 msgid "Style exaggeration"
 msgstr ""
->>>>>>> fb419819
 
 #: src/handlers/tts/elevenlabs_handler.py:53
 msgid ""
@@ -4520,18 +2245,7 @@
 #: data/moe.nyarchlinux.assistant.desktop.in:2
 msgid "Nyarch Assistant"
 msgstr ""
-"درّب نيويل على فعل المزيد باستخدام الإضافات المخصصة ووحدات الذكاء الاصطناعي "
-"الجديدة، مما يمنح روبوت الدردشة الخاص بك إمكانيات لا حصر لها."
-
-<<<<<<< HEAD
-#: data/io.github.qwersyk.Newelle.appdata.xml.in:11
-msgid "AI chatbot"
-msgstr "روبوت الدردشة بالذكاء الاصطناعي"
-
-#: data/io.github.qwersyk.Newelle.appdata.xml.in:15
-msgid "Quick profile selection"
-msgstr "تحديد سريع للملف الشخصي"
-=======
+
 #: data/moe.nyarchlinux.assistant.appdata.xml.in:9
 msgid ""
 "Your personal waifu always at your service to help you with your system!"
@@ -4540,32 +2254,9 @@
 #: data/moe.nyarchlinux.assistant.appdata.xml.in:11
 msgid "Your AI-Powered System Assistant"
 msgstr ""
->>>>>>> fb419819
 
 #: data/moe.nyarchlinux.assistant.appdata.xml.in:15
 #, fuzzy
-<<<<<<< HEAD
-msgid "Message Editing"
-msgstr "تعديل الرسائل"
-
-#: data/io.github.qwersyk.Newelle.appdata.xml.in:23
-msgid "More than 10 standard AI providers"
-msgstr "أكثر من 10 مزودي ذكاء اصطناعي قياسيين"
-
-#: data/io.github.qwersyk.Newelle.appdata.xml.in:38
-#: data/io.github.qwersyk.Newelle.appdata.xml.in:61
-#: data/io.github.qwersyk.Newelle.appdata.xml.in:123
-#: data/io.github.qwersyk.Newelle.appdata.xml.in:128
-#: data/io.github.qwersyk.Newelle.appdata.xml.in:133
-#: data/io.github.qwersyk.Newelle.appdata.xml.in:138
-#: data/io.github.qwersyk.Newelle.appdata.xml.in:143
-msgid "Bug fixes"
-msgstr "إصلاحات الأخطاء"
-
-#: data/io.github.qwersyk.Newelle.appdata.xml.in:39
-msgid "Small improvements"
-msgstr "تحسينات صغيرة"
-=======
 msgid "Chat page 1"
 msgstr "دردشة"
 
@@ -4583,43 +2274,42 @@
 #, fuzzy
 msgid "Chat page 4"
 msgstr "دردشة"
->>>>>>> fb419819
 
 #: data/moe.nyarchlinux.assistant.appdata.xml.in:41
 msgid "Improve local documents reading and loading performances"
-msgstr "تحسين أداء قراءة وتحميل المستندات المحلية"
+msgstr ""
 
 #: data/moe.nyarchlinux.assistant.appdata.xml.in:42
 msgid "Add option to send with CTRL+Enter"
-msgstr "إضافة خيار الإرسال باستخدام CTRL+Enter"
+msgstr ""
 
 #: data/moe.nyarchlinux.assistant.appdata.xml.in:43
 msgid "Improve codeblocks"
-msgstr "تحسين كتل التعليمات البرمجية"
+msgstr ""
 
 #: data/moe.nyarchlinux.assistant.appdata.xml.in:44
 msgid "Fix Kokoro TTS"
-msgstr "إصلاح Kokoro TTS"
+msgstr ""
 
 #: data/moe.nyarchlinux.assistant.appdata.xml.in:45
 msgid "Remove emoji from TTS"
-msgstr "إزالة الرموز التعبيرية من تحويل النص إلى كلام"
+msgstr ""
 
 #: data/moe.nyarchlinux.assistant.appdata.xml.in:46
 msgid "Set API keys as password fields"
-msgstr "تعيين مفاتيح API كحقول كلمة مرور"
+msgstr ""
 
 #: data/moe.nyarchlinux.assistant.appdata.xml.in:47
 msgid "Add thinking support for Gemini"
-msgstr "إضافة دعم التفكير لـ Gemini"
+msgstr ""
 
 #: data/moe.nyarchlinux.assistant.appdata.xml.in:48
 msgid "Updated translations"
-msgstr "تحديث الترجمات"
+msgstr ""
 
 #: data/moe.nyarchlinux.assistant.appdata.xml.in:55
 msgid "Added new features"
-msgstr "تمت إضافة ميزات جديدة"
+msgstr ""
 
 #: data/moe.nyarchlinux.assistant.appdata.xml.in:56
 #: data/moe.nyarchlinux.assistant.appdata.xml.in:117
@@ -4632,50 +2322,48 @@
 
 #: data/moe.nyarchlinux.assistant.appdata.xml.in:63
 msgid "Website reading and web search with SearXNG, DuckDuckGo, and Tavily"
-msgstr "قراءة المواقع والبحث على الويب باستخدام SearXNG، DuckDuckGo، و Tavily"
+msgstr ""
 
 #: data/moe.nyarchlinux.assistant.appdata.xml.in:64
 msgid "Improved LaTeX rendering and document management"
-msgstr "تحسين عرض LaTeX وإدارة المستندات"
+msgstr ""
 
 #: data/moe.nyarchlinux.assistant.appdata.xml.in:65
 msgid "New Thinking Widget and OpenRouter handler"
-msgstr "عنصر واجهة مستخدم جديد للتفكير ومعالج OpenRouter"
+msgstr ""
 
 #: data/moe.nyarchlinux.assistant.appdata.xml.in:66
 msgid "Vision support for Llama4 on Groq"
-msgstr "دعم الرؤية لـ Llama4 على Groq"
+msgstr ""
 
 #: data/moe.nyarchlinux.assistant.appdata.xml.in:67
 msgid "New translations (Traditional Chinese, Bengali, Hindi)"
-msgstr "ترجمات جديدة (الصينية التقليدية، البنغالية، الهندية)"
+msgstr ""
 
 #: data/moe.nyarchlinux.assistant.appdata.xml.in:73
 msgid "Fixed many bugs, added some features!"
-msgstr "تم إصلاح العديد من الأخطاء، وإضافة بعض الميزات!"
+msgstr ""
 
 #: data/moe.nyarchlinux.assistant.appdata.xml.in:78
 msgid "Support for new features and bug fixes"
-msgstr "دعم للميزات الجديدة وإصلاح الأخطاء"
+msgstr ""
 
 #: data/moe.nyarchlinux.assistant.appdata.xml.in:83
 #: data/moe.nyarchlinux.assistant.appdata.xml.in:88
 #: data/moe.nyarchlinux.assistant.appdata.xml.in:93
 msgid "Added many new features and bug fixes"
-msgstr "تمت إضافة العديد من الميزات الجديدة وإصلاح الأخطاء"
+msgstr ""
 
 #: data/moe.nyarchlinux.assistant.appdata.xml.in:98
 #: data/moe.nyarchlinux.assistant.appdata.xml.in:103
 msgid "Added new features and bug fixes"
-msgstr "تمت إضافة ميزات جديدة وإصلاحات للأخطاء"
+msgstr ""
 
 #: data/moe.nyarchlinux.assistant.appdata.xml.in:107
 msgid ""
 "Updated the g4f library with versioning, added user guides, improved "
 "extension browsing, and enhanced model handling."
 msgstr ""
-"تم تحديث مكتبة g4f مع إضافة تحديد الإصدار، وإضافة أدلة المستخدم، وتحسين "
-"تصفح الإضافات، وتعزيز التعامل مع النماذج."
 
 #: data/moe.nyarchlinux.assistant.appdata.xml.in:112
 msgid ""
@@ -4683,44 +2371,29 @@
 "extension architecture, added new models, and introduced vision support, "
 "along with more capabilities."
 msgstr ""
-"تم تنفيذ إصلاحات الأخطاء والميزات الجديدة. لقد قمنا بتعديل بنية الإضافات، "
-"وإضافة نماذج جديدة، وتقديم دعم الرؤية، بالإضافة إلى المزيد من القدرات."
 
 #: data/moe.nyarchlinux.assistant.appdata.xml.in:142
 msgid "Stable version"
-msgstr "إصدار مستقر"
+msgstr ""
 
 #: data/moe.nyarchlinux.assistant.appdata.xml.in:147
 #, fuzzy
 msgid "Added extension"
-msgstr "تمت إضافة إضافة"
+msgstr "أضف إضافة"
 
 #: data/moe.nyarchlinux.assistant.appdata.xml.in:152
 #, fuzzy
 msgid "Blacklist of commands"
-msgstr "قائمة سوداء للأوامر"
+msgstr "تشغيل الأوامر تلقائيا"
 
 #: data/moe.nyarchlinux.assistant.appdata.xml.in:157
 msgid "Localization"
-msgstr "الترجمة"
+msgstr ""
 
 #: data/moe.nyarchlinux.assistant.appdata.xml.in:162
 msgid "Redesign"
-msgstr "إعادة تصميم"
-
-<<<<<<< HEAD
-#: data/io.github.qwersyk.Newelle.appdata.xml.in:172
-msgid "Qwersyk"
-msgstr "كفيرسيك"
-
-#: data/io.github.qwersyk.Newelle.desktop.in:3
-msgid "Newelle: Your advanced chat bot"
-msgstr "نيويل: روبوت الدردشة المتقدم الخاص بك"
-
-#: data/io.github.qwersyk.Newelle.desktop.in:10
-msgid "ai;assistant;chat;chatgpt;gpt;llm;ollama;"
-msgstr "ذكاء اصطناعي;مساعد;دردشة;شات جي بي تي;جي بي تي;نموذج لغة كبيرة;أولاما;"
-=======
+msgstr ""
+
 #: data/moe.nyarchlinux.assistant.appdata.xml.in:167
 msgid "NyarchLinux"
 msgstr ""
@@ -4732,33 +2405,32 @@
 #: data/moe.nyarchlinux.assistant.desktop.in:10
 msgid "chat;ai;gpt;chatgpt;assistant;"
 msgstr ""
->>>>>>> fb419819
 
 #, fuzzy
 #~ msgid "Message Editing"
 #~ msgstr "تعديل الخيوط"
 
 #~ msgid "Choose an extension"
-#~ msgstr "اختر إضافة"
+#~ msgstr "إختر إضافة"
 
 #~ msgid " has been removed"
-#~ msgstr "تمت إزالته"
+#~ msgstr "تم إزالته"
 
 #~ msgid "Extension added. New extensions will run from the next launch"
 #~ msgstr ""
-#~ "تمت إضافة الإضافة. ستعمل الإضافات الجديدة من الإطلاق التالي"
+#~ "تمت إضافة الإضافة. سيتم تفعيل الإضافات الجديدة عند إعادة تشغيل البرنامج"
 
 #~ msgid "The extension is wrong"
 #~ msgstr "الإضافة خاطئة"
 
 #~ msgid "This is not an extension"
-#~ msgstr "هذه ليست إضافة"
+#~ msgstr "هذا ليس إضافة"
 
 #~ msgid "Failed to send bot a message"
 #~ msgstr "فشل إرسال الرسالة الى الآلة"
 
 #~ msgid "Chat has been stopped"
-#~ msgstr "تم إيقاف الدردشة"
+#~ msgstr "تم توقيف المحادثة"
 
 #~ msgid "The change will take effect after you restart the program."
-#~ msgstr "سيسري التغيير بعد إعادة تشغيل البرنامج."+#~ msgstr "سيتم إحداث التغييرات بعد إعادة تشغيل البرنامج"