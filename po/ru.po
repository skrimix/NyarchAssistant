--- conflicted
+++ resolved
@@ -7,11 +7,7 @@
 msgstr ""
 "Project-Id-Version: Newelle 0.2.1\n"
 "Report-Msgid-Bugs-To: \n"
-<<<<<<< HEAD
-"POT-Creation-Date: 2025-06-16 12:38+0800\n"
-=======
 "POT-Creation-Date: 2025-05-30 20:22+0800\n"
->>>>>>> cbb441a3
 "PO-Revision-Date: 2023-07-10 09:47+0200\n"
 "Last-Translator: Yehor Qwersyk <qsk@gmx.at>\n"
 "Language-Team: Russian\n"
@@ -106,18 +102,10 @@
 msgid "Surf the web!"
 msgstr ""
 
-<<<<<<< HEAD
-#: src/handlers/embeddings/ollama_handler.py:34
-#: src/handlers/embeddings/openai_handler.py:41
-#: src/handlers/llm/claude_handler.py:85 src/handlers/llm/ollama_handler.py:151
-#: src/handlers/llm/openai_handler.py:78
-msgid "Use a custom model"
-=======
 #: src/window.py:508
 msgid ""
 "Enable web search to allow the LLM to surf the web and provide up to date "
 "answers"
->>>>>>> cbb441a3
 msgstr ""
 
 #: src/window.py:509
@@ -162,21 +150,8 @@
 msgid "Thread Editing"
 msgstr "Редактирование потока"
 
-<<<<<<< HEAD
-#: src/handlers/embeddings/openai_handler.py:44
-#: src/handlers/llm/claude_handler.py:89 src/handlers/llm/claude_handler.py:93
-#: src/handlers/llm/gemini_handler.py:97 src/handlers/llm/openai_handler.py:84
-#: src/handlers/stt/whisper_handler.py:15
-#: src/handlers/stt/whispercpp_handler.py:40
-#: src/handlers/tts/custom_openai_tts.py:20
-#: src/handlers/tts/elevenlabs_handler.py:24
-#: src/handlers/tts/groq_tts_handler.py:34
-#: src/handlers/tts/openai_tts_handler.py:20
-msgid "Model"
-=======
 #: src/window.py:513
 msgid "Check the programs and processes you run from Nyarch Assistant"
->>>>>>> cbb441a3
 msgstr ""
 
 #: src/window.py:514
@@ -187,13 +162,6 @@
 msgid "Use any Live2D or LivePNG model"
 msgstr ""
 
-<<<<<<< HEAD
-#: src/handlers/llm/claude_handler.py:84
-#: src/handlers/tts/custom_openai_tts.py:18
-#: src/handlers/tts/groq_tts_handler.py:32
-#: src/handlers/tts/openai_tts_handler.py:18
-msgid "The API key to use"
-=======
 #: src/window.py:521
 #, fuzzy
 msgid "New Chat"
@@ -337,7 +305,6 @@
 "The neural network has access to any data in this chat, be careful, we are "
 "not responsible for the neural network. Do not share any sensitive "
 "information."
->>>>>>> cbb441a3
 msgstr ""
 "Внимание! Нейронная сеть имеет доступ к вашему компьютеру.Будьте осторожны, "
 "мы не несем ответственности за нейронную сеть."
@@ -375,43 +342,6 @@
 msgid "Thoughts"
 msgstr ""
 
-<<<<<<< HEAD
-#: src/handlers/llm/custom_handler.py:20 src/handlers/llm/gemini_handler.py:119
-#: src/handlers/llm/gpt4all_handler.py:153
-#: src/handlers/llm/newelle_handler.py:27 src/utility/util.py:136
-#, fuzzy
-msgid "Message Streaming"
-msgstr "Редактирование потока"
-
-#: src/handlers/llm/custom_handler.py:20 src/handlers/llm/gemini_handler.py:120
-#: src/handlers/llm/gpt4all_handler.py:153
-#: src/handlers/llm/newelle_handler.py:28 src/utility/util.py:137
-msgid "Gradually stream message output"
-msgstr ""
-
-#: src/handlers/llm/custom_handler.py:21
-msgid "Command to execute to get bot output"
-msgstr ""
-
-#: src/handlers/llm/custom_handler.py:21
-#, python-brace-format
-msgid ""
-"Command to execute to get bot response, {0} will be replaced with a JSON "
-"file containing the chat, {1} with the system prompt"
-msgstr ""
-
-#: src/handlers/llm/custom_handler.py:22
-msgid "Command to execute to get bot's suggestions"
-msgstr ""
-
-#: src/handlers/llm/custom_handler.py:22
-#, python-brace-format
-msgid ""
-"Command to execute to get chat suggestions, {0} will be replaced with a JSON "
-"file containing the chat, {1} with the extra prompts, {2} with the numer of "
-"suggestions to generate. Must return a JSON array containing the suggestions "
-"as strings"
-=======
 #: src/ui/widgets/thinking.py:28 src/ui/widgets/thinking.py:127
 msgid "Expand to see details"
 msgstr ""
@@ -474,7 +404,6 @@
 
 #: src/ui/presentation.py:94
 msgid "Your ultimate AI Waifu assistant."
->>>>>>> cbb441a3
 msgstr ""
 
 #: src/ui/presentation.py:98
@@ -608,25 +537,8 @@
 msgid "Zoom in"
 msgstr ""
 
-<<<<<<< HEAD
-#: src/handlers/llm/gemini_handler.py:131
-#: src/handlers/llm/newelle_handler.py:18
-#: src/handlers/llm/openai_handler.py:112
-msgid "Privacy Policy"
-msgstr ""
-
-#: src/handlers/llm/gemini_handler.py:132
-#: src/handlers/llm/newelle_handler.py:19
-#: src/handlers/llm/openai_handler.py:112
-msgid "Open privacy policy website"
-msgstr ""
-
-#: src/handlers/llm/gemini_handler.py:135 src/handlers/llm/openai_handler.py:81
-msgid "Advanced Parameters"
-=======
 #: src/ui/shortcuts.py:21
 msgid "Zoom out"
->>>>>>> cbb441a3
 msgstr ""
 
 #: src/translator.py:67 src/handlers/translator/customtr_handler.py:17
@@ -634,55 +546,9 @@
 msgid "Command to execute"
 msgstr ""
 
-<<<<<<< HEAD
-#: src/handlers/llm/gpt4all_handler.py:67
-msgid "RAM Required: "
-msgstr ""
-
-#: src/handlers/llm/gpt4all_handler.py:68
-msgid "Parameters: "
-msgstr ""
-
-#: src/handlers/llm/gpt4all_handler.py:69
-msgid "Size: "
-msgstr ""
-
-#: src/handlers/llm/gpt4all_handler.py:154
-msgid "Model to use"
-msgstr ""
-
-#: src/handlers/llm/gpt4all_handler.py:154
-#: src/handlers/tts/elevenlabs_handler.py:25
-msgid "Name of the model to use"
-msgstr ""
-
-#: src/handlers/llm/gpt4all_handler.py:155
-#: src/handlers/llm/ollama_handler.py:170
-msgid "Model Manager"
-msgstr ""
-
-#: src/handlers/llm/gpt4all_handler.py:155
-#: src/handlers/llm/ollama_handler.py:170
-msgid "List of models available"
-msgstr ""
-
-#: src/handlers/llm/ollama_handler.py:174
-msgid "Add custom model"
-msgstr ""
-
-#: src/handlers/llm/ollama_handler.py:175
-msgid ""
-"Add any model to this list by putting name:size\n"
-"Or any gguf from hf with hf.co/username/model"
-msgstr ""
-
-#: src/handlers/llm/openai_handler.py:81
-msgid "Include parameters like Max Tokens, Top-P, Temperature, etc."
-=======
 #: src/translator.py:68 src/handlers/translator/customtr_handler.py:18
 #, python-brace-format
 msgid "{0} will be replaced with the text to translate"
->>>>>>> cbb441a3
 msgstr ""
 
 #: src/ui/settings.py:56 src/constants.py:657
@@ -705,14 +571,8 @@
 msgid "Avatar"
 msgstr ""
 
-<<<<<<< HEAD
-#: src/handlers/llm/openai_handler.py:105
-#: src/handlers/stt/whispercpp_handler.py:50
-msgid "Temperature"
-=======
 #: src/ui/settings.py:64
 msgid "Language Model"
->>>>>>> cbb441a3
 msgstr ""
 
 #: src/ui/settings.py:74 src/ui/settings.py:95
@@ -737,51 +597,8 @@
 "Model used for secondary tasks, like offers, chat name and memory generation"
 msgstr ""
 
-<<<<<<< HEAD
-#: src/handlers/llm/openrouter_handler.py:14
-msgid "Provider Sorting"
-msgstr ""
-
-#: src/handlers/llm/openrouter_handler.py:14
-msgid "Choose providers based on pricing/throughput or latency"
-msgstr ""
-
-#: src/handlers/llm/openrouter_handler.py:14
-msgid "Price"
-msgstr ""
-
-#: src/handlers/llm/openrouter_handler.py:14
-msgid "Throughput"
-msgstr ""
-
-#: src/handlers/llm/openrouter_handler.py:14
-msgid "Latency"
-msgstr ""
-
-#: src/handlers/llm/openrouter_handler.py:15
-msgid "Providers Order"
-msgstr ""
-
-#: src/handlers/llm/openrouter_handler.py:15
-msgid ""
-"Add order of providers to use, names separated by a comma.\n"
-"Empty to not specify"
-msgstr ""
-
-#: src/handlers/llm/openrouter_handler.py:16
-msgid "Allow Fallbacks"
-msgstr ""
-
-#: src/handlers/llm/openrouter_handler.py:16
-msgid "Allow fallbacks to other providers"
-msgstr ""
-
-#: src/handlers/rag/rag_handler.py:104
-msgid "Index your documents"
-=======
 #: src/ui/settings.py:106
 msgid "Embedding Model"
->>>>>>> cbb441a3
 msgstr ""
 
 #: src/ui/settings.py:106
@@ -798,17 +615,6 @@
 msgid "Web Search"
 msgstr ""
 
-<<<<<<< HEAD
-#: src/handlers/stt/googlesr_handler.py:14
-msgid "API Key for Google SR, write 'default' to use the default one"
-msgstr ""
-
-#: src/handlers/stt/googlesr_handler.py:21
-#: src/handlers/stt/groqsr_handler.py:29
-#: src/handlers/stt/openaisr_handler.py:32
-#: src/handlers/stt/whispercpp_handler.py:47
-msgid "Language"
-=======
 #: src/ui/settings.py:129
 msgid "Search information on the Web"
 msgstr ""
@@ -834,7 +640,6 @@
 
 #: src/ui/settings.py:158
 msgid "Translate the output of the LLM before passing it to the TTS Program"
->>>>>>> cbb441a3
 msgstr ""
 
 #: src/ui/settings.py:166
@@ -878,67 +683,6 @@
 msgid "Prompt control"
 msgstr "Управление подсказками"
 
-<<<<<<< HEAD
-#: src/handlers/stt/sphinx_handler.py:19
-msgid "Could not understand the audio"
-msgstr ""
-
-#: src/handlers/stt/vosk_handler.py:17
-msgid "Model Path"
-msgstr ""
-
-#: src/handlers/stt/vosk_handler.py:18
-msgid "Absolute path to the VOSK model (unzipped)"
-msgstr ""
-
-#: src/handlers/stt/whisper_handler.py:16
-#: src/handlers/stt/whispercpp_handler.py:41
-msgid "Name of the Whisper model"
-msgstr ""
-
-#: src/handlers/stt/witai_handler.py:13
-msgid "Server Access Token for wit.ai"
-msgstr ""
-
-#: src/handlers/stt/whispercpp_handler.py:47
-msgid "Language of the recognition."
-msgstr ""
-
-#: src/handlers/stt/whispercpp_handler.py:48
-msgid "Model Library"
-msgstr ""
-
-#: src/handlers/stt/whispercpp_handler.py:48
-msgid "Manage Whisper models"
-msgstr ""
-
-#: src/handlers/stt/whispercpp_handler.py:49
-#, fuzzy
-msgid "Advanced Settings"
-msgstr "Настройки"
-
-#: src/handlers/stt/whispercpp_handler.py:49
-#, fuzzy
-msgid "More advanced settings"
-msgstr "Настройки"
-
-#: src/handlers/stt/whispercpp_handler.py:50
-msgid "Temperature to use"
-msgstr ""
-
-#: src/handlers/stt/whispercpp_handler.py:51
-#, fuzzy
-msgid "Prompt for the recognition"
-msgstr "Управление подсказками"
-
-#: src/handlers/stt/whispercpp_handler.py:51
-msgid "Prompt to use for the recognition"
-msgstr ""
-
-#: src/handlers/tts/custom_openai_tts.py:17
-msgid "Endpoint"
-msgstr ""
-=======
 #: src/ui/settings.py:210
 msgid "Interface"
 msgstr "Интерфейс"
@@ -947,7 +691,6 @@
 #, fuzzy
 msgid "Interface Size"
 msgstr "Интерфейс"
->>>>>>> cbb441a3
 
 #: src/ui/settings.py:213
 msgid "Adjust the size of the interface"
@@ -1164,10 +907,32 @@
 msgid "Chat is opened in mini window"
 msgstr ""
 
-<<<<<<< HEAD
-#: src/ui/profile.py:33 src/window.py:112
-msgid "Settings"
-msgstr "Настройки"
+#: src/smart_prompt.py:95 src/handlers/smart_prompt/smart_prompt.py:95
+#, fuzzy
+msgid "Model Dimension"
+msgstr "Добавить расширение"
+
+#: src/smart_prompt.py:96 src/handlers/smart_prompt/smart_prompt.py:96
+msgid "Use bigger models for bigger accuracy less than 100MB"
+msgstr ""
+
+#: src/ui/extension.py:51
+#, fuzzy
+msgid "Installed Extensions"
+msgstr "Расширения"
+
+#: src/ui/extension.py:86
+msgid "User guide to Extensions"
+msgstr ""
+
+#: src/ui/extension.py:89
+#, fuzzy
+msgid "Download new Extensions"
+msgstr "Выберите расширение"
+
+#: src/ui/extension.py:92
+msgid "Install extension from file..."
+msgstr ""
 
 #: src/ui/profile.py:53
 msgid "Profile Name"
@@ -1190,10 +955,6 @@
 msgid "Import Profile"
 msgstr ""
 
-#: src/ui/profile.py:79 src/ui/widgets/profilerow.py:43
-msgid "Edit Profile"
-msgstr ""
-
 #: src/ui/profile.py:84 src/ui/profile.py:99 src/ui/profile.py:123
 msgid "Export Profile"
 msgstr ""
@@ -1243,131 +1004,9 @@
 msgid "Set profile picture"
 msgstr ""
 
-#: src/ui/thread_editing.py:6 src/window.py:110
-msgid "Thread editing"
-msgstr "Редактирование потока"
-=======
-#: src/smart_prompt.py:95 src/handlers/smart_prompt/smart_prompt.py:95
-#, fuzzy
-msgid "Model Dimension"
-msgstr "Добавить расширение"
-
-#: src/smart_prompt.py:96 src/handlers/smart_prompt/smart_prompt.py:96
-msgid "Use bigger models for bigger accuracy less than 100MB"
-msgstr ""
-
-#: src/ui/extension.py:51
-#, fuzzy
-msgid "Installed Extensions"
-msgstr "Расширения"
-
-#: src/ui/extension.py:86
-msgid "User guide to Extensions"
-msgstr ""
-
-#: src/ui/extension.py:89
-#, fuzzy
-msgid "Download new Extensions"
-msgstr "Выберите расширение"
-
-#: src/ui/extension.py:92
-msgid "Install extension from file..."
-msgstr ""
-
-#: src/ui/profile.py:53
-msgid "Profile Name"
-msgstr ""
-
-#: src/ui/profile.py:58
-#, fuzzy
-msgid "Copied Settings"
-msgstr "Настройки"
-
-#: src/ui/profile.py:58
-msgid "Settings that will be copied to the new profile"
-msgstr ""
-
-#: src/ui/profile.py:70
-msgid "Create Profile"
-msgstr ""
-
-#: src/ui/profile.py:72 src/ui/profile.py:74 src/ui/profile.py:129
-msgid "Import Profile"
-msgstr ""
->>>>>>> cbb441a3
-
-#: src/ui/profile.py:84 src/ui/profile.py:99 src/ui/profile.py:123
-msgid "Export Profile"
-msgstr ""
-
-#: src/ui/profile.py:87
-msgid "Export Passwords"
-msgstr ""
-
-<<<<<<< HEAD
-#: src/ui/widgets/profilerow.py:26
-msgid "Select profile"
-msgstr ""
-
-#: src/ui/widgets/profilerow.py:53
-msgid "Delete Profile"
-msgstr ""
-
-#: src/ui/widgets/thinking.py:27
-msgid "Thoughts"
-=======
-#: src/ui/profile.py:87
-msgid "Also export password-like fields"
->>>>>>> cbb441a3
-msgstr ""
-
-#: src/ui/profile.py:89
-msgid "Export Propic"
-msgstr ""
-
-#: src/ui/profile.py:89
-msgid "Also export the profile picture"
-msgstr ""
-
-#: src/ui/profile.py:109
-#, fuzzy
-msgid "Create"
-msgstr "Создать чат"
-
-#: src/ui/profile.py:109
-msgid "Apply"
-msgstr ""
-
-#: src/ui/profile.py:116
-msgid "The settings of the current profile will be copied into the new one"
-msgstr ""
-
-#: src/ui/profile.py:122 src/ui/profile.py:128
-msgid "Newelle Profiles"
-msgstr ""
-
-<<<<<<< HEAD
-#: src/ui/extension.py:17 src/ui/presentation.py:131 src/constants.py:489
-#: src/window.py:111
-msgid "Extensions"
-msgstr "Расширения"
-=======
-#: src/ui/profile.py:123
-msgid "Export"
-msgstr ""
-
-#: src/ui/profile.py:129
-msgid "Import"
-msgstr ""
-
-#: src/ui/profile.py:197
-msgid "Set profile picture"
-msgstr ""
-
 #: src/constants.py:27
 msgid "Nyarch Demo API"
 msgstr ""
->>>>>>> cbb441a3
 
 #: src/constants.py:33
 msgid "Any free Provider"
@@ -1387,14 +1026,8 @@
 msgid "Ollama Instance"
 msgstr ""
 
-<<<<<<< HEAD
-#: src/ui/mini_window.py:9 data/io.github.qwersyk.Newelle.appdata.xml.in:7
-#: data/io.github.qwersyk.Newelle.desktop.in:2
-msgid "Newelle"
-=======
 #: src/constants.py:47
 msgid "Easily run multiple LLM models on your own hardware"
->>>>>>> cbb441a3
 msgstr ""
 
 #: src/constants.py:53
@@ -1435,15 +1068,9 @@
 msgid "OpenRouter"
 msgstr ""
 
-<<<<<<< HEAD
-#: src/ui/presentation.py:124 src/ui/settings.py:234 src/window.py:604
-msgid "Command virtualization"
-msgstr "Виртуализация команд"
-=======
 #: src/constants.py:88
 msgid "Openrouter.ai API, supports lots of models"
 msgstr ""
->>>>>>> cbb441a3
 
 #: src/constants.py:95
 msgid "Deepseek"
@@ -1536,18 +1163,8 @@
 msgid "Google TTS"
 msgstr ""
 
-<<<<<<< HEAD
-#: src/ui/settings.py:102 src/window.py:602
-#, fuzzy
-msgid "Long Term Memory"
-msgstr "Память программы"
-
-#: src/ui/settings.py:102
-msgid "Keep memory of old conversations"
-=======
 #: src/constants.py:176
 msgid "Google's text to speech"
->>>>>>> cbb441a3
 msgstr ""
 
 #: src/constants.py:181
@@ -1605,29 +1222,6 @@
 msgid "Espeak TTS"
 msgstr ""
 
-<<<<<<< HEAD
-#: src/ui/settings.py:171
-msgid "Editor color scheme"
-msgstr ""
-
-#: src/ui/settings.py:171
-msgid "Change the color scheme of the editor and codeblocks"
-msgstr ""
-
-#: src/ui/settings.py:178
-msgid "Hidden files"
-msgstr "Скрытые файлы"
-
-#: src/ui/settings.py:178
-msgid "Show hidden files"
-msgstr "Показать скрытые файлы"
-
-#: src/ui/settings.py:184
-msgid "Send with ENTER"
-msgstr ""
-
-#: src/ui/settings.py:184
-=======
 #: src/constants.py:226
 msgid "Offline TTS"
 msgstr ""
@@ -1642,69 +1236,20 @@
 msgstr ""
 
 #: src/constants.py:241
->>>>>>> cbb441a3
 msgid ""
 "Light local embedding model based on llama. Works offline, very low "
 "resources usage"
 msgstr ""
 
-<<<<<<< HEAD
-#: src/ui/settings.py:190
-msgid "Remove thinking from history"
-msgstr ""
-
-#: src/ui/settings.py:190
-=======
 #: src/constants.py:246
 msgid "Ollama Embedding"
 msgstr ""
 
 #: src/constants.py:247
->>>>>>> cbb441a3
 msgid ""
 "Use Ollama models for Embedding. Works offline, very low resources usage"
 msgstr ""
 
-<<<<<<< HEAD
-#: src/ui/settings.py:196
-msgid "Display LaTeX"
-msgstr ""
-
-#: src/ui/settings.py:196
-msgid "Display LaTeX formulas in chat"
-msgstr ""
-
-#: src/ui/settings.py:202
-msgid "Reverse Chat Order"
-msgstr ""
-
-#: src/ui/settings.py:202
-msgid "Show most recent chats on top in chat list (change chat to apply)"
-msgstr ""
-
-#: src/ui/settings.py:208
-msgid "Automatically Generate Chat Names"
-msgstr ""
-
-#: src/ui/settings.py:208
-msgid "Generate chat names automatically after the first two messages"
-msgstr ""
-
-#: src/ui/settings.py:214
-msgid "Number of offers"
-msgstr "Количество предложений"
-
-#: src/ui/settings.py:214
-msgid "Number of message suggestions to send to chat "
-msgstr "Количество предложений сообщений для отправки в чат "
-
-#: src/ui/settings.py:221
-msgid "Username"
-msgstr ""
-
-#: src/ui/settings.py:221
-#, python-brace-format
-=======
 #: src/constants.py:259
 msgid "Use Google Gemini API to get embeddings"
 msgstr ""
@@ -1741,127 +1286,11 @@
 msgstr ""
 
 #: src/constants.py:289
->>>>>>> cbb441a3
 msgid ""
 "Classic RAG approach - chunk documents and embed them, then compare them to "
 "the query and return the most relevant documents"
 msgstr ""
 
-<<<<<<< HEAD
-#: src/ui/settings.py:231
-msgid "Neural Network Control"
-msgstr "Управление нейронной сетью"
-
-#: src/ui/settings.py:234
-msgid "Run commands in a virtual machine"
-msgstr "Выполнять команды в виртуальной машине"
-
-#: src/ui/settings.py:247
-msgid "External Terminal"
-msgstr ""
-
-#: src/ui/settings.py:247
-msgid "Choose the external terminal where to run the console commands"
-msgstr ""
-
-#: src/ui/settings.py:256
-msgid "Program memory"
-msgstr "Память программы"
-
-#: src/ui/settings.py:256
-msgid "How long the program remembers the chat "
-msgstr "Сколько времени программа запоминает чат "
-
-#: src/ui/settings.py:276
-msgid "Auto-run commands"
-msgstr "Автоматическое выполнение команд"
-
-#: src/ui/settings.py:276
-msgid "Commands that the bot will write will automatically run"
-msgstr "Команды, которые будет написывать бот, будут выполняться автоматически"
-
-#: src/ui/settings.py:279
-#, fuzzy
-msgid "Max number of commands"
-msgstr "Автоматическое выполнение команд"
-
-#: src/ui/settings.py:279
-#, fuzzy
-msgid ""
-"Maximum number of commands that the bot will write after a single user "
-"request"
-msgstr "Команды, которые будет написывать бот, будут выполняться автоматически"
-
-#: src/ui/settings.py:310
-msgid "Browser"
-msgstr ""
-
-#: src/ui/settings.py:310
-msgid "Settings for the browser"
-msgstr ""
-
-#: src/ui/settings.py:315
-msgid "Use external browser"
-msgstr ""
-
-#: src/ui/settings.py:315
-msgid "Use an external browser to open links instead of integrated one"
-msgstr ""
-
-#: src/ui/settings.py:322
-msgid "Persist browser session"
-msgstr ""
-
-#: src/ui/settings.py:322
-msgid ""
-"Persist browser session between restarts. Turning this off requires "
-"restarting the program"
-msgstr ""
-
-#: src/ui/settings.py:327
-msgid "Delete browser data"
-msgstr ""
-
-#: src/ui/settings.py:327
-msgid "Delete browser session and data"
-msgstr ""
-
-#: src/ui/settings.py:328 src/ui/explorer.py:355 src/ui/explorer.py:491
-msgid "Delete"
-msgstr ""
-
-#: src/ui/settings.py:334
-msgid "Initial browser page"
-msgstr ""
-
-#: src/ui/settings.py:334
-msgid "The page where the browser will start"
-msgstr ""
-
-#: src/ui/settings.py:341
-#, fuzzy
-msgid "Search string"
-msgstr "Настройки"
-
-#: src/ui/settings.py:341
-#, python-format
-msgid "The search string used in the browser, %s is replaced with the query"
-msgstr ""
-
-#: src/ui/settings.py:362
-msgid "Document Sources (RAG)"
-msgstr ""
-
-#: src/ui/settings.py:362
-msgid "Include content from your documents in the responses"
-msgstr ""
-
-#: src/ui/settings.py:363
-msgid "Document Analyzer"
-msgstr ""
-
-#: src/ui/settings.py:363
-=======
 #: src/constants.py:296
 msgid "Live2D"
 msgstr ""
@@ -1912,217 +1341,21 @@
 msgstr ""
 
 #: src/constants.py:339
->>>>>>> cbb441a3
 msgid ""
 "EXPERIMENTAL: Local mini models that helps the llm to provide better "
 "responses"
 msgstr ""
 
-<<<<<<< HEAD
-#: src/ui/settings.py:374
-msgid "Read documents if unsupported"
-msgstr ""
-
-#: src/ui/settings.py:374
-=======
 #: src/constants.py:344
 msgid "Nyarch Smart Prompt Medium"
 msgstr ""
 
 #: src/constants.py:345
->>>>>>> cbb441a3
 msgid ""
 "EXPERIMENTAL: Local medium models that helps the llm to provide better "
 "responses - Medium ~30MB download"
 msgstr ""
 
-<<<<<<< HEAD
-#: src/ui/settings.py:378
-msgid "Maximum tokens for RAG"
-msgstr ""
-
-#: src/ui/settings.py:378
-msgid ""
-"The maximum amount of tokens to be used for RAG. If the documents do not "
-"exceed this token count,\n"
-"dump all of them in the context"
-msgstr ""
-
-#: src/ui/settings.py:395
-msgid "Document Folder"
-msgstr ""
-
-#: src/ui/settings.py:395
-msgid ""
-"Put the documents you want to query in your document folder. The document "
-"analyzer will find relevant information in them if this option is enabled"
-msgstr ""
-
-#: src/ui/settings.py:398
-msgid "Put all the documents you want to index in this folder"
-msgstr ""
-
-#: src/ui/settings.py:434
-msgid "Silence threshold"
-msgstr ""
-
-#: src/ui/settings.py:434
-msgid ""
-"Silence threshold in seconds, percentage of the volume to be considered "
-"silence"
-msgstr ""
-
-#: src/ui/settings.py:447
-msgid "Silence time"
-msgstr ""
-
-#: src/ui/settings.py:447
-msgid "Silence time in seconds before recording stops automatically"
-msgstr ""
-
-#: src/ui/settings.py:1017
-msgid "Not enough permissions"
-msgstr ""
-
-#: src/ui/settings.py:1021
-msgid ""
-"Newelle does not have enough permissions to run commands on your system, "
-"please run the following command"
-msgstr ""
-
-#: src/ui/settings.py:1022
-msgid "Understood"
-msgstr ""
-
-#: src/ui/shortcuts.py:6
-msgid "Help"
-msgstr "Помощь"
-
-#: src/ui/shortcuts.py:12
-msgid "Shortcuts"
-msgstr "Горячие клавиши"
-
-#: src/ui/shortcuts.py:13
-msgid "Reload chat"
-msgstr "Перезагрузить чат"
-
-#: src/ui/shortcuts.py:14
-msgid "Reload folder"
-msgstr "Перезагрузить папку"
-
-#: src/ui/shortcuts.py:15
-msgid "New tab"
-msgstr "Новая вкладка"
-
-#: src/ui/shortcuts.py:16
-msgid "Paste Image"
-msgstr ""
-
-#: src/ui/shortcuts.py:17
-msgid "Focus message box"
-msgstr ""
-
-#: src/ui/shortcuts.py:18
-msgid "Start/stop recording"
-msgstr ""
-
-#: src/ui/shortcuts.py:19
-msgid "Save"
-msgstr ""
-
-#: src/ui/shortcuts.py:20
-#, fuzzy
-msgid "Stop TTS"
-msgstr " Остановить"
-
-#: src/ui/shortcuts.py:21
-msgid "Zoom in"
-msgstr ""
-
-#: src/ui/shortcuts.py:22
-msgid "Zoom out"
-msgstr ""
-
-#: src/ui/explorer.py:191
-msgid "Folder is Empty"
-msgstr "Папка пуста"
-
-#: src/ui/explorer.py:329 src/window.py:1510
-msgid "File not found"
-msgstr "Файл не найден"
-
-#: src/ui/explorer.py:344
-msgid "Open in new tab"
-msgstr ""
-
-#: src/ui/explorer.py:346
-msgid "Open in integrated editor"
-msgstr ""
-
-#: src/ui/explorer.py:349
-msgid "Open in file manager"
-msgstr ""
-
-#: src/ui/explorer.py:352 src/ui/explorer.py:440
-msgid "Rename"
-msgstr ""
-
-#: src/ui/explorer.py:358
-msgid "Copy full path"
-msgstr ""
-
-#: src/ui/explorer.py:409
-#, fuzzy
-msgid "Failed to open file manager"
-msgstr "Не удалось открыть папку"
-
-#: src/ui/explorer.py:425
-#, fuzzy
-msgid "New name:"
-msgstr "Новая вкладка"
-
-#: src/ui/explorer.py:437 src/ui/explorer.py:490 src/main.py:204
-msgid "Cancel"
-msgstr "Отмена"
-
-#: src/ui/explorer.py:460
-msgid "Renamed successfully"
-msgstr ""
-
-#: src/ui/explorer.py:465
-#, fuzzy
-msgid "Failed to rename: {}"
-msgstr "Не удалось отправить сообщение боту"
-
-#: src/ui/explorer.py:486
-msgid "Delete File?"
-msgstr ""
-
-#: src/ui/explorer.py:488
-msgid "Are you sure you want to delete \"{}\"?"
-msgstr ""
-
-#: src/ui/explorer.py:509
-msgid "Deleted successfully"
-msgstr ""
-
-#: src/ui/explorer.py:514
-#, fuzzy
-msgid "Failed to delete: {}"
-msgstr "Не удалось открыть папку"
-
-#: src/ui/explorer.py:527
-msgid "Path copied to clipboard"
-msgstr ""
-
-#: src/ui/explorer.py:531
-#, fuzzy
-msgid "Failed to copy path"
-msgstr "Не удалось открыть папку"
-
-#: src/constants.py:20
-msgid "Newelle Demo API"
-=======
 #: src/constants.py:353
 msgid "SearXNG"
 msgstr ""
@@ -2277,7 +1510,6 @@
 
 #: src/constants.py:642
 msgid "RAG"
->>>>>>> cbb441a3
 msgstr ""
 
 #: src/constants.py:644
@@ -2684,13 +1916,8 @@
 msgid "Thinking Settings"
 msgstr "Настройки"
 
-<<<<<<< HEAD
-#: src/constants.py:459 src/window.py:603
-msgid "TTS"
-=======
 #: src/handlers/llm/gemini_handler.py:109
 msgid "Settings about thinking models"
->>>>>>> cbb441a3
 msgstr ""
 
 #: src/handlers/llm/gemini_handler.py:110
@@ -2737,23 +1964,6 @@
 msgid "Enable advanced parameters"
 msgstr ""
 
-<<<<<<< HEAD
-#: src/controller.py:134 src/window.py:1731
-msgid "Chat "
-msgstr "Чат "
-
-#: src/main.py:200
-msgid "Terminal threads are still running in the background"
-msgstr "Потоки терминала все еще работают в фоновом режиме"
-
-#: src/main.py:201
-msgid "When you close the window, they will be automatically terminated"
-msgstr "При закрытии окна они будут автоматически завершены"
-
-#: src/main.py:205
-msgid "Close"
-msgstr "Закрыть"
-=======
 #: src/handlers/avatar/live2d_handler.py:59
 msgid "Live2D Model"
 msgstr ""
@@ -2761,7 +1971,6 @@
 #: src/handlers/avatar/live2d_handler.py:60
 msgid "Live2D Model to use"
 msgstr ""
->>>>>>> cbb441a3
 
 #: src/handlers/avatar/live2d_handler.py:70
 #: src/handlers/avatar/livepng_handler.py:34
@@ -2777,97 +1986,6 @@
 msgid "Background Color"
 msgstr ""
 
-<<<<<<< HEAD
-#: src/window.py:113
-#, fuzzy
-msgid "Keyboard shorcuts"
-msgstr "Горячие клавиши"
-
-#: src/window.py:114
-msgid "About"
-msgstr "О программе"
-
-#: src/window.py:121 src/window.py:190
-msgid "Chat"
-msgstr "Чат"
-
-#: src/window.py:163
-msgid "History"
-msgstr "История"
-
-#: src/window.py:184
-msgid "Create a chat"
-msgstr "Создать чат"
-
-#: src/window.py:189
-#, fuzzy
-msgid "Chats"
-msgstr "Чат"
-
-#: src/window.py:260
-msgid " Stop"
-msgstr " Остановить"
-
-#: src/window.py:275
-msgid " Clear"
-msgstr " Очистить"
-
-#: src/window.py:290
-msgid " Continue"
-msgstr " Продолжить"
-
-#: src/window.py:303
-msgid " Regenerate"
-msgstr " Перегенерировать"
-
-#: src/window.py:369
-msgid "Send a message..."
-msgstr ""
-
-#: src/window.py:449
-msgid "Explorer Tab"
-msgstr ""
-
-#: src/window.py:450
-msgid "Terminal Tab"
-msgstr ""
-
-#: src/window.py:451
-msgid "Browser Tab"
-msgstr ""
-
-#: src/window.py:545
-msgid "Ask about a website"
-msgstr ""
-
-#: src/window.py:545
-msgid "Write #https://website.com in chat to ask information about a website"
-msgstr ""
-
-#: src/window.py:546
-msgid "Check out our Extensions!"
-msgstr ""
-
-#: src/window.py:546
-msgid "We have a lot of extensions for different things. Check it out!"
-msgstr ""
-
-#: src/window.py:547
-msgid "Chat with documents!"
-msgstr ""
-
-#: src/window.py:547
-msgid ""
-"Add your documents to your documents folder and chat using the information "
-"contained in them!"
-msgstr ""
-
-#: src/window.py:548
-msgid "Surf the web!"
-msgstr ""
-
-#: src/window.py:548
-=======
 #: src/handlers/avatar/live2d_handler.py:81
 msgid "Background color of the avatar"
 msgstr ""
@@ -2930,166 +2048,11 @@
 
 #: src/handlers/llm/custom_handler.py:21
 #, python-brace-format
->>>>>>> cbb441a3
 msgid ""
 "Command to execute to get bot response, {0} will be replaced with a JSON "
 "file containing the chat, {1} with the system prompt"
 msgstr ""
 
-<<<<<<< HEAD
-#: src/window.py:549
-msgid "Mini Window"
-msgstr ""
-
-#: src/window.py:549
-msgid "Ask questions on the fly using the mini window mode"
-msgstr ""
-
-#: src/window.py:550
-msgid "Text to Speech"
-msgstr ""
-
-#: src/window.py:550
-msgid "Newelle supports text-to-speech! Enable it in the settings"
-msgstr ""
-
-#: src/window.py:551
-#, fuzzy
-msgid "Keyboard Shortcuts"
-msgstr "Горячие клавиши"
-
-#: src/window.py:551
-#, fuzzy
-msgid "Control Newelle using Keyboard Shortcuts"
-msgstr "Горячие клавиши"
-
-#: src/window.py:552
-#, fuzzy
-msgid "Prompt Control"
-msgstr "Управление подсказками"
-
-#: src/window.py:552
-msgid "Newelle gives you 100% prompt control. Tune your prompts for your use."
-msgstr ""
-
-#: src/window.py:553
-#, fuzzy
-msgid "Thread Editing"
-msgstr "Редактирование потока"
-
-#: src/window.py:553
-msgid "Check the programs and processes you run from Newelle"
-msgstr ""
-
-#: src/window.py:560
-#, fuzzy
-msgid "New Chat"
-msgstr "Новая вкладка"
-
-#: src/window.py:578
-msgid "Provider Errror"
-msgstr ""
-
-#: src/window.py:601
-msgid "Local Documents"
-msgstr ""
-
-#: src/window.py:605
-msgid "Web search"
-msgstr ""
-
-#: src/window.py:826
-msgid "This provider does not have a model list"
-msgstr ""
-
-#: src/window.py:831
-msgid " Models"
-msgstr ""
-
-#: src/window.py:834
-msgid "Search Models..."
-msgstr ""
-
-#: src/window.py:1062
-msgid "Create new profile"
-msgstr ""
-
-#: src/window.py:1196
-msgid "Could not recognize your voice"
-msgstr ""
-
-#: src/window.py:1233
-msgid "Images"
-msgstr ""
-
-#: src/window.py:1237
-msgid "LLM Supported Files"
-msgstr ""
-
-#: src/window.py:1245
-msgid "RAG Supported files"
-msgstr ""
-
-#: src/window.py:1263
-msgid "Supported Files"
-msgstr ""
-
-#: src/window.py:1267
-msgid "All Files"
-msgstr ""
-
-#: src/window.py:1273
-msgid "Attach file"
-msgstr ""
-
-#: src/window.py:1528
-msgid "The file cannot be sent until the program is finished"
-msgstr "Файл не может быть отправлен, пока программа не завершится"
-
-#: src/window.py:1550
-msgid "The file is not recognized"
-msgstr "Файл не распознан"
-
-#: src/window.py:1569
-msgid "You can no longer continue the message."
-msgstr "Вы больше не можете продолжить сообщение."
-
-#: src/window.py:1594
-msgid "You can no longer regenerate the message."
-msgstr "Вы больше не можете перегенерировать сообщение."
-
-#: src/window.py:1702
-msgid "Chat is empty"
-msgstr "Чат пуст"
-
-#: src/window.py:1775
-msgid "Chat is cleared"
-msgstr "Чат очищен"
-
-#: src/window.py:1800
-msgid "The message was canceled and deleted from history"
-msgstr "Сообщение было отменено и удалено из истории"
-
-#: src/window.py:1844
-msgid "The message cannot be sent until the program is finished"
-msgstr "Сообщение не может быть отправлено, пока программа не завершится"
-
-#: src/window.py:2767
-msgid "You can't edit a message while the program is running."
-msgstr "Нельзя редактировать сообщение во время работы программы."
-
-#: src/window.py:2892
-#, fuzzy
-msgid "Prompt content"
-msgstr "Управление подсказками"
-
-#: src/window.py:3148
-#, fuzzy
-msgid ""
-"The neural network has access to your computer and any data in this chat and "
-"can run commands, be careful, we are not responsible for the neural network. "
-"Do not share any sensitive information."
-=======
 #: src/handlers/llm/custom_handler.py:22
 msgid "Command to execute to get bot's suggestions"
 msgstr ""
@@ -3257,37 +2220,12 @@
 
 #: src/handlers/tts/elevenlabs_handler.py:32
 msgid "Stability"
->>>>>>> cbb441a3
-msgstr ""
-
-<<<<<<< HEAD
-#: src/window.py:3177
-#, fuzzy
-msgid ""
-"The neural network has access to any data in this chat, be careful, we are "
-"not responsible for the neural network. Do not share any sensitive "
-"information."
-=======
+msgstr ""
+
 #: src/handlers/tts/elevenlabs_handler.py:33
 msgid "stability of the voice"
->>>>>>> cbb441a3
-msgstr ""
-
-<<<<<<< HEAD
-#: src/window.py:3226
-msgid "Wrong folder path"
-msgstr "Неверный путь к папке"
-
-#: src/window.py:3259
-msgid "Thread has not been completed, thread number: "
-msgstr "Поток не завершен, номер потока: "
-
-#: src/window.py:3271
-msgid "Failed to open the folder"
-msgstr "Не удалось открыть папку"
-
-#: data/io.github.qwersyk.Newelle.appdata.xml.in:9
-=======
+msgstr ""
+
 #: src/handlers/tts/elevenlabs_handler.py:42
 msgid "Similarity boost"
 msgstr ""
@@ -3311,7 +2249,6 @@
 msgstr ""
 
 #: data/moe.nyarchlinux.assistant.appdata.xml.in:9
->>>>>>> cbb441a3
 msgid ""
 "Your personal waifu always at your service to help you with your system!"
 msgstr ""
@@ -3340,98 +2277,6 @@
 msgid "Chat page 4"
 msgstr "Чат "
 
-<<<<<<< HEAD
-#: data/io.github.qwersyk.Newelle.appdata.xml.in:38
-#: data/io.github.qwersyk.Newelle.appdata.xml.in:61
-#: data/io.github.qwersyk.Newelle.appdata.xml.in:123
-#: data/io.github.qwersyk.Newelle.appdata.xml.in:128
-#: data/io.github.qwersyk.Newelle.appdata.xml.in:133
-#: data/io.github.qwersyk.Newelle.appdata.xml.in:138
-#: data/io.github.qwersyk.Newelle.appdata.xml.in:143
-msgid "Bug fixes"
-msgstr ""
-
-#: data/io.github.qwersyk.Newelle.appdata.xml.in:39
-msgid "Small improvements"
-msgstr ""
-
-#: data/io.github.qwersyk.Newelle.appdata.xml.in:46
-msgid "Improve local documents reading and loading performances"
-msgstr ""
-
-#: data/io.github.qwersyk.Newelle.appdata.xml.in:47
-msgid "Add option to send with CTRL+Enter"
-msgstr ""
-
-#: data/io.github.qwersyk.Newelle.appdata.xml.in:48
-msgid "Improve codeblocks"
-msgstr ""
-
-#: data/io.github.qwersyk.Newelle.appdata.xml.in:49
-msgid "Fix Kokoro TTS"
-msgstr ""
-
-#: data/io.github.qwersyk.Newelle.appdata.xml.in:50
-msgid "Remove emoji from TTS"
-msgstr ""
-
-#: data/io.github.qwersyk.Newelle.appdata.xml.in:51
-msgid "Set API keys as password fields"
-msgstr ""
-
-#: data/io.github.qwersyk.Newelle.appdata.xml.in:52
-msgid "Add thinking support for Gemini"
-msgstr ""
-
-#: data/io.github.qwersyk.Newelle.appdata.xml.in:53
-msgid "Updated translations"
-msgstr ""
-
-#: data/io.github.qwersyk.Newelle.appdata.xml.in:60
-msgid "Added new features"
-msgstr ""
-
-#: data/io.github.qwersyk.Newelle.appdata.xml.in:68
-msgid "Website reading and web search with SearXNG, DuckDuckGo, and Tavily"
-msgstr ""
-
-#: data/io.github.qwersyk.Newelle.appdata.xml.in:69
-msgid "Improved LaTeX rendering and document management"
-msgstr ""
-
-#: data/io.github.qwersyk.Newelle.appdata.xml.in:70
-msgid "New Thinking Widget and OpenRouter handler"
-msgstr ""
-
-#: data/io.github.qwersyk.Newelle.appdata.xml.in:71
-msgid "Vision support for Llama4 on Groq"
-msgstr ""
-
-#: data/io.github.qwersyk.Newelle.appdata.xml.in:72
-msgid "New translations (Traditional Chinese, Bengali, Hindi)"
-msgstr ""
-
-#: data/io.github.qwersyk.Newelle.appdata.xml.in:78
-msgid "Fixed many bugs, added some features!"
-msgstr ""
-
-#: data/io.github.qwersyk.Newelle.appdata.xml.in:83
-msgid "Support for new features and bug fixes"
-msgstr ""
-
-#: data/io.github.qwersyk.Newelle.appdata.xml.in:88
-#: data/io.github.qwersyk.Newelle.appdata.xml.in:93
-#: data/io.github.qwersyk.Newelle.appdata.xml.in:98
-msgid "Added many new features and bug fixes"
-msgstr ""
-
-#: data/io.github.qwersyk.Newelle.appdata.xml.in:103
-#: data/io.github.qwersyk.Newelle.appdata.xml.in:108
-msgid "Added new features and bug fixes"
-msgstr ""
-
-#: data/io.github.qwersyk.Newelle.appdata.xml.in:113
-=======
 #: data/moe.nyarchlinux.assistant.appdata.xml.in:41
 msgid "Improve local documents reading and loading performances"
 msgstr ""
@@ -3517,74 +2362,32 @@
 msgstr ""
 
 #: data/moe.nyarchlinux.assistant.appdata.xml.in:107
->>>>>>> cbb441a3
 msgid ""
 "Updated the g4f library with versioning, added user guides, improved "
 "extension browsing, and enhanced model handling."
 msgstr ""
 
-<<<<<<< HEAD
-#: data/io.github.qwersyk.Newelle.appdata.xml.in:118
-=======
 #: data/moe.nyarchlinux.assistant.appdata.xml.in:112
->>>>>>> cbb441a3
 msgid ""
 "Bug fixes and new features have been implemented. We've modified the "
 "extension architecture, added new models, and introduced vision support, "
 "along with more capabilities."
 msgstr ""
 
-<<<<<<< HEAD
-#: data/io.github.qwersyk.Newelle.appdata.xml.in:148
-msgid "Stable version"
-msgstr ""
-
-#: data/io.github.qwersyk.Newelle.appdata.xml.in:153
-=======
 #: data/moe.nyarchlinux.assistant.appdata.xml.in:142
 msgid "Stable version"
 msgstr ""
 
 #: data/moe.nyarchlinux.assistant.appdata.xml.in:147
->>>>>>> cbb441a3
 #, fuzzy
 msgid "Added extension"
 msgstr "Добавить расширение"
 
-<<<<<<< HEAD
-#: data/io.github.qwersyk.Newelle.appdata.xml.in:158
-=======
 #: data/moe.nyarchlinux.assistant.appdata.xml.in:152
->>>>>>> cbb441a3
 #, fuzzy
 msgid "Blacklist of commands"
 msgstr "Автоматическое выполнение команд"
 
-<<<<<<< HEAD
-#: data/io.github.qwersyk.Newelle.appdata.xml.in:163
-msgid "Localization"
-msgstr ""
-
-#: data/io.github.qwersyk.Newelle.appdata.xml.in:168
-msgid "Redesign"
-msgstr ""
-
-#: data/io.github.qwersyk.Newelle.appdata.xml.in:172
-msgid "Qwersyk"
-msgstr ""
-
-#: data/io.github.qwersyk.Newelle.desktop.in:3
-msgid "Newelle: Your advanced chat bot"
-msgstr ""
-
-#: data/io.github.qwersyk.Newelle.desktop.in:10
-msgid "chat;ai;gpt;chatgpt;assistant;"
-msgstr ""
-
-#, fuzzy
-#~ msgid "_Cancel"
-#~ msgstr "Отмена"
-=======
 #: data/moe.nyarchlinux.assistant.appdata.xml.in:157
 msgid "Localization"
 msgstr ""
@@ -3608,7 +2411,6 @@
 #, fuzzy
 #~ msgid "Message Editing"
 #~ msgstr "Редактирование потока"
->>>>>>> cbb441a3
 
 #~ msgid "Choose an extension"
 #~ msgstr "Выберите расширение"
@@ -3626,6 +2428,9 @@
 #~ msgid "This is not an extension"
 #~ msgstr "Это не расширение"
 
+#~ msgid "Failed to send bot a message"
+#~ msgstr "Не удалось отправить сообщение боту"
+
 #~ msgid "Chat has been stopped"
 #~ msgstr "Чат был остановлен"
 
