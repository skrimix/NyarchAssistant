# Ukrainian translations for nyarchassistant package.
# Copyright (C) 2024 THE PACKAGE'S COPYRIGHT HOLDER
# This file is distributed under the same license as the nyarchassistant package.
# Yehor Hliebov <qsk@gmx.at>, 2024.
#
msgid ""
msgstr ""
<<<<<<< HEAD
"Project-Id-Version: Newelle 0.3.0\n"
"Report-Msgid-Bugs-To: \n"
"POT-Creation-Date: 2025-04-11 10:08+0800\n"
=======
"Project-Id-Version: nyarchassistant 0.3.0\n"
"Report-Msgid-Bugs-To: \n"
"POT-Creation-Date: 2025-04-09 15:42+0800\n"
>>>>>>> 9603b1ab
"PO-Revision-Date: 2024-08-24 08:21+0200\n"
"Last-Translator: Yehor Hliebov <qsk@gmx.at>\n"
"Language-Team: Ukrainian\n"
"Language: uk\n"
"MIME-Version: 1.0\n"
"Content-Type: text/plain; charset=UTF-8\n"
"Content-Transfer-Encoding: 8bit\n"
"Plural-Forms: nplurals=3; plural=(n%10==1 && n%100!=11 ? 0 : n%10>=2 && "
"n%10<=4 && (n%100<10 || n%100>=20) ? 1 : 2);\n"

<<<<<<< HEAD
#: src/constants.py:15
msgid "Newelle Demo API"
msgstr ""

#: src/constants.py:21
=======
#: src/constants.py:22
msgid "Nyarch Demo API"
msgstr ""

#: src/constants.py:28
>>>>>>> 9603b1ab
#, fuzzy
msgid "Any free Provider"
msgstr "Будь-який провайдер GPT 3.5 Turbo"

<<<<<<< HEAD
#: src/constants.py:28
msgid "Local Model"
msgstr "Локальна модель"

#: src/constants.py:29
=======
#: src/constants.py:35
msgid "Local Model"
msgstr "Локальна модель"

#: src/constants.py:36
>>>>>>> 9603b1ab
#, fuzzy
msgid ""
"NO GPU SUPPORT, USE OLLAMA INSTEAD. Run a LLM model locally, more privacy "
"but slower"
msgstr "Запустити модель LLM локально, більше приватності, але повільніше"

<<<<<<< HEAD
#: src/constants.py:34
msgid "Ollama Instance"
msgstr ""

#: src/constants.py:35
msgid "Easily run multiple LLM models on your own hardware"
msgstr ""

#: src/constants.py:41
msgid "Groq"
msgstr "Groq"

#: src/constants.py:48 src/constants.py:224
msgid "Google Gemini API"
msgstr "API Google Gemini"

#: src/constants.py:54 src/constants.py:218 src/constants.py:219
msgid "OpenAI API"
msgstr "API OpenAI"

#: src/constants.py:55
msgid "OpenAI API. Custom endpoints supported. Use this for custom providers"
msgstr ""

#: src/constants.py:60
msgid "Anthropic Claude"
msgstr ""

#: src/constants.py:61
=======
#: src/constants.py:41
msgid "Ollama Instance"
msgstr ""

#: src/constants.py:42
msgid "Easily run multiple LLM models on your own hardware"
msgstr ""

#: src/constants.py:48
msgid "Groq"
msgstr "Groq"

#: src/constants.py:55 src/constants.py:253
msgid "Google Gemini API"
msgstr "API Google Gemini"

#: src/constants.py:61 src/constants.py:247 src/constants.py:248
msgid "OpenAI API"
msgstr "API OpenAI"

#: src/constants.py:62
msgid "OpenAI API. Custom endpoints supported. Use this for custom providers"
msgstr ""

#: src/constants.py:67
msgid "Anthropic Claude"
msgstr ""

#: src/constants.py:68
>>>>>>> 9603b1ab
msgid ""
"Official APIs for Anthropic Claude's models, with image and file support, "
"requires an API key"
msgstr ""

<<<<<<< HEAD
#: src/constants.py:67
msgid "Mistral"
msgstr ""

#: src/constants.py:68
=======
#: src/constants.py:74
msgid "Mistral"
msgstr ""

#: src/constants.py:75
>>>>>>> 9603b1ab
#, fuzzy
msgid "Mistral API"
msgstr "API Whisper"

<<<<<<< HEAD
#: src/constants.py:74
msgid "OpenRouter"
msgstr ""

#: src/constants.py:75
msgid "Openrouter.ai API, supports lots of models"
msgstr ""

#: src/constants.py:81
msgid "Deepseek"
msgstr ""

#: src/constants.py:82
msgid "Deepseek API, strongest open source models"
msgstr ""

#: src/constants.py:88 src/constants.py:197
msgid "Custom Command"
msgstr "Користувацька команда"

#: src/constants.py:89
msgid "Use the output of a custom command"
msgstr "Використовувати вивід користувацької команди"

#: src/constants.py:98
msgid "CMU Sphinx"
msgstr "CMU Sphinx"

#: src/constants.py:99
msgid "Works offline. Only English supported"
msgstr "Працює офлайн. Підтримується лише англійська мова"

#: src/constants.py:105
=======
#: src/constants.py:82
msgid "OpenRouter"
msgstr ""

#: src/constants.py:83
msgid "Openrouter.ai API, supports lots of models"
msgstr ""

#: src/constants.py:90
msgid "Deepseek"
msgstr ""

#: src/constants.py:91
msgid "Deepseek API, strongest open source models"
msgstr ""

#: src/constants.py:97 src/constants.py:226
msgid "Custom Command"
msgstr "Користувацька команда"

#: src/constants.py:98
msgid "Use the output of a custom command"
msgstr "Використовувати вивід користувацької команди"

#: src/constants.py:107
msgid "CMU Sphinx"
msgstr "CMU Sphinx"

#: src/constants.py:108
msgid "Works offline. Only English supported"
msgstr "Працює офлайн. Підтримується лише англійська мова"

#: src/constants.py:114
>>>>>>> 9603b1ab
#, fuzzy
msgid "Whisper C++"
msgstr "API Whisper"

<<<<<<< HEAD
#: src/constants.py:106
msgid "Works offline. Optimized Whisper impelementation written in C++"
msgstr ""

#: src/constants.py:112
msgid "Google Speech Recognition"
msgstr "Розпізнавання мови Google"

#: src/constants.py:113 src/constants.py:119
msgid "Google Speech Recognition online"
msgstr "Онлайн-розпізнавання мови Google"

#: src/constants.py:118
=======
#: src/constants.py:115
msgid "Works offline. Optimized Whisper impelementation written in C++"
msgstr ""

#: src/constants.py:121
msgid "Google Speech Recognition"
msgstr "Розпізнавання мови Google"

#: src/constants.py:122 src/constants.py:128
msgid "Google Speech Recognition online"
msgstr "Онлайн-розпізнавання мови Google"

#: src/constants.py:127
>>>>>>> 9603b1ab
#, fuzzy
msgid "Groq Speech Recognition"
msgstr "Розпізнавання мови Google"

<<<<<<< HEAD
#: src/constants.py:124
msgid "Wit AI"
msgstr "Wit AI"

#: src/constants.py:125
=======
#: src/constants.py:133
msgid "Wit AI"
msgstr "Wit AI"

#: src/constants.py:134
>>>>>>> 9603b1ab
msgid "wit.ai speech recognition free API (language chosen on the website)"
msgstr ""
"Безкоштовний API розпізнавання мови wit.ai (мова обирається на веб-сайті)"

<<<<<<< HEAD
#: src/constants.py:131
msgid "Vosk API"
msgstr "API Vosk"

#: src/constants.py:132
msgid "Works Offline"
msgstr "Працює офлайн"

#: src/constants.py:138
msgid "Whisper API"
msgstr "API Whisper"

#: src/constants.py:139
#, fuzzy
msgid "Uses OpenAI Whisper API"
msgstr "Використовує API whisper від openai"

#: src/constants.py:145
msgid "Custom command"
msgstr "Користувацька команда"

#: src/constants.py:146
msgid "Runs a custom command"
msgstr "Виконує користувацьку команду"

#: src/constants.py:155
msgid "Google TTS"
msgstr "Google TTS"

#: src/constants.py:156
msgid "Google's text to speech"
msgstr "Перетворення тексту на мовлення від Google"

#: src/constants.py:161
=======
#: src/constants.py:140
msgid "Vosk API"
msgstr "API Vosk"

#: src/constants.py:141
msgid "Works Offline"
msgstr "Працює офлайн"

#: src/constants.py:147
msgid "Whisper API"
msgstr "API Whisper"

#: src/constants.py:148
msgid "Uses openai whisper api"
msgstr "Використовує API whisper від openai"

#: src/constants.py:154
msgid "Custom command"
msgstr "Користувацька команда"

#: src/constants.py:155
msgid "Runs a custom command"
msgstr "Виконує користувацьку команду"

#: src/constants.py:164
#, fuzzy
msgid "Edge TTS"
msgstr "Google TTS"

#: src/constants.py:165
msgid "Use Microsoft Edge online TTS without any API Key"
msgstr ""

#: src/constants.py:170
msgid "Google TTS"
msgstr "Google TTS"

#: src/constants.py:171
msgid "Google's text to speech"
msgstr "Перетворення тексту на мовлення від Google"

#: src/constants.py:176
>>>>>>> 9603b1ab
#, fuzzy
msgid "Kokoro TTS"
msgstr "Google TTS"

<<<<<<< HEAD
#: src/constants.py:162
=======
#: src/constants.py:177
>>>>>>> 9603b1ab
msgid ""
"Lightweight and fast open source TTS engine. ~3GB dependencies, 400MB model"
msgstr ""

<<<<<<< HEAD
#: src/constants.py:167
msgid "ElevenLabs TTS"
msgstr ""

#: src/constants.py:168
msgid "Natural sounding TTS"
msgstr ""

#: src/constants.py:173 src/constants.py:174
=======
#: src/constants.py:182
msgid "ElevenLabs TTS"
msgstr ""

#: src/constants.py:183
msgid "Natural sounding TTS"
msgstr ""

#: src/constants.py:188 src/constants.py:189
>>>>>>> 9603b1ab
#, fuzzy
msgid "OpenAI TTS"
msgstr "API OpenAI"

<<<<<<< HEAD
#: src/constants.py:179
=======
#: src/constants.py:194
>>>>>>> 9603b1ab
#, fuzzy
msgid "Groq TTS"
msgstr "Groq"

<<<<<<< HEAD
#: src/constants.py:180
msgid "Groq TTS API"
msgstr ""

#: src/constants.py:185 src/constants.py:186
msgid "Custom OpenAI TTS"
msgstr ""

#: src/constants.py:191
msgid "Espeak TTS"
msgstr "Espeak TTS"

#: src/constants.py:192
msgid "Offline TTS"
msgstr "Офлайн TTS"

#: src/constants.py:198
=======
#: src/constants.py:195
msgid "Groq TTS API"
msgstr ""

#: src/constants.py:200 src/constants.py:201
msgid "Custom OpenAI TTS"
msgstr ""

#: src/constants.py:206
#, fuzzy
msgid "Voicevox API"
msgstr "API Vosk"

#: src/constants.py:207
msgid ""
"(Selfhostable) JP ONLY. API for voicevox anime-like natural sounding tts"
msgstr ""

#: src/constants.py:213
#, fuzzy
msgid "VITS API"
msgstr "API Vosk"

#: src/constants.py:214
msgid "(Selfhostable) VITS simple API. AI based TTS, very good for Japanese"
msgstr ""

#: src/constants.py:220
msgid "Espeak TTS"
msgstr "Espeak TTS"

#: src/constants.py:221
msgid "Offline TTS"
msgstr "Офлайн TTS"

#: src/constants.py:227
>>>>>>> 9603b1ab
#, python-brace-format
msgid "Use a custom command as TTS, {0} will be replaced with the text"
msgstr ""
"Використовувати користувацьку команду як TTS, {0} буде замінено текстом"

<<<<<<< HEAD
#: src/constants.py:206
msgid "WordLlama"
msgstr ""

#: src/constants.py:207
=======
#: src/constants.py:235
msgid "WordLlama"
msgstr ""

#: src/constants.py:236
>>>>>>> 9603b1ab
msgid ""
"Light local embedding model based on llama. Works offline, very low "
"resources usage"
msgstr ""

<<<<<<< HEAD
#: src/constants.py:212
msgid "Ollama Embedding"
msgstr ""

#: src/constants.py:213
=======
#: src/constants.py:241
msgid "Ollama Embedding"
msgstr ""

#: src/constants.py:242
>>>>>>> 9603b1ab
msgid ""
"Use Ollama models for Embedding. Works offline, very low resources usage"
msgstr ""

<<<<<<< HEAD
#: src/constants.py:225
=======
#: src/constants.py:254
>>>>>>> 9603b1ab
#, fuzzy
msgid "Use Google Gemini API to get embeddings"
msgstr "API Google Gemini"

<<<<<<< HEAD
#: src/constants.py:233
msgid "User Summary"
msgstr ""

#: src/constants.py:234
msgid "Generate a summary of the user's conversation"
msgstr ""

#: src/constants.py:239
msgid "Memoripy"
msgstr ""

#: src/constants.py:240
=======
#: src/constants.py:262
msgid "User Summary"
msgstr ""

#: src/constants.py:263
msgid "Generate a summary of the user's conversation"
msgstr ""

#: src/constants.py:268
msgid "Memoripy"
msgstr ""

#: src/constants.py:269
>>>>>>> 9603b1ab
msgid ""
"Extract messages from previous conversations using contextual memory "
"retrivial, memory decay, concept extraction and other advanced techniques. "
"Does 1 llm call per message."
msgstr ""

<<<<<<< HEAD
#: src/constants.py:245
msgid "User Summary + Memoripy"
msgstr ""

#: src/constants.py:246
msgid "Use both technologies for long term memory"
msgstr ""

#: src/constants.py:254
msgid "Document reader"
msgstr ""

#: src/constants.py:255
msgid ""
"Classic RAG approach - chunk documents and embed them, then compare them to "
"the query and return the most relevant documents"
msgstr ""

#: src/constants.py:357
msgid "Helpful assistant"
msgstr ""

#: src/constants.py:358
msgid "General purpose prompt to enhance the LLM answers and give more context"
msgstr ""

#: src/constants.py:366
msgid "Console access"
msgstr "Доступ до консолі"

#: src/constants.py:367
msgid "Can the program run terminal commands on the computer"
msgstr "Чи може програма виконувати команди терміналу на комп'ютері"

#: src/constants.py:374
msgid "Current directory"
msgstr "Поточна директорія"

#: src/constants.py:375
msgid "What is the current directory"
msgstr "Яка поточна директорія"

#: src/constants.py:383
msgid "Basic functionality"
msgstr "Базова функціональність"

#: src/constants.py:384
msgid "Showing tables and code (*can work without it)"
msgstr "Показ таблиць та коду (*може працювати без цього)"

#: src/constants.py:392
msgid "Graphs access"
msgstr "Доступ до графіків"

#: src/constants.py:393
msgid "Can the program display graphs"
msgstr "Чи може програма відображати графіки"

#: src/constants.py:401
msgid "Show image"
msgstr "Показати зображення"

#: src/constants.py:402
msgid "Show image in chat"
msgstr "Показати зображення в чаті"

#: src/constants.py:410
msgid "Custom Prompt"
msgstr "Користувацький запит"

#: src/constants.py:411
msgid "Add your own custom prompt"
msgstr "Додайте свій власний користувацький запит"

#: src/controller.py:124 src/window.py:1720
msgid "Chat "
msgstr "Чат "

#: src/handlers/embeddings/ollama_handler.py:32
#: src/handlers/embeddings/openai_handler.py:38
#: src/handlers/llm/ollama_handler.py:149 src/handlers/llm/openai_handler.py:75
#: src/handlers/stt/openaisr_handler.py:10
msgid "API Endpoint"
msgstr "Кінцева точка API"

#: src/handlers/embeddings/ollama_handler.py:32
#: src/handlers/llm/ollama_handler.py:149 src/handlers/llm/openai_handler.py:75
msgid "API base url, change this to use interference APIs"
msgstr "Базова URL-адреса API, змініть це для використання API втручання"

#: src/handlers/embeddings/ollama_handler.py:33
#: src/handlers/llm/ollama_handler.py:150
msgid "Automatically Serve"
msgstr ""

#: src/handlers/embeddings/ollama_handler.py:33
#: src/handlers/llm/ollama_handler.py:150
msgid ""
"Automatically run ollama serve in background when needed if it's not "
"running. You can kill it with killall ollama"
msgstr ""

#: src/handlers/embeddings/ollama_handler.py:34
#: src/handlers/llm/ollama_handler.py:151
#, fuzzy
msgid "Custom Model"
msgstr "Користувацька команда"

#: src/handlers/embeddings/ollama_handler.py:34
#: src/handlers/embeddings/openai_handler.py:41
#: src/handlers/llm/claude_handler.py:85 src/handlers/llm/ollama_handler.py:151
#: src/handlers/llm/openai_handler.py:78
#, fuzzy
msgid "Use a custom model"
msgstr "Виконує користувацьку команду"

#: src/handlers/embeddings/ollama_handler.py:40
#: src/handlers/embeddings/ollama_handler.py:49
#: src/handlers/llm/ollama_handler.py:157
#: src/handlers/llm/ollama_handler.py:166
#, fuzzy
msgid "Ollama Model"
msgstr "Мовна модель"

#: src/handlers/embeddings/ollama_handler.py:41
#: src/handlers/embeddings/ollama_handler.py:49
#: src/handlers/llm/ollama_handler.py:158
#: src/handlers/llm/ollama_handler.py:166
#, fuzzy
msgid "Name of the Ollama Model"
msgstr "Назва моделі OpenAI"

#: src/handlers/embeddings/openai_handler.py:35
#: src/handlers/llm/claude_handler.py:84 src/handlers/llm/openai_handler.py:72
#: src/handlers/stt/googlesr_handler.py:13
#: src/handlers/stt/groqsr_handler.py:13
#: src/handlers/stt/openaisr_handler.py:17 src/handlers/stt/witai_handler.py:12
#: src/handlers/tts/custom_openai_tts.py:18
#: src/handlers/tts/elevenlabs_handler.py:9
#: src/handlers/tts/groq_tts_handler.py:32
#: src/handlers/tts/openai_tts_handler.py:18
msgid "API Key"
msgstr "API-ключ"

#: src/handlers/embeddings/openai_handler.py:35
#: src/handlers/llm/openai_handler.py:72
=======
#: src/constants.py:274
msgid "User Summary + Memoripy"
msgstr ""

#: src/constants.py:275
msgid "Use both technologies for long term memory"
msgstr ""

#: src/constants.py:283
msgid "Document reader"
msgstr ""

#: src/constants.py:284
msgid ""
"Classic RAG approach - chunk documents and embed them, then compare them to "
"the query and return the most relevant documents"
msgstr ""

#: src/constants.py:291
msgid "Live2D"
msgstr ""

#: src/constants.py:292
msgid "Cubism Live2D, usually used by vtubers"
msgstr ""

#: src/constants.py:297
msgid "LivePNG"
msgstr ""

#: src/constants.py:298
msgid "LivePNG model"
msgstr ""

#: src/constants.py:306
msgid "Google Translator"
msgstr ""

#: src/constants.py:307
msgid "Use google transate"
msgstr ""

#: src/constants.py:312
msgid "Libre Translate"
msgstr ""

#: src/constants.py:313 src/constants.py:319
msgid "Open source self hostable translator"
msgstr ""

#: src/constants.py:318
msgid "Ligva Translate"
msgstr ""

#: src/constants.py:324
#, fuzzy
msgid "Custom Translator"
msgstr "Користувацький запит"

#: src/constants.py:325
msgid "Use a custom translator"
msgstr ""

#: src/constants.py:333
msgid "Nyarch Smart Prompt Lite"
msgstr ""

#: src/constants.py:334
msgid ""
"EXPERIMENTAL: Local mini models that helps the llm to provide better "
"responses"
msgstr ""

#: src/constants.py:339
msgid "Nyarch Smart Prompt Medium"
msgstr ""

#: src/constants.py:340
msgid ""
"EXPERIMENTAL: Local medium models that helps the llm to provide better "
"responses - Medium ~30MB download"
msgstr ""

#: src/constants.py:494
msgid "Helpful assistant"
msgstr ""

#: src/constants.py:495
msgid "General purpose prompt to enhance the LLM answers and give more context"
msgstr ""

#: src/constants.py:503
msgid "Console access"
msgstr "Доступ до консолі"

#: src/constants.py:504
msgid "Can the program run terminal commands on the computer"
msgstr "Чи може програма виконувати команди терміналу на комп'ютері"

#: src/constants.py:511
msgid "Current directory"
msgstr "Поточна директорія"

#: src/constants.py:512
msgid "What is the current directory"
msgstr "Яка поточна директорія"

#: src/constants.py:520
msgid "Basic functionality"
msgstr "Базова функціональність"

#: src/constants.py:521
msgid "Showing tables and code (*can work without it)"
msgstr "Показ таблиць та коду (*може працювати без цього)"

#: src/constants.py:529
msgid "Graphs access"
msgstr "Доступ до графіків"

#: src/constants.py:530
msgid "Can the program display graphs"
msgstr "Чи може програма відображати графіки"

#: src/constants.py:538
msgid "Show image"
msgstr "Показати зображення"

#: src/constants.py:539
msgid "Show image in chat"
msgstr "Показати зображення в чаті"

#: src/constants.py:547
#, fuzzy
msgid "Show expressions"
msgstr "Завантажити розширення"

#: src/constants.py:548
msgid "Let the avatar show expressions"
msgstr ""

#: src/constants.py:556
msgid "Show a personality"
msgstr ""

#: src/constants.py:557
#, fuzzy
msgid "Show a personality in chat"
msgstr "Показати зображення в чаті"

#: src/constants.py:565
msgid "Custom Prompt"
msgstr "Користувацький запит"

#: src/constants.py:566
msgid "Add your own custom prompt"
msgstr "Додайте свій власний користувацький запит"

#: src/controller.py:147 src/window.py:1854
msgid "Chat "
msgstr "Чат "

#: src/handlers/avatar/live2d_handler.py:59
#, fuzzy
msgid "Live2D Model"
msgstr "Мовна модель"

#: src/handlers/avatar/live2d_handler.py:60
msgid "Live2D Model to use"
msgstr ""

#: src/handlers/avatar/live2d_handler.py:70
#: src/handlers/avatar/livepng_handler.py:34
msgid "Lipsync Framerate"
msgstr ""

#: src/handlers/avatar/live2d_handler.py:71
#: src/handlers/avatar/livepng_handler.py:35
msgid "Maximum amount of frames to generate for lipsync"
msgstr ""

#: src/handlers/avatar/live2d_handler.py:80
msgid "Background Color"
msgstr ""

#: src/handlers/avatar/live2d_handler.py:81
msgid "Background color of the avatar"
msgstr ""

#: src/handlers/avatar/live2d_handler.py:87
#, fuzzy
msgid "Zoom Model"
msgstr "Модель Groq"

#: src/handlers/avatar/live2d_handler.py:88
msgid "Zoom the Live2D model"
msgstr ""

#: src/handlers/avatar/livepng_handler.py:23
#, fuzzy
msgid "LivePNG Model"
msgstr "Модель Groq"

#: src/handlers/avatar/livepng_handler.py:24
msgid "LivePNG Model to use"
msgstr ""

#: src/handlers/avatar/livepng_handler.py:44
msgid "LivePNG model style"
msgstr ""

#: src/handlers/avatar/livepng_handler.py:45
msgid "Choose the style of the model for the specified one"
msgstr ""

#: src/handlers/embeddings/ollama_handler.py:32
#: src/handlers/embeddings/openai_handler.py:38
#: src/handlers/llm/ollama_handler.py:149 src/handlers/llm/openai_handler.py:78
#: src/handlers/stt/openaisr_handler.py:10
msgid "API Endpoint"
msgstr "Кінцева точка API"

#: src/handlers/embeddings/ollama_handler.py:32
#: src/handlers/llm/ollama_handler.py:149 src/handlers/llm/openai_handler.py:78
msgid "API base url, change this to use interference APIs"
msgstr "Базова URL-адреса API, змініть це для використання API втручання"

#: src/handlers/embeddings/ollama_handler.py:33
#: src/handlers/llm/ollama_handler.py:150
msgid "Automatically Serve"
msgstr ""

#: src/handlers/embeddings/ollama_handler.py:33
#: src/handlers/llm/ollama_handler.py:150
msgid ""
"Automatically run ollama serve in background when needed if it's not "
"running. You can kill it with killall ollama"
msgstr ""

#: src/handlers/embeddings/ollama_handler.py:34
#: src/handlers/llm/ollama_handler.py:151
#, fuzzy
msgid "Custom Model"
msgstr "Користувацька команда"

#: src/handlers/embeddings/ollama_handler.py:34
#: src/handlers/embeddings/openai_handler.py:41
#: src/handlers/llm/claude_handler.py:85 src/handlers/llm/ollama_handler.py:151
#: src/handlers/llm/openai_handler.py:81
#, fuzzy
msgid "Use a custom model"
msgstr "Виконує користувацьку команду"

#: src/handlers/embeddings/ollama_handler.py:40
#: src/handlers/embeddings/ollama_handler.py:49
#: src/handlers/llm/ollama_handler.py:157
#: src/handlers/llm/ollama_handler.py:166
#, fuzzy
msgid "Ollama Model"
msgstr "Мовна модель"

#: src/handlers/embeddings/ollama_handler.py:41
#: src/handlers/embeddings/ollama_handler.py:49
#: src/handlers/llm/ollama_handler.py:158
#: src/handlers/llm/ollama_handler.py:166
#, fuzzy
msgid "Name of the Ollama Model"
msgstr "Назва моделі OpenAI"

#: src/handlers/embeddings/openai_handler.py:35
#: src/handlers/llm/claude_handler.py:84 src/handlers/llm/openai_handler.py:75
#: src/handlers/stt/googlesr_handler.py:13
#: src/handlers/stt/groqsr_handler.py:13
#: src/handlers/stt/openaisr_handler.py:17 src/handlers/stt/witai_handler.py:12
#: src/handlers/tts/custom_openai_tts.py:18
#: src/handlers/tts/elevenlabs_handler.py:9
#: src/handlers/tts/groq_tts_handler.py:32
#: src/handlers/tts/openai_tts_handler.py:18
msgid "API Key"
msgstr "API-ключ"

#: src/handlers/embeddings/openai_handler.py:35
#: src/handlers/llm/openai_handler.py:75
>>>>>>> 9603b1ab
#, fuzzy
msgid "API Key for "
msgstr "API-ключ для Groq"

#: src/handlers/embeddings/openai_handler.py:38
#, fuzzy
msgid "API base url, change this to use different APIs"
msgstr "Базова URL-адреса API, змініть це для використання API втручання"
<<<<<<< HEAD

#: src/handlers/embeddings/openai_handler.py:41
#: src/handlers/llm/openai_handler.py:78
#, fuzzy
msgid "Use Custom Model"
msgstr "Користувацька команда"

#: src/handlers/embeddings/openai_handler.py:44
#: src/handlers/llm/claude_handler.py:89 src/handlers/llm/claude_handler.py:93
#: src/handlers/llm/gemini_handler.py:95 src/handlers/llm/openai_handler.py:84
=======

#: src/handlers/embeddings/openai_handler.py:41
#: src/handlers/llm/openai_handler.py:81
#, fuzzy
msgid "Use Custom Model"
msgstr "Користувацька команда"

#: src/handlers/embeddings/openai_handler.py:44
#: src/handlers/llm/claude_handler.py:89 src/handlers/llm/claude_handler.py:93
#: src/handlers/llm/gemini_handler.py:95 src/handlers/llm/openai_handler.py:87
>>>>>>> 9603b1ab
#: src/handlers/stt/whisper_handler.py:15
#: src/handlers/stt/whispercpp_handler.py:39
#: src/handlers/tts/custom_openai_tts.py:20
#: src/handlers/tts/elevenlabs_handler.py:23
#: src/handlers/tts/groq_tts_handler.py:34
#: src/handlers/tts/openai_tts_handler.py:20
msgid "Model"
msgstr "Модель"

#: src/handlers/embeddings/openai_handler.py:44
#, fuzzy
msgid "Name of the Embedding Model to use"
msgstr "Назва моделі OpenAI"

#: src/handlers/embeddings/openai_handler.py:51
<<<<<<< HEAD
#: src/handlers/llm/openai_handler.py:91
=======
#: src/handlers/llm/openai_handler.py:94
>>>>>>> 9603b1ab
#, fuzzy
msgid " Model"
msgstr "Модель"

#: src/handlers/llm/claude_handler.py:84
#: src/handlers/tts/custom_openai_tts.py:18
#: src/handlers/tts/groq_tts_handler.py:32
#: src/handlers/tts/openai_tts_handler.py:18
msgid "The API key to use"
msgstr ""

#: src/handlers/llm/claude_handler.py:89 src/handlers/llm/claude_handler.py:93
#: src/handlers/tts/custom_openai_tts.py:20
#: src/handlers/tts/groq_tts_handler.py:34
#: src/handlers/tts/openai_tts_handler.py:20
msgid "The model to use"
msgstr ""

#: src/handlers/llm/claude_handler.py:96
msgid "Max Tokens"
msgstr "Максимальна кількість токенів"

#: src/handlers/llm/claude_handler.py:96
msgid "The maximum number of tokens to generate"
msgstr ""

#: src/handlers/llm/custom_handler.py:20 src/handlers/llm/gemini_handler.py:111
#: src/handlers/llm/gpt4all_handler.py:153
#: src/handlers/llm/newelle_handler.py:27 src/utility/util.py:136
msgid "Message Streaming"
msgstr "Потокова передача повідомлень"

#: src/handlers/llm/custom_handler.py:20 src/handlers/llm/gemini_handler.py:112
#: src/handlers/llm/gpt4all_handler.py:153
#: src/handlers/llm/newelle_handler.py:28 src/utility/util.py:137
msgid "Gradually stream message output"
msgstr "Поступово передавати вивід повідомлень"

#: src/handlers/llm/custom_handler.py:21
msgid "Command to execute to get bot output"
msgstr "Команда для виконання для отримання виводу бота"

#: src/handlers/llm/custom_handler.py:21
#, fuzzy, python-brace-format
msgid ""
"Command to execute to get bot response, {0} will be replaced with a JSON "
"file containing the chat, {1} with the system prompt"
msgstr ""
"Команда для виконання для отримання відповіді бота, {0} буде замінено JSON-"
"файлом, що містить чат, {1} - додатковими запитами"

#: src/handlers/llm/custom_handler.py:22
msgid "Command to execute to get bot's suggestions"
msgstr "Команда для виконання для отримання пропозицій бота"

#: src/handlers/llm/custom_handler.py:22
#, fuzzy, python-brace-format
msgid ""
"Command to execute to get chat suggestions, {0} will be replaced with a JSON "
"file containing the chat, {1} with the extra prompts, {2} with the numer of "
"suggestions to generate. Must return a JSON array containing the suggestions "
"as strings"
msgstr ""
"Команда для виконання для отримання пропозицій чату, {0} буде замінено JSON-"
"файлом, що містить чат, {1} - додатковими запитами"

#: src/handlers/llm/gemini_handler.py:92
msgid "API Key (required)"
msgstr "API-ключ (обов'язково)"

#: src/handlers/llm/gemini_handler.py:92
#, fuzzy
msgid "API key got from ai.google.dev"
msgstr "API-ключ отримано з ai.google.dev"

#: src/handlers/llm/gemini_handler.py:96
msgid "AI Model to use"
msgstr ""

#: src/handlers/llm/gemini_handler.py:101
#, fuzzy
msgid "Enable System Prompt"
msgstr "Користувацький запит"
<<<<<<< HEAD

#: src/handlers/llm/gemini_handler.py:101
msgid ""
"Some models don't support system prompt (or developers instructions), "
"disable it if you get errors about it"
msgstr ""

#: src/handlers/llm/gemini_handler.py:105
msgid "Inject system prompt"
msgstr ""

#: src/handlers/llm/gemini_handler.py:105
msgid ""
"Even if the model doesn't support system prompts, put the prompts on top of "
"the user message"
msgstr ""

=======

#: src/handlers/llm/gemini_handler.py:101
msgid ""
"Some models don't support system prompt (or developers instructions), "
"disable it if you get errors about it"
msgstr ""

#: src/handlers/llm/gemini_handler.py:105
msgid "Inject system prompt"
msgstr ""

#: src/handlers/llm/gemini_handler.py:105
msgid ""
"Even if the model doesn't support system prompts, put the prompts on top of "
"the user message"
msgstr ""

>>>>>>> 9603b1ab
#: src/handlers/llm/gemini_handler.py:108
msgid "Image Output"
msgstr ""

#: src/handlers/llm/gemini_handler.py:108
msgid "Enable image output, only supported by gemini-2.0-flash-exp"
msgstr ""

#: src/handlers/llm/gemini_handler.py:117
msgid "Enable safety settings"
msgstr ""

#: src/handlers/llm/gemini_handler.py:118
msgid "Enable google safety settings to avoid generating harmful content"
msgstr ""

#: src/handlers/llm/gemini_handler.py:123
#: src/handlers/llm/newelle_handler.py:18
<<<<<<< HEAD
#: src/handlers/llm/openai_handler.py:112
=======
#: src/handlers/llm/openai_handler.py:115
>>>>>>> 9603b1ab
msgid "Privacy Policy"
msgstr ""

#: src/handlers/llm/gemini_handler.py:124
#: src/handlers/llm/newelle_handler.py:19
<<<<<<< HEAD
#: src/handlers/llm/openai_handler.py:112
msgid "Open privacy policy website"
msgstr ""

#: src/handlers/llm/gemini_handler.py:127 src/handlers/llm/openai_handler.py:81
=======
#: src/handlers/llm/openai_handler.py:115
msgid "Open privacy policy website"
msgstr ""

#: src/handlers/llm/gemini_handler.py:127 src/handlers/llm/openai_handler.py:84
>>>>>>> 9603b1ab
#, fuzzy
msgid "Advanced Parameters"
msgstr " Параметри: "

#: src/handlers/llm/gemini_handler.py:127
msgid "Enable advanced parameters"
msgstr ""

#: src/handlers/llm/gpt4all_handler.py:67
#, fuzzy
msgid "RAM Required: "
msgstr " Необхідно оперативної пам'яті: "

#: src/handlers/llm/gpt4all_handler.py:68
#, fuzzy
msgid "Parameters: "
msgstr " Параметри: "

#: src/handlers/llm/gpt4all_handler.py:69
#, fuzzy
msgid "Size: "
msgstr " Розмір: "

#: src/handlers/llm/gpt4all_handler.py:154
#, fuzzy
msgid "Model to use"
msgstr "Шлях до моделі"

#: src/handlers/llm/gpt4all_handler.py:154
#: src/handlers/tts/elevenlabs_handler.py:24
#, fuzzy
msgid "Name of the model to use"
msgstr "Назва моделі Groq"

#: src/handlers/llm/gpt4all_handler.py:155
#: src/handlers/llm/ollama_handler.py:170
#, fuzzy
msgid "Model Manager"
msgstr "Шлях до моделі"

#: src/handlers/llm/gpt4all_handler.py:155
#: src/handlers/llm/ollama_handler.py:170
msgid "List of models available"
msgstr ""

#: src/handlers/llm/ollama_handler.py:174
msgid "Add custom model"
msgstr ""

#: src/handlers/llm/ollama_handler.py:175
msgid ""
"Add any model to this list by putting name:size\n"
"Or any gguf from hf with hf.co/username/model"
msgstr ""

<<<<<<< HEAD
#: src/handlers/llm/openai_handler.py:81
msgid "Include parameters like Max Tokens, Top-P, Temperature, etc."
msgstr ""

#: src/handlers/llm/openai_handler.py:84
=======
#: src/handlers/llm/openai_handler.py:84
msgid "Include parameters like Max Tokens, Top-P, Temperature, etc."
msgstr ""

#: src/handlers/llm/openai_handler.py:87
>>>>>>> 9603b1ab
#, fuzzy
msgid "Name of the LLM Model to use"
msgstr "Назва моделі Groq"

<<<<<<< HEAD
#: src/handlers/llm/openai_handler.py:103
=======
#: src/handlers/llm/openai_handler.py:106
>>>>>>> 9603b1ab
#, fuzzy
msgid "max Tokens"
msgstr "Максимальна кількість токенів"

<<<<<<< HEAD
#: src/handlers/llm/openai_handler.py:103
msgid "Max tokens of the generated text"
msgstr "Максимальна кількість токенів згенерованого тексту"

#: src/handlers/llm/openai_handler.py:104
msgid "Top-P"
msgstr "Top-P"

#: src/handlers/llm/openai_handler.py:104
=======
#: src/handlers/llm/openai_handler.py:106
msgid "Max tokens of the generated text"
msgstr "Максимальна кількість токенів згенерованого тексту"

#: src/handlers/llm/openai_handler.py:107
msgid "Top-P"
msgstr "Top-P"

#: src/handlers/llm/openai_handler.py:107
>>>>>>> 9603b1ab
msgid "An alternative to sampling with temperature, called nucleus sampling"
msgstr ""
"Альтернатива семплінгу з температурою, яка називається ядерним семплінгом"

<<<<<<< HEAD
#: src/handlers/llm/openai_handler.py:105
msgid "Temperature"
msgstr "Температура"

#: src/handlers/llm/openai_handler.py:105
=======
#: src/handlers/llm/openai_handler.py:108
msgid "Temperature"
msgstr "Температура"

#: src/handlers/llm/openai_handler.py:108
>>>>>>> 9603b1ab
msgid ""
"What sampling temperature to use. Higher values will make the output more "
"random"
msgstr ""
"Яку температуру семплінгу використовувати. Вищі значення зроблять вивід "
"більш випадковим"
<<<<<<< HEAD

#: src/handlers/llm/openai_handler.py:106
msgid "Frequency Penalty"
msgstr "Штраф за частоту"

#: src/handlers/llm/openai_handler.py:106
msgid ""
"Number between -2.0 and 2.0. Positive values decrease the model's likelihood "
"to repeat the same line verbatim"
msgstr ""

#: src/handlers/llm/openai_handler.py:107
msgid "Presence Penalty"
msgstr "Штраф за наявність"

#: src/handlers/llm/openai_handler.py:107
msgid ""
"Number between -2.0 and 2.0. Positive values decrease the model's likelihood "
"to talk about new topics"
msgstr ""

#: src/handlers/rag/rag_handler.py:41
msgid "Index your documents"
msgstr ""

#: src/handlers/rag/rag_handler.py:42
msgid ""
"Index all the documents in your document folder. You have to run this "
"operation every time you edit/create a document, change document analyzer or "
"change embedding model"
msgstr ""

#: src/handlers/stt/custom_handler.py:13 src/handlers/tts/custom_handler.py:22
msgid "Command to execute"
msgstr "Команда для виконання"

#: src/handlers/stt/custom_handler.py:14 src/handlers/tts/custom_handler.py:23
#, python-brace-format
msgid "{0} will be replaced with the model fullpath"
msgstr "{0} буде замінено повним шляхом до моделі"

#: src/handlers/stt/googlesr_handler.py:14
msgid "API Key for Google SR, write 'default' to use the default one"
msgstr ""
"API-ключ для Google SR, напишіть 'default' для використання стандартного"

#: src/handlers/stt/googlesr_handler.py:20
#: src/handlers/stt/groqsr_handler.py:28
#: src/handlers/stt/openaisr_handler.py:31
msgid "Language"
msgstr "Мова"

#: src/handlers/stt/googlesr_handler.py:21
msgid "The language of the text to recgnize in IETF"
msgstr "Мова тексту для розпізнавання в форматі IETF"

#: src/handlers/stt/groqsr_handler.py:14
#, fuzzy
msgid "API Key for Groq SR, write 'default' to use the default one"
msgstr ""
"API-ключ для Google SR, напишіть 'default' для використання стандартного"

#: src/handlers/stt/groqsr_handler.py:20
msgid "Groq Model"
msgstr "Модель Groq"

#: src/handlers/stt/groqsr_handler.py:21
msgid "Name of the Groq Model"
msgstr "Назва моделі Groq"

#: src/handlers/stt/groqsr_handler.py:29
msgid ""
"Specify the language for transcription. Use ISO 639-1 language codes (e.g. "
"\"en\" for English, \"fr\" for French, etc.). "
msgstr ""

#: src/handlers/stt/openaisr_handler.py:11
msgid "Endpoint for OpenAI requests"
msgstr ""

#: src/handlers/stt/openaisr_handler.py:18
#, fuzzy
msgid "API Key for OpenAI"
msgstr "API-ключ для OpenAI"

#: src/handlers/stt/openaisr_handler.py:24
#, fuzzy
msgid "Whisper Model"
msgstr "Модель API Whisper"

#: src/handlers/stt/openaisr_handler.py:25
#, fuzzy
msgid "Name of the OpenAI model"
msgstr "Назва моделі OpenAI"

#: src/handlers/stt/openaisr_handler.py:32
msgid ""
"Optional: Specify the language for transcription. Use ISO 639-1 language "
"codes (e.g. \"en\" for English, \"fr\" for French, etc.). "
msgstr ""

#: src/handlers/stt/sphinx_handler.py:19
msgid "Could not understand the audio"
msgstr "Не вдалося розпізнати аудіо"

#: src/handlers/stt/vosk_handler.py:17
msgid "Model Path"
msgstr "Шлях до моделі"

#: src/handlers/stt/vosk_handler.py:18
msgid "Absolute path to the VOSK model (unzipped)"
msgstr "Абсолютний шлях до моделі VOSK (розархівованої)"

#: src/handlers/stt/whisper_handler.py:16
#: src/handlers/stt/whispercpp_handler.py:40
#, fuzzy
msgid "Name of the Whisper model"
msgstr "Назва моделі API Whisper"

#: src/handlers/stt/witai_handler.py:13
msgid "Server Access Token for wit.ai"
msgstr "Токен доступу до сервера для wit.ai"

#: src/handlers/tts/custom_openai_tts.py:17
#, fuzzy
msgid "Endpoint"
msgstr "Кінцева точка API"

#: src/handlers/tts/custom_openai_tts.py:17
msgid "Custom endpoint of the service to use"
msgstr ""

#: src/handlers/tts/custom_openai_tts.py:19
#: src/handlers/tts/elevenlabs_handler.py:16
#: src/handlers/tts/groq_tts_handler.py:33
#: src/handlers/tts/openai_tts_handler.py:19 src/handlers/tts/tts.py:37
#: src/ui/settings.py:116
msgid "Voice"
msgstr "Голос"

#: src/handlers/tts/custom_openai_tts.py:19
#: src/handlers/tts/groq_tts_handler.py:33
#: src/handlers/tts/openai_tts_handler.py:19
msgid "The voice to use"
msgstr ""

#: src/handlers/tts/custom_openai_tts.py:21
#: src/handlers/tts/openai_tts_handler.py:21
msgid "Instructions"
msgstr ""

#: src/handlers/tts/custom_openai_tts.py:21
#: src/handlers/tts/openai_tts_handler.py:21
msgid ""
"Instructions for the voice generation. Leave it blank to avoid this field"
msgstr ""

#: src/handlers/tts/elevenlabs_handler.py:10
#, fuzzy
msgid "API Key for ElevenLabs"
msgstr "API-ключ для OpenAI"

#: src/handlers/tts/elevenlabs_handler.py:17
msgid "Voice ID to use"
msgstr ""

#: src/handlers/tts/elevenlabs_handler.py:31
msgid "Stability"
msgstr ""

#: src/handlers/tts/elevenlabs_handler.py:32
msgid "stability of the voice"
msgstr ""

#: src/handlers/tts/elevenlabs_handler.py:41
msgid "Similarity boost"
msgstr ""

#: src/handlers/tts/elevenlabs_handler.py:42
msgid "Boosts overall voice clarity and speaker similarity"
msgstr ""

#: src/handlers/tts/elevenlabs_handler.py:51
msgid "Style exaggeration"
msgstr ""

#: src/handlers/tts/elevenlabs_handler.py:52
msgid ""
"High values are reccomended if the style of the speech must be exaggerated"
msgstr ""

=======

#: src/handlers/llm/openai_handler.py:109
msgid "Frequency Penalty"
msgstr "Штраф за частоту"

#: src/handlers/llm/openai_handler.py:109
msgid ""
"Number between -2.0 and 2.0. Positive values decrease the model's likelihood "
"to repeat the same line verbatim"
msgstr ""

#: src/handlers/llm/openai_handler.py:110
msgid "Presence Penalty"
msgstr "Штраф за наявність"

#: src/handlers/llm/openai_handler.py:110
msgid ""
"Number between -2.0 and 2.0. Positive values decrease the model's likelihood "
"to talk about new topics"
msgstr ""

#: src/handlers/rag/rag_handler.py:41
msgid "Index your documents"
msgstr ""

#: src/handlers/rag/rag_handler.py:42
msgid ""
"Index all the documents in your document folder. You have to run this "
"operation every time you edit/create a document, change document analyzer or "
"change embedding model"
msgstr ""

#: src/handlers/smart_prompt/smart_prompt.py:95 src/smart_prompt.py:95
msgid "Model Dimension"
msgstr ""

#: src/handlers/smart_prompt/smart_prompt.py:96 src/smart_prompt.py:96
msgid "Use bigger models for bigger accuracy less than 100MB"
msgstr ""

#: src/handlers/stt/custom_handler.py:13
#: src/handlers/translator/customtr_handler.py:17
#: src/handlers/tts/custom_handler.py:22 src/translator.py:67
msgid "Command to execute"
msgstr "Команда для виконання"

#: src/handlers/stt/custom_handler.py:14 src/handlers/tts/custom_handler.py:23
#, python-brace-format
msgid "{0} will be replaced with the model fullpath"
msgstr "{0} буде замінено повним шляхом до моделі"

#: src/handlers/stt/googlesr_handler.py:14
msgid "API Key for Google SR, write 'default' to use the default one"
msgstr ""
"API-ключ для Google SR, напишіть 'default' для використання стандартного"

#: src/handlers/stt/googlesr_handler.py:20
#: src/handlers/stt/groqsr_handler.py:28
#: src/handlers/stt/openaisr_handler.py:31
msgid "Language"
msgstr "Мова"

#: src/handlers/stt/googlesr_handler.py:21
msgid "The language of the text to recgnize in IETF"
msgstr "Мова тексту для розпізнавання в форматі IETF"

#: src/handlers/stt/groqsr_handler.py:14
#, fuzzy
msgid "API Key for Groq SR, write 'default' to use the default one"
msgstr ""
"API-ключ для Google SR, напишіть 'default' для використання стандартного"

#: src/handlers/stt/groqsr_handler.py:20
msgid "Groq Model"
msgstr "Модель Groq"

#: src/handlers/stt/groqsr_handler.py:21
msgid "Name of the Groq Model"
msgstr "Назва моделі Groq"

#: src/handlers/stt/groqsr_handler.py:29
msgid ""
"Specify the language for transcription. Use ISO 639-1 language codes (e.g. "
"\"en\" for English, \"fr\" for French, etc.). "
msgstr ""

#: src/handlers/stt/openaisr_handler.py:11
msgid "Endpoint for openai requests"
msgstr ""

#: src/handlers/stt/openaisr_handler.py:18
#, fuzzy
msgid "API Key for OpanAI"
msgstr "API-ключ для OpenAI"

#: src/handlers/stt/openaisr_handler.py:24
#, fuzzy
msgid "Whisper Model"
msgstr "Модель API Whisper"

#: src/handlers/stt/openaisr_handler.py:25
#, fuzzy
msgid "Name of the OpenAI model"
msgstr "Назва моделі OpenAI"

#: src/handlers/stt/openaisr_handler.py:32
msgid ""
"Optional: Specify the language for transcription. Use ISO 639-1 language "
"codes (e.g. \"en\" for English, \"fr\" for French, etc.). "
msgstr ""

#: src/handlers/stt/sphinx_handler.py:19
msgid "Could not understand the audio"
msgstr "Не вдалося розпізнати аудіо"

#: src/handlers/stt/vosk_handler.py:17
msgid "Model Path"
msgstr "Шлях до моделі"

#: src/handlers/stt/vosk_handler.py:18
msgid "Absolute path to the VOSK model (unzipped)"
msgstr "Абсолютний шлях до моделі VOSK (розархівованої)"

#: src/handlers/stt/whisper_handler.py:16
#: src/handlers/stt/whispercpp_handler.py:40
#, fuzzy
msgid "Name of the Whisper model"
msgstr "Назва моделі API Whisper"

#: src/handlers/stt/witai_handler.py:13
msgid "Server Access Token for wit.ai"
msgstr "Токен доступу до сервера для wit.ai"

#: src/handlers/translator/customtr_handler.py:18 src/translator.py:68
#, fuzzy, python-brace-format
msgid "{0} will be replaced with the text to translate"
msgstr "{0} буде замінено повним шляхом до моделі"

#: src/handlers/tts/custom_openai_tts.py:17
#, fuzzy
msgid "Endpoint"
msgstr "Кінцева точка API"

#: src/handlers/tts/custom_openai_tts.py:17
msgid "Custom endpoint of the service to use"
msgstr ""

#: src/handlers/tts/custom_openai_tts.py:19
#: src/handlers/tts/elevenlabs_handler.py:16
#: src/handlers/tts/groq_tts_handler.py:33
#: src/handlers/tts/openai_tts_handler.py:19 src/handlers/tts/tts.py:37
#: src/ui/settings.py:132
msgid "Voice"
msgstr "Голос"

#: src/handlers/tts/custom_openai_tts.py:19
#: src/handlers/tts/groq_tts_handler.py:33
#: src/handlers/tts/openai_tts_handler.py:19
msgid "The voice to use"
msgstr ""

#: src/handlers/tts/custom_openai_tts.py:21
#: src/handlers/tts/openai_tts_handler.py:21
msgid "Instructions"
msgstr ""

#: src/handlers/tts/custom_openai_tts.py:21
#: src/handlers/tts/openai_tts_handler.py:21
msgid ""
"Instructions for the voice generation. Leave it blank to avoid this field"
msgstr ""

#: src/handlers/tts/elevenlabs_handler.py:10
#, fuzzy
msgid "API Key for ElevenLabs"
msgstr "API-ключ для OpenAI"

#: src/handlers/tts/elevenlabs_handler.py:17
msgid "Voice ID to use"
msgstr ""

#: src/handlers/tts/elevenlabs_handler.py:31
msgid "Stability"
msgstr ""

#: src/handlers/tts/elevenlabs_handler.py:32
msgid "stability of the voice"
msgstr ""

#: src/handlers/tts/elevenlabs_handler.py:41
msgid "Similarity boost"
msgstr ""

#: src/handlers/tts/elevenlabs_handler.py:42
msgid "Boosts overall voice clarity and speaker similarity"
msgstr ""

#: src/handlers/tts/elevenlabs_handler.py:51
msgid "Style exaggeration"
msgstr ""

#: src/handlers/tts/elevenlabs_handler.py:52
msgid ""
"High values are reccomended if the style of the speech must be exaggerated"
msgstr ""

>>>>>>> 9603b1ab
#: src/handlers/tts/tts.py:38
msgid "Choose the preferred voice"
msgstr "Виберіть бажаний голос"

<<<<<<< HEAD
#: src/main.py:183
msgid "Terminal threads are still running in the background"
msgstr "Потоки терміналу все ще виконуються у фоновому режимі"

#: src/main.py:184
msgid "When you close the window, they will be automatically terminated"
msgstr "Коли ви закриєте вікно, вони будуть автоматично завершені"

#: src/main.py:187
msgid "Cancel"
msgstr "Скасувати"

#: src/main.py:188
msgid "Close"
msgstr "Закрити"

#: src/main.py:222
msgid "Chat is rebooted"
msgstr "Чат перезавантажено"

#: src/main.py:227
msgid "Folder is rebooted"
msgstr "Папку перезавантажено"

#: src/main.py:232
msgid "Chat is created"
msgstr "Чат створено"

#: src/ui/extension.py:17 src/ui/extension.py:50 src/ui/presentation.py:131
#: src/window.py:89
msgid "Extensions"
msgstr "Розширення"

#: src/ui/extension.py:85
msgid "User guide to Extensions"
msgstr ""

#: src/ui/extension.py:88
=======
#: src/main.py:184
msgid "Terminal threads are still running in the background"
msgstr "Потоки терміналу все ще виконуються у фоновому режимі"

#: src/main.py:185
msgid "When you close the window, they will be automatically terminated"
msgstr "Коли ви закриєте вікно, вони будуть автоматично завершені"

#: src/main.py:188
msgid "Cancel"
msgstr "Скасувати"

#: src/main.py:189
msgid "Close"
msgstr "Закрити"

#: src/main.py:225
msgid "Chat is rebooted"
msgstr "Чат перезавантажено"

#: src/main.py:230
msgid "Folder is rebooted"
msgstr "Папку перезавантажено"

#: src/main.py:235
msgid "Chat is created"
msgstr "Чат створено"

#: src/ui/extension.py:18 src/ui/extension.py:51 src/ui/presentation.py:131
#: src/window.py:100
msgid "Extensions"
msgstr "Розширення"

#: src/ui/extension.py:86
msgid "User guide to Extensions"
msgstr ""

#: src/ui/extension.py:89
>>>>>>> 9603b1ab
#, fuzzy
msgid "Download new Extensions"
msgstr "Завантажити розширення"

<<<<<<< HEAD
#: src/ui/extension.py:91
=======
#: src/ui/extension.py:92
>>>>>>> 9603b1ab
msgid "Choose an extension"
msgstr "Виберіть розширення"

#: src/ui/mini_window.py:9
msgid "Newelle"
msgstr ""

#: src/ui/mini_window.py:20
msgid "Chat is opened in mini window"
msgstr ""

#: src/ui/presentation.py:93
<<<<<<< HEAD
msgid "Welcome to Newelle"
msgstr "Ласкаво просимо до Newelle"

#: src/ui/presentation.py:94
msgid "Your ultimate virtual assistant."
=======
#, fuzzy
msgid "Welcome to Nyarch Assistant!"
msgstr "Ласкаво просимо до nyarchassistant"

#: src/ui/presentation.py:94
#, fuzzy
msgid "Your ultimate AI Waifu assistant."
>>>>>>> 9603b1ab
msgstr "Ваш ідеальний віртуальний асистент."

#: src/ui/presentation.py:98
msgid "Github Page"
msgstr "Сторінка Github"

#: src/ui/presentation.py:105
msgid "Choose your favourite AI Language Model"
msgstr "Виберіть вашу улюблену мовну модель ШІ"

#: src/ui/presentation.py:106
<<<<<<< HEAD
=======
#, fuzzy
>>>>>>> 9603b1ab
msgid ""
"Nyarch Assistant can be used with mutiple models and providers!\n"
"<b>Note: It is strongly suggested to read the Guide to LLM page</b>"
msgstr ""
<<<<<<< HEAD
"Newelle можна використовувати з кількома моделями та провайдерами!\n"
=======
"nyarchassistant можна використовувати з кількома моделями та провайдерами!\n"
>>>>>>> 9603b1ab
"<b>Примітка: Наполегливо рекомендується прочитати сторінку Посібника з LLM</"
"b>"

#: src/ui/presentation.py:110
msgid "Guide to LLM"
msgstr "Посібник з LLM"

#: src/ui/presentation.py:117
msgid "Chat with your documents"
msgstr ""

#: src/ui/presentation.py:118
msgid ""
<<<<<<< HEAD
"Newelle can retrieve relevant information from documents you send in the "
"chat or from your own files! Information relevant to your query will be sent "
"to the LLM."
msgstr ""

#: src/ui/presentation.py:124 src/ui/settings.py:234
msgid "Command virtualization"
msgstr "Віртуалізація команд"

#: src/ui/presentation.py:125
msgid ""
"Newelle can be used to run commands on your system, but pay attention at "
"what you run! <b>The LLM is not under our control, so it might generate "
"malicious code!</b>\n"
"By default, your commands will be <b>virtualized in the Flatpak environment</"
"b>, but pay attention!"
msgstr ""

#: src/ui/presentation.py:132
msgid "You can extend Newelle's functionalities using extensions!"
msgstr "Ви можете розширити функціональність Newelle за допомогою розширень!"
=======
"Nyarch Assistant can retrieve relevant information from documents you send "
"in the chat or from your own files! Information relevant to your query will "
"be sent to the LLM."
msgstr ""

#: src/ui/presentation.py:124
#, fuzzy
msgid "Choose your favourite Voice configuration"
msgstr "Виберіть вашу улюблену мовну модель ШІ"

#: src/ui/presentation.py:125
msgid ""
"You can speak to Nyarch Assistant! Use any TTS/STT provider in any language, "
"with translation support!"
msgstr ""

#: src/ui/presentation.py:132
#, fuzzy
msgid ""
"You can extend Nyarch Assistant's functionalities using extensions! They are "
"easy to make and to install!"
msgstr ""
"Ви можете розширити функціональність nyarchassistant за допомогою розширень!"
>>>>>>> 9603b1ab

#: src/ui/presentation.py:136
msgid "Download extensions"
msgstr "Завантажити розширення"

<<<<<<< HEAD
#: src/ui/presentation.py:146
msgid "Permission Error"
msgstr "Помилка доступу"

#: src/ui/presentation.py:147
msgid ""
"Newelle does not have enough permissions to run commands on your system."
msgstr "Newelle не має достатньо прав для виконання команд у вашій системі."

#: src/ui/presentation.py:158
msgid "Begin using the app"
msgstr "Почати використання програми"

#: src/ui/presentation.py:163
=======
#: src/ui/presentation.py:143
msgid "Pay attention!"
msgstr ""

#: src/ui/presentation.py:144
msgid ""
"Nyarch Assistant can run commands on your system! By enabling command "
"virtualization, you will only run commands inside the flatpak environment, "
"avoiding to create damages to your system.\n"
"\n"
" <b>Pay attention on what you run! Commands generated might harm your system!"
"</b>"
msgstr ""

#: src/ui/presentation.py:152
msgid "Permission Error"
msgstr "Помилка доступу"

#: src/ui/presentation.py:153
msgid ""
"nyarchassistant does not have enough permissions to run commands on your "
"system."
msgstr ""
"nyarchassistant не має достатньо прав для виконання команд у вашій системі."

#: src/ui/presentation.py:164
msgid "Begin using the app"
msgstr "Почати використання програми"

#: src/ui/presentation.py:169
>>>>>>> 9603b1ab
msgid "Start chatting"
msgstr "Почати спілкування"

#: src/ui/profile.py:60
msgid "The settings of the current profile will be copied into the new one"
msgstr ""

#: src/ui/profile.py:88
msgid "Set profile picture"
msgstr ""

<<<<<<< HEAD
#: src/ui/settings.py:45
msgid "General"
msgstr ""

#: src/ui/settings.py:46
msgid "LLM"
msgstr ""

#: src/ui/settings.py:47
=======
#: src/ui/settings.py:58
msgid "General"
msgstr ""

#: src/ui/settings.py:59
msgid "LLM"
msgstr ""

#: src/ui/settings.py:60
>>>>>>> 9603b1ab
#, fuzzy
msgid "Prompts"
msgstr "Користувацький запит"

<<<<<<< HEAD
#: src/ui/settings.py:48
msgid "Memory"
msgstr ""

#: src/ui/settings.py:52
msgid "Language Model"
msgstr "Мовна модель"

#: src/ui/settings.py:61 src/ui/settings.py:81
msgid "Other LLMs"
msgstr ""

#: src/ui/settings.py:61 src/ui/settings.py:81
msgid "Other available LLM providers"
msgstr ""

#: src/ui/settings.py:71
msgid "Advanced LLM Settings"
msgstr ""

#: src/ui/settings.py:75
=======
#: src/ui/settings.py:61
msgid "Memory"
msgstr ""

#: src/ui/settings.py:62 src/ui/settings.py:170
msgid "Avatar"
msgstr ""

#: src/ui/settings.py:66
msgid "Language Model"
msgstr "Мовна модель"

#: src/ui/settings.py:76 src/ui/settings.py:97
msgid "Other LLMs"
msgstr ""

#: src/ui/settings.py:76 src/ui/settings.py:97
msgid "Other available LLM providers"
msgstr ""

#: src/ui/settings.py:87
msgid "Advanced LLM Settings"
msgstr ""

#: src/ui/settings.py:91
>>>>>>> 9603b1ab
#, fuzzy
msgid "Secondary Language Model"
msgstr "Мовна модель"

<<<<<<< HEAD
#: src/ui/settings.py:75
=======
#: src/ui/settings.py:91
>>>>>>> 9603b1ab
msgid ""
"Model used for secondary tasks, like offer, chat name and memory generation"
msgstr ""

<<<<<<< HEAD
#: src/ui/settings.py:92
msgid "Embedding Model"
msgstr ""

#: src/ui/settings.py:92
=======
#: src/ui/settings.py:108
msgid "Embedding Model"
msgstr ""

#: src/ui/settings.py:108
>>>>>>> 9603b1ab
msgid ""
"Embedding is used to trasform text into vectors. Used by Long Term Memory "
"and RAG. Changing it might require you to re-index documents or reset memory."
msgstr ""

<<<<<<< HEAD
#: src/ui/settings.py:103
=======
#: src/ui/settings.py:119
>>>>>>> 9603b1ab
#, fuzzy
msgid "Long Term Memory"
msgstr "Пам'ять програми"

<<<<<<< HEAD
#: src/ui/settings.py:103
msgid "Keep memory of old conversations"
msgstr ""

#: src/ui/settings.py:120
msgid "Text To Speech Program"
msgstr "Програма перетворення тексту на мовлення"

#: src/ui/settings.py:120
msgid "Choose which text to speech to use"
msgstr "Виберіть, який синтезатор мовлення використовувати"

#: src/ui/settings.py:129
msgid "Speech To Text Engine"
msgstr "Рушій перетворення мовлення на текст"

#: src/ui/settings.py:129
msgid "Choose which speech recognition engine you want"
msgstr "Виберіть, який рушій розпізнавання мовлення ви хочете"

#: src/ui/settings.py:137
=======
#: src/ui/settings.py:119
msgid "Keep memory of old conversations"
msgstr ""

#: src/ui/settings.py:136
msgid "Text To Speech Program"
msgstr "Програма перетворення тексту на мовлення"

#: src/ui/settings.py:136
msgid "Choose which text to speech to use"
msgstr "Виберіть, який синтезатор мовлення використовувати"

#: src/ui/settings.py:149
msgid "Translator program"
msgstr ""

#: src/ui/settings.py:149
msgid "Translate the output of the LLM before passing it to the TTS Program"
msgstr ""

#: src/ui/settings.py:157
msgid "Speech To Text Engine"
msgstr "Рушій перетворення мовлення на текст"

#: src/ui/settings.py:157
msgid "Choose which speech recognition engine you want"
msgstr "Виберіть, який рушій розпізнавання мовлення ви хочете"

#: src/ui/settings.py:165
>>>>>>> 9603b1ab
#, fuzzy
msgid "Automatic Speech To Text"
msgstr "Перетворення мовлення на текст"

<<<<<<< HEAD
#: src/ui/settings.py:137
msgid "Automatically restart speech to text at the end of a text/TTS"
msgstr ""

#: src/ui/settings.py:141
msgid "Prompt control"
msgstr "Управління запитами"

#: src/ui/settings.py:144
msgid "Auto-run commands"
msgstr "Автозапуск команд"

#: src/ui/settings.py:144
msgid "Commands that the bot will write will automatically run"
msgstr "Команди, які напише бот, будуть автоматично виконуватися"

#: src/ui/settings.py:147
msgid "Max number of commands"
msgstr ""

#: src/ui/settings.py:147
=======
#: src/ui/settings.py:165
msgid "Automatically restart speech to text at the end of a text/TTS"
msgstr ""

#: src/ui/settings.py:174
msgid "Avatar model"
msgstr ""

#: src/ui/settings.py:174
#, fuzzy
msgid "Choose which avatar model to choose"
msgstr "Виберіть, який синтезатор мовлення використовувати"

#: src/ui/settings.py:183
#, fuzzy
msgid "Smart Prompt"
msgstr "Користувацький запит"

#: src/ui/settings.py:187
msgid "Smart Prompt selector"
msgstr ""

#: src/ui/settings.py:187
msgid "Give extra context on Nyarch Linux based on your prompt"
msgstr ""

#: src/ui/settings.py:197
msgid "Prompt control"
msgstr "Управління запитами"

#: src/ui/settings.py:200
msgid "Auto-run commands"
msgstr "Автозапуск команд"

#: src/ui/settings.py:200
msgid "Commands that the bot will write will automatically run"
msgstr "Команди, які напише бот, будуть автоматично виконуватися"

#: src/ui/settings.py:203
msgid "Max number of commands"
msgstr ""

#: src/ui/settings.py:203
>>>>>>> 9603b1ab
#, fuzzy
msgid ""
"Maximum number of commands that the bot will write after a single user "
"request"
msgstr "Команди, які напише бот, будуть автоматично виконуватися"

<<<<<<< HEAD
#: src/ui/settings.py:175
msgid "Interface"
msgstr "Інтерфейс"

#: src/ui/settings.py:178
=======
#: src/ui/settings.py:231
msgid "Interface"
msgstr "Інтерфейс"

#: src/ui/settings.py:234
>>>>>>> 9603b1ab
#, fuzzy
msgid "Interface Size"
msgstr "Інтерфейс"

<<<<<<< HEAD
#: src/ui/settings.py:178
msgid "Adjust the size of the interface"
msgstr ""

#: src/ui/settings.py:187
msgid "Hidden files"
msgstr "Приховані файли"

#: src/ui/settings.py:187
msgid "Show hidden files"
msgstr "Показати приховані файли"

#: src/ui/settings.py:193
msgid "Remove thinking from history"
msgstr ""

#: src/ui/settings.py:193
=======
#: src/ui/settings.py:234
msgid "Adjust the size of the interface"
msgstr ""

#: src/ui/settings.py:243
msgid "Hidden files"
msgstr "Приховані файли"

#: src/ui/settings.py:243
msgid "Show hidden files"
msgstr "Показати приховані файли"

#: src/ui/settings.py:249
msgid "Remove thinking from history"
msgstr ""

#: src/ui/settings.py:249
>>>>>>> 9603b1ab
msgid ""
"Do not send old thinking blocks for reasoning models in order to reduce "
"token usage"
msgstr ""

<<<<<<< HEAD
#: src/ui/settings.py:199
msgid "Display LaTeX"
msgstr ""

#: src/ui/settings.py:199
msgid "Display LaTeX formulas in chat"
msgstr ""

#: src/ui/settings.py:205
msgid "Reverse Chat Order"
msgstr ""

#: src/ui/settings.py:205
msgid "Show most recent chats on top in chat list (change chat to apply)"
msgstr ""

#: src/ui/settings.py:211
msgid "Automatically Generate Chat Names"
msgstr ""

#: src/ui/settings.py:211
msgid "Generate chat names automatically after the first two messages"
msgstr ""

#: src/ui/settings.py:217
msgid "Number of offers"
msgstr "Кількість пропозицій"

#: src/ui/settings.py:217
msgid "Number of message suggestions to send to chat "
msgstr "Кількість пропозицій повідомлень для відправки в чат "

#: src/ui/settings.py:224
msgid "Username"
msgstr ""

#: src/ui/settings.py:224
=======
#: src/ui/settings.py:255
msgid "Display LaTex"
msgstr ""

#: src/ui/settings.py:255
msgid "Display LaTex formulas in chat"
msgstr ""

#: src/ui/settings.py:261
msgid "Reverse Chat Order"
msgstr ""

#: src/ui/settings.py:261
msgid "Show most recent chats on top in chat list (change chat to apply)"
msgstr ""

#: src/ui/settings.py:267
msgid "Automatically Generate Chat Names"
msgstr ""

#: src/ui/settings.py:267
msgid "Generate chat names automatically after the first two messages"
msgstr ""

#: src/ui/settings.py:273
msgid "Number of offers"
msgstr "Кількість пропозицій"

#: src/ui/settings.py:273
msgid "Number of message suggestions to send to chat "
msgstr "Кількість пропозицій повідомлень для відправки в чат "

#: src/ui/settings.py:280
msgid "Username"
msgstr ""

#: src/ui/settings.py:280
>>>>>>> 9603b1ab
#, python-brace-format
msgid ""
"Change the label that appears before your message\n"
"This information is not sent to the LLM by default\n"
"You can add it to a prompt using the {USER} variable"
msgstr ""

<<<<<<< HEAD
#: src/ui/settings.py:231
msgid "Neural Network Control"
msgstr "Управління нейронною мережею"

#: src/ui/settings.py:234
msgid "Run commands in a virtual machine"
msgstr "Запускати команди у віртуальній машині"

#: src/ui/settings.py:247
msgid "External Terminal"
msgstr ""

#: src/ui/settings.py:247
msgid "Choose the external terminal where to run the console commands"
msgstr ""

#: src/ui/settings.py:256
msgid "Program memory"
msgstr "Пам'ять програми"

#: src/ui/settings.py:256
msgid "How long the program remembers the chat "
msgstr "Як довго програма пам'ятає чат "

#: src/ui/settings.py:269
msgid "Document Sources (RAG)"
msgstr ""

#: src/ui/settings.py:269
msgid "Include content from your documents in the responses"
msgstr ""

#: src/ui/settings.py:270
msgid "Document Analyzer"
msgstr ""

#: src/ui/settings.py:270
=======
#: src/ui/settings.py:287
msgid "Neural Network Control"
msgstr "Управління нейронною мережею"

#: src/ui/settings.py:290
msgid "Command virtualization"
msgstr "Віртуалізація команд"

#: src/ui/settings.py:290
msgid "Run commands in a virtual machine"
msgstr "Запускати команди у віртуальній машині"

#: src/ui/settings.py:303
msgid "External Terminal"
msgstr ""

#: src/ui/settings.py:303
msgid "Choose the external terminal where to run the console commands"
msgstr ""

#: src/ui/settings.py:312
msgid "Program memory"
msgstr "Пам'ять програми"

#: src/ui/settings.py:312
msgid "How long the program remembers the chat "
msgstr "Як довго програма пам'ятає чат "

#: src/ui/settings.py:326
msgid "Document Sources (RAG)"
msgstr ""

#: src/ui/settings.py:326
msgid "Include content from your documents in the responses"
msgstr ""

#: src/ui/settings.py:327
msgid "Document Analyzer"
msgstr ""

#: src/ui/settings.py:327
>>>>>>> 9603b1ab
msgid ""
"The document analyzer uses multiple techniques to extract relevant "
"information about your documents"
msgstr ""

<<<<<<< HEAD
#: src/ui/settings.py:281
msgid "Read documents if unsupported"
msgstr ""

#: src/ui/settings.py:281
=======
#: src/ui/settings.py:338
msgid "Read documents if unsupported"
msgstr ""

#: src/ui/settings.py:338
>>>>>>> 9603b1ab
msgid ""
"If the LLM does not support reading documents, relevant information about "
"documents sent in the chat will be given to the LLM using your Document "
"Analyzer."
msgstr ""

<<<<<<< HEAD
#: src/ui/settings.py:287
msgid "Document Folder"
msgstr ""

#: src/ui/settings.py:287
=======
#: src/ui/settings.py:344
msgid "Document Folder"
msgstr ""

#: src/ui/settings.py:344
>>>>>>> 9603b1ab
msgid ""
"Put the documents you want to query in your document folder. The document "
"analyzer will find relevant information in them if this option is enabled"
msgstr ""

<<<<<<< HEAD
#: src/ui/settings.py:290
msgid "Put all the documents you want to index in this folder"
msgstr ""

#: src/ui/settings.py:324
msgid "Silence threshold"
msgstr ""

#: src/ui/settings.py:324
=======
#: src/ui/settings.py:347
msgid "Put all the documents you want to index in this folder"
msgstr ""

#: src/ui/settings.py:381
msgid "Silence threshold"
msgstr ""

#: src/ui/settings.py:381
>>>>>>> 9603b1ab
msgid ""
"Silence threshold in seconds, percentage of the volume to be considered "
"silence"
msgstr ""

<<<<<<< HEAD
#: src/ui/settings.py:337
msgid "Silence time"
msgstr ""

#: src/ui/settings.py:337
msgid "Silence time in seconds before recording stops automatically"
msgstr ""

#: src/ui/settings.py:900
msgid "Not enough permissions"
msgstr "Недостатньо прав"

#: src/ui/settings.py:904
=======
#: src/ui/settings.py:394
msgid "Silence time"
msgstr ""

#: src/ui/settings.py:394
msgid "Silence time in seconds before recording stops automatically"
msgstr ""

#: src/ui/settings.py:964
msgid "Not enough permissions"
msgstr "Недостатньо прав"

#: src/ui/settings.py:968
#, fuzzy
>>>>>>> 9603b1ab
msgid ""
"Nyarch Assistant does not have enough permissions to run commands on your "
"system, please run the following command"
msgstr ""
<<<<<<< HEAD
"Newelle не має достатньо прав для виконання команд у вашій системі, будь "
"ласка, виконайте наступну команду"

#: src/ui/settings.py:905
=======
"nyarchassistant не має достатньо прав для виконання команд у вашій системі, "
"будь ласка, виконайте наступну команду"

#: src/ui/settings.py:969
>>>>>>> 9603b1ab
msgid "Understood"
msgstr "Зрозуміло"

#: src/ui/shortcuts.py:6
msgid "Help"
msgstr "Допомога"

#: src/ui/shortcuts.py:12
msgid "Shortcuts"
msgstr "Гарячі клавіші"

#: src/ui/shortcuts.py:13
msgid "Reload chat"
msgstr "Перезавантажити чат"

#: src/ui/shortcuts.py:14
msgid "Reload folder"
msgstr "Перезавантажити папку"

#: src/ui/shortcuts.py:15
msgid "New tab"
msgstr "Нова вкладка"

#: src/ui/shortcuts.py:16
msgid "Paste Image"
msgstr ""

#: src/ui/shortcuts.py:17
msgid "Focus message box"
msgstr ""

#: src/ui/shortcuts.py:18
#, fuzzy
msgid "Start recording"
msgstr "Почати спілкування"

#: src/ui/shortcuts.py:19
#, fuzzy
msgid "Stop TTS"
msgstr " Зупинити"

#: src/ui/shortcuts.py:20
msgid "Zoom in"
msgstr ""

#: src/ui/shortcuts.py:21
msgid "Zoom out"
msgstr ""

<<<<<<< HEAD
#: src/ui/thread_editing.py:6 src/window.py:88
=======
#: src/ui/thread_editing.py:6 src/window.py:99
>>>>>>> 9603b1ab
msgid "Thread editing"
msgstr "Редагування потоку"

#: src/ui/thread_editing.py:36
msgid "No threads are running"
msgstr "Немає запущених потоків"

#: src/ui/thread_editing.py:42
msgid "Thread number: "
msgstr "Номер потоку: "

#: src/ui/widgets/profilerow.py:25
msgid "Select profile"
msgstr ""

<<<<<<< HEAD
#: src/window.py:90
msgid "Settings"
msgstr "Налаштування"

#: src/window.py:91
msgid "Keyboard shorcuts"
msgstr "Гарячі клавіші"

#: src/window.py:92
msgid "About"
msgstr "Про програму"

#: src/window.py:99
msgid "Chat"
msgstr "Чат"

#: src/window.py:146
msgid "History"
msgstr "Історія"

#: src/window.py:167
msgid "Create a chat"
msgstr "Створити чат"

#: src/window.py:240
msgid " Stop"
msgstr " Зупинити"

#: src/window.py:303
msgid " Clear"
msgstr " Очистити"

#: src/window.py:318
msgid " Continue"
msgstr " Продовжити"

#: src/window.py:331
msgid " Regenerate"
msgstr " Перегенерувати"

#: src/window.py:397
msgid "Send a message..."
msgstr "Надіслати повідомлення..."

#: src/window.py:450
msgid "Provider Errror"
msgstr ""

#: src/window.py:680
msgid "This provider does not have a model list"
msgstr ""

#: src/window.py:685
=======
#: src/window.py:101
msgid "Settings"
msgstr "Налаштування"

#: src/window.py:102
msgid "Keyboard shorcuts"
msgstr "Гарячі клавіші"

#: src/window.py:103
msgid "About"
msgstr "Про програму"

#: src/window.py:110
msgid "Chat"
msgstr "Чат"

#: src/window.py:157
msgid "History"
msgstr "Історія"

#: src/window.py:178
msgid "Create a chat"
msgstr "Створити чат"

#: src/window.py:251
msgid " Stop"
msgstr " Зупинити"

#: src/window.py:338
msgid " Clear"
msgstr " Очистити"

#: src/window.py:353
msgid " Continue"
msgstr " Продовжити"

#: src/window.py:366
msgid " Regenerate"
msgstr " Перегенерувати"

#: src/window.py:432
msgid "Send a message..."
msgstr "Надіслати повідомлення..."

#: src/window.py:490
msgid "Provider Errror"
msgstr ""

#: src/window.py:758
msgid "This provider does not have a model list"
msgstr ""

#: src/window.py:763
>>>>>>> 9603b1ab
#, fuzzy
msgid " Models"
msgstr "Модель"

<<<<<<< HEAD
#: src/window.py:688
msgid "Search Models..."
msgstr ""

#: src/window.py:893
msgid "Create new profile"
msgstr ""

#: src/window.py:1019
msgid "Could not recognize your voice"
msgstr "Не вдалося розпізнати ваш голос"

#: src/window.py:1081
msgid "Attach file"
msgstr ""

#: src/window.py:1306 src/window.py:1537
msgid "File not found"
msgstr "Файл не знайдено"

#: src/window.py:1324
msgid "The file cannot be sent until the program is finished"
msgstr "Файл не може бути відправлений, поки програма не завершить роботу"

#: src/window.py:1346
msgid "The file is not recognized"
msgstr "Файл не розпізнано"

#: src/window.py:1412
msgid "Folder is Empty"
msgstr "Папка порожня"

#: src/window.py:1557
msgid "You can no longer continue the message."
msgstr "Ви більше не можете продовжити повідомлення."

#: src/window.py:1582
msgid "You can no longer regenerate the message."
msgstr "Ви більше не можете перегенерувати повідомлення."

#: src/window.py:1690
msgid "Chat is empty"
msgstr "Чат порожній"

#: src/window.py:1760
msgid "Chat is cleared"
msgstr "Чат очищено"

#: src/window.py:1785
msgid "The message was canceled and deleted from history"
msgstr "Повідомлення було скасовано та видалено з історії"

#: src/window.py:1829
=======
#: src/window.py:766
msgid "Search Models..."
msgstr ""

#: src/window.py:1008
msgid "Create new profile"
msgstr ""

#: src/window.py:1134
msgid "Could not recognize your voice"
msgstr "Не вдалося розпізнати ваш голос"

#: src/window.py:1196
msgid "Attach file"
msgstr ""

#: src/window.py:1445 src/window.py:1670
msgid "File not found"
msgstr "Файл не знайдено"

#: src/window.py:1463
msgid "The file cannot be sent until the program is finished"
msgstr "Файл не може бути відправлений, поки програма не завершить роботу"

#: src/window.py:1485
msgid "The file is not recognized"
msgstr "Файл не розпізнано"

#: src/window.py:1551
msgid "Folder is Empty"
msgstr "Папка порожня"

#: src/window.py:1691
msgid "You can no longer continue the message."
msgstr "Ви більше не можете продовжити повідомлення."

#: src/window.py:1716
msgid "You can no longer regenerate the message."
msgstr "Ви більше не можете перегенерувати повідомлення."

#: src/window.py:1824
msgid "Chat is empty"
msgstr "Чат порожній"

#: src/window.py:1894
msgid "Chat is cleared"
msgstr "Чат очищено"

#: src/window.py:1919
msgid "The message was canceled and deleted from history"
msgstr "Повідомлення було скасовано та видалено з історії"

#: src/window.py:1963
>>>>>>> 9603b1ab
msgid "The message cannot be sent until the program is finished"
msgstr ""
"Повідомлення не може бути відправлене, поки програма не завершить роботу"

<<<<<<< HEAD
#: src/window.py:2652
msgid "You can't edit a message while the program is running."
msgstr "Ви не можете редагувати повідомлення, поки програма виконується."

#: src/window.py:2776
=======
#: src/window.py:2796
msgid "You can't edit a message while the program is running."
msgstr "Ви не можете редагувати повідомлення, поки програма виконується."

#: src/window.py:2920
>>>>>>> 9603b1ab
#, fuzzy
msgid "Prompt content"
msgstr "Управління запитами"

<<<<<<< HEAD
#: src/window.py:3032
=======
#: src/window.py:3176
>>>>>>> 9603b1ab
msgid ""
"The neural network has access to your computer and any data in this chat and "
"can run commands, be careful, we are not responsible for the neural network. "
"Do not share any sensitive information."
msgstr ""
"Нейронна мережа має доступ до вашого комп'ютера та будь-яких даних у цьому "
"чаті і може виконувати команди, будьте обережні, ми не несемо "
"відповідальності за нейронну мережу. Не діліться конфіденційною інформацією."

<<<<<<< HEAD
#: src/window.py:3061
=======
#: src/window.py:3205
>>>>>>> 9603b1ab
msgid ""
"The neural network has access to any data in this chat, be careful, we are "
"not responsible for the neural network. Do not share any sensitive "
"information."
msgstr ""
"Нейронна мережа має доступ до будь-яких даних у цьому чаті, будьте обережні, "
"ми не несемо відповідальності за нейронну мережу. Не діліться конфіденційною "
"інформацією."

<<<<<<< HEAD
#: src/window.py:3108
msgid "Wrong folder path"
msgstr "Неправильний шлях до папки"

#: src/window.py:3141
msgid "Thread has not been completed, thread number: "
msgstr "Потік не завершено, номер потоку: "

#: src/window.py:3150
=======
#: src/window.py:3252
msgid "Wrong folder path"
msgstr "Неправильний шлях до папки"

#: src/window.py:3285
msgid "Thread has not been completed, thread number: "
msgstr "Потік не завершено, номер потоку: "

#: src/window.py:3294
>>>>>>> 9603b1ab
msgid "Failed to open the folder"
msgstr "Не вдалося відкрити папку"

#~ msgid " has been removed"
#~ msgstr " було видалено"

#~ msgid "Add extension"
#~ msgstr "Додати розширення"

#~ msgid "Extension added. New extensions will run from the next launch"
#~ msgstr "Розширення додано. Нові розширення запрацюють з наступного запуску"

#~ msgid "The extension is wrong"
#~ msgstr "Розширення некоректне"

#~ msgid "This is not an extension"
#~ msgstr "Це не розширення"

#~ msgid ""
#~ "AI Model to use, available: gemini-1.5-pro, gemini-1.0-pro, gemini-1.5-"
#~ "flash"
#~ msgstr ""
#~ "AI-модель для використання, доступні: gemini-1.5-pro, gemini-1.0-pro, "
#~ "gemini-1.5-flash"

#~ msgid "OpenAI Model"
#~ msgstr "Модель OpenAI"

#~ msgid ""
#~ "Positive values penalize new tokens based on their existing frequency in "
#~ "the text so far, decreasing the model's likelihood to repeat the same line"
#~ msgstr ""
#~ "Позитивні значення штрафують нові токени на основі їх існуючої частоти в "
#~ "тексті, зменшуючи ймовірність повторення моделлю того самого рядка"

#~ msgid ""
#~ "Positive values penalize new tokens based on whether they appear in the "
#~ "text so far, increasing the model's likelihood to talk about new topics."
#~ msgstr ""
#~ "Позитивні значення штрафують нові токени на основі того, чи з'являються "
#~ "вони в тексті, збільшуючи ймовірність того, що модель говоритиме про нові "
#~ "теми."

#~ msgid "There was an error retriving the model"
#~ msgstr "Виникла помилка при отриманні моделі"

#~ msgid "Text To Speech"
#~ msgstr "Перетворення тексту на мовлення"

#~ msgid "The change will take effect after you restart the program."
#~ msgstr "Зміни набудуть чинності після перезапуску програми."<|MERGE_RESOLUTION|>--- conflicted
+++ resolved
@@ -5,15 +5,9 @@
 #
 msgid ""
 msgstr ""
-<<<<<<< HEAD
-"Project-Id-Version: Newelle 0.3.0\n"
-"Report-Msgid-Bugs-To: \n"
-"POT-Creation-Date: 2025-04-11 10:08+0800\n"
-=======
 "Project-Id-Version: nyarchassistant 0.3.0\n"
 "Report-Msgid-Bugs-To: \n"
 "POT-Creation-Date: 2025-04-09 15:42+0800\n"
->>>>>>> 9603b1ab
 "PO-Revision-Date: 2024-08-24 08:21+0200\n"
 "Last-Translator: Yehor Hliebov <qsk@gmx.at>\n"
 "Language-Team: Ukrainian\n"
@@ -24,73 +18,26 @@
 "Plural-Forms: nplurals=3; plural=(n%10==1 && n%100!=11 ? 0 : n%10>=2 && "
 "n%10<=4 && (n%100<10 || n%100>=20) ? 1 : 2);\n"
 
-<<<<<<< HEAD
-#: src/constants.py:15
-msgid "Newelle Demo API"
-msgstr ""
-
-#: src/constants.py:21
-=======
 #: src/constants.py:22
 msgid "Nyarch Demo API"
 msgstr ""
 
 #: src/constants.py:28
->>>>>>> 9603b1ab
 #, fuzzy
 msgid "Any free Provider"
 msgstr "Будь-який провайдер GPT 3.5 Turbo"
 
-<<<<<<< HEAD
-#: src/constants.py:28
-msgid "Local Model"
-msgstr "Локальна модель"
-
-#: src/constants.py:29
-=======
 #: src/constants.py:35
 msgid "Local Model"
 msgstr "Локальна модель"
 
 #: src/constants.py:36
->>>>>>> 9603b1ab
 #, fuzzy
 msgid ""
 "NO GPU SUPPORT, USE OLLAMA INSTEAD. Run a LLM model locally, more privacy "
 "but slower"
 msgstr "Запустити модель LLM локально, більше приватності, але повільніше"
 
-<<<<<<< HEAD
-#: src/constants.py:34
-msgid "Ollama Instance"
-msgstr ""
-
-#: src/constants.py:35
-msgid "Easily run multiple LLM models on your own hardware"
-msgstr ""
-
-#: src/constants.py:41
-msgid "Groq"
-msgstr "Groq"
-
-#: src/constants.py:48 src/constants.py:224
-msgid "Google Gemini API"
-msgstr "API Google Gemini"
-
-#: src/constants.py:54 src/constants.py:218 src/constants.py:219
-msgid "OpenAI API"
-msgstr "API OpenAI"
-
-#: src/constants.py:55
-msgid "OpenAI API. Custom endpoints supported. Use this for custom providers"
-msgstr ""
-
-#: src/constants.py:60
-msgid "Anthropic Claude"
-msgstr ""
-
-#: src/constants.py:61
-=======
 #: src/constants.py:41
 msgid "Ollama Instance"
 msgstr ""
@@ -120,64 +67,20 @@
 msgstr ""
 
 #: src/constants.py:68
->>>>>>> 9603b1ab
 msgid ""
 "Official APIs for Anthropic Claude's models, with image and file support, "
 "requires an API key"
 msgstr ""
 
-<<<<<<< HEAD
-#: src/constants.py:67
-msgid "Mistral"
-msgstr ""
-
-#: src/constants.py:68
-=======
 #: src/constants.py:74
 msgid "Mistral"
 msgstr ""
 
 #: src/constants.py:75
->>>>>>> 9603b1ab
 #, fuzzy
 msgid "Mistral API"
 msgstr "API Whisper"
 
-<<<<<<< HEAD
-#: src/constants.py:74
-msgid "OpenRouter"
-msgstr ""
-
-#: src/constants.py:75
-msgid "Openrouter.ai API, supports lots of models"
-msgstr ""
-
-#: src/constants.py:81
-msgid "Deepseek"
-msgstr ""
-
-#: src/constants.py:82
-msgid "Deepseek API, strongest open source models"
-msgstr ""
-
-#: src/constants.py:88 src/constants.py:197
-msgid "Custom Command"
-msgstr "Користувацька команда"
-
-#: src/constants.py:89
-msgid "Use the output of a custom command"
-msgstr "Використовувати вивід користувацької команди"
-
-#: src/constants.py:98
-msgid "CMU Sphinx"
-msgstr "CMU Sphinx"
-
-#: src/constants.py:99
-msgid "Works offline. Only English supported"
-msgstr "Працює офлайн. Підтримується лише англійська мова"
-
-#: src/constants.py:105
-=======
 #: src/constants.py:82
 msgid "OpenRouter"
 msgstr ""
@@ -211,26 +114,10 @@
 msgstr "Працює офлайн. Підтримується лише англійська мова"
 
 #: src/constants.py:114
->>>>>>> 9603b1ab
 #, fuzzy
 msgid "Whisper C++"
 msgstr "API Whisper"
 
-<<<<<<< HEAD
-#: src/constants.py:106
-msgid "Works offline. Optimized Whisper impelementation written in C++"
-msgstr ""
-
-#: src/constants.py:112
-msgid "Google Speech Recognition"
-msgstr "Розпізнавання мови Google"
-
-#: src/constants.py:113 src/constants.py:119
-msgid "Google Speech Recognition online"
-msgstr "Онлайн-розпізнавання мови Google"
-
-#: src/constants.py:118
-=======
 #: src/constants.py:115
 msgid "Works offline. Optimized Whisper impelementation written in C++"
 msgstr ""
@@ -244,64 +131,19 @@
 msgstr "Онлайн-розпізнавання мови Google"
 
 #: src/constants.py:127
->>>>>>> 9603b1ab
 #, fuzzy
 msgid "Groq Speech Recognition"
 msgstr "Розпізнавання мови Google"
 
-<<<<<<< HEAD
-#: src/constants.py:124
-msgid "Wit AI"
-msgstr "Wit AI"
-
-#: src/constants.py:125
-=======
 #: src/constants.py:133
 msgid "Wit AI"
 msgstr "Wit AI"
 
 #: src/constants.py:134
->>>>>>> 9603b1ab
 msgid "wit.ai speech recognition free API (language chosen on the website)"
 msgstr ""
 "Безкоштовний API розпізнавання мови wit.ai (мова обирається на веб-сайті)"
 
-<<<<<<< HEAD
-#: src/constants.py:131
-msgid "Vosk API"
-msgstr "API Vosk"
-
-#: src/constants.py:132
-msgid "Works Offline"
-msgstr "Працює офлайн"
-
-#: src/constants.py:138
-msgid "Whisper API"
-msgstr "API Whisper"
-
-#: src/constants.py:139
-#, fuzzy
-msgid "Uses OpenAI Whisper API"
-msgstr "Використовує API whisper від openai"
-
-#: src/constants.py:145
-msgid "Custom command"
-msgstr "Користувацька команда"
-
-#: src/constants.py:146
-msgid "Runs a custom command"
-msgstr "Виконує користувацьку команду"
-
-#: src/constants.py:155
-msgid "Google TTS"
-msgstr "Google TTS"
-
-#: src/constants.py:156
-msgid "Google's text to speech"
-msgstr "Перетворення тексту на мовлення від Google"
-
-#: src/constants.py:161
-=======
 #: src/constants.py:140
 msgid "Vosk API"
 msgstr "API Vosk"
@@ -344,31 +186,15 @@
 msgstr "Перетворення тексту на мовлення від Google"
 
 #: src/constants.py:176
->>>>>>> 9603b1ab
 #, fuzzy
 msgid "Kokoro TTS"
 msgstr "Google TTS"
 
-<<<<<<< HEAD
-#: src/constants.py:162
-=======
 #: src/constants.py:177
->>>>>>> 9603b1ab
 msgid ""
 "Lightweight and fast open source TTS engine. ~3GB dependencies, 400MB model"
 msgstr ""
 
-<<<<<<< HEAD
-#: src/constants.py:167
-msgid "ElevenLabs TTS"
-msgstr ""
-
-#: src/constants.py:168
-msgid "Natural sounding TTS"
-msgstr ""
-
-#: src/constants.py:173 src/constants.py:174
-=======
 #: src/constants.py:182
 msgid "ElevenLabs TTS"
 msgstr ""
@@ -378,39 +204,15 @@
 msgstr ""
 
 #: src/constants.py:188 src/constants.py:189
->>>>>>> 9603b1ab
 #, fuzzy
 msgid "OpenAI TTS"
 msgstr "API OpenAI"
 
-<<<<<<< HEAD
-#: src/constants.py:179
-=======
 #: src/constants.py:194
->>>>>>> 9603b1ab
 #, fuzzy
 msgid "Groq TTS"
 msgstr "Groq"
 
-<<<<<<< HEAD
-#: src/constants.py:180
-msgid "Groq TTS API"
-msgstr ""
-
-#: src/constants.py:185 src/constants.py:186
-msgid "Custom OpenAI TTS"
-msgstr ""
-
-#: src/constants.py:191
-msgid "Espeak TTS"
-msgstr "Espeak TTS"
-
-#: src/constants.py:192
-msgid "Offline TTS"
-msgstr "Офлайн TTS"
-
-#: src/constants.py:198
-=======
 #: src/constants.py:195
 msgid "Groq TTS API"
 msgstr ""
@@ -447,71 +249,35 @@
 msgstr "Офлайн TTS"
 
 #: src/constants.py:227
->>>>>>> 9603b1ab
 #, python-brace-format
 msgid "Use a custom command as TTS, {0} will be replaced with the text"
 msgstr ""
 "Використовувати користувацьку команду як TTS, {0} буде замінено текстом"
 
-<<<<<<< HEAD
-#: src/constants.py:206
-msgid "WordLlama"
-msgstr ""
-
-#: src/constants.py:207
-=======
 #: src/constants.py:235
 msgid "WordLlama"
 msgstr ""
 
 #: src/constants.py:236
->>>>>>> 9603b1ab
 msgid ""
 "Light local embedding model based on llama. Works offline, very low "
 "resources usage"
 msgstr ""
 
-<<<<<<< HEAD
-#: src/constants.py:212
-msgid "Ollama Embedding"
-msgstr ""
-
-#: src/constants.py:213
-=======
 #: src/constants.py:241
 msgid "Ollama Embedding"
 msgstr ""
 
 #: src/constants.py:242
->>>>>>> 9603b1ab
 msgid ""
 "Use Ollama models for Embedding. Works offline, very low resources usage"
 msgstr ""
 
-<<<<<<< HEAD
-#: src/constants.py:225
-=======
 #: src/constants.py:254
->>>>>>> 9603b1ab
 #, fuzzy
 msgid "Use Google Gemini API to get embeddings"
 msgstr "API Google Gemini"
 
-<<<<<<< HEAD
-#: src/constants.py:233
-msgid "User Summary"
-msgstr ""
-
-#: src/constants.py:234
-msgid "Generate a summary of the user's conversation"
-msgstr ""
-
-#: src/constants.py:239
-msgid "Memoripy"
-msgstr ""
-
-#: src/constants.py:240
-=======
 #: src/constants.py:262
 msgid "User Summary"
 msgstr ""
@@ -525,161 +291,12 @@
 msgstr ""
 
 #: src/constants.py:269
->>>>>>> 9603b1ab
 msgid ""
 "Extract messages from previous conversations using contextual memory "
 "retrivial, memory decay, concept extraction and other advanced techniques. "
 "Does 1 llm call per message."
 msgstr ""
 
-<<<<<<< HEAD
-#: src/constants.py:245
-msgid "User Summary + Memoripy"
-msgstr ""
-
-#: src/constants.py:246
-msgid "Use both technologies for long term memory"
-msgstr ""
-
-#: src/constants.py:254
-msgid "Document reader"
-msgstr ""
-
-#: src/constants.py:255
-msgid ""
-"Classic RAG approach - chunk documents and embed them, then compare them to "
-"the query and return the most relevant documents"
-msgstr ""
-
-#: src/constants.py:357
-msgid "Helpful assistant"
-msgstr ""
-
-#: src/constants.py:358
-msgid "General purpose prompt to enhance the LLM answers and give more context"
-msgstr ""
-
-#: src/constants.py:366
-msgid "Console access"
-msgstr "Доступ до консолі"
-
-#: src/constants.py:367
-msgid "Can the program run terminal commands on the computer"
-msgstr "Чи може програма виконувати команди терміналу на комп'ютері"
-
-#: src/constants.py:374
-msgid "Current directory"
-msgstr "Поточна директорія"
-
-#: src/constants.py:375
-msgid "What is the current directory"
-msgstr "Яка поточна директорія"
-
-#: src/constants.py:383
-msgid "Basic functionality"
-msgstr "Базова функціональність"
-
-#: src/constants.py:384
-msgid "Showing tables and code (*can work without it)"
-msgstr "Показ таблиць та коду (*може працювати без цього)"
-
-#: src/constants.py:392
-msgid "Graphs access"
-msgstr "Доступ до графіків"
-
-#: src/constants.py:393
-msgid "Can the program display graphs"
-msgstr "Чи може програма відображати графіки"
-
-#: src/constants.py:401
-msgid "Show image"
-msgstr "Показати зображення"
-
-#: src/constants.py:402
-msgid "Show image in chat"
-msgstr "Показати зображення в чаті"
-
-#: src/constants.py:410
-msgid "Custom Prompt"
-msgstr "Користувацький запит"
-
-#: src/constants.py:411
-msgid "Add your own custom prompt"
-msgstr "Додайте свій власний користувацький запит"
-
-#: src/controller.py:124 src/window.py:1720
-msgid "Chat "
-msgstr "Чат "
-
-#: src/handlers/embeddings/ollama_handler.py:32
-#: src/handlers/embeddings/openai_handler.py:38
-#: src/handlers/llm/ollama_handler.py:149 src/handlers/llm/openai_handler.py:75
-#: src/handlers/stt/openaisr_handler.py:10
-msgid "API Endpoint"
-msgstr "Кінцева точка API"
-
-#: src/handlers/embeddings/ollama_handler.py:32
-#: src/handlers/llm/ollama_handler.py:149 src/handlers/llm/openai_handler.py:75
-msgid "API base url, change this to use interference APIs"
-msgstr "Базова URL-адреса API, змініть це для використання API втручання"
-
-#: src/handlers/embeddings/ollama_handler.py:33
-#: src/handlers/llm/ollama_handler.py:150
-msgid "Automatically Serve"
-msgstr ""
-
-#: src/handlers/embeddings/ollama_handler.py:33
-#: src/handlers/llm/ollama_handler.py:150
-msgid ""
-"Automatically run ollama serve in background when needed if it's not "
-"running. You can kill it with killall ollama"
-msgstr ""
-
-#: src/handlers/embeddings/ollama_handler.py:34
-#: src/handlers/llm/ollama_handler.py:151
-#, fuzzy
-msgid "Custom Model"
-msgstr "Користувацька команда"
-
-#: src/handlers/embeddings/ollama_handler.py:34
-#: src/handlers/embeddings/openai_handler.py:41
-#: src/handlers/llm/claude_handler.py:85 src/handlers/llm/ollama_handler.py:151
-#: src/handlers/llm/openai_handler.py:78
-#, fuzzy
-msgid "Use a custom model"
-msgstr "Виконує користувацьку команду"
-
-#: src/handlers/embeddings/ollama_handler.py:40
-#: src/handlers/embeddings/ollama_handler.py:49
-#: src/handlers/llm/ollama_handler.py:157
-#: src/handlers/llm/ollama_handler.py:166
-#, fuzzy
-msgid "Ollama Model"
-msgstr "Мовна модель"
-
-#: src/handlers/embeddings/ollama_handler.py:41
-#: src/handlers/embeddings/ollama_handler.py:49
-#: src/handlers/llm/ollama_handler.py:158
-#: src/handlers/llm/ollama_handler.py:166
-#, fuzzy
-msgid "Name of the Ollama Model"
-msgstr "Назва моделі OpenAI"
-
-#: src/handlers/embeddings/openai_handler.py:35
-#: src/handlers/llm/claude_handler.py:84 src/handlers/llm/openai_handler.py:72
-#: src/handlers/stt/googlesr_handler.py:13
-#: src/handlers/stt/groqsr_handler.py:13
-#: src/handlers/stt/openaisr_handler.py:17 src/handlers/stt/witai_handler.py:12
-#: src/handlers/tts/custom_openai_tts.py:18
-#: src/handlers/tts/elevenlabs_handler.py:9
-#: src/handlers/tts/groq_tts_handler.py:32
-#: src/handlers/tts/openai_tts_handler.py:18
-msgid "API Key"
-msgstr "API-ключ"
-
-#: src/handlers/embeddings/openai_handler.py:35
-#: src/handlers/llm/openai_handler.py:72
-=======
 #: src/constants.py:274
 msgid "User Summary + Memoripy"
 msgstr ""
@@ -962,7 +579,6 @@
 
 #: src/handlers/embeddings/openai_handler.py:35
 #: src/handlers/llm/openai_handler.py:75
->>>>>>> 9603b1ab
 #, fuzzy
 msgid "API Key for "
 msgstr "API-ключ для Groq"
@@ -971,18 +587,6 @@
 #, fuzzy
 msgid "API base url, change this to use different APIs"
 msgstr "Базова URL-адреса API, змініть це для використання API втручання"
-<<<<<<< HEAD
-
-#: src/handlers/embeddings/openai_handler.py:41
-#: src/handlers/llm/openai_handler.py:78
-#, fuzzy
-msgid "Use Custom Model"
-msgstr "Користувацька команда"
-
-#: src/handlers/embeddings/openai_handler.py:44
-#: src/handlers/llm/claude_handler.py:89 src/handlers/llm/claude_handler.py:93
-#: src/handlers/llm/gemini_handler.py:95 src/handlers/llm/openai_handler.py:84
-=======
 
 #: src/handlers/embeddings/openai_handler.py:41
 #: src/handlers/llm/openai_handler.py:81
@@ -993,7 +597,6 @@
 #: src/handlers/embeddings/openai_handler.py:44
 #: src/handlers/llm/claude_handler.py:89 src/handlers/llm/claude_handler.py:93
 #: src/handlers/llm/gemini_handler.py:95 src/handlers/llm/openai_handler.py:87
->>>>>>> 9603b1ab
 #: src/handlers/stt/whisper_handler.py:15
 #: src/handlers/stt/whispercpp_handler.py:39
 #: src/handlers/tts/custom_openai_tts.py:20
@@ -1009,11 +612,7 @@
 msgstr "Назва моделі OpenAI"
 
 #: src/handlers/embeddings/openai_handler.py:51
-<<<<<<< HEAD
-#: src/handlers/llm/openai_handler.py:91
-=======
 #: src/handlers/llm/openai_handler.py:94
->>>>>>> 9603b1ab
 #, fuzzy
 msgid " Model"
 msgstr "Модель"
@@ -1097,7 +696,6 @@
 #, fuzzy
 msgid "Enable System Prompt"
 msgstr "Користувацький запит"
-<<<<<<< HEAD
 
 #: src/handlers/llm/gemini_handler.py:101
 msgid ""
@@ -1115,25 +713,6 @@
 "the user message"
 msgstr ""
 
-=======
-
-#: src/handlers/llm/gemini_handler.py:101
-msgid ""
-"Some models don't support system prompt (or developers instructions), "
-"disable it if you get errors about it"
-msgstr ""
-
-#: src/handlers/llm/gemini_handler.py:105
-msgid "Inject system prompt"
-msgstr ""
-
-#: src/handlers/llm/gemini_handler.py:105
-msgid ""
-"Even if the model doesn't support system prompts, put the prompts on top of "
-"the user message"
-msgstr ""
-
->>>>>>> 9603b1ab
 #: src/handlers/llm/gemini_handler.py:108
 msgid "Image Output"
 msgstr ""
@@ -1152,29 +731,17 @@
 
 #: src/handlers/llm/gemini_handler.py:123
 #: src/handlers/llm/newelle_handler.py:18
-<<<<<<< HEAD
-#: src/handlers/llm/openai_handler.py:112
-=======
 #: src/handlers/llm/openai_handler.py:115
->>>>>>> 9603b1ab
 msgid "Privacy Policy"
 msgstr ""
 
 #: src/handlers/llm/gemini_handler.py:124
 #: src/handlers/llm/newelle_handler.py:19
-<<<<<<< HEAD
-#: src/handlers/llm/openai_handler.py:112
-msgid "Open privacy policy website"
-msgstr ""
-
-#: src/handlers/llm/gemini_handler.py:127 src/handlers/llm/openai_handler.py:81
-=======
 #: src/handlers/llm/openai_handler.py:115
 msgid "Open privacy policy website"
 msgstr ""
 
 #: src/handlers/llm/gemini_handler.py:127 src/handlers/llm/openai_handler.py:84
->>>>>>> 9603b1ab
 #, fuzzy
 msgid "Advanced Parameters"
 msgstr " Параметри: "
@@ -1230,43 +797,20 @@
 "Or any gguf from hf with hf.co/username/model"
 msgstr ""
 
-<<<<<<< HEAD
-#: src/handlers/llm/openai_handler.py:81
-msgid "Include parameters like Max Tokens, Top-P, Temperature, etc."
-msgstr ""
-
-#: src/handlers/llm/openai_handler.py:84
-=======
 #: src/handlers/llm/openai_handler.py:84
 msgid "Include parameters like Max Tokens, Top-P, Temperature, etc."
 msgstr ""
 
 #: src/handlers/llm/openai_handler.py:87
->>>>>>> 9603b1ab
 #, fuzzy
 msgid "Name of the LLM Model to use"
 msgstr "Назва моделі Groq"
 
-<<<<<<< HEAD
-#: src/handlers/llm/openai_handler.py:103
-=======
 #: src/handlers/llm/openai_handler.py:106
->>>>>>> 9603b1ab
 #, fuzzy
 msgid "max Tokens"
 msgstr "Максимальна кількість токенів"
 
-<<<<<<< HEAD
-#: src/handlers/llm/openai_handler.py:103
-msgid "Max tokens of the generated text"
-msgstr "Максимальна кількість токенів згенерованого тексту"
-
-#: src/handlers/llm/openai_handler.py:104
-msgid "Top-P"
-msgstr "Top-P"
-
-#: src/handlers/llm/openai_handler.py:104
-=======
 #: src/handlers/llm/openai_handler.py:106
 msgid "Max tokens of the generated text"
 msgstr "Максимальна кількість токенів згенерованого тексту"
@@ -1276,223 +820,21 @@
 msgstr "Top-P"
 
 #: src/handlers/llm/openai_handler.py:107
->>>>>>> 9603b1ab
 msgid "An alternative to sampling with temperature, called nucleus sampling"
 msgstr ""
 "Альтернатива семплінгу з температурою, яка називається ядерним семплінгом"
 
-<<<<<<< HEAD
-#: src/handlers/llm/openai_handler.py:105
-msgid "Temperature"
-msgstr "Температура"
-
-#: src/handlers/llm/openai_handler.py:105
-=======
 #: src/handlers/llm/openai_handler.py:108
 msgid "Temperature"
 msgstr "Температура"
 
 #: src/handlers/llm/openai_handler.py:108
->>>>>>> 9603b1ab
 msgid ""
 "What sampling temperature to use. Higher values will make the output more "
 "random"
 msgstr ""
 "Яку температуру семплінгу використовувати. Вищі значення зроблять вивід "
 "більш випадковим"
-<<<<<<< HEAD
-
-#: src/handlers/llm/openai_handler.py:106
-msgid "Frequency Penalty"
-msgstr "Штраф за частоту"
-
-#: src/handlers/llm/openai_handler.py:106
-msgid ""
-"Number between -2.0 and 2.0. Positive values decrease the model's likelihood "
-"to repeat the same line verbatim"
-msgstr ""
-
-#: src/handlers/llm/openai_handler.py:107
-msgid "Presence Penalty"
-msgstr "Штраф за наявність"
-
-#: src/handlers/llm/openai_handler.py:107
-msgid ""
-"Number between -2.0 and 2.0. Positive values decrease the model's likelihood "
-"to talk about new topics"
-msgstr ""
-
-#: src/handlers/rag/rag_handler.py:41
-msgid "Index your documents"
-msgstr ""
-
-#: src/handlers/rag/rag_handler.py:42
-msgid ""
-"Index all the documents in your document folder. You have to run this "
-"operation every time you edit/create a document, change document analyzer or "
-"change embedding model"
-msgstr ""
-
-#: src/handlers/stt/custom_handler.py:13 src/handlers/tts/custom_handler.py:22
-msgid "Command to execute"
-msgstr "Команда для виконання"
-
-#: src/handlers/stt/custom_handler.py:14 src/handlers/tts/custom_handler.py:23
-#, python-brace-format
-msgid "{0} will be replaced with the model fullpath"
-msgstr "{0} буде замінено повним шляхом до моделі"
-
-#: src/handlers/stt/googlesr_handler.py:14
-msgid "API Key for Google SR, write 'default' to use the default one"
-msgstr ""
-"API-ключ для Google SR, напишіть 'default' для використання стандартного"
-
-#: src/handlers/stt/googlesr_handler.py:20
-#: src/handlers/stt/groqsr_handler.py:28
-#: src/handlers/stt/openaisr_handler.py:31
-msgid "Language"
-msgstr "Мова"
-
-#: src/handlers/stt/googlesr_handler.py:21
-msgid "The language of the text to recgnize in IETF"
-msgstr "Мова тексту для розпізнавання в форматі IETF"
-
-#: src/handlers/stt/groqsr_handler.py:14
-#, fuzzy
-msgid "API Key for Groq SR, write 'default' to use the default one"
-msgstr ""
-"API-ключ для Google SR, напишіть 'default' для використання стандартного"
-
-#: src/handlers/stt/groqsr_handler.py:20
-msgid "Groq Model"
-msgstr "Модель Groq"
-
-#: src/handlers/stt/groqsr_handler.py:21
-msgid "Name of the Groq Model"
-msgstr "Назва моделі Groq"
-
-#: src/handlers/stt/groqsr_handler.py:29
-msgid ""
-"Specify the language for transcription. Use ISO 639-1 language codes (e.g. "
-"\"en\" for English, \"fr\" for French, etc.). "
-msgstr ""
-
-#: src/handlers/stt/openaisr_handler.py:11
-msgid "Endpoint for OpenAI requests"
-msgstr ""
-
-#: src/handlers/stt/openaisr_handler.py:18
-#, fuzzy
-msgid "API Key for OpenAI"
-msgstr "API-ключ для OpenAI"
-
-#: src/handlers/stt/openaisr_handler.py:24
-#, fuzzy
-msgid "Whisper Model"
-msgstr "Модель API Whisper"
-
-#: src/handlers/stt/openaisr_handler.py:25
-#, fuzzy
-msgid "Name of the OpenAI model"
-msgstr "Назва моделі OpenAI"
-
-#: src/handlers/stt/openaisr_handler.py:32
-msgid ""
-"Optional: Specify the language for transcription. Use ISO 639-1 language "
-"codes (e.g. \"en\" for English, \"fr\" for French, etc.). "
-msgstr ""
-
-#: src/handlers/stt/sphinx_handler.py:19
-msgid "Could not understand the audio"
-msgstr "Не вдалося розпізнати аудіо"
-
-#: src/handlers/stt/vosk_handler.py:17
-msgid "Model Path"
-msgstr "Шлях до моделі"
-
-#: src/handlers/stt/vosk_handler.py:18
-msgid "Absolute path to the VOSK model (unzipped)"
-msgstr "Абсолютний шлях до моделі VOSK (розархівованої)"
-
-#: src/handlers/stt/whisper_handler.py:16
-#: src/handlers/stt/whispercpp_handler.py:40
-#, fuzzy
-msgid "Name of the Whisper model"
-msgstr "Назва моделі API Whisper"
-
-#: src/handlers/stt/witai_handler.py:13
-msgid "Server Access Token for wit.ai"
-msgstr "Токен доступу до сервера для wit.ai"
-
-#: src/handlers/tts/custom_openai_tts.py:17
-#, fuzzy
-msgid "Endpoint"
-msgstr "Кінцева точка API"
-
-#: src/handlers/tts/custom_openai_tts.py:17
-msgid "Custom endpoint of the service to use"
-msgstr ""
-
-#: src/handlers/tts/custom_openai_tts.py:19
-#: src/handlers/tts/elevenlabs_handler.py:16
-#: src/handlers/tts/groq_tts_handler.py:33
-#: src/handlers/tts/openai_tts_handler.py:19 src/handlers/tts/tts.py:37
-#: src/ui/settings.py:116
-msgid "Voice"
-msgstr "Голос"
-
-#: src/handlers/tts/custom_openai_tts.py:19
-#: src/handlers/tts/groq_tts_handler.py:33
-#: src/handlers/tts/openai_tts_handler.py:19
-msgid "The voice to use"
-msgstr ""
-
-#: src/handlers/tts/custom_openai_tts.py:21
-#: src/handlers/tts/openai_tts_handler.py:21
-msgid "Instructions"
-msgstr ""
-
-#: src/handlers/tts/custom_openai_tts.py:21
-#: src/handlers/tts/openai_tts_handler.py:21
-msgid ""
-"Instructions for the voice generation. Leave it blank to avoid this field"
-msgstr ""
-
-#: src/handlers/tts/elevenlabs_handler.py:10
-#, fuzzy
-msgid "API Key for ElevenLabs"
-msgstr "API-ключ для OpenAI"
-
-#: src/handlers/tts/elevenlabs_handler.py:17
-msgid "Voice ID to use"
-msgstr ""
-
-#: src/handlers/tts/elevenlabs_handler.py:31
-msgid "Stability"
-msgstr ""
-
-#: src/handlers/tts/elevenlabs_handler.py:32
-msgid "stability of the voice"
-msgstr ""
-
-#: src/handlers/tts/elevenlabs_handler.py:41
-msgid "Similarity boost"
-msgstr ""
-
-#: src/handlers/tts/elevenlabs_handler.py:42
-msgid "Boosts overall voice clarity and speaker similarity"
-msgstr ""
-
-#: src/handlers/tts/elevenlabs_handler.py:51
-msgid "Style exaggeration"
-msgstr ""
-
-#: src/handlers/tts/elevenlabs_handler.py:52
-msgid ""
-"High values are reccomended if the style of the speech must be exaggerated"
-msgstr ""
-
-=======
 
 #: src/handlers/llm/openai_handler.py:109
 msgid "Frequency Penalty"
@@ -1699,51 +1041,10 @@
 "High values are reccomended if the style of the speech must be exaggerated"
 msgstr ""
 
->>>>>>> 9603b1ab
 #: src/handlers/tts/tts.py:38
 msgid "Choose the preferred voice"
 msgstr "Виберіть бажаний голос"
 
-<<<<<<< HEAD
-#: src/main.py:183
-msgid "Terminal threads are still running in the background"
-msgstr "Потоки терміналу все ще виконуються у фоновому режимі"
-
-#: src/main.py:184
-msgid "When you close the window, they will be automatically terminated"
-msgstr "Коли ви закриєте вікно, вони будуть автоматично завершені"
-
-#: src/main.py:187
-msgid "Cancel"
-msgstr "Скасувати"
-
-#: src/main.py:188
-msgid "Close"
-msgstr "Закрити"
-
-#: src/main.py:222
-msgid "Chat is rebooted"
-msgstr "Чат перезавантажено"
-
-#: src/main.py:227
-msgid "Folder is rebooted"
-msgstr "Папку перезавантажено"
-
-#: src/main.py:232
-msgid "Chat is created"
-msgstr "Чат створено"
-
-#: src/ui/extension.py:17 src/ui/extension.py:50 src/ui/presentation.py:131
-#: src/window.py:89
-msgid "Extensions"
-msgstr "Розширення"
-
-#: src/ui/extension.py:85
-msgid "User guide to Extensions"
-msgstr ""
-
-#: src/ui/extension.py:88
-=======
 #: src/main.py:184
 msgid "Terminal threads are still running in the background"
 msgstr "Потоки терміналу все ще виконуються у фоновому режимі"
@@ -1782,16 +1083,11 @@
 msgstr ""
 
 #: src/ui/extension.py:89
->>>>>>> 9603b1ab
 #, fuzzy
 msgid "Download new Extensions"
 msgstr "Завантажити розширення"
 
-<<<<<<< HEAD
-#: src/ui/extension.py:91
-=======
 #: src/ui/extension.py:92
->>>>>>> 9603b1ab
 msgid "Choose an extension"
 msgstr "Виберіть розширення"
 
@@ -1804,13 +1100,6 @@
 msgstr ""
 
 #: src/ui/presentation.py:93
-<<<<<<< HEAD
-msgid "Welcome to Newelle"
-msgstr "Ласкаво просимо до Newelle"
-
-#: src/ui/presentation.py:94
-msgid "Your ultimate virtual assistant."
-=======
 #, fuzzy
 msgid "Welcome to Nyarch Assistant!"
 msgstr "Ласкаво просимо до nyarchassistant"
@@ -1818,7 +1107,6 @@
 #: src/ui/presentation.py:94
 #, fuzzy
 msgid "Your ultimate AI Waifu assistant."
->>>>>>> 9603b1ab
 msgstr "Ваш ідеальний віртуальний асистент."
 
 #: src/ui/presentation.py:98
@@ -1830,19 +1118,12 @@
 msgstr "Виберіть вашу улюблену мовну модель ШІ"
 
 #: src/ui/presentation.py:106
-<<<<<<< HEAD
-=======
-#, fuzzy
->>>>>>> 9603b1ab
+#, fuzzy
 msgid ""
 "Nyarch Assistant can be used with mutiple models and providers!\n"
 "<b>Note: It is strongly suggested to read the Guide to LLM page</b>"
 msgstr ""
-<<<<<<< HEAD
-"Newelle можна використовувати з кількома моделями та провайдерами!\n"
-=======
 "nyarchassistant можна використовувати з кількома моделями та провайдерами!\n"
->>>>>>> 9603b1ab
 "<b>Примітка: Наполегливо рекомендується прочитати сторінку Посібника з LLM</"
 "b>"
 
@@ -1856,29 +1137,6 @@
 
 #: src/ui/presentation.py:118
 msgid ""
-<<<<<<< HEAD
-"Newelle can retrieve relevant information from documents you send in the "
-"chat or from your own files! Information relevant to your query will be sent "
-"to the LLM."
-msgstr ""
-
-#: src/ui/presentation.py:124 src/ui/settings.py:234
-msgid "Command virtualization"
-msgstr "Віртуалізація команд"
-
-#: src/ui/presentation.py:125
-msgid ""
-"Newelle can be used to run commands on your system, but pay attention at "
-"what you run! <b>The LLM is not under our control, so it might generate "
-"malicious code!</b>\n"
-"By default, your commands will be <b>virtualized in the Flatpak environment</"
-"b>, but pay attention!"
-msgstr ""
-
-#: src/ui/presentation.py:132
-msgid "You can extend Newelle's functionalities using extensions!"
-msgstr "Ви можете розширити функціональність Newelle за допомогою розширень!"
-=======
 "Nyarch Assistant can retrieve relevant information from documents you send "
 "in the chat or from your own files! Information relevant to your query will "
 "be sent to the LLM."
@@ -1902,28 +1160,11 @@
 "easy to make and to install!"
 msgstr ""
 "Ви можете розширити функціональність nyarchassistant за допомогою розширень!"
->>>>>>> 9603b1ab
 
 #: src/ui/presentation.py:136
 msgid "Download extensions"
 msgstr "Завантажити розширення"
 
-<<<<<<< HEAD
-#: src/ui/presentation.py:146
-msgid "Permission Error"
-msgstr "Помилка доступу"
-
-#: src/ui/presentation.py:147
-msgid ""
-"Newelle does not have enough permissions to run commands on your system."
-msgstr "Newelle не має достатньо прав для виконання команд у вашій системі."
-
-#: src/ui/presentation.py:158
-msgid "Begin using the app"
-msgstr "Почати використання програми"
-
-#: src/ui/presentation.py:163
-=======
 #: src/ui/presentation.py:143
 msgid "Pay attention!"
 msgstr ""
@@ -1954,7 +1195,6 @@
 msgstr "Почати використання програми"
 
 #: src/ui/presentation.py:169
->>>>>>> 9603b1ab
 msgid "Start chatting"
 msgstr "Почати спілкування"
 
@@ -1966,17 +1206,6 @@
 msgid "Set profile picture"
 msgstr ""
 
-<<<<<<< HEAD
-#: src/ui/settings.py:45
-msgid "General"
-msgstr ""
-
-#: src/ui/settings.py:46
-msgid "LLM"
-msgstr ""
-
-#: src/ui/settings.py:47
-=======
 #: src/ui/settings.py:58
 msgid "General"
 msgstr ""
@@ -1986,34 +1215,10 @@
 msgstr ""
 
 #: src/ui/settings.py:60
->>>>>>> 9603b1ab
 #, fuzzy
 msgid "Prompts"
 msgstr "Користувацький запит"
 
-<<<<<<< HEAD
-#: src/ui/settings.py:48
-msgid "Memory"
-msgstr ""
-
-#: src/ui/settings.py:52
-msgid "Language Model"
-msgstr "Мовна модель"
-
-#: src/ui/settings.py:61 src/ui/settings.py:81
-msgid "Other LLMs"
-msgstr ""
-
-#: src/ui/settings.py:61 src/ui/settings.py:81
-msgid "Other available LLM providers"
-msgstr ""
-
-#: src/ui/settings.py:71
-msgid "Advanced LLM Settings"
-msgstr ""
-
-#: src/ui/settings.py:75
-=======
 #: src/ui/settings.py:61
 msgid "Memory"
 msgstr ""
@@ -2039,70 +1244,30 @@
 msgstr ""
 
 #: src/ui/settings.py:91
->>>>>>> 9603b1ab
 #, fuzzy
 msgid "Secondary Language Model"
 msgstr "Мовна модель"
 
-<<<<<<< HEAD
-#: src/ui/settings.py:75
-=======
 #: src/ui/settings.py:91
->>>>>>> 9603b1ab
 msgid ""
 "Model used for secondary tasks, like offer, chat name and memory generation"
 msgstr ""
 
-<<<<<<< HEAD
-#: src/ui/settings.py:92
-msgid "Embedding Model"
-msgstr ""
-
-#: src/ui/settings.py:92
-=======
 #: src/ui/settings.py:108
 msgid "Embedding Model"
 msgstr ""
 
 #: src/ui/settings.py:108
->>>>>>> 9603b1ab
 msgid ""
 "Embedding is used to trasform text into vectors. Used by Long Term Memory "
 "and RAG. Changing it might require you to re-index documents or reset memory."
 msgstr ""
 
-<<<<<<< HEAD
-#: src/ui/settings.py:103
-=======
 #: src/ui/settings.py:119
->>>>>>> 9603b1ab
 #, fuzzy
 msgid "Long Term Memory"
 msgstr "Пам'ять програми"
 
-<<<<<<< HEAD
-#: src/ui/settings.py:103
-msgid "Keep memory of old conversations"
-msgstr ""
-
-#: src/ui/settings.py:120
-msgid "Text To Speech Program"
-msgstr "Програма перетворення тексту на мовлення"
-
-#: src/ui/settings.py:120
-msgid "Choose which text to speech to use"
-msgstr "Виберіть, який синтезатор мовлення використовувати"
-
-#: src/ui/settings.py:129
-msgid "Speech To Text Engine"
-msgstr "Рушій перетворення мовлення на текст"
-
-#: src/ui/settings.py:129
-msgid "Choose which speech recognition engine you want"
-msgstr "Виберіть, який рушій розпізнавання мовлення ви хочете"
-
-#: src/ui/settings.py:137
-=======
 #: src/ui/settings.py:119
 msgid "Keep memory of old conversations"
 msgstr ""
@@ -2132,34 +1297,10 @@
 msgstr "Виберіть, який рушій розпізнавання мовлення ви хочете"
 
 #: src/ui/settings.py:165
->>>>>>> 9603b1ab
 #, fuzzy
 msgid "Automatic Speech To Text"
 msgstr "Перетворення мовлення на текст"
 
-<<<<<<< HEAD
-#: src/ui/settings.py:137
-msgid "Automatically restart speech to text at the end of a text/TTS"
-msgstr ""
-
-#: src/ui/settings.py:141
-msgid "Prompt control"
-msgstr "Управління запитами"
-
-#: src/ui/settings.py:144
-msgid "Auto-run commands"
-msgstr "Автозапуск команд"
-
-#: src/ui/settings.py:144
-msgid "Commands that the bot will write will automatically run"
-msgstr "Команди, які напише бот, будуть автоматично виконуватися"
-
-#: src/ui/settings.py:147
-msgid "Max number of commands"
-msgstr ""
-
-#: src/ui/settings.py:147
-=======
 #: src/ui/settings.py:165
 msgid "Automatically restart speech to text at the end of a text/TTS"
 msgstr ""
@@ -2203,49 +1344,21 @@
 msgstr ""
 
 #: src/ui/settings.py:203
->>>>>>> 9603b1ab
 #, fuzzy
 msgid ""
 "Maximum number of commands that the bot will write after a single user "
 "request"
 msgstr "Команди, які напише бот, будуть автоматично виконуватися"
 
-<<<<<<< HEAD
-#: src/ui/settings.py:175
-msgid "Interface"
-msgstr "Інтерфейс"
-
-#: src/ui/settings.py:178
-=======
 #: src/ui/settings.py:231
 msgid "Interface"
 msgstr "Інтерфейс"
 
 #: src/ui/settings.py:234
->>>>>>> 9603b1ab
 #, fuzzy
 msgid "Interface Size"
 msgstr "Інтерфейс"
 
-<<<<<<< HEAD
-#: src/ui/settings.py:178
-msgid "Adjust the size of the interface"
-msgstr ""
-
-#: src/ui/settings.py:187
-msgid "Hidden files"
-msgstr "Приховані файли"
-
-#: src/ui/settings.py:187
-msgid "Show hidden files"
-msgstr "Показати приховані файли"
-
-#: src/ui/settings.py:193
-msgid "Remove thinking from history"
-msgstr ""
-
-#: src/ui/settings.py:193
-=======
 #: src/ui/settings.py:234
 msgid "Adjust the size of the interface"
 msgstr ""
@@ -2263,51 +1376,11 @@
 msgstr ""
 
 #: src/ui/settings.py:249
->>>>>>> 9603b1ab
 msgid ""
 "Do not send old thinking blocks for reasoning models in order to reduce "
 "token usage"
 msgstr ""
 
-<<<<<<< HEAD
-#: src/ui/settings.py:199
-msgid "Display LaTeX"
-msgstr ""
-
-#: src/ui/settings.py:199
-msgid "Display LaTeX formulas in chat"
-msgstr ""
-
-#: src/ui/settings.py:205
-msgid "Reverse Chat Order"
-msgstr ""
-
-#: src/ui/settings.py:205
-msgid "Show most recent chats on top in chat list (change chat to apply)"
-msgstr ""
-
-#: src/ui/settings.py:211
-msgid "Automatically Generate Chat Names"
-msgstr ""
-
-#: src/ui/settings.py:211
-msgid "Generate chat names automatically after the first two messages"
-msgstr ""
-
-#: src/ui/settings.py:217
-msgid "Number of offers"
-msgstr "Кількість пропозицій"
-
-#: src/ui/settings.py:217
-msgid "Number of message suggestions to send to chat "
-msgstr "Кількість пропозицій повідомлень для відправки в чат "
-
-#: src/ui/settings.py:224
-msgid "Username"
-msgstr ""
-
-#: src/ui/settings.py:224
-=======
 #: src/ui/settings.py:255
 msgid "Display LaTex"
 msgstr ""
@@ -2345,7 +1418,6 @@
 msgstr ""
 
 #: src/ui/settings.py:280
->>>>>>> 9603b1ab
 #, python-brace-format
 msgid ""
 "Change the label that appears before your message\n"
@@ -2353,45 +1425,6 @@
 "You can add it to a prompt using the {USER} variable"
 msgstr ""
 
-<<<<<<< HEAD
-#: src/ui/settings.py:231
-msgid "Neural Network Control"
-msgstr "Управління нейронною мережею"
-
-#: src/ui/settings.py:234
-msgid "Run commands in a virtual machine"
-msgstr "Запускати команди у віртуальній машині"
-
-#: src/ui/settings.py:247
-msgid "External Terminal"
-msgstr ""
-
-#: src/ui/settings.py:247
-msgid "Choose the external terminal where to run the console commands"
-msgstr ""
-
-#: src/ui/settings.py:256
-msgid "Program memory"
-msgstr "Пам'ять програми"
-
-#: src/ui/settings.py:256
-msgid "How long the program remembers the chat "
-msgstr "Як довго програма пам'ятає чат "
-
-#: src/ui/settings.py:269
-msgid "Document Sources (RAG)"
-msgstr ""
-
-#: src/ui/settings.py:269
-msgid "Include content from your documents in the responses"
-msgstr ""
-
-#: src/ui/settings.py:270
-msgid "Document Analyzer"
-msgstr ""
-
-#: src/ui/settings.py:270
-=======
 #: src/ui/settings.py:287
 msgid "Neural Network Control"
 msgstr "Управління нейронною мережею"
@@ -2433,60 +1466,32 @@
 msgstr ""
 
 #: src/ui/settings.py:327
->>>>>>> 9603b1ab
 msgid ""
 "The document analyzer uses multiple techniques to extract relevant "
 "information about your documents"
 msgstr ""
 
-<<<<<<< HEAD
-#: src/ui/settings.py:281
-msgid "Read documents if unsupported"
-msgstr ""
-
-#: src/ui/settings.py:281
-=======
 #: src/ui/settings.py:338
 msgid "Read documents if unsupported"
 msgstr ""
 
 #: src/ui/settings.py:338
->>>>>>> 9603b1ab
 msgid ""
 "If the LLM does not support reading documents, relevant information about "
 "documents sent in the chat will be given to the LLM using your Document "
 "Analyzer."
 msgstr ""
 
-<<<<<<< HEAD
-#: src/ui/settings.py:287
-msgid "Document Folder"
-msgstr ""
-
-#: src/ui/settings.py:287
-=======
 #: src/ui/settings.py:344
 msgid "Document Folder"
 msgstr ""
 
 #: src/ui/settings.py:344
->>>>>>> 9603b1ab
 msgid ""
 "Put the documents you want to query in your document folder. The document "
 "analyzer will find relevant information in them if this option is enabled"
 msgstr ""
 
-<<<<<<< HEAD
-#: src/ui/settings.py:290
-msgid "Put all the documents you want to index in this folder"
-msgstr ""
-
-#: src/ui/settings.py:324
-msgid "Silence threshold"
-msgstr ""
-
-#: src/ui/settings.py:324
-=======
 #: src/ui/settings.py:347
 msgid "Put all the documents you want to index in this folder"
 msgstr ""
@@ -2496,27 +1501,11 @@
 msgstr ""
 
 #: src/ui/settings.py:381
->>>>>>> 9603b1ab
 msgid ""
 "Silence threshold in seconds, percentage of the volume to be considered "
 "silence"
 msgstr ""
 
-<<<<<<< HEAD
-#: src/ui/settings.py:337
-msgid "Silence time"
-msgstr ""
-
-#: src/ui/settings.py:337
-msgid "Silence time in seconds before recording stops automatically"
-msgstr ""
-
-#: src/ui/settings.py:900
-msgid "Not enough permissions"
-msgstr "Недостатньо прав"
-
-#: src/ui/settings.py:904
-=======
 #: src/ui/settings.py:394
 msgid "Silence time"
 msgstr ""
@@ -2531,22 +1520,14 @@
 
 #: src/ui/settings.py:968
 #, fuzzy
->>>>>>> 9603b1ab
 msgid ""
 "Nyarch Assistant does not have enough permissions to run commands on your "
 "system, please run the following command"
 msgstr ""
-<<<<<<< HEAD
-"Newelle не має достатньо прав для виконання команд у вашій системі, будь "
-"ласка, виконайте наступну команду"
-
-#: src/ui/settings.py:905
-=======
 "nyarchassistant не має достатньо прав для виконання команд у вашій системі, "
 "будь ласка, виконайте наступну команду"
 
 #: src/ui/settings.py:969
->>>>>>> 9603b1ab
 msgid "Understood"
 msgstr "Зрозуміло"
 
@@ -2596,11 +1577,7 @@
 msgid "Zoom out"
 msgstr ""
 
-<<<<<<< HEAD
-#: src/ui/thread_editing.py:6 src/window.py:88
-=======
 #: src/ui/thread_editing.py:6 src/window.py:99
->>>>>>> 9603b1ab
 msgid "Thread editing"
 msgstr "Редагування потоку"
 
@@ -2616,61 +1593,6 @@
 msgid "Select profile"
 msgstr ""
 
-<<<<<<< HEAD
-#: src/window.py:90
-msgid "Settings"
-msgstr "Налаштування"
-
-#: src/window.py:91
-msgid "Keyboard shorcuts"
-msgstr "Гарячі клавіші"
-
-#: src/window.py:92
-msgid "About"
-msgstr "Про програму"
-
-#: src/window.py:99
-msgid "Chat"
-msgstr "Чат"
-
-#: src/window.py:146
-msgid "History"
-msgstr "Історія"
-
-#: src/window.py:167
-msgid "Create a chat"
-msgstr "Створити чат"
-
-#: src/window.py:240
-msgid " Stop"
-msgstr " Зупинити"
-
-#: src/window.py:303
-msgid " Clear"
-msgstr " Очистити"
-
-#: src/window.py:318
-msgid " Continue"
-msgstr " Продовжити"
-
-#: src/window.py:331
-msgid " Regenerate"
-msgstr " Перегенерувати"
-
-#: src/window.py:397
-msgid "Send a message..."
-msgstr "Надіслати повідомлення..."
-
-#: src/window.py:450
-msgid "Provider Errror"
-msgstr ""
-
-#: src/window.py:680
-msgid "This provider does not have a model list"
-msgstr ""
-
-#: src/window.py:685
-=======
 #: src/window.py:101
 msgid "Settings"
 msgstr "Налаштування"
@@ -2724,66 +1646,10 @@
 msgstr ""
 
 #: src/window.py:763
->>>>>>> 9603b1ab
 #, fuzzy
 msgid " Models"
 msgstr "Модель"
 
-<<<<<<< HEAD
-#: src/window.py:688
-msgid "Search Models..."
-msgstr ""
-
-#: src/window.py:893
-msgid "Create new profile"
-msgstr ""
-
-#: src/window.py:1019
-msgid "Could not recognize your voice"
-msgstr "Не вдалося розпізнати ваш голос"
-
-#: src/window.py:1081
-msgid "Attach file"
-msgstr ""
-
-#: src/window.py:1306 src/window.py:1537
-msgid "File not found"
-msgstr "Файл не знайдено"
-
-#: src/window.py:1324
-msgid "The file cannot be sent until the program is finished"
-msgstr "Файл не може бути відправлений, поки програма не завершить роботу"
-
-#: src/window.py:1346
-msgid "The file is not recognized"
-msgstr "Файл не розпізнано"
-
-#: src/window.py:1412
-msgid "Folder is Empty"
-msgstr "Папка порожня"
-
-#: src/window.py:1557
-msgid "You can no longer continue the message."
-msgstr "Ви більше не можете продовжити повідомлення."
-
-#: src/window.py:1582
-msgid "You can no longer regenerate the message."
-msgstr "Ви більше не можете перегенерувати повідомлення."
-
-#: src/window.py:1690
-msgid "Chat is empty"
-msgstr "Чат порожній"
-
-#: src/window.py:1760
-msgid "Chat is cleared"
-msgstr "Чат очищено"
-
-#: src/window.py:1785
-msgid "The message was canceled and deleted from history"
-msgstr "Повідомлення було скасовано та видалено з історії"
-
-#: src/window.py:1829
-=======
 #: src/window.py:766
 msgid "Search Models..."
 msgstr ""
@@ -2837,33 +1703,20 @@
 msgstr "Повідомлення було скасовано та видалено з історії"
 
 #: src/window.py:1963
->>>>>>> 9603b1ab
 msgid "The message cannot be sent until the program is finished"
 msgstr ""
 "Повідомлення не може бути відправлене, поки програма не завершить роботу"
 
-<<<<<<< HEAD
-#: src/window.py:2652
-msgid "You can't edit a message while the program is running."
-msgstr "Ви не можете редагувати повідомлення, поки програма виконується."
-
-#: src/window.py:2776
-=======
 #: src/window.py:2796
 msgid "You can't edit a message while the program is running."
 msgstr "Ви не можете редагувати повідомлення, поки програма виконується."
 
 #: src/window.py:2920
->>>>>>> 9603b1ab
 #, fuzzy
 msgid "Prompt content"
 msgstr "Управління запитами"
 
-<<<<<<< HEAD
-#: src/window.py:3032
-=======
 #: src/window.py:3176
->>>>>>> 9603b1ab
 msgid ""
 "The neural network has access to your computer and any data in this chat and "
 "can run commands, be careful, we are not responsible for the neural network. "
@@ -2873,11 +1726,7 @@
 "чаті і може виконувати команди, будьте обережні, ми не несемо "
 "відповідальності за нейронну мережу. Не діліться конфіденційною інформацією."
 
-<<<<<<< HEAD
-#: src/window.py:3061
-=======
 #: src/window.py:3205
->>>>>>> 9603b1ab
 msgid ""
 "The neural network has access to any data in this chat, be careful, we are "
 "not responsible for the neural network. Do not share any sensitive "
@@ -2887,17 +1736,6 @@
 "ми не несемо відповідальності за нейронну мережу. Не діліться конфіденційною "
 "інформацією."
 
-<<<<<<< HEAD
-#: src/window.py:3108
-msgid "Wrong folder path"
-msgstr "Неправильний шлях до папки"
-
-#: src/window.py:3141
-msgid "Thread has not been completed, thread number: "
-msgstr "Потік не завершено, номер потоку: "
-
-#: src/window.py:3150
-=======
 #: src/window.py:3252
 msgid "Wrong folder path"
 msgstr "Неправильний шлях до папки"
@@ -2907,7 +1745,6 @@
 msgstr "Потік не завершено, номер потоку: "
 
 #: src/window.py:3294
->>>>>>> 9603b1ab
 msgid "Failed to open the folder"
 msgstr "Не вдалося відкрити папку"
 
