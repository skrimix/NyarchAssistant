--- conflicted
+++ resolved
@@ -7,13 +7,8 @@
 msgstr ""
 "Project-Id-Version: Newelle 0.3.0\n"
 "Report-Msgid-Bugs-To: \n"
-<<<<<<< HEAD
-"POT-Creation-Date: 2025-07-08 18:07+0800\n"
-"PO-Revision-Date: 2025-07-03 09:00+0200\n"
-=======
 "POT-Creation-Date: 2025-05-30 20:22+0800\n"
 "PO-Revision-Date: 2024-08-24 08:21+0200\n"
->>>>>>> a687b823
 "Last-Translator: Yehor Hliebov <qsk@gmx.at>\n"
 "Language-Team: Ukrainian\n"
 "Language: uk\n"
@@ -23,34 +18,6 @@
 "Plural-Forms: nplurals=3; plural=(n%10==1 && n%100!=11 ? 0 : n%10>=2 && "
 "n%10<=4 && (n%100<10 || n%100>=20) ? 1 : 2);\n"
 
-<<<<<<< HEAD
-#: src/handlers/embeddings/ollama_handler.py:32
-#: src/handlers/embeddings/openai_handler.py:38
-#: src/handlers/llm/ollama_handler.py:150 src/handlers/llm/openai_handler.py:75
-#: src/handlers/stt/openaisr_handler.py:10
-msgid "API Endpoint"
-msgstr "Кінцева точка API"
-
-#: src/handlers/embeddings/ollama_handler.py:32
-#: src/handlers/llm/ollama_handler.py:150 src/handlers/llm/openai_handler.py:75
-msgid "API base url, change this to use interference APIs"
-msgstr "Базова URL-адреса API, змініть це для використання API втручання"
-
-#: src/handlers/embeddings/ollama_handler.py:33
-#: src/handlers/llm/ollama_handler.py:151
-#, fuzzy
-msgid "Automatically Serve"
-msgstr "Автоматично запускати сервер"
-
-#: src/handlers/embeddings/ollama_handler.py:33
-#: src/handlers/llm/ollama_handler.py:151
-msgid ""
-"Automatically run ollama serve in background when needed if it's not "
-"running. You can kill it with killall ollama"
-msgstr ""
-"Автоматично запускати ollama serve у фоновому режимі, якщо це необхідно і "
-"він не запущений. Ви можете припинити його роботу за допомогою killall ollama"
-=======
 #: src/window.py:103 src/ui/thread_editing.py:6
 msgid "Thread editing"
 msgstr "Редагування потоку"
@@ -59,25 +26,14 @@
 #: src/constants.py:647
 msgid "Extensions"
 msgstr "Розширення"
->>>>>>> a687b823
 
 #: src/window.py:105 src/ui/profile.py:33
 msgid "Settings"
 msgstr "Налаштування"
 
-<<<<<<< HEAD
-#: src/handlers/embeddings/ollama_handler.py:34
-#: src/handlers/embeddings/openai_handler.py:41
-#: src/handlers/llm/claude_handler.py:85 src/handlers/llm/ollama_handler.py:153
-#: src/handlers/llm/openai_handler.py:78
-#, fuzzy
-msgid "Use a custom model"
-msgstr "Використовувати користувацьку модель"
-=======
 #: src/window.py:106
 msgid "Keyboard shorcuts"
 msgstr "Гарячі клавіші"
->>>>>>> a687b823
 
 #: src/window.py:107
 msgid "About"
@@ -103,23 +59,9 @@
 msgid " Clear"
 msgstr " Очистити"
 
-<<<<<<< HEAD
-#: src/handlers/embeddings/openai_handler.py:44
-#: src/handlers/llm/claude_handler.py:89 src/handlers/llm/claude_handler.py:93
-#: src/handlers/llm/g4f_handler.py:44 src/handlers/llm/gemini_handler.py:97
-#: src/handlers/llm/openai_handler.py:84 src/handlers/stt/whisper_handler.py:15
-#: src/handlers/stt/whispercpp_handler.py:40
-#: src/handlers/tts/custom_openai_tts.py:20
-#: src/handlers/tts/elevenlabs_handler.py:24
-#: src/handlers/tts/groq_tts_handler.py:34
-#: src/handlers/tts/openai_tts_handler.py:20
-msgid "Model"
-msgstr "Модель"
-=======
 #: src/window.py:361
 msgid " Continue"
 msgstr " Продовжити"
->>>>>>> a687b823
 
 #: src/window.py:374
 msgid " Regenerate"
@@ -145,21 +87,6 @@
 msgid "We have a lot of extensions for different things. Check it out!"
 msgstr ""
 
-<<<<<<< HEAD
-#: src/handlers/llm/custom_handler.py:20
-#: src/handlers/llm/gpt4all_handler.py:153
-#: src/handlers/llm/newelle_handler.py:27
-#: src/handlers/llm/gemini_handler.py:119 src/utility/util.py:136
-msgid "Message Streaming"
-msgstr "Потокова передача повідомлень"
-
-#: src/handlers/llm/custom_handler.py:20
-#: src/handlers/llm/gpt4all_handler.py:153
-#: src/handlers/llm/newelle_handler.py:28
-#: src/handlers/llm/gemini_handler.py:120 src/utility/util.py:137
-msgid "Gradually stream message output"
-msgstr "Поступово передавати вивід повідомлень"
-=======
 #: src/window.py:507
 msgid "Chat with documents!"
 msgstr ""
@@ -169,7 +96,6 @@
 "Add your documents to your documents folder and chat using the information "
 "contained in them!"
 msgstr ""
->>>>>>> a687b823
 
 #: src/window.py:508
 msgid "Surf the web!"
@@ -188,132 +114,6 @@
 #: src/window.py:509
 msgid "Ask questions on the fly using the mini window mode"
 msgstr ""
-<<<<<<< HEAD
-"Команда для виконання для отримання пропозицій чату, {0} буде замінено JSON-"
-"файлом, що містить чат, {1} - додатковими запитами, {2} - кількістю "
-"пропозицій для генерації. Повинна повертати JSON-масив, що містить "
-"пропозиції як рядки"
-
-#: src/handlers/llm/gpt4all_handler.py:67
-#, fuzzy
-msgid "RAM Required: "
-msgstr "Необхідно оперативної пам'яті: "
-
-#: src/handlers/llm/gpt4all_handler.py:68
-#, fuzzy
-msgid "Parameters: "
-msgstr "Параметри: "
-
-#: src/handlers/llm/gpt4all_handler.py:69
-#, fuzzy
-msgid "Size: "
-msgstr "Розмір: "
-
-#: src/handlers/llm/gpt4all_handler.py:154 src/handlers/llm/g4f_handler.py:44
-#, fuzzy
-msgid "Model to use"
-msgstr "Модель для використання"
-
-#: src/handlers/llm/gpt4all_handler.py:154
-#: src/handlers/tts/elevenlabs_handler.py:25
-#, fuzzy
-msgid "Name of the model to use"
-msgstr "Назва моделі для використання"
-
-#: src/handlers/llm/gpt4all_handler.py:155
-#: src/handlers/llm/ollama_handler.py:172
-#, fuzzy
-msgid "Model Manager"
-msgstr "Менеджер моделей"
-
-#: src/handlers/llm/gpt4all_handler.py:155
-#: src/handlers/llm/ollama_handler.py:172
-msgid "List of models available"
-msgstr "Список доступних моделей"
-
-#: src/handlers/llm/g4f_handler.py:45
-msgid "Update G4F"
-msgstr "Оновити G4F"
-
-#: src/handlers/llm/newelle_handler.py:18
-#: src/handlers/llm/gemini_handler.py:131
-#: src/handlers/llm/openai_handler.py:111
-msgid "Privacy Policy"
-msgstr "Політика конфіденційності"
-
-#: src/handlers/llm/newelle_handler.py:19
-#: src/handlers/llm/gemini_handler.py:132
-#: src/handlers/llm/openai_handler.py:111
-msgid "Open privacy policy website"
-msgstr "Відкрити веб-сайт політики конфіденційності"
-
-#: src/handlers/llm/ollama_handler.py:152
-#: src/handlers/llm/gemini_handler.py:110
-msgid "Enable Thinking"
-msgstr "Увімкнути мислення"
-
-#: src/handlers/llm/ollama_handler.py:152
-msgid "Allow thinking in the model, only some models are supported"
-msgstr "Дозволити мислення в моделі, підтримуються лише деякі моделі"
-
-#: src/handlers/llm/ollama_handler.py:176
-#, fuzzy
-msgid "Add custom model"
-msgstr "Додати користувацьку модель"
-
-#: src/handlers/llm/ollama_handler.py:177
-msgid ""
-"Add any model to this list by putting name:size\n"
-"Or any gguf from hf with hf.co/username/model"
-msgstr ""
-"Додайте будь-яку модель до цього списку, вказавши name:size\n"
-"Або будь-який gguf з hf за допомогою hf.co/username/model"
-
-#: src/handlers/llm/ollama_handler.py:187
-msgid "Update Ollama"
-msgstr "Оновити Ollama"
-
-#: src/handlers/llm/openrouter_handler.py:14
-msgid "Provider Sorting"
-msgstr "Сортування провайдерів"
-
-#: src/handlers/llm/openrouter_handler.py:14
-msgid "Choose providers based on pricing/throughput or latency"
-msgstr "Виберіть провайдерів за ціною/пропускною здатністю або затримкою"
-
-#: src/handlers/llm/openrouter_handler.py:14
-msgid "Price"
-msgstr "Ціна"
-
-#: src/handlers/llm/openrouter_handler.py:14
-msgid "Throughput"
-msgstr "Пропускна здатність"
-
-#: src/handlers/llm/openrouter_handler.py:14
-msgid "Latency"
-msgstr "Затримка"
-
-#: src/handlers/llm/openrouter_handler.py:15
-msgid "Providers Order"
-msgstr "Порядок провайдерів"
-
-#: src/handlers/llm/openrouter_handler.py:15
-msgid ""
-"Add order of providers to use, names separated by a comma.\n"
-"Empty to not specify"
-msgstr ""
-"Додайте порядок провайдерів для використання, імена розділені комою.\n"
-"Залиште порожнім, щоб не вказувати"
-
-#: src/handlers/llm/openrouter_handler.py:16
-msgid "Allow Fallbacks"
-msgstr "Дозволити резервування"
-
-#: src/handlers/llm/openrouter_handler.py:16
-msgid "Allow fallbacks to other providers"
-msgstr "Дозволити резервування на інших провайдерів"
-=======
->>>>>>> a687b823
 
 #: src/window.py:510
 #, fuzzy
@@ -356,21 +156,8 @@
 
 #: src/window.py:514
 #, fuzzy
-<<<<<<< HEAD
-msgid "Thinking Settings"
-msgstr "Налаштування мислення"
-
-#: src/handlers/llm/gemini_handler.py:109
-msgid "Settings about thinking models"
-msgstr "Налаштування щодо моделей мислення"
-
-#: src/handlers/llm/gemini_handler.py:110
-msgid "Show thinking, disable it if your model does not support it"
-msgstr "Показати мислення, вимкніть, якщо ваша модель не підтримує його"
-=======
 msgid "Use any avatar model"
 msgstr "Виконує користувацьку команду"
->>>>>>> a687b823
 
 #: src/window.py:514
 msgid "Use any Live2D or LivePNG model"
@@ -407,15 +194,11 @@
 msgid "Web search"
 msgstr ""
 
-<<<<<<< HEAD
-#: src/handlers/llm/gemini_handler.py:135 src/handlers/llm/openai_handler.py:81
-=======
 #: src/window.py:827
 msgid "This provider does not have a model list"
 msgstr ""
 
 #: src/window.py:832
->>>>>>> a687b823
 #, fuzzy
 msgid " Models"
 msgstr "Модель"
@@ -425,12 +208,6 @@
 msgid "Search Models..."
 msgstr "Модель"
 
-<<<<<<< HEAD
-#: src/handlers/llm/openai_handler.py:81
-#, fuzzy
-msgid "Include parameters like Top-P, Temperature, etc."
-msgstr "Включити параметри, такі як Макс. токенів, Top-P, Температура тощо."
-=======
 #: src/window.py:1096
 msgid "Create new profile"
 msgstr ""
@@ -462,32 +239,11 @@
 #: src/window.py:1306
 msgid "Attach file"
 msgstr ""
->>>>>>> a687b823
 
 #: src/window.py:1555 src/window.py:1781
 msgid "File not found"
 msgstr "Файл не знайдено"
 
-<<<<<<< HEAD
-#: src/handlers/llm/openai_handler.py:103
-msgid "Top-P"
-msgstr "Top-P"
-
-#: src/handlers/llm/openai_handler.py:103
-msgid "An alternative to sampling with temperature, called nucleus sampling"
-msgstr ""
-"Альтернатива семплінгу з температурою, яка називається ядерним семплінгом"
-
-#: src/handlers/llm/openai_handler.py:104
-#: src/handlers/stt/whispercpp_handler.py:50
-msgid "Temperature"
-msgstr "Температура"
-
-#: src/handlers/llm/openai_handler.py:104
-msgid ""
-"What sampling temperature to use. Higher values will make the output more "
-"random"
-=======
 #: src/window.py:1573
 msgid "The file cannot be sent until the program is finished"
 msgstr "Файл не може бути відправлений, поки програма не завершить роботу"
@@ -526,17 +282,9 @@
 
 #: src/window.py:2073
 msgid "The message cannot be sent until the program is finished"
->>>>>>> a687b823
 msgstr ""
 "Повідомлення не може бути відправлене, поки програма не завершить роботу"
 
-<<<<<<< HEAD
-#: src/handlers/llm/openai_handler.py:105
-msgid "Frequency Penalty"
-msgstr "Штраф за частоту"
-
-#: src/handlers/llm/openai_handler.py:105
-=======
 #: src/window.py:2999
 msgid "You can't edit a message while the program is running."
 msgstr "Ви не можете редагувати повідомлення, поки програма виконується."
@@ -547,28 +295,16 @@
 msgstr "Управління запитами"
 
 #: src/window.py:3379
->>>>>>> a687b823
 msgid ""
 "The neural network has access to your computer and any data in this chat and "
 "can run commands, be careful, we are not responsible for the neural network. "
 "Do not share any sensitive information."
 msgstr ""
-<<<<<<< HEAD
-"Число від -2.0 до 2.0. Позитивні значення зменшують ймовірність моделі "
-"повторювати той самий рядок дослівно"
-
-#: src/handlers/llm/openai_handler.py:106
-msgid "Presence Penalty"
-msgstr "Штраф за наявність"
-
-#: src/handlers/llm/openai_handler.py:106
-=======
 "Нейронна мережа має доступ до вашого комп'ютера та будь-яких даних у цьому "
 "чаті і може виконувати команди, будьте обережні, ми не несемо "
 "відповідальності за нейронну мережу. Не діліться конфіденційною інформацією."
 
 #: src/window.py:3408
->>>>>>> a687b823
 msgid ""
 "The neural network has access to any data in this chat, be careful, we are "
 "not responsible for the neural network. Do not share any sensitive "
@@ -578,21 +314,6 @@
 "ми не несемо відповідальності за нейронну мережу. Не діліться конфіденційною "
 "інформацією."
 
-<<<<<<< HEAD
-#: src/handlers/rag/rag_handler.py:104
-msgid "Index your documents"
-msgstr "Індексувати ваші документи"
-
-#: src/handlers/rag/rag_handler.py:105
-msgid ""
-"Index all the documents in your document folder. You have to run this "
-"operation every time you edit/create a document, change document analyzer or "
-"change embedding model"
-msgstr ""
-"Індексуйте всі документи у вашій папці документів. Ви повинні виконувати цю "
-"операцію кожного разу, коли редагуєте/створюєте документ, змінюєте "
-"аналізатор документів або модель вбудовування"
-=======
 #: src/window.py:3455
 msgid "Wrong folder path"
 msgstr "Неправильний шлях до папки"
@@ -660,7 +381,6 @@
 #: src/main.py:205
 msgid "When you close the window, they will be automatically terminated"
 msgstr "Коли ви закриєте вікно, вони будуть автоматично завершені"
->>>>>>> a687b823
 
 #: src/main.py:208
 msgid "Cancel"
@@ -688,13 +408,8 @@
 
 #: src/ui/presentation.py:94
 #, fuzzy
-<<<<<<< HEAD
-msgid "API Key for Groq SR, write 'default' to use the default one"
-msgstr "API-ключ для Groq SR, напишіть 'default' для використання стандартного"
-=======
 msgid "Your ultimate AI Waifu assistant."
 msgstr "Ваш ідеальний віртуальний асистент."
->>>>>>> a687b823
 
 #: src/ui/presentation.py:98
 msgid "Github Page"
@@ -756,12 +471,6 @@
 msgid "Pay attention!"
 msgstr ""
 
-<<<<<<< HEAD
-#: src/handlers/stt/whispercpp_handler.py:47
-#, fuzzy
-msgid "Language of the recognition. For example en, it..."
-msgstr "Мова розпізнавання."
-=======
 #: src/ui/presentation.py:144
 msgid ""
 "Nyarch Assistant can run commands on your system! By enabling command "
@@ -771,7 +480,6 @@
 " <b>Pay attention on what you run! Commands generated might harm your system!"
 "</b>"
 msgstr ""
->>>>>>> a687b823
 
 #: src/ui/presentation.py:152
 msgid "Permission Error"
@@ -889,13 +597,6 @@
 #: src/ui/settings.py:74 src/ui/settings.py:95
 msgid "Other available LLM providers"
 msgstr ""
-<<<<<<< HEAD
-"Глибина пошуку. Розширений пошук призначений для отримання найрелевантніших "
-"джерел та фрагментів контенту для вашого запиту, тоді як базовий пошук надає "
-"загальні фрагменти контенту з кожного джерела. Базовий пошук коштує 1 API-"
-"кредит, тоді як розширений пошук коштує 2 API-кредити."
-=======
->>>>>>> a687b823
 
 #: src/ui/settings.py:85
 #, fuzzy
@@ -931,15 +632,9 @@
 msgid "Web Search"
 msgstr ""
 
-<<<<<<< HEAD
-#: src/handlers/websearch/tavily.py:27
-msgid "Include the cleaned and parsed HTML content of each search result."
-msgstr "Включити очищений та розпарсений HTML-вміст кожного результату пошуку."
-=======
 #: src/ui/settings.py:129
 msgid "Search information on the Web"
 msgstr ""
->>>>>>> a687b823
 
 #: src/ui/settings.py:141 src/handlers/tts/custom_openai_tts.py:19
 #: src/handlers/tts/tts.py:37 src/handlers/tts/openai_tts_handler.py:19
@@ -1069,27 +764,6 @@
 msgid "Automatically Generate Chat Names"
 msgstr ""
 
-<<<<<<< HEAD
-#: src/ui/widgets/thinking.py:26
-msgid "Thoughts"
-msgstr "Думки"
-
-#: src/ui/widgets/thinking.py:27 src/ui/widgets/thinking.py:134
-msgid "Expand to see details"
-msgstr "Розгорніть, щоб побачити деталі"
-
-#: src/ui/widgets/thinking.py:122
-msgid "Thinking..."
-msgstr "Мислення..."
-
-#: src/ui/widgets/thinking.py:123
-msgid "The LLM is thinking... Expand to see thought process"
-msgstr "LLM мислить... Розгорніть, щоб побачити процес мислення"
-
-#: src/ui/widgets/thinking.py:136
-msgid "No thought process recorded"
-msgstr "Процес мислення не записано"
-=======
 #: src/ui/settings.py:252
 msgid "Generate chat names automatically after the first two messages"
 msgstr ""
@@ -1113,21 +787,14 @@
 "This information is not sent to the LLM by default\n"
 "You can add it to a prompt using the {USER} variable"
 msgstr ""
->>>>>>> a687b823
 
 #: src/ui/settings.py:272
 msgid "Neural Network Control"
 msgstr "Управління нейронною мережею"
 
-<<<<<<< HEAD
-#: src/ui/explorer.py:340 src/window.py:1576
-msgid "File not found"
-msgstr "Файл не знайдено"
-=======
 #: src/ui/settings.py:275
 msgid "Run commands in a virtual machine"
 msgstr "Запускати команди у віртуальній машині"
->>>>>>> a687b823
 
 #: src/ui/settings.py:288
 msgid "External Terminal"
@@ -1310,39 +977,9 @@
 msgid "Import Profile"
 msgstr ""
 
-<<<<<<< HEAD
-#: src/ui/extension.py:17 src/ui/presentation.py:131 src/constants.py:513
-#: src/window.py:118
-msgid "Extensions"
-msgstr "Розширення"
-
-#: src/ui/extension.py:50
-#, fuzzy
-msgid "Installed Extensions"
-msgstr "Встановлені розширення"
-
-#: src/ui/extension.py:85
-msgid "User guide to Extensions"
-msgstr "Посібник користувача з розширень"
-
-#: src/ui/extension.py:88
-#, fuzzy
-msgid "Download new Extensions"
-msgstr "Завантажити нові розширення"
-
-#: src/ui/extension.py:91
-msgid "Install extension from file..."
-msgstr "Встановити розширення з файлу..."
-
-#: src/ui/mini_window.py:9 data/io.github.qwersyk.Newelle.appdata.xml.in:7
-#: data/io.github.qwersyk.Newelle.desktop.in:2
-msgid "Newelle"
-msgstr "Newelle"
-=======
 #: src/ui/profile.py:84 src/ui/profile.py:99 src/ui/profile.py:123
 msgid "Export Profile"
 msgstr ""
->>>>>>> a687b823
 
 #: src/ui/profile.py:87
 msgid "Export Passwords"
@@ -1359,29 +996,6 @@
 #: src/ui/profile.py:89
 msgid "Also export the profile picture"
 msgstr ""
-<<<<<<< HEAD
-"Newelle може отримувати відповідну інформацію з документів, які ви "
-"надсилаєте в чат, або з ваших власних файлів! Інформація, що відповідає "
-"вашому запиту, буде надіслана в LLM."
-
-#: src/ui/presentation.py:124 src/ui/settings.py:236 src/window.py:649
-msgid "Command virtualization"
-msgstr "Віртуалізація команд"
-
-#: src/ui/presentation.py:125
-msgid ""
-"Newelle can be used to run commands on your system, but pay attention at "
-"what you run! <b>The LLM is not under our control, so it might generate "
-"malicious code!</b>\n"
-"By default, your commands will be <b>virtualized in the Flatpak environment</"
-"b>, but pay attention!"
-msgstr ""
-"Newelle може використовуватися для виконання команд у вашій системі, але "
-"звертайте увагу на те, що ви запускаєте! <b>LLM не знаходиться під нашим "
-"контролем, тому він може генерувати шкідливий код!</b>\n"
-"За замовчуванням, ваші команди будуть <b>віртуалізовані в середовищі "
-"Flatpak</b>, але будьте уважні!"
-=======
 
 #: src/ui/profile.py:109
 #, fuzzy
@@ -1391,7 +1005,6 @@
 #: src/ui/profile.py:109
 msgid "Apply"
 msgstr ""
->>>>>>> a687b823
 
 #: src/ui/profile.py:116
 msgid "The settings of the current profile will be copied into the new one"
@@ -1417,11 +1030,6 @@
 msgid "Nyarch Demo API"
 msgstr ""
 
-<<<<<<< HEAD
-#: src/ui/settings.py:46 src/constants.py:523
-msgid "General"
-msgstr "Загальне"
-=======
 #: src/constants.py:33
 #, fuzzy
 msgid "Any free Provider"
@@ -1445,7 +1053,6 @@
 #: src/constants.py:47
 msgid "Easily run multiple LLM models on your own hardware"
 msgstr ""
->>>>>>> a687b823
 
 #: src/constants.py:53
 msgid "Groq"
@@ -1495,16 +1102,9 @@
 msgid "Deepseek"
 msgstr ""
 
-<<<<<<< HEAD
-#: src/ui/settings.py:104 src/window.py:647
-#, fuzzy
-msgid "Long Term Memory"
-msgstr "Довготривала пам'ять"
-=======
 #: src/constants.py:96
 msgid "Deepseek API, strongest open source models"
 msgstr ""
->>>>>>> a687b823
 
 #: src/constants.py:102 src/constants.py:231
 msgid "Custom Command"
@@ -1726,10 +1326,6 @@
 "Classic RAG approach - chunk documents and embed them, then compare them to "
 "the query and return the most relevant documents"
 msgstr ""
-<<<<<<< HEAD
-"Максимальна кількість команд, які бот напише після одного запиту користувача"
-=======
->>>>>>> a687b823
 
 #: src/constants.py:296
 msgid "Live2D"
@@ -1739,16 +1335,9 @@
 msgid "Cubism Live2D, usually used by VTubers"
 msgstr ""
 
-<<<<<<< HEAD
-#: src/ui/settings.py:333
-msgid "Use an external browser to open links instead of integrated one"
-msgstr ""
-"Використовувати зовнішній браузер для відкриття посилань замість вбудованого"
-=======
 #: src/constants.py:302
 msgid "LivePNG"
 msgstr ""
->>>>>>> a687b823
 
 #: src/constants.py:303
 msgid "LivePNG model"
@@ -1757,11 +1346,6 @@
 #: src/constants.py:311
 msgid "Google Translator"
 msgstr ""
-<<<<<<< HEAD
-"Зберігати сесію браузера між перезапусками. Вимкнення цієї функції вимагає "
-"перезапуску програми"
-=======
->>>>>>> a687b823
 
 #: src/constants.py:312
 msgid "Use Google transate"
@@ -1829,17 +1413,9 @@
 msgid "Tavily"
 msgstr ""
 
-<<<<<<< HEAD
-#: src/ui/settings.py:452
-msgid ""
-"Silence threshold in seconds, percentage of the volume to be considered "
-"silence"
-msgstr "Поріг тиші в секундах, відсоток гучності, що вважатиметься тишею"
-=======
 #: src/constants.py:366
 msgid "Tavily search"
 msgstr ""
->>>>>>> a687b823
 
 #: src/constants.py:515
 msgid "Helpful assistant"
@@ -1873,16 +1449,9 @@
 msgid "Basic functionality"
 msgstr "Базова функціональність"
 
-<<<<<<< HEAD
-#: src/ui/stdout_monitor.py:109 src/ui/stdout_monitor.py:182
-#: src/ui/stdout_monitor.py:191 src/window.py:3686
-msgid "Monitoring: Active"
-msgstr "Моніторинг: Активний"
-=======
 #: src/constants.py:551
 msgid "Showing tables and code (*can work without it)"
 msgstr "Показ таблиць та коду (*може працювати без цього)"
->>>>>>> a687b823
 
 #: src/constants.py:559
 msgid "Graphs access"
@@ -1939,11 +1508,6 @@
 #: src/constants.py:617
 msgid "STT"
 msgstr ""
-<<<<<<< HEAD
-"API OpenAI. Підтримуються користувацькі кінцеві точки. Використовуйте це для "
-"користувацьких провайдерів"
-=======
->>>>>>> a687b823
 
 #: src/constants.py:619
 #, fuzzy
@@ -2198,17 +1762,10 @@
 msgid "API Endpoint"
 msgstr "Кінцева точка API"
 
-<<<<<<< HEAD
-#: src/constants.py:270
-msgid "SearXNG - Private and selfhostable search engine"
-msgstr ""
-"SearXNG - Приватний пошуковий двигун з можливістю самостійного розміщення"
-=======
 #: src/handlers/llm/openai_handler.py:78 src/handlers/llm/ollama_handler.py:149
 #: src/handlers/embeddings/ollama_handler.py:32
 msgid "API base url, change this to use interference APIs"
 msgstr "Базова URL-адреса API, змініть це для використання API втручання"
->>>>>>> a687b823
 
 #: src/handlers/llm/openai_handler.py:81
 #: src/handlers/embeddings/openai_handler.py:41
@@ -2359,16 +1916,10 @@
 msgid "Model Manager"
 msgstr "Шлях до моделі"
 
-<<<<<<< HEAD
-#: src/constants.py:483 src/window.py:648
-msgid "TTS"
-msgstr "TTS"
-=======
 #: src/handlers/llm/ollama_handler.py:170
 #: src/handlers/llm/gpt4all_handler.py:155
 msgid "List of models available"
 msgstr ""
->>>>>>> a687b823
 
 #: src/handlers/llm/ollama_handler.py:174
 #, fuzzy
@@ -2438,27 +1989,14 @@
 msgid "Enable Thinking Budget"
 msgstr ""
 
-<<<<<<< HEAD
-#: src/constants.py:520
-msgid "Interface settings, hidden files, reverse order, zoom..."
-msgstr ""
-"Налаштування інтерфейсу, приховані файли, зворотний порядок, масштаб..."
-=======
 #: src/handlers/llm/gemini_handler.py:111
 msgid "If to enable thinking budget"
 msgstr ""
->>>>>>> a687b823
 
 #: src/handlers/llm/gemini_handler.py:112
 msgid "Thinking Budget"
 msgstr ""
 
-<<<<<<< HEAD
-#: src/constants.py:530
-msgid "Prompts settings, custom extra prompt, custom prompts..."
-msgstr ""
-"Налаштування запитів, користувацькі додаткові запити, користувацькі запити..."
-=======
 #: src/handlers/llm/gemini_handler.py:112
 msgid "How much time to spend thinking"
 msgstr ""
@@ -2466,7 +2004,6 @@
 #: src/handlers/llm/gemini_handler.py:116
 msgid "Image Output"
 msgstr ""
->>>>>>> a687b823
 
 #: src/handlers/llm/gemini_handler.py:116
 msgid "Enable image output, only supported by gemini-2.0-flash-exp"
@@ -2495,20 +2032,10 @@
 msgid "Live2D Model to use"
 msgstr "Шлях до моделі"
 
-<<<<<<< HEAD
-#: src/controller.py:135 src/window.py:1848
-msgid "Chat "
-msgstr "Чат "
-
-#: src/window.py:120
-msgid "Keyboard shorcuts"
-msgstr "Гарячі клавіші"
-=======
 #: src/handlers/avatar/live2d_handler.py:70
 #: src/handlers/avatar/livepng_handler.py:34
 msgid "Lipsync Framerate"
 msgstr ""
->>>>>>> a687b823
 
 #: src/handlers/avatar/live2d_handler.py:71
 #: src/handlers/avatar/livepng_handler.py:35
@@ -2587,33 +2114,6 @@
 msgid "Command to execute to get bot output"
 msgstr "Команда для виконання для отримання виводу бота"
 
-<<<<<<< HEAD
-#: src/window.py:589
-msgid "Ask about a website"
-msgstr "Запитайте про вебсайт"
-
-#: src/window.py:589
-msgid "Write #https://website.com in chat to ask information about a website"
-msgstr ""
-"Напишіть #https://website.com в чаті, щоб запитати інформацію про вебсайт"
-
-#: src/window.py:590
-msgid "Check out our Extensions!"
-msgstr "Перегляньте наші розширення!"
-
-#: src/window.py:590
-msgid "We have a lot of extensions for different things. Check it out!"
-msgstr "У нас є багато розширень для різних цілей. Перегляньте їх!"
-
-#: src/window.py:591
-msgid "Chat with documents!"
-msgstr "Спілкуйтеся з документами!"
-
-#: src/window.py:591
-msgid ""
-"Add your documents to your documents folder and chat using the information "
-"contained in them!"
-=======
 #: src/handlers/llm/custom_handler.py:21
 #, fuzzy, python-brace-format
 msgid ""
@@ -2654,50 +2154,18 @@
 
 #: src/handlers/avatar/livepng_handler.py:45
 msgid "Choose the style of the model for the specified one"
->>>>>>> a687b823
-msgstr ""
-
-<<<<<<< HEAD
-#: src/window.py:592
-msgid "Surf the web!"
-msgstr "Переглядайте веб!"
-
-#: src/window.py:592
-=======
+msgstr ""
+
 #: src/handlers/rag/rag_handler.py:104
 msgid "Index your documents"
 msgstr ""
 
 #: src/handlers/rag/rag_handler.py:105
->>>>>>> a687b823
 msgid ""
 "Index all the documents in your document folder. You have to run this "
 "operation every time you edit/create a document, change document analyzer or "
 "change embedding model"
 msgstr ""
-<<<<<<< HEAD
-"Увімкніть веб-пошук, щоб дозволити LLM переглядати веб-сторінки та надавати "
-"актуальні відповіді"
-
-#: src/window.py:593
-msgid "Mini Window"
-msgstr "Міні-вікно"
-
-#: src/window.py:593
-msgid "Ask questions on the fly using the mini window mode"
-msgstr "Задавайте питання на льоту, використовуючи режим міні-вікна"
-
-#: src/window.py:594
-#, fuzzy
-msgid "Text to Speech"
-msgstr "Перетворення тексту на мовлення"
-
-#: src/window.py:594
-msgid "Newelle supports text-to-speech! Enable it in the settings"
-msgstr "Newelle підтримує синтез мовлення! Увімкніть його в налаштуваннях"
-
-#: src/window.py:595
-=======
 
 #: src/handlers/embeddings/openai_handler.py:38
 #, fuzzy
@@ -2705,30 +2173,10 @@
 msgstr "Базова URL-адреса API, змініть це для використання API втручання"
 
 #: src/handlers/embeddings/openai_handler.py:44
->>>>>>> a687b823
 #, fuzzy
 msgid "Name of the Embedding Model to use"
 msgstr "Назва моделі OpenAI"
 
-<<<<<<< HEAD
-#: src/window.py:595
-#, fuzzy
-msgid "Control Newelle using Keyboard Shortcuts"
-msgstr "Керуйте Newelle за допомогою гарячих клавіш"
-
-#: src/window.py:596
-#, fuzzy
-msgid "Prompt Control"
-msgstr "Управління запитами"
-
-#: src/window.py:596
-msgid "Newelle gives you 100% prompt control. Tune your prompts for your use."
-msgstr ""
-"Newelle надає вам 100% контроль над запитами. Налаштуйте свої запити для "
-"вашого використання."
-
-#: src/window.py:597
-=======
 #: src/handlers/stt/openaisr_handler.py:11
 msgid "Endpoint for OpenAI requests"
 msgstr ""
@@ -2739,22 +2187,10 @@
 msgstr "API-ключ для OpenAI"
 
 #: src/handlers/stt/openaisr_handler.py:25
->>>>>>> a687b823
 #, fuzzy
 msgid "Whisper Model"
 msgstr "Модель API Whisper"
 
-<<<<<<< HEAD
-#: src/window.py:597
-msgid "Check the programs and processes you run from Newelle"
-msgstr "Перевірте програми та процеси, які ви запускаєте з Newelle"
-
-#: src/window.py:598
-msgid "Programmable Prompts"
-msgstr "Програмовані запити"
-
-#: src/window.py:598
-=======
 #: src/handlers/stt/openaisr_handler.py:26
 #, fuzzy
 msgid "Name of the OpenAI model"
@@ -2767,28 +2203,16 @@
 msgstr "Мова"
 
 #: src/handlers/stt/openaisr_handler.py:33
->>>>>>> a687b823
 msgid ""
 "Optional: Specify the language for transcription. Use ISO 639-1 language "
 "codes (e.g. \"en\" for English, \"fr\" for French, etc.). "
 msgstr ""
 
-<<<<<<< HEAD
-#: src/window.py:605
-=======
 #: src/handlers/tts/custom_openai_tts.py:17
->>>>>>> a687b823
 #, fuzzy
 msgid "Endpoint"
 msgstr "Кінцева точка API"
 
-<<<<<<< HEAD
-#: src/window.py:623
-msgid "Provider Errror"
-msgstr "Помилка провайдера"
-
-#: src/window.py:646
-=======
 #: src/handlers/tts/custom_openai_tts.py:17
 msgid "Custom endpoint of the service to use"
 msgstr ""
@@ -2796,89 +2220,10 @@
 #: src/handlers/tts/custom_openai_tts.py:19
 #: src/handlers/tts/openai_tts_handler.py:19
 #: src/handlers/tts/groq_tts_handler.py:33
->>>>>>> a687b823
 #, fuzzy
 msgid "The voice to use"
 msgstr "Шлях до моделі"
 
-<<<<<<< HEAD
-#: src/window.py:650
-msgid "Web search"
-msgstr "Веб-пошук"
-
-#: src/window.py:892
-msgid "This provider does not have a model list"
-msgstr "Цей провайдер не має списку моделей"
-
-#: src/window.py:897
-#, fuzzy
-msgid " Models"
-msgstr "Моделі"
-
-#: src/window.py:900
-#, fuzzy
-msgid "Search Models..."
-msgstr "Пошук моделей..."
-
-#: src/window.py:1128
-msgid "Create new profile"
-msgstr "Створити новий профіль"
-
-#: src/window.py:1262
-msgid "Could not recognize your voice"
-msgstr "Не вдалося розпізнати ваш голос"
-
-#: src/window.py:1299
-msgid "Images"
-msgstr "Зображення"
-
-#: src/window.py:1303
-msgid "LLM Supported Files"
-msgstr "Файли, підтримувані LLM"
-
-#: src/window.py:1311
-msgid "RAG Supported files"
-msgstr "Файли, підтримувані RAG"
-
-#: src/window.py:1329
-msgid "Supported Files"
-msgstr "Підтримувані файли"
-
-#: src/window.py:1333
-msgid "All Files"
-msgstr "Усі файли"
-
-#: src/window.py:1339
-msgid "Attach file"
-msgstr "Прикріпити файл"
-
-#: src/window.py:1594
-msgid "The file cannot be sent until the program is finished"
-msgstr "Файл не може бути відправлений, поки програма не завершить роботу"
-
-#: src/window.py:1616
-msgid "The file is not recognized"
-msgstr "Файл не розпізнано"
-
-#: src/window.py:1635
-msgid "You can no longer continue the message."
-msgstr "Ви більше не можете продовжити повідомлення."
-
-#: src/window.py:1660
-msgid "You can no longer regenerate the message."
-msgstr "Ви більше не можете перегенерувати повідомлення."
-
-#: src/window.py:1892
-msgid "Chat is cleared"
-msgstr "Чат очищено"
-
-#: src/window.py:1917
-msgid "The message was canceled and deleted from history"
-msgstr "Повідомлення було скасовано та видалено з історії"
-
-#: src/window.py:1961
-msgid "The message cannot be sent until the program is finished"
-=======
 #: src/handlers/tts/custom_openai_tts.py:21
 #: src/handlers/tts/openai_tts_handler.py:21
 msgid "Instructions"
@@ -2966,25 +2311,8 @@
 
 #: src/handlers/tts/elevenlabs_handler.py:33
 msgid "stability of the voice"
->>>>>>> a687b823
-msgstr ""
-
-<<<<<<< HEAD
-#: src/window.py:2939
-msgid "You can't edit a message while the program is running."
-msgstr "Ви не можете редагувати повідомлення, поки програма виконується."
-
-#: src/window.py:3064
-#, fuzzy
-msgid "Prompt content"
-msgstr "Вміст запиту"
-
-#: src/window.py:3323
-msgid ""
-"The neural network has access to your computer and any data in this chat and "
-"can run commands, be careful, we are not responsible for the neural network. "
-"Do not share any sensitive information."
-=======
+msgstr ""
+
 #: src/handlers/tts/elevenlabs_handler.py:42
 msgid "Similarity boost"
 msgstr ""
@@ -2995,44 +2323,17 @@
 
 #: src/handlers/tts/elevenlabs_handler.py:52
 msgid "Style exaggeration"
->>>>>>> a687b823
-msgstr ""
-
-<<<<<<< HEAD
-#: src/window.py:3352
-=======
+msgstr ""
+
 #: src/handlers/tts/elevenlabs_handler.py:53
->>>>>>> a687b823
 msgid ""
 "High values are reccomended if the style of the speech must be exaggerated"
 msgstr ""
-<<<<<<< HEAD
-"Нейронна мережа має доступ до будь-яких даних у цьому чаті, будьте обережні, "
-"ми не несемо відповідальності за нейронну мережу. Не діліться конфіденційною "
-"інформацією."
-
-#: src/window.py:3401
-msgid "Wrong folder path"
-msgstr "Неправильний шлях до папки"
-
-#: src/window.py:3434
-msgid "Thread has not been completed, thread number: "
-msgstr "Потік не завершено, номер потоку: "
-
-#: src/window.py:3446
-msgid "Failed to open the folder"
-msgstr "Не вдалося відкрити папку"
-
-#: src/window.py:3625
-msgid "Chat is empty"
-msgstr "Чат порожній"
-=======
 
 #: data/moe.nyarchlinux.assistant.appdata.xml.in:7
 #: data/moe.nyarchlinux.assistant.desktop.in:2
 msgid "Nyarch Assistant"
 msgstr ""
->>>>>>> a687b823
 
 #: data/moe.nyarchlinux.assistant.appdata.xml.in:9
 msgid ""
@@ -3113,10 +2414,6 @@
 #: data/moe.nyarchlinux.assistant.appdata.xml.in:63
 msgid "Website reading and web search with SearXNG, DuckDuckGo, and Tavily"
 msgstr ""
-<<<<<<< HEAD
-"Читання веб-сайтів та веб-пошук за допомогою SearXNG, DuckDuckGo та Tavily"
-=======
->>>>>>> a687b823
 
 #: data/moe.nyarchlinux.assistant.appdata.xml.in:64
 msgid "Improved LaTeX rendering and document management"
@@ -3200,21 +2497,8 @@
 msgid "chat;ai;gpt;chatgpt;assistant;"
 msgstr ""
 
-<<<<<<< HEAD
-#, fuzzy
-#~ msgid "max Tokens"
-#~ msgstr "Максимальна кількість токенів"
-
-#~ msgid "Max tokens of the generated text"
-#~ msgstr "Максимальна кількість токенів згенерованого тексту"
-
-#, fuzzy
-#~ msgid "Any free Provider"
-#~ msgstr "Будь-який вільний провайдер"
-=======
 #~ msgid "Welcome to Newelle"
 #~ msgstr "Ласкаво просимо до Newelle"
->>>>>>> a687b823
 
 #, fuzzy
 #~ msgid "Message Editing"
