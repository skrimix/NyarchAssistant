# English translations for PACKAGE package.
# Copyright (C) 2023 THE PACKAGE'S COPYRIGHT HOLDER
# This file is distributed under the same license as the PACKAGE package.
# Yehor Qwersyk <qsk@gmx.at>, 2023.
#
msgid ""
msgstr ""
"Project-Id-Version: Nyarch Assistant 0.9.6\n"
"Report-Msgid-Bugs-To: \n"
<<<<<<< HEAD
"POT-Creation-Date: 2025-05-30 16:13+0800\n"
=======
"POT-Creation-Date: 2025-05-20 20:08+0800\n"
>>>>>>> 1ac8d949
"PO-Revision-Date: 2025-03-26 19:30\n"
"Last-Translator: Oliver Tzeng（曾嘉禾）<olivertzeng@proton.me>\n"
"Language-Team: l10n-tw\n"
"Language: zh_TW\n"
"MIME-Version: 1.0\n"
"Content-Type: text/plain; charset=UTF-8\n"
"Content-Transfer-Encoding: 8bit\n"
"Plural-Forms: nplurals=2; plural=(n != 1);\n"

#: src/window.py:103 src/ui/thread_editing.py:6
msgid "Thread editing"
msgstr "執行緒編輯"

#: src/window.py:104 src/constants.py:647 src/ui/presentation.py:131
#: src/ui/extension.py:18
msgid "Extensions"
msgstr "擴充功能"

#: src/window.py:105 src/ui/profile.py:26
msgid "Settings"
msgstr "設定"

#: src/window.py:106
msgid "Keyboard shorcuts"
msgstr "快捷鍵"

#: src/window.py:107
msgid "About"
msgstr "關於"

#: src/window.py:114
msgid "Chat"
msgstr "聊天"

#: src/window.py:161
msgid "History"
msgstr "最近的聊天紀錄"

#: src/window.py:182
msgid "Create a chat"
msgstr "新增聊天室"

#: src/window.py:259
msgid " Stop"
msgstr " 停止"

#: src/window.py:346
msgid " Clear"
msgstr " 清除"

#: src/window.py:361
msgid " Continue"
msgstr " 繼續"

#: src/window.py:374
msgid " Regenerate"
msgstr " 重新生成"

<<<<<<< HEAD
#: src/handlers/embeddings/openai_handler.py:44
#: src/handlers/llm/claude_handler.py:89 src/handlers/llm/claude_handler.py:93
#: src/handlers/llm/gemini_handler.py:97 src/handlers/llm/openai_handler.py:84
#: src/handlers/stt/whisper_handler.py:15
#: src/handlers/stt/whispercpp_handler.py:39
#: src/handlers/tts/custom_openai_tts.py:20
#: src/handlers/tts/elevenlabs_handler.py:24
#: src/handlers/tts/groq_tts_handler.py:34
#: src/handlers/tts/openai_tts_handler.py:20
msgid "Model"
msgstr "模型"
=======
#: src/window.py:440
msgid "Send a message..."
msgstr "傳送訊息......"
>>>>>>> 1ac8d949

#: src/window.py:505
msgid "Ask about a website"
msgstr "詢問有關一個網站的資訊"

#: src/window.py:505
msgid "Write #https://website.com in chat to ask information about a website"
msgstr "在聊天室內以 #https://網站.名稱 的格式以詢問一個網站的資訊"

#: src/window.py:506
msgid "Check out our Extensions!"
msgstr "看看我們的擴充功能"

#: src/window.py:506
msgid "We have a lot of extensions for different things. Check it out!"
msgstr "我們有五花八門的擴充功能可供使用！"

#: src/window.py:507
msgid "Chat with documents!"
msgstr "與檔案互動！"

#: src/window.py:507
msgid ""
"Add your documents to your documents folder and chat using the information "
"contained in them!"
msgstr "在「文件」資料夾內放置檔案以讓人工智慧讀取，提供更精確的回覆"

#: src/window.py:508
msgid "Surf the web!"
msgstr "網路搜尋支援！"

#: src/window.py:508
msgid ""
"Enable web search to allow the LLM to surf the web and provide up to date "
"answers"
msgstr "提供網路搜尋的功能，讓大型語言模型能夠上網並提供更新的資訊。"

#: src/window.py:509
msgid "Mini Window"
msgstr "迷你視窗"

#: src/window.py:509
msgid "Ask questions on the fly using the mini window mode"
msgstr "啟用迷你視窗模式以更方便地問問題"

#: src/window.py:510
msgid "Text to Speech"
msgstr "語音轉文本"

#: src/window.py:510
msgid "Nyarch Assistant supports text-to-speech! Enable it in the settings"
msgstr "Nyarch Assistant 支援文本轉語音！"

#: src/window.py:511
msgid "Keyboard Shortcuts"
msgstr "快捷鍵"

#: src/window.py:511
msgid "Control Nyarch Assistant using Keyboard Shortcuts"
msgstr "使用快捷鍵以更便捷地使用 Nyarch Assistant"

#: src/window.py:512
msgid "Prompt Control"
msgstr "提示文字控制"

<<<<<<< HEAD
#: src/handlers/llm/newelle_handler.py:18
#: src/handlers/llm/gemini_handler.py:131
#: src/handlers/llm/openai_handler.py:112
msgid "Privacy Policy"
msgstr "隱私政策"

#: src/handlers/llm/newelle_handler.py:19
#: src/handlers/llm/gemini_handler.py:132
#: src/handlers/llm/openai_handler.py:112
msgid "Open privacy policy website"
msgstr "開啟隱私政策網站"
=======
#: src/window.py:512
msgid ""
"Nyarch Assistant gives you 100% prompt control. Tune your prompts for your "
"use."
msgstr "Nyarch Assistant 讓您能夠完全控制提示文字。"

#: src/window.py:513
msgid "Thread Editing"
msgstr "執行緒編輯"
>>>>>>> 1ac8d949

#: src/window.py:513
msgid "Check the programs and processes you run from Nyarch Assistant"
msgstr "檢視從 Nyarch Assistant 執行的各種行程"

#: src/window.py:514
msgid "Use any avatar model"
msgstr "使用任何模型"

#: src/window.py:514
msgid "Use any Live2D or LivePNG model"
msgstr "使用任何 Live2D 或 LivePNG 模型"

#: src/window.py:521
msgid "New Chat"
msgstr "新聊天室"

#: src/window.py:539
msgid "Provider Errror"
msgstr "供給者錯誤"

#: src/window.py:595
msgid "Local Documents"
msgstr "本地檔案"

<<<<<<< HEAD
#: src/handlers/llm/openrouter_handler.py:14
msgid "Provider Sorting"
msgstr "供給者排序"
=======
#: src/window.py:596 src/ui/settings.py:117
msgid "Long Term Memory"
msgstr "長期記憶"

#: src/window.py:597 src/constants.py:612
msgid "TTS"
msgstr "文本轉語音"

#: src/window.py:598 src/ui/settings.py:275
msgid "Command virtualization"
msgstr "指令虛擬化"

#: src/window.py:599
msgid "Web search"
msgstr "網路搜尋"

#: src/window.py:827
msgid "This provider does not have a model list"
msgstr "此供給者沒有模型清單"

#: src/window.py:832
msgid " Models"
msgstr " 個模型"

#: src/window.py:835
msgid "Search Models..."
msgstr "搜尋模型......"

#: src/window.py:1083
msgid "Create new profile"
msgstr "建立新設定檔"

#: src/window.py:1212
msgid "Could not recognize your voice"
msgstr "無法辨識聲音"

#: src/window.py:1249
msgid "Images"
msgstr "圖片"

#: src/window.py:1253
msgid "LLM Supported Files"
msgstr "大型語言模型支援的檔案"

#: src/window.py:1261
msgid "RAG Supported files"
msgstr "RAG 支援的檔案"

#: src/window.py:1279
msgid "Supported Files"
msgstr "支援的檔案"

#: src/window.py:1283
msgid "All Files"
msgstr "所有檔案"
>>>>>>> 1ac8d949

#: src/window.py:1289
msgid "Attach file"
msgstr "嵌入檔案"

#: src/window.py:1538 src/window.py:1763
msgid "File not found"
msgstr "找不到檔案"

#: src/window.py:1556
msgid "The file cannot be sent until the program is finished"
msgstr "在執行完成前無法上傳檔案"

#: src/window.py:1578
msgid "The file is not recognized"
msgstr "檔案無法辨識"

#: src/window.py:1644
msgid "Folder is Empty"
msgstr "資料夾為空"

#: src/window.py:1784
msgid "You can no longer continue the message."
msgstr "您無法繼續此訊息。"

#: src/window.py:1809
msgid "You can no longer regenerate the message."
msgstr "您無法重新生成此訊息。"

#: src/window.py:1917
msgid "Chat is empty"
msgstr "聊天室為空"

#: src/window.py:1946 src/controller.py:153
msgid "Chat "
msgstr "聊天室 "

#: src/window.py:1986
msgid "Chat is cleared"
msgstr "已清除聊天紀錄"

#: src/window.py:2011
msgid "The message was canceled and deleted from history"
msgstr "此訊息已從聊天紀錄中取消並且刪除"

#: src/window.py:2055
msgid "The message cannot be sent until the program is finished"
msgstr "在執行完成前無法傳送訊息"

#: src/window.py:2979
msgid "You can't edit a message while the program is running."
msgstr "在執行完成前無法編輯訊息"

#: src/window.py:3103
msgid "Prompt content"
msgstr "提示內容"

#: src/window.py:3359
msgid ""
"The neural network has access to your computer and any data in this chat and "
"can run commands, be careful, we are not responsible for the neural network. "
"Do not share any sensitive information."
msgstr "注意：此人工智慧模型有權取用電腦中的資料我們對這些模型不承擔任何責任"

#: src/window.py:3388
msgid ""
"The neural network has access to any data in this chat, be careful, we are "
"not responsible for the neural network. Do not share any sensitive "
"information."
msgstr "注意：此人工智慧模型有權取用電腦中的資料我們對這些模型不承擔任何責任"

#: src/window.py:3435
msgid "Wrong folder path"
msgstr "錯誤資料夾路徑"

#: src/window.py:3468
msgid "Thread has not been completed, thread number: "
msgstr "執行緒尚未完成，執行緒序號："

#: src/window.py:3477
msgid "Failed to open the folder"
msgstr "無法開啟資料夾"

#: src/utility/util.py:136 src/handlers/llm/gpt4all_handler.py:153
#: src/handlers/llm/gemini_handler.py:113
#: src/handlers/llm/newelle_handler.py:27 src/handlers/llm/custom_handler.py:20
msgid "Message Streaming"
msgstr "訊息串流"

#: src/utility/util.py:137 src/handlers/llm/gpt4all_handler.py:153
#: src/handlers/llm/gemini_handler.py:114
#: src/handlers/llm/newelle_handler.py:28 src/handlers/llm/custom_handler.py:20
msgid "Gradually stream message output"
msgstr "逐漸的將訊息輸出串流"

#: src/main.py:204
msgid "Terminal threads are still running in the background"
msgstr "終端機執行緒正在背景中執行"

#: src/main.py:205
msgid "When you close the window, they will be automatically terminated"
msgstr "關閉視窗後將自動停止執行"

#: src/main.py:208
msgid "Cancel"
msgstr "取消"

#: src/main.py:209
msgid "Close"
msgstr "關閉"

#: src/main.py:245
msgid "Chat is rebooted"
msgstr "重新整理聊天紀錄完成"

#: src/main.py:250
msgid "Folder is rebooted"
msgstr "重新整理資料夾完成"

<<<<<<< HEAD
#: src/handlers/llm/gemini_handler.py:135 src/handlers/llm/openai_handler.py:81
msgid "Advanced Parameters"
msgstr "更多設定"

#: src/handlers/llm/gemini_handler.py:135
msgid "Enable advanced parameters"
msgstr "調整更多參數"

#: src/handlers/llm/openai_handler.py:81
msgid "Include parameters like Max Tokens, Top-P, Temperature, etc."
msgstr "包含 Token 限制、Top-P、溫度等參數"

#: src/handlers/llm/openai_handler.py:84
msgid "Name of the LLM Model to use"
msgstr "使用的大型語言模型"

#: src/handlers/llm/openai_handler.py:103
msgid "max Tokens"
msgstr "Token 限制"

#: src/handlers/llm/openai_handler.py:103
msgid "Max tokens of the generated text"
msgstr "使用的最多 Token 數量"

#: src/handlers/llm/openai_handler.py:104
msgid "Top-P"
msgstr "Top-P"

#: src/handlers/llm/openai_handler.py:104
msgid "An alternative to sampling with temperature, called nucleus sampling"
msgstr "一種調整隨機性的替代的技術"

#: src/handlers/llm/openai_handler.py:105
msgid "Temperature"
msgstr "溫度"

#: src/handlers/llm/openai_handler.py:105
msgid ""
"What sampling temperature to use. Higher values will make the output more "
"random"
msgstr "溫度越高隨機性越高"

#: src/handlers/llm/openai_handler.py:106
msgid "Frequency Penalty"
msgstr "重複懲罰"

#: src/handlers/llm/openai_handler.py:106
msgid ""
"Number between -2.0 and 2.0. Positive values decrease the model's likelihood "
"to repeat the same line verbatim"
msgstr "數值介於±2.0。數值越大將減少輸出重複率"

#: src/handlers/llm/openai_handler.py:107
msgid "Presence Penalty"
msgstr "存在懲罰"

#: src/handlers/llm/openai_handler.py:107
msgid ""
"Number between -2.0 and 2.0. Positive values decrease the model's likelihood "
"to talk about new topics"
msgstr "數值介於±2.0。數值越大將讓模型搬出新話題的機率"

#: src/handlers/rag/rag_handler.py:104
msgid "Index your documents"
msgstr "將檔案編入索引"
=======
#: src/main.py:255
msgid "Chat is created"
msgstr "已建立新的聊天室"

#: src/constants.py:27
msgid "Nyarch Demo API"
msgstr "Nyarch 預覽 API"
>>>>>>> 1ac8d949

#: src/constants.py:33
msgid "Any free Provider"
msgstr "其他免費服務"

#: src/constants.py:40
msgid "Local Model"
msgstr "本地模型"

#: src/constants.py:41
msgid ""
"NO GPU SUPPORT, USE OLLAMA INSTEAD. Run a LLM model locally, more privacy "
"but slower"
msgstr ""
"不支援顯卡加速，僅有「Ollama 模型」選項支援。不過選擇此選項能保有更多隱私"

#: src/constants.py:46
msgid "Ollama Instance"
msgstr "Ollama 模型"

#: src/constants.py:47
msgid "Easily run multiple LLM models on your own hardware"
msgstr "讓同時在硬體上執行多個模型更加容易"

#: src/constants.py:53
msgid "Groq"
msgstr "Groq"

#: src/constants.py:60 src/constants.py:258
msgid "Google Gemini API"
msgstr "Google Gemini API"

#: src/constants.py:66 src/constants.py:252 src/constants.py:253
msgid "OpenAI API"
msgstr "OpenAI API"

#: src/constants.py:67
msgid "OpenAI API. Custom endpoints supported. Use this for custom providers"
msgstr "支援自訂 API 端點。"

#: src/constants.py:72
msgid "Anthropic Claude"
msgstr "Anthropic Claude"

#: src/constants.py:73
msgid ""
"Official APIs for Anthropic Claude's models, with image and file support, "
"requires an API key"
msgstr "Anthropic Claude 的官方 API，支援圖形與檔案上傳。需要 API 金鑰"

#: src/constants.py:79
msgid "Mistral"
msgstr "Mistral"

#: src/constants.py:80
msgid "Mistral API"
msgstr "Mistral API"

#: src/constants.py:87
msgid "OpenRouter"
msgstr "OpenRouter"

#: src/constants.py:88
msgid "Openrouter.ai API, supports lots of models"
msgstr "支援廣泛種類的模型"

#: src/constants.py:95
msgid "Deepseek"
msgstr "Deepseek"

#: src/constants.py:96
msgid "Deepseek API, strongest open source models"
msgstr "擁有最強大的開源模型"

#: src/constants.py:102 src/constants.py:231
msgid "Custom Command"
msgstr "自動執行的指令"

#: src/constants.py:103
msgid "Use the output of a custom command"
msgstr "從自訂指令中使用"

#: src/constants.py:112
msgid "CMU Sphinx"
msgstr "CMU Sphinx"

#: src/constants.py:113
msgid "Works offline. Only English supported"
msgstr "可離線執行，僅支援英文"

#: src/constants.py:119
msgid "Whisper C++"
msgstr "Whisper C++"

#: src/constants.py:120
msgid "Works offline. Optimized Whisper impelementation written in C++"
msgstr "可離線執行。此為使用 C++ 改良過的 Whisper 模型"

#: src/constants.py:126
msgid "Google Speech Recognition"
msgstr "Google 語音辨識"

#: src/constants.py:127 src/constants.py:133
msgid "Google Speech Recognition online"
msgstr "Google 線上語音辨識"

#: src/constants.py:132
msgid "Groq Speech Recognition"
msgstr "Groq 語音辨識"

#: src/constants.py:138
msgid "Wit AI"
msgstr "Wit AI"

#: src/constants.py:139
msgid "wit.ai speech recognition free API (language chosen on the website)"
msgstr "免費線上語音辨識 API（請在網站上選擇語言）"

#: src/constants.py:145
msgid "Vosk API"
msgstr "Vosk API"

#: src/constants.py:146
msgid "Works Offline"
msgstr "可離線執行"

#: src/constants.py:152
msgid "Whisper API"
msgstr "Whisper API"

#: src/constants.py:153
msgid "Uses OpenAI Whisper API"
msgstr "使用 OpenAI Whisper API"

#: src/constants.py:159
msgid "Custom command"
msgstr "自動執行的指令"

#: src/constants.py:160
msgid "Runs a custom command"
msgstr "此可執行自訂指令"

#: src/constants.py:169
msgid "Edge TTS"
msgstr "Edge 文本轉語音"

#: src/constants.py:170
msgid "Use Microsoft Edge online TTS without any API Key"
msgstr "使用不須 API 金鑰的微軟 Edge 文本轉語音"

#: src/constants.py:175
msgid "Google TTS"
msgstr "Google 文本轉語音"

#: src/constants.py:176
msgid "Google's text to speech"
msgstr "Google 的文本轉語音"

#: src/constants.py:181
msgid "Kokoro TTS"
msgstr "Kokoro 文本轉語音"

#: src/constants.py:182
msgid ""
"Lightweight and fast open source TTS engine. ~3GB dependencies, 400MB model"
msgstr "輕量且快速的開源文本轉語音。～3GB 依賴，400MB 模型"

#: src/constants.py:187
msgid "ElevenLabs TTS"
msgstr "ElevenLabs 文本轉語音"

#: src/constants.py:188
msgid "Natural sounding TTS"
msgstr "自然、多樣的聲線"

#: src/constants.py:193 src/constants.py:194
msgid "OpenAI TTS"
msgstr "OpenAI 文本轉語音"

#: src/constants.py:199
msgid "Groq TTS"
msgstr "Groq 文本轉語音"

#: src/constants.py:200
msgid "Groq TTS API"
msgstr "Groq 文本轉語音 API"

#: src/constants.py:205 src/constants.py:206
msgid "Custom OpenAI TTS"
msgstr "自訂 OpenAI 文本轉語音"

#: src/constants.py:211
msgid "Voicevox API"
msgstr "Voicevox API"

#: src/constants.py:212
msgid ""
"(Selfhostable) JP ONLY. API for voicevox anime-like natural sounding tts"
msgstr "可自架的 API，支援各種動漫類角色的日文語音。"

#: src/constants.py:218
msgid "VITS API"
msgstr "VTTS API"

#: src/constants.py:219
msgid "(Selfhostable) VITS simple API. AI based TTS, very good for Japanese"
msgstr "可自架的 VITS 簡易 API，特別擅長於日文。"

#: src/constants.py:225
msgid "Espeak TTS"
msgstr "Espeak 文本轉語音"

#: src/constants.py:226
msgid "Offline TTS"
msgstr "離線文本轉語音"

#: src/constants.py:232
#, python-brace-format
msgid "Use a custom command as TTS, {0} will be replaced with the text"
msgstr "使用自訂指令當作文本轉語音工具，{0} 將會被取代為需處理的文字"

#: src/constants.py:240
msgid "WordLlama"
msgstr "WordLlama"

#: src/constants.py:241
msgid ""
"Light local embedding model based on llama. Works offline, very low "
"resources usage"
msgstr "基於 llama 的輕量級模型。可離線使用，資源消耗極低。"

#: src/constants.py:246
msgid "Ollama Embedding"
msgstr "Ollama 嵌入"

#: src/constants.py:247
msgid ""
"Use Ollama models for Embedding. Works offline, very low resources usage"
msgstr "使用 Ollama 模型嵌入內容"

#: src/constants.py:259
msgid "Use Google Gemini API to get embeddings"
msgstr "使用 Google Gemini API 取得嵌入內容"

#: src/constants.py:267
msgid "User Summary"
msgstr "聊天歷史大意"

#: src/constants.py:268
msgid "Generate a summary of the user's conversation"
msgstr "從對話內容中生成大意"

#: src/constants.py:273
msgid "Memoripy"
msgstr "Memoripy"

<<<<<<< HEAD
#: src/ui/shortcuts.py:6
msgid "Help"
msgstr "幫助"
=======
#: src/constants.py:274
msgid ""
"Extract messages from previous conversations using contextual memory "
"retrivial, memory decay, concept extraction and other advanced techniques. "
"Does 1 llm call per message."
msgstr ""
"使用前後文記憶處理其他聊天歷史的內容，包括取得、壓縮、記憶損失、以及概念分析"
"等技術。每次訊息將呼叫一次。"

#: src/constants.py:279
msgid "User Summary + Memoripy"
msgstr "聊天歷史大意＋Memoripy"
>>>>>>> 1ac8d949

#: src/constants.py:280
msgid "Use both technologies for long term memory"
msgstr "同時使用聊天歷史大意以及 Memoripy"

#: src/constants.py:288
msgid "Document reader"
msgstr "文件閱讀器"

#: src/constants.py:289
msgid ""
"Classic RAG approach - chunk documents and embed them, then compare them to "
"the query and return the most relevant documents"
msgstr "傳統 RAG — 將檔案縮減並嵌入，最後與序列比對，輸出最相關的檔案"

#: src/constants.py:296
msgid "Live2D"
msgstr "Live2D"

#: src/constants.py:297
msgid "Cubism Live2D, usually used by VTubers"
msgstr "Cubism Live2D，常被 VTuber 使用"

#: src/constants.py:302
msgid "LivePNG"
msgstr "LivePNG"

#: src/constants.py:303
msgid "LivePNG model"
msgstr "LivePNG 模型"

#: src/constants.py:311
msgid "Google Translator"
msgstr "Google 翻譯"

#: src/constants.py:312
msgid "Use Google transate"
msgstr "使用 Google 翻譯"

#: src/constants.py:317
msgid "Libre Translate"
msgstr "Libre 翻譯"

#: src/constants.py:318 src/constants.py:324
msgid "Open source self hostable translator"
msgstr "開源可自架翻譯"

#: src/constants.py:323
msgid "Ligva Translate"
msgstr "Ligva 翻譯"

#: src/constants.py:329
msgid "Custom Translator"
msgstr "自訂翻譯"

<<<<<<< HEAD
#: src/ui/widgets/thinking.py:27
msgid "Thoughts"
msgstr "思考過程"
=======
#: src/constants.py:330
msgid "Use a custom translator"
msgstr "使用自訂的翻譯"

#: src/constants.py:338
msgid "Nyarch Smart Prompt Lite"
msgstr "Nyarch 智慧提示語（輕量版）"
>>>>>>> 1ac8d949

#: src/constants.py:339
msgid ""
"EXPERIMENTAL: Local mini models that helps the llm to provide better "
"responses"
msgstr "實驗性：讓本機小模型輔助大型語言模型提供更精確的回應"

#: src/constants.py:344
msgid "Nyarch Smart Prompt Medium"
msgstr "Nyarch 智慧提示語（完整版）"

#: src/constants.py:345
msgid ""
"EXPERIMENTAL: Local medium models that helps the llm to provide better "
"responses - Medium ~30MB download"
msgstr "實驗性：讓本機小模型輔助大型語言模型提供更精確的回應（約佔～30MB）"

#: src/constants.py:353
msgid "SearXNG"
msgstr "SearXNG"

#: src/constants.py:354
msgid "SearXNG - Private and selfhostable search engine"
msgstr "SearXNG — 尊重隱私的開源元搜尋引擎"

<<<<<<< HEAD
#: src/ui/widgets/profilerow.py:26
msgid "Select profile"
msgstr "選擇設定檔"

#: src/ui/widgets/profilerow.py:43 src/ui/profile.py:79
msgid "Edit Profile"
msgstr "編輯設定檔"

#: src/ui/widgets/profilerow.py:53
msgid "Delete Profile"
msgstr "刪除設定檔"

#: src/ui/extension.py:17 src/ui/presentation.py:131 src/constants.py:489
#: src/window.py:92
msgid "Extensions"
msgstr "擴充功能"
=======
#: src/constants.py:359
msgid "DuckDuckGo"
msgstr "DuckDuckGo"
>>>>>>> 1ac8d949

#: src/constants.py:360
msgid "DuckDuckGo search"
msgstr "DuckDuckGo 搜尋"

#: src/constants.py:365
msgid "Tavily"
msgstr "Tavily"

#: src/constants.py:366
msgid "Tavily search"
msgstr "Tavily 搜尋"

#: src/constants.py:515
msgid "Helpful assistant"
msgstr "模型最佳化"

#: src/constants.py:516
msgid "General purpose prompt to enhance the LLM answers and give more context"
msgstr "讓模型能提供更準確的回應以及提供更多前後文"

#: src/constants.py:524
msgid "Console access"
msgstr "終端機取用權"

#: src/constants.py:525
msgid "Can the program run terminal commands on the computer"
msgstr "模型將有權使用電腦上的終端機"

#: src/constants.py:532
msgid "Current directory"
msgstr "目前所在資料夾"

#: src/constants.py:533
msgid "What is the current directory"
msgstr "目前我們在哪個資料夾"

#: src/constants.py:541 src/ui/settings.py:129
msgid "Web Search"
msgstr "網路搜尋"

#: src/constants.py:542
msgid "Allow the LLM to search on the internet"
msgstr "允許大型語言模型使用網路搜尋"

#: src/constants.py:550
msgid "Basic functionality"
msgstr "基本功能"

#: src/constants.py:551
msgid "Showing tables and code (*can work without it)"
msgstr "顯示表格與程式（不必啟用）"

#: src/constants.py:559
msgid "Graphs access"
msgstr "圖表取用權"

#: src/constants.py:560
msgid "Can the program display graphs"
msgstr "模型將有權生成圖表"

#: src/constants.py:568
msgid "Show image"
msgstr "顯示圖片"

#: src/constants.py:569
msgid "Show image in chat"
msgstr "模型將會生成圖片"

#: src/constants.py:577
msgid "Show expressions"
msgstr "顯示擴充功能"

#: src/constants.py:578
msgid "Let the avatar show expressions"
msgstr "讓夥伴顯示各種表情"

#: src/constants.py:586
msgid "Show a personality"
msgstr "突顯個性"

#: src/constants.py:587
msgid "Show a personality in chat"
msgstr "使用提示語使人工智慧突顯某種個性"

#: src/constants.py:595
msgid "Custom Prompt"
msgstr "自訂提示語"

#: src/constants.py:596
msgid "Add your own custom prompt"
msgstr "在此新增自訂的提示文字"

#: src/constants.py:607 src/ui/settings.py:57
msgid "LLM"
msgstr "模型"

#: src/constants.py:609
msgid "LLM and Secondary LLM settings"
msgstr "大型語言模型與輔助模型設定"

#: src/constants.py:614
msgid "Text to Speech settings"
msgstr "語音轉文本設定"

#: src/constants.py:617
msgid "STT"
msgstr "語音辨識"

#: src/constants.py:619
msgid "Speech to Text settings"
msgstr "語音辨識設定"

#: src/constants.py:622 src/ui/settings.py:60 src/ui/settings.py:179
msgid "Avatar"
msgstr "夥伴"

#: src/constants.py:624
msgid "Avatar settings"
msgstr "夥伴設定"

#: src/constants.py:627
msgid "Embedding"
msgstr "嵌入"

#: src/constants.py:629
msgid "Embedding settings"
msgstr "嵌入設定"

#: src/constants.py:632
msgid "Memory"
msgstr "記憶"

#: src/constants.py:634
msgid "Memory settings"
msgstr "設定"

#: src/constants.py:637
msgid "Websearch"
msgstr "網路搜尋"

#: src/constants.py:639
msgid "Websearch settings"
msgstr "網路搜尋設定"

#: src/constants.py:642
msgid "RAG"
msgstr "RAG"

#: src/constants.py:644
msgid "Document analyzer settings"
msgstr "檔案分析器設定"

#: src/constants.py:649
msgid "Extensions settings"
msgstr "擴充功能設定"

#: src/constants.py:652
msgid "Inteface"
msgstr "界面"

#: src/constants.py:654
msgid "Interface settings, hidden files, reverse order, zoom..."
msgstr "界面設定、隱藏檔、反向順序、放大等..."

#: src/constants.py:657 src/ui/settings.py:56
msgid "General"
msgstr "一般"

#: src/constants.py:659
msgid ""
"General settings, virtualization, offers, memory length, automatically "
"generate chat name, current folder..."
msgstr "一般設定、指令虛擬化、記憶長度、自動生成聊天室名稱、目前資料夾等..."

#: src/constants.py:662 src/ui/settings.py:58
msgid "Prompts"
msgstr "提示文字"

#: src/constants.py:664
msgid "Prompts settings, custom extra prompt, custom prompts..."
msgstr "提示文字設定、自訂提示文字等..."

#: src/handlers/websearch/tavily.py:20
msgid "Token"
msgstr "Token"

#: src/handlers/websearch/tavily.py:20
msgid "Tavily API key"
msgstr "Tavily API 金鑰"

#: src/handlers/websearch/tavily.py:21
#: src/handlers/websearch/duckduckgo_handler.py:13
msgid "Max Results"
msgstr "搜尋結果數最大值"

#: src/handlers/websearch/tavily.py:21
#: src/handlers/websearch/duckduckgo_handler.py:13
msgid "Number of results to consider"
msgstr "限制搜尋的結果數目"

#: src/handlers/websearch/tavily.py:22
msgid "The depth of the search"
msgstr "搜尋深度"

#: src/handlers/websearch/tavily.py:22
msgid ""
"The depth of the search. Advanced search is tailored to retrieve the most "
"relevant sources and content snippets for your query, while basic search "
"provides generic content snippets from each source. A basic search costs 1 "
"API Credit, while an advanced search costs 2 API Credits."
msgstr ""
"搜尋的深度。進階搜尋將致力於取得最相關的資料與內容，而基礎搜尋將從各個來源提"
"供最基本的搜尋結果。每次基礎搜尋將花費一個 API Credit，而進階搜尋將花費兩個 "
"Credit。"

#: src/handlers/websearch/tavily.py:23
msgid "The category of the search"
msgstr "搜尋的分類"

#: src/handlers/websearch/tavily.py:23
msgid ""
"The category of the search. News is useful for retrieving real-time updates, "
"particularly about politics, sports, and major current events covered by "
"mainstream media sources. General is for broader, more general-purpose "
"searches that may include a wide range of sources."
msgstr ""
"「新聞」分類將能夠方便的取得最新資訊，尤其是有關政治、賽事、等重大新聞。「一"
"般」分類適用於更廣泛的搜尋，也將取得更多來源。"

#: src/handlers/websearch/tavily.py:24
msgid "Chunks per source"
msgstr "來源採取段落量"

#: src/handlers/websearch/tavily.py:24
msgid ""
"The number of content chunks to retrieve from each source. Each chunk's "
"length is maximum 500 characters. Available only when search depth is "
"advanced."
msgstr "每個來源將採取的段落量。每個段落約五百個字元。僅適用於進階搜尋。"

#: src/handlers/websearch/tavily.py:25
msgid "Number of days back from the current date to include"
msgstr "搜尋的時間範圍"

#: src/handlers/websearch/tavily.py:25
msgid "Available only if topic is news."
msgstr "僅適用於「新聞」分類"

#: src/handlers/websearch/tavily.py:26
msgid "Include answer"
msgstr "包含回覆"

#: src/handlers/websearch/tavily.py:26
msgid ""
"Include an LLM-generated answer to the provided query. Basic search returns "
"a quick answer. Advanced returns a more detailed answer."
msgstr ""
"將大型語言模型的回覆置入於搜尋序列中。基礎搜尋將大致回覆，而進階搜尋將給予更"
"精確的回覆。"

#: src/handlers/websearch/tavily.py:27
msgid "Include raw content"
msgstr "包含原始內容"

#: src/handlers/websearch/tavily.py:27
msgid "Include the cleaned and parsed HTML content of each search result."
msgstr "包含已從搜尋結果處理的 HTML 資料"

#: src/handlers/websearch/tavily.py:28
msgid "Include images"
msgstr "包含圖片"

#: src/handlers/websearch/tavily.py:28
msgid "Perform an image search and include the results in the response."
msgstr "再往路上搜尋圖片並且將結果輸出。"

#: src/handlers/websearch/tavily.py:29
msgid "Include image descriptions"
msgstr "包含圖片說明"

#: src/handlers/websearch/tavily.py:29
msgid ""
"When Include images is enabled, also add a descriptive text for each image."
msgstr "當「包含圖片」已被啟用時可啟用此選項以為每個圖片加註"

#: src/handlers/websearch/tavily.py:30
msgid "Include domains"
msgstr "包含網域"

#: src/handlers/websearch/tavily.py:30
msgid "A list of domains to specifically include in the search results."
msgstr "在搜尋結果內包含這些網域"

#: src/handlers/websearch/tavily.py:31
msgid "Exclude domains"
msgstr "排除網域"

#: src/handlers/websearch/tavily.py:31
msgid "A list of domains to specifically exclude from the search results."
msgstr "在搜尋結果內排除這些網域"

#: src/ui/widgets/tipscarousel.py:41
msgid "Nyarch Assistant Tips"
msgstr "Nyarch Assistant 小秘訣"

#: src/ui/widgets/thinking.py:27
msgid "Thoughts"
msgstr "思考過程"

#: src/ui/widgets/thinking.py:28 src/ui/widgets/thinking.py:127
msgid "Expand to see details"
msgstr "點開以顯示完整內容"

#: src/ui/widgets/thinking.py:116
msgid "Thinking..."
msgstr "思考中..."

#: src/ui/widgets/thinking.py:117
msgid "The LLM is thinking... Expand to see thought process"
msgstr "思考中...點開以顯示完整內容"

#: src/ui/widgets/thinking.py:129
msgid "No thought process recorded"
msgstr "沒有思考過程"

#: src/handlers/websearch/duckduckgo_handler.py:14
msgid "Region"
msgstr "區間"

#: src/handlers/websearch/duckduckgo_handler.py:14
msgid "Region for the search results"
msgstr "搜尋的區間"

#: src/ui/widgets/profilerow.py:25
msgid "Select profile"
msgstr "選擇設定檔"

#: src/handlers/tts/tts.py:37 src/handlers/tts/openai_tts_handler.py:19
#: src/handlers/tts/groq_tts_handler.py:33
#: src/handlers/tts/elevenlabs_handler.py:16
#: src/handlers/tts/custom_openai_tts.py:19 src/ui/settings.py:141
msgid "Voice"
msgstr "語音"

#: src/handlers/tts/tts.py:38
msgid "Choose the preferred voice"
msgstr "選擇聲音"

#: src/handlers/tts/openai_tts_handler.py:18
#: src/handlers/tts/groq_tts_handler.py:32
#: src/handlers/embeddings/openai_handler.py:35
#: src/handlers/tts/elevenlabs_handler.py:9
#: src/handlers/stt/witai_handler.py:12
#: src/handlers/tts/custom_openai_tts.py:18
#: src/handlers/stt/openaisr_handler.py:17
#: src/handlers/stt/groqsr_handler.py:13 src/handlers/llm/openai_handler.py:75
#: src/handlers/stt/googlesr_handler.py:13
#: src/handlers/llm/claude_handler.py:84
msgid "API Key"
msgstr "API 金鑰"

#: src/handlers/tts/openai_tts_handler.py:18
#: src/handlers/tts/groq_tts_handler.py:32
#: src/handlers/tts/custom_openai_tts.py:18
#: src/handlers/llm/claude_handler.py:84
msgid "The API key to use"
msgstr "使用的 API 金鑰"

#: src/handlers/tts/openai_tts_handler.py:19
#: src/handlers/tts/groq_tts_handler.py:33
#: src/handlers/tts/custom_openai_tts.py:19
msgid "The voice to use"
msgstr "使用的聲音"

#: src/handlers/tts/openai_tts_handler.py:20
#: src/handlers/tts/groq_tts_handler.py:34
#: src/handlers/embeddings/openai_handler.py:44
#: src/handlers/tts/elevenlabs_handler.py:23
#: src/handlers/stt/whispercpp_handler.py:39
#: src/handlers/tts/custom_openai_tts.py:20
#: src/handlers/stt/whisper_handler.py:15 src/handlers/llm/gemini_handler.py:97
#: src/handlers/llm/openai_handler.py:87 src/handlers/llm/claude_handler.py:89
#: src/handlers/llm/claude_handler.py:93
msgid "Model"
msgstr "模型"

#: src/handlers/tts/openai_tts_handler.py:20
#: src/handlers/tts/groq_tts_handler.py:34
#: src/handlers/tts/custom_openai_tts.py:20
#: src/handlers/llm/claude_handler.py:89 src/handlers/llm/claude_handler.py:93
msgid "The model to use"
msgstr "使用的模型"

#: src/handlers/tts/openai_tts_handler.py:21
#: src/handlers/tts/custom_openai_tts.py:21
msgid "Instructions"
msgstr "使用說明"

#: src/handlers/tts/openai_tts_handler.py:21
#: src/handlers/tts/custom_openai_tts.py:21
msgid ""
"Instructions for the voice generation. Leave it blank to avoid this field"
msgstr "聲音生成的步驟，留空以忽略此欄。"

#: src/handlers/embeddings/openai_handler.py:35
#: src/handlers/llm/openai_handler.py:75
msgid "API Key for "
msgstr "API 金鑰："

#: src/handlers/embeddings/openai_handler.py:38
#: src/handlers/embeddings/ollama_handler.py:32
#: src/handlers/stt/openaisr_handler.py:10
#: src/handlers/llm/openai_handler.py:78 src/handlers/llm/ollama_handler.py:149
msgid "API Endpoint"
msgstr "API 端點"

#: src/handlers/embeddings/openai_handler.py:38
msgid "API base url, change this to use different APIs"
msgstr "API 擷取的網址"

#: src/handlers/embeddings/openai_handler.py:41
#: src/handlers/llm/openai_handler.py:81
msgid "Use Custom Model"
msgstr "使用自訂模型"

#: src/handlers/embeddings/openai_handler.py:41
#: src/handlers/embeddings/ollama_handler.py:34
#: src/handlers/llm/openai_handler.py:81 src/handlers/llm/ollama_handler.py:151
#: src/handlers/llm/claude_handler.py:85
msgid "Use a custom model"
msgstr "使用自訂的模型"

#: src/handlers/embeddings/openai_handler.py:44
msgid "Name of the Embedding Model to use"
msgstr "嵌入模型的名稱"

#: src/handlers/embeddings/openai_handler.py:51
#: src/handlers/llm/openai_handler.py:94
msgid " Model"
msgstr " 模型"

#: src/handlers/translator/customtr_handler.py:17
#: src/handlers/tts/custom_handler.py:22 src/translator.py:67
#: src/handlers/stt/custom_handler.py:13
msgid "Command to execute"
msgstr "執行的指令"

#: src/handlers/translator/customtr_handler.py:18 src/translator.py:68
#, python-brace-format
msgid "{0} will be replaced with the text to translate"
msgstr "{0} 參數會被需要翻譯的內容取代"

#: src/handlers/tts/elevenlabs_handler.py:10
msgid "API Key for ElevenLabs"
msgstr "ElevenLabs 的 API 金鑰"

#: src/handlers/tts/elevenlabs_handler.py:17
msgid "Voice ID to use"
msgstr "使用的 Voice ID"

#: src/handlers/tts/elevenlabs_handler.py:24
#: src/handlers/llm/gpt4all_handler.py:154
msgid "Name of the model to use"
msgstr "使用的模型名稱"

#: src/handlers/tts/elevenlabs_handler.py:31
msgid "Stability"
msgstr "穩定度"

#: src/handlers/tts/elevenlabs_handler.py:32
msgid "stability of the voice"
msgstr "聲音的穩定度"

#: src/handlers/tts/elevenlabs_handler.py:41
msgid "Similarity boost"
msgstr "提升聲線相似度"

#: src/handlers/tts/elevenlabs_handler.py:42
msgid "Boosts overall voice clarity and speaker similarity"
msgstr "提升聲線的相似度以及清晰度"

#: src/handlers/tts/elevenlabs_handler.py:51
msgid "Style exaggeration"
msgstr "加強語調"

#: src/handlers/tts/elevenlabs_handler.py:52
msgid ""
"High values are reccomended if the style of the speech must be exaggerated"
msgstr "數值越高將越加強語調"

#: src/handlers/embeddings/ollama_handler.py:32
#: src/handlers/llm/openai_handler.py:78 src/handlers/llm/ollama_handler.py:149
msgid "API base url, change this to use interference APIs"
msgstr "API 擷取的網址"

#: src/handlers/embeddings/ollama_handler.py:33
#: src/handlers/llm/ollama_handler.py:150
msgid "Automatically Serve"
msgstr "自動開啟 Ollama"

#: src/handlers/embeddings/ollama_handler.py:33
#: src/handlers/llm/ollama_handler.py:150
msgid ""
"Automatically run ollama serve in background when needed if it's not "
"running. You can kill it with killall ollama"
msgstr ""
"若尚未執行將自動啟動 Ollama（ollama serve）。執行 killall ollama 以停止"

#: src/handlers/embeddings/ollama_handler.py:34
#: src/handlers/llm/ollama_handler.py:151
msgid "Custom Model"
msgstr "自訂模型"

#: src/handlers/embeddings/ollama_handler.py:40
#: src/handlers/embeddings/ollama_handler.py:49
#: src/handlers/llm/ollama_handler.py:157
#: src/handlers/llm/ollama_handler.py:166
msgid "Ollama Model"
msgstr "Ollama 模型"

#: src/handlers/embeddings/ollama_handler.py:41
#: src/handlers/embeddings/ollama_handler.py:49
#: src/handlers/llm/ollama_handler.py:158
#: src/handlers/llm/ollama_handler.py:166
msgid "Name of the Ollama Model"
msgstr "Ollama 模型名稱"

#: src/handlers/stt/witai_handler.py:13
msgid "Server Access Token for wit.ai"
msgstr "wit.ai 的伺服器存取權杖"

#: src/handlers/tts/custom_handler.py:23 src/handlers/stt/custom_handler.py:14
#, python-brace-format
msgid "{0} will be replaced with the model fullpath"
msgstr "{0} 參數會被模型的絕對路徑取代"

#: src/handlers/avatar/livepng_handler.py:23
msgid "LivePNG Model"
msgstr "LivePNG 模型"

#: src/handlers/avatar/livepng_handler.py:24
msgid "LivePNG Model to use"
msgstr "使用的 LivePNG 模型"

#: src/handlers/avatar/livepng_handler.py:34
#: src/handlers/avatar/live2d_handler.py:70
msgid "Lipsync Framerate"
msgstr "對嘴幀數"

#: src/handlers/avatar/livepng_handler.py:35
#: src/handlers/avatar/live2d_handler.py:71
msgid "Maximum amount of frames to generate for lipsync"
msgstr "對嘴的最大幀數"

#: src/handlers/avatar/livepng_handler.py:44
msgid "LivePNG model style"
msgstr "LivePNG 模型風格"

#: src/handlers/avatar/livepng_handler.py:45
msgid "Choose the style of the model for the specified one"
msgstr "選擇模型的風格"

#: src/handlers/stt/whispercpp_handler.py:40
#: src/handlers/stt/whisper_handler.py:16
msgid "Name of the Whisper model"
msgstr "Whisper 模型的名稱"

#: src/handlers/tts/custom_openai_tts.py:17
msgid "Endpoint"
msgstr "端點"

#: src/handlers/tts/custom_openai_tts.py:17
msgid "Custom endpoint of the service to use"
msgstr "使用的自訂端點"

#: src/handlers/avatar/live2d_handler.py:59
msgid "Live2D Model"
msgstr "Live2D 模型"

#: src/handlers/avatar/live2d_handler.py:60
msgid "Live2D Model to use"
msgstr "使用的 Live2D 模型"

#: src/handlers/avatar/live2d_handler.py:80
msgid "Background Color"
msgstr "背景顏色"

#: src/handlers/avatar/live2d_handler.py:81
msgid "Background color of the avatar"
msgstr "夥伴的背景顏色"

#: src/handlers/avatar/live2d_handler.py:87
msgid "Zoom Model"
msgstr "放大模型"

#: src/handlers/avatar/live2d_handler.py:88
msgid "Zoom the Live2D model"
msgstr "將您的夥伴放大"

#: src/ui/presentation.py:93
msgid "Welcome to Nyarch Assistant!"
msgstr "歡迎來到 Nyarch Assistant！"

#: src/ui/presentation.py:94
msgid "Your ultimate AI Waifu assistant."
msgstr "您強大的二次元老婆助手"

#: src/ui/presentation.py:98
msgid "Github Page"
msgstr "原始碼（GitHub）"

#: src/ui/presentation.py:105
msgid "Choose your favourite AI Language Model"
msgstr "選擇您最喜歡的人工智慧模型"

<<<<<<< HEAD
#: src/ui/profile.py:33 src/window.py:93
msgid "Settings"
msgstr "設定"

#: src/ui/profile.py:53
msgid "Profile Name"
msgstr "設定檔名稱"

#: src/ui/profile.py:58
msgid "Copied Settings"
msgstr "已複製設定"

#: src/ui/profile.py:58
msgid "Settings that will be copied to the new profile"
msgstr "新設定檔將複製的設定"

#: src/ui/profile.py:70
msgid "Create Profile"
msgstr "建立新設定檔"

#: src/ui/profile.py:72 src/ui/profile.py:74 src/ui/profile.py:129
msgid "Import Profile"
msgstr "導入設定檔"

#: src/ui/profile.py:84 src/ui/profile.py:99 src/ui/profile.py:123
msgid "Export Profile"
msgstr "導出設定檔"

#: src/ui/profile.py:87
msgid "Export Passwords"
msgstr "導出密碼"

#: src/ui/profile.py:87
msgid "Also export password-like fields"
msgstr "並且導出密鑰內容"

#: src/ui/profile.py:89
msgid "Export Propic"
msgstr "導出頭像"

#: src/ui/profile.py:89
msgid "Also export the profile picture"
msgstr "並且導出頭像"

#: src/ui/profile.py:109
msgid "Create"
msgstr "新增聊天室"

#: src/ui/profile.py:109
msgid "Apply"
msgstr "套用"

#: src/ui/profile.py:116
msgid "The settings of the current profile will be copied into the new one"
msgstr "目前的設定將複製到新的設定檔"

#: src/ui/profile.py:122 src/ui/profile.py:128
msgid "Newelle Profiles"
msgstr "Newelle 設定檔"

#: src/ui/profile.py:123
msgid "Export"
msgstr "導出"

#: src/ui/profile.py:129
msgid "Import"
msgstr "導入"

#: src/ui/profile.py:197
msgid "Set profile picture"
msgstr "設定頭像"

#: src/constants.py:20
msgid "Newelle Demo API"
msgstr "Newelle 預覽 API"
=======
#: src/ui/presentation.py:106
msgid ""
"Nyarch Assistant can be used with mutiple models and providers!\n"
"<b>Note: It is strongly suggested to read the Guide to LLM page</b>"
msgstr ""
"Nyarch Assistant 可與不同模型與服務使用！\n"
"<b>註記：強烈建議您閱讀「大型語言模型 101」頁面</b>"
>>>>>>> 1ac8d949

#: src/ui/presentation.py:110
msgid "Guide to LLM"
msgstr "大型語言模型 101"

#: src/ui/presentation.py:117
msgid "Chat with your documents"
msgstr "與檔案互動"

#: src/ui/presentation.py:118
msgid ""
"Nyarch Assistant can retrieve relevant information from documents you send "
"in the chat or from your own files! Information relevant to your query will "
"be sent to the LLM."
msgstr ""
"Nyarch Assistant 能擷取檔案的相關資訊並且傳送給模型以給予更精確的回覆！"

#: src/ui/presentation.py:124
msgid "Choose your favourite Voice configuration"
msgstr "自訂各種語音設定"

#: src/ui/presentation.py:125
msgid ""
"You can speak to Nyarch Assistant! Use any TTS/STT provider in any language, "
"with translation support!"
msgstr ""
"您可以與 Nyarch Assistant 聊天！以任何語言使用語音辨識、文本轉語音並且翻譯其"
"內容。"

#: src/ui/presentation.py:132
msgid ""
"You can extend Nyarch Assistant's functionalities using extensions! They are "
"easy to make and to install!"
msgstr "利用擴充功能讓 Nyarch Assistant 的功能多又更多！"

#: src/ui/presentation.py:136
msgid "Download extensions"
msgstr "下載擴充功能"

#: src/ui/presentation.py:143
msgid "Pay attention!"
msgstr "請注意！"

#: src/ui/presentation.py:144
msgid ""
"Nyarch Assistant can run commands on your system! By enabling command "
"virtualization, you will only run commands inside the flatpak environment, "
"avoiding to create damages to your system.\n"
"\n"
" <b>Pay attention on what you run! Commands generated might harm your system!"
"</b>"
msgstr ""
"請小心！<b>模型雖然能產生程式碼，但因其不在我們的控制之下，所以可能產生有問題"
"的程式碼！</b>\n"
"即使指令大多可能將於<b> Flatpak 沙盒中執行</b>，但請仍小心。"

#: src/ui/presentation.py:152
msgid "Permission Error"
msgstr "權限錯誤"

#: src/ui/presentation.py:153
msgid ""
"nyarchassistant does not have enough permissions to run commands on your "
"system."
msgstr "Nyarch Assistant 沒有足夠權限在系統內執行指令"

#: src/ui/presentation.py:164
msgid "Begin using the app"
msgstr "開始使用應用程式"

#: src/ui/presentation.py:169
msgid "Start chatting"
msgstr "開始聊天"

#: src/ui/mini_window.py:9
msgid "Nyarch Linux"
msgstr "Nyarch Linux"

#: src/ui/mini_window.py:20
msgid "Chat is opened in mini window"
msgstr "已在新視窗開啟聊天室"

#: src/ui/extension.py:51
msgid "Installed Extensions"
msgstr "已安裝的擴充功能"

#: src/ui/extension.py:86
msgid "User guide to Extensions"
msgstr "擴充功能使用說明"

#: src/ui/extension.py:89
msgid "Download new Extensions"
msgstr "下載擴充功能"

#: src/ui/extension.py:92
msgid "Install extension from file..."
msgstr "從檔案安裝擴充功能"

#: src/handlers/stt/vosk_handler.py:17
msgid "Model Path"
msgstr "模型路徑"

#: src/handlers/stt/vosk_handler.py:18
msgid "Absolute path to the VOSK model (unzipped)"
msgstr "VOSK 模型的絕對路徑（已解壓縮）"

#: src/ui/profile.py:51
msgid "Copied Settings"
msgstr "已複製設定"

#: src/ui/profile.py:51
msgid "Settings that will be copied to the new profile"
msgstr "新設定檔將複製的設定"

#: src/ui/profile.py:67
msgid "The settings of the current profile will be copied into the new one"
msgstr "目前的設定將複製到新的設定檔"

#: src/ui/profile.py:105
msgid "Set profile picture"
msgstr "設定頭像"

#: src/ui/shortcuts.py:6
msgid "Help"
msgstr "幫助"

#: src/ui/shortcuts.py:12
msgid "Shortcuts"
msgstr "捷徑"

#: src/ui/shortcuts.py:13
msgid "Reload chat"
msgstr "重新整理聊天室"

#: src/ui/shortcuts.py:14
msgid "Reload folder"
msgstr "重新整理資料夾"

#: src/ui/shortcuts.py:15
msgid "New tab"
msgstr "新分頁"

#: src/ui/shortcuts.py:16
msgid "Paste Image"
msgstr "貼上圖片"

#: src/ui/shortcuts.py:17
msgid "Focus message box"
msgstr "將焦點移動到訊息輸入框上"

#: src/ui/shortcuts.py:18
msgid "Start recording"
msgstr "開始錄影"

#: src/ui/shortcuts.py:19
msgid "Stop TTS"
msgstr "停止文本轉語音"

#: src/ui/shortcuts.py:20
msgid "Zoom in"
msgstr "放大"

#: src/ui/shortcuts.py:21
msgid "Zoom out"
msgstr "縮小"

#: src/ui/settings.py:59
msgid "Knowledge"
msgstr "認知"

#: src/ui/settings.py:64
msgid "Language Model"
msgstr "語言模型"

#: src/ui/settings.py:74 src/ui/settings.py:95
msgid "Other LLMs"
msgstr "其他大型語言模型"

#: src/ui/settings.py:74 src/ui/settings.py:95
msgid "Other available LLM providers"
msgstr "其他提供大型語言模型的服務"

#: src/ui/settings.py:85
msgid "Advanced LLM Settings"
msgstr "更多設定"

#: src/ui/settings.py:89
msgid "Secondary Language Model"
msgstr "輔助語言模型"

#: src/ui/settings.py:89
msgid ""
"Model used for secondary tasks, like offers, chat name and memory generation"
msgstr "專門執行第二類工作：例如聊天室名稱生成以及記憶生成"

#: src/ui/settings.py:106
msgid "Embedding Model"
msgstr "嵌入模型"

#: src/ui/settings.py:106
msgid ""
"Embedding is used to trasform text into vectors. Used by Long Term Memory "
"and RAG. Changing it might require you to re-index documents or reset memory."
msgstr ""
"專門將文字轉成向量以提供給 RAG 與長期記憶所使用的模型。改變此設定後請重整索引"
"與清除記憶。"

#: src/ui/settings.py:117
msgid "Keep memory of old conversations"
msgstr "將舊聊天紀錄內容形成記憶"

#: src/ui/settings.py:129
msgid "Search information on the Web"
msgstr "在網路上搜尋更多資訊"

#: src/ui/settings.py:145
msgid "Text To Speech Program"
msgstr "語音轉文本程式"

#: src/ui/settings.py:145
msgid "Choose which text to speech to use"
msgstr "選擇語音轉文本的程式"

#: src/ui/settings.py:158
msgid "Translator program"
msgstr "翻譯"

#: src/ui/settings.py:158
msgid "Translate the output of the LLM before passing it to the TTS Program"
msgstr "將模型的輸出內容翻譯並轉移至文本轉語音程式"

#: src/ui/settings.py:166
msgid "Speech To Text Engine"
msgstr "語音辨識"

#: src/ui/settings.py:166
msgid "Choose which speech recognition engine you want"
msgstr "選擇語音辨識引擎"

#: src/ui/settings.py:174
msgid "Automatic Speech To Text"
msgstr "自動語音辨識"

#: src/ui/settings.py:174
msgid "Automatically restart speech to text at the end of a text/TTS"
msgstr "在朗讀完畢後自動重新啟動語音辨識服務"

#: src/ui/settings.py:183
msgid "Avatar model"
msgstr "夥伴模型"

#: src/ui/settings.py:183
msgid "Choose which avatar model to choose"
msgstr "選擇夥伴模型"

#: src/ui/settings.py:192
msgid "Smart Prompt"
msgstr "自訂提示語"

#: src/ui/settings.py:196
msgid "Smart Prompt selector"
msgstr "智慧提示語選擇器"

#: src/ui/settings.py:196
msgid "Give extra context on Nyarch Linux based on your prompt"
msgstr "使用提示語讓人工智慧得知有關 Nyarch Linux 的資訊"

#: src/ui/settings.py:205
msgid "Prompt control"
msgstr "提示控制"

#: src/ui/settings.py:210
msgid "Interface"
msgstr "界面"

#: src/ui/settings.py:213
msgid "Interface Size"
msgstr "界面大小"

#: src/ui/settings.py:213
msgid "Adjust the size of the interface"
msgstr "調整界面的大小"

#: src/ui/settings.py:222
msgid "Hidden files"
msgstr "隱藏檔"

#: src/ui/settings.py:222
msgid "Show hidden files"
msgstr "顯示隱藏檔"

#: src/ui/settings.py:228
msgid "Send with ENTER"
msgstr "使用 Enter 輸入"

#: src/ui/settings.py:228
msgid ""
"If enabled, messages will be sent with ENTER, to go to a new line use "
"CTRL+ENTER. If disabled, messages will be sent with SHIFT+ENTER, and newline "
"with enter"
msgstr ""
"若啟用此功能將會讓 Enter 鍵傳送訊息，否則將文字換行，並使用 Shift＋Enter 傳送"
"訊息。"

#: src/ui/settings.py:234
msgid "Remove thinking from history"
msgstr "將思考過程從歷史移除"

#: src/ui/settings.py:234
msgid ""
"Do not send old thinking blocks for reasoning models in order to reduce "
"token usage"
msgstr "將推論模型的思考內容從歷史中移除以節省 Token 消耗"

#: src/ui/settings.py:240
msgid "Display LaTeX"
msgstr "顯示 LaTeX"

#: src/ui/settings.py:240
msgid "Display LaTeX formulas in chat"
msgstr "在聊天室顯示 LaTeX 數學式"

#: src/ui/settings.py:246
msgid "Reverse Chat Order"
msgstr "反向聊天室"

#: src/ui/settings.py:246
msgid "Show most recent chats on top in chat list (change chat to apply)"
msgstr "將最新的訊息至頂"

#: src/ui/settings.py:252
msgid "Automatically Generate Chat Names"
msgstr "自動生成聊天室名稱"

#: src/ui/settings.py:252
msgid "Generate chat names automatically after the first two messages"
msgstr "生成第一則訊息後自動生成聊天室名稱"

#: src/ui/settings.py:258
msgid "Number of offers"
msgstr "建議訊息數量"

#: src/ui/settings.py:258
msgid "Number of message suggestions to send to chat "
msgstr "建議訊息的顯示數量"

#: src/ui/settings.py:265
msgid "Username"
msgstr "使用者名稱"

#: src/ui/settings.py:265
#, python-brace-format
msgid ""
"Change the label that appears before your message\n"
"This information is not sent to the LLM by default\n"
"You can add it to a prompt using the {USER} variable"
msgstr "更改聊天室內的使用者名稱，預設將不會將此資訊傳送給模型"

#: src/ui/settings.py:272
msgid "Neural Network Control"
msgstr "類神經網路控制"

#: src/ui/settings.py:275
msgid "Run commands in a virtual machine"
msgstr "在模擬器中執行指令"

#: src/ui/settings.py:288
msgid "External Terminal"
msgstr "外部終端機"

#: src/ui/settings.py:288
msgid "Choose the external terminal where to run the console commands"
msgstr "選擇執行指令的外部終端機"

#: src/ui/settings.py:297
msgid "Program memory"
msgstr "模型記憶"

#: src/ui/settings.py:297
msgid "How long the program remembers the chat "
msgstr "模型將會記得多久的聊天紀錄"

#: src/ui/settings.py:318
msgid "Auto-run commands"
msgstr "自訂自動執行指令"

#: src/ui/settings.py:318
msgid "Commands that the bot will write will automatically run"
msgstr "將會在終端機內自動執行指令"

#: src/ui/settings.py:321
msgid "Max number of commands"
msgstr "最多指令數量"

#: src/ui/settings.py:321
msgid ""
"Maximum number of commands that the bot will write after a single user "
"request"
msgstr "一次訊息的最多指令數量"

#: src/ui/settings.py:360
msgid "Document Sources (RAG)"
msgstr "檔案來源（RAG）"

#: src/ui/settings.py:360
msgid "Include content from your documents in the responses"
msgstr "在回應中包含檔案內容"

#: src/ui/settings.py:361
msgid "Document Analyzer"
msgstr "檔案分析器"

#: src/ui/settings.py:361
msgid ""
"The document analyzer uses multiple techniques to extract relevant "
"information about your documents"
msgstr "使用不同技術提取各個檔案的相關內容"

#: src/ui/settings.py:372
msgid "Read documents if unsupported"
msgstr "不支援時閱讀檔案"

#: src/ui/settings.py:372
msgid ""
"If the LLM does not support reading documents, relevant information about "
"documents sent in the chat will be given to the LLM using your Document "
"Analyzer."
msgstr "如果模型不支援閱讀文件將會利用檔案分析器傳送檔案相關資訊給模型"

#: src/ui/settings.py:376
msgid "Maximum tokens for RAG"
msgstr "RAG 使用 Tokens 的最大值"

#: src/ui/settings.py:376
msgid ""
"The maximum amount of tokens to be used for RAG. If the documents do not "
"exceed this token count,\n"
"dump all of them in the context"
msgstr ""
"此將限制每次呼叫 RAG 時使用的 Tokens 的數量。如果需要使用的 Tokens 多過於此數"
"值，將僅傳送檔案的大致內容"

#: src/ui/settings.py:393
msgid "Document Folder"
msgstr "文件資料夾"

<<<<<<< HEAD
#: src/main.py:200
msgid "Terminal threads are still running in the background"
msgstr "終端機執行緒正在背景中執行"
=======
#: src/ui/settings.py:393
msgid ""
"Put the documents you want to query in your document folder. The document "
"analyzer will find relevant information in them if this option is enabled"
msgstr "檔案分析器將從資料夾內提取資訊"

#: src/ui/settings.py:396
msgid "Put all the documents you want to index in this folder"
msgstr "將欲索引的檔案放置此資料夾內。"
>>>>>>> 1ac8d949

#: src/ui/settings.py:432
msgid "Silence threshold"
msgstr "靜音門檻"

#: src/ui/settings.py:432
msgid ""
"Silence threshold in seconds, percentage of the volume to be considered "
"silence"
msgstr "靜音門檻以秒為單位，當音量為 0 時也視為靜音"

#: src/ui/settings.py:445
msgid "Silence time"
msgstr "靜音時間"

#: src/ui/settings.py:445
msgid "Silence time in seconds before recording stops automatically"
msgstr "靜音時間以秒為單位，當靜音時間達到此秒數將自動停止錄音"

#: src/ui/settings.py:1017
msgid "Not enough permissions"
msgstr "權限不足"

#: src/ui/settings.py:1021
msgid ""
"Nyarch Assistant does not have enough permissions to run commands on your "
"system, please run the following command"
msgstr "Nyarch Assistant 沒有足夠權限在系統內執行指令，請執行以下指令"

<<<<<<< HEAD
#: src/controller.py:132 src/window.py:1824
msgid "Chat "
msgstr "聊天室 "

#: src/window.py:94
msgid "Keyboard shorcuts"
msgstr "快捷鍵"
=======
#: src/ui/settings.py:1022
msgid "Understood"
msgstr "確認"
>>>>>>> 1ac8d949

#: src/ui/thread_editing.py:36
msgid "No threads are running"
msgstr "沒有正在執行的執行緒"

#: src/ui/thread_editing.py:42
msgid "Thread number: "
msgstr "執行緒序號："

#: src/smart_prompt.py:95 src/handlers/smart_prompt/smart_prompt.py:95
msgid "Model Dimension"
msgstr "模型維度"

#: src/smart_prompt.py:96 src/handlers/smart_prompt/smart_prompt.py:96
msgid "Use bigger models for bigger accuracy less than 100MB"
msgstr "在 100MB 內以使用更大的模型提升準確率"

#: src/handlers/stt/sphinx_handler.py:19
msgid "Could not understand the audio"
msgstr "無法理解語音"

#: src/handlers/llm/gpt4all_handler.py:67
msgid "RAM Required: "
msgstr "記憶體要求："

#: src/handlers/llm/gpt4all_handler.py:68
msgid "Parameters: "
msgstr "參數："

#: src/handlers/llm/gpt4all_handler.py:69
msgid "Size: "
msgstr "大小："

#: src/handlers/llm/gpt4all_handler.py:154
msgid "Model to use"
msgstr "使用的模型"

#: src/handlers/llm/gpt4all_handler.py:155
#: src/handlers/llm/ollama_handler.py:170
msgid "Model Manager"
msgstr "模型管理器"

#: src/handlers/llm/gpt4all_handler.py:155
#: src/handlers/llm/ollama_handler.py:170
msgid "List of models available"
msgstr "可使用的模型列表"

#: src/handlers/llm/gemini_handler.py:94
msgid "API Key (required)"
msgstr "API 金鑰（必填）"

#: src/handlers/llm/gemini_handler.py:94
msgid "API key got from ai.google.dev"
msgstr "從 ai.google.dev 取得的 API 金鑰"

#: src/handlers/llm/gemini_handler.py:98
msgid "AI Model to use"
msgstr "使用的 AI 模型"

#: src/handlers/llm/gemini_handler.py:103
msgid "Enable System Prompt"
msgstr "啟用系統提示"

#: src/handlers/llm/gemini_handler.py:103
msgid ""
"Some models don't support system prompt (or developers instructions), "
"disable it if you get errors about it"
msgstr "某些模型不支援此設定"

#: src/handlers/llm/gemini_handler.py:107
msgid "Inject system prompt"
msgstr "注入系統提示"

#: src/handlers/llm/gemini_handler.py:107
msgid ""
"Even if the model doesn't support system prompts, put the prompts on top of "
"the user message"
msgstr "即使使用不支援系統提示的模型仍可以開啟此設定"

#: src/handlers/llm/gemini_handler.py:110
msgid "Image Output"
msgstr "影像輸出"

#: src/handlers/llm/gemini_handler.py:110
msgid "Enable image output, only supported by gemini-2.0-flash-exp"
msgstr "啟用影像輸出，僅支援 gemini-2.0-flash-exp"

#: src/handlers/llm/gemini_handler.py:119
msgid "Enable safety settings"
msgstr "啟用安全設定"

#: src/handlers/llm/gemini_handler.py:120
msgid "Enable google safety settings to avoid generating harmful content"
msgstr "啟用 Google 的安全設定以排除不當內容"

#: src/handlers/llm/gemini_handler.py:125
#: src/handlers/llm/newelle_handler.py:18
#: src/handlers/llm/openai_handler.py:115
msgid "Privacy Policy"
msgstr "隱私政策"

#: src/handlers/llm/gemini_handler.py:126
#: src/handlers/llm/newelle_handler.py:19
#: src/handlers/llm/openai_handler.py:115
msgid "Open privacy policy website"
msgstr "開啟隱私政策網站"

#: src/handlers/llm/gemini_handler.py:129 src/handlers/llm/openai_handler.py:84
msgid "Advanced Parameters"
msgstr "更多設定"

#: src/handlers/llm/gemini_handler.py:129
msgid "Enable advanced parameters"
msgstr "調整更多參數"

#: src/handlers/stt/openaisr_handler.py:11
msgid "Endpoint for OpenAI requests"
msgstr "OpenAI 的端點網址"

#: src/handlers/stt/openaisr_handler.py:18
msgid "API Key for OpenAI"
msgstr "OpenAI 的 API 金鑰"

#: src/handlers/stt/openaisr_handler.py:24
msgid "Whisper Model"
msgstr "Whisper 模型"

#: src/handlers/stt/openaisr_handler.py:25
msgid "Name of the OpenAI model"
msgstr "OpenAI 的模型名稱"

#: src/handlers/stt/openaisr_handler.py:31
#: src/handlers/stt/groqsr_handler.py:28
#: src/handlers/stt/googlesr_handler.py:20
msgid "Language"
msgstr "語言"

#: src/handlers/stt/openaisr_handler.py:32
msgid ""
"Optional: Specify the language for transcription. Use ISO 639-1 language "
"codes (e.g. \"en\" for English, \"fr\" for French, etc.). "
msgstr ""
"可選：自訂文字紀錄的語言。使用 ISO 639-1 語言碼（例如「en」為英文，「fr」為法"
"文等）"

#: src/handlers/llm/openrouter_handler.py:14
msgid "Provider Sorting"
msgstr "供給者排序"

#: src/handlers/llm/openrouter_handler.py:14
msgid "Choose providers based on pricing/throughput or latency"
msgstr "根據最佳價格、流量或最低延遲選擇供給者"

<<<<<<< HEAD
#: src/window.py:975
msgid "Create new profile"
msgstr "建立新設定檔"

#: src/window.py:1108
msgid "Could not recognize your voice"
msgstr "無法辨識聲音"

#: src/window.py:1145
msgid "Images"
msgstr "圖片"

#: src/window.py:1149
msgid "LLM Supported Files"
msgstr "大型語言模型支援的檔案"

#: src/window.py:1157
msgid "RAG Supported files"
msgstr "RAG 支援的檔案"

#: src/window.py:1175
msgid "Supported Files"
msgstr "支援的檔案"

#: src/window.py:1179
msgid "All Files"
msgstr "所有檔案"

#: src/window.py:1185
msgid "Attach file"
msgstr "嵌入檔案"

#: src/window.py:1410 src/window.py:1642
msgid "File not found"
msgstr "找不到檔案"

#: src/window.py:1428
msgid "The file cannot be sent until the program is finished"
msgstr "在執行完成前無法上傳檔案"

#: src/window.py:1450
msgid "The file is not recognized"
msgstr "檔案無法辨識"

#: src/window.py:1517
msgid "Folder is Empty"
msgstr "資料夾為空"

#: src/window.py:1662
msgid "You can no longer continue the message."
msgstr "您無法繼續此訊息。"

#: src/window.py:1687
msgid "You can no longer regenerate the message."
msgstr "您無法重新生成此訊息。"

#: src/window.py:1795
msgid "Chat is empty"
msgstr "聊天室為空"

#: src/window.py:1864
msgid "Chat is cleared"
msgstr "已清除聊天紀錄"

#: src/window.py:1889
msgid "The message was canceled and deleted from history"
msgstr "此訊息已從聊天紀錄中取消並且刪除"

#: src/window.py:1933
msgid "The message cannot be sent until the program is finished"
msgstr "在執行完成前無法傳送訊息"

#: src/window.py:2848
msgid "You can't edit a message while the program is running."
msgstr "在執行完成前無法編輯訊息"

#: src/window.py:2972
msgid "Prompt content"
msgstr "提示內容"

#: src/window.py:3228
=======
#: src/handlers/llm/openrouter_handler.py:14
msgid "Price"
msgstr "價格"

#: src/handlers/llm/openrouter_handler.py:14
msgid "Throughput"
msgstr "流量"

#: src/handlers/llm/openrouter_handler.py:14
msgid "Latency"
msgstr "延遲"

#: src/handlers/llm/openrouter_handler.py:15
msgid "Providers Order"
msgstr "供給者排序"

#: src/handlers/llm/openrouter_handler.py:15
msgid ""
"Add order of providers to use, names separated by a comma.\n"
"Empty to not specify"
msgstr "新增自訂供給者，將不同供給者名稱以逗號隔開。留空以不使用"

#: src/handlers/llm/openrouter_handler.py:16
msgid "Allow Fallbacks"
msgstr "允許後備供給者"

#: src/handlers/llm/openrouter_handler.py:16
msgid "Allow fallbacks to other providers"
msgstr "允許在無法使用主要供給者時使用其他供給者"

#: src/handlers/stt/groqsr_handler.py:14
msgid "API Key for Groq SR, write 'default' to use the default one"
msgstr "Groq SR 的 API 金鑰，設定「default」將使用預設金鑰"

#: src/handlers/stt/groqsr_handler.py:20
msgid "Groq Model"
msgstr "Groq 模型"

#: src/handlers/stt/groqsr_handler.py:21
msgid "Name of the Groq Model"
msgstr "Groq 模型名稱"

#: src/handlers/stt/groqsr_handler.py:29
msgid ""
"Specify the language for transcription. Use ISO 639-1 language codes (e.g. "
"\"en\" for English, \"fr\" for French, etc.). "
msgstr "選擇紀錄的語言。使用 ISO 639-1 語言碼（例如「en」英文，「fr」法文等）"

#: src/handlers/llm/openai_handler.py:84
msgid "Include parameters like Max Tokens, Top-P, Temperature, etc."
msgstr "包含 Token 限制、Top-P、溫度等參數"

#: src/handlers/llm/openai_handler.py:87
msgid "Name of the LLM Model to use"
msgstr "使用的大型語言模型"

#: src/handlers/llm/openai_handler.py:106
msgid "max Tokens"
msgstr "Token 限制"

#: src/handlers/llm/openai_handler.py:106
msgid "Max tokens of the generated text"
msgstr "使用的最多 Token 數量"

#: src/handlers/llm/openai_handler.py:107
msgid "Top-P"
msgstr "Top-P"

#: src/handlers/llm/openai_handler.py:107
msgid "An alternative to sampling with temperature, called nucleus sampling"
msgstr "一種調整隨機性的替代的技術"

#: src/handlers/llm/openai_handler.py:108
msgid "Temperature"
msgstr "溫度"

#: src/handlers/llm/openai_handler.py:108
msgid ""
"What sampling temperature to use. Higher values will make the output more "
"random"
msgstr "溫度越高隨機性越高"

#: src/handlers/llm/openai_handler.py:109
msgid "Frequency Penalty"
msgstr "重複懲罰"

#: src/handlers/llm/openai_handler.py:109
>>>>>>> 1ac8d949
msgid ""
"Number between -2.0 and 2.0. Positive values decrease the model's likelihood "
"to repeat the same line verbatim"
msgstr "數值介於±2.0。數值越大將減少輸出重複率"

<<<<<<< HEAD
#: src/window.py:3257
=======
#: src/handlers/llm/openai_handler.py:110
msgid "Presence Penalty"
msgstr "存在懲罰"

#: src/handlers/llm/openai_handler.py:110
>>>>>>> 1ac8d949
msgid ""
"Number between -2.0 and 2.0. Positive values decrease the model's likelihood "
"to talk about new topics"
msgstr "數值介於±2.0。數值越大將讓模型搬出新話題的機率"

<<<<<<< HEAD
#: src/window.py:3304
msgid "Wrong folder path"
msgstr "錯誤資料夾路徑"

#: src/window.py:3337
msgid "Thread has not been completed, thread number: "
msgstr "執行緒尚未完成，執行緒序號："

#: src/window.py:3346
msgid "Failed to open the folder"
msgstr "無法開啟資料夾"
=======
#: src/handlers/stt/googlesr_handler.py:14
msgid "API Key for Google SR, write 'default' to use the default one"
msgstr "Google SR 的 API 金鑰，設定「default」將使用預設金鑰"

#: src/handlers/stt/googlesr_handler.py:21
msgid "The language of the text to recgnize in IETF"
msgstr "IETF 的辨識語言"

#: src/handlers/llm/custom_handler.py:21
msgid "Command to execute to get bot output"
msgstr "取得輸出的指令"
>>>>>>> 1ac8d949

#: src/handlers/llm/custom_handler.py:21
#, python-brace-format
msgid ""
"Command to execute to get bot response, {0} will be replaced with a JSON "
"file containing the chat, {1} with the system prompt"
msgstr "{0} 參數會被以 JSON 格式儲存的聊天紀錄取代，而 {1} 則是包含系統提示"

#: src/handlers/llm/custom_handler.py:22
msgid "Command to execute to get bot's suggestions"
msgstr "取得建議的指令"

#: src/handlers/llm/custom_handler.py:22
#, python-brace-format
msgid ""
"Command to execute to get chat suggestions, {0} will be replaced with a JSON "
"file containing the chat, {1} with the extra prompts, {2} with the numer of "
"suggestions to generate. Must return a JSON array containing the suggestions "
"as strings"
msgstr ""
"{0} 參數會被以 JSON 格式儲存的聊天紀錄取代，{1} 包含系統提示，{2}則包含需要生"
"成的數量。必須傳回以建議（字串）組成的 JSON 陣列"

#: src/handlers/llm/ollama_handler.py:174
msgid "Add custom model"
msgstr "新增自訂模型"

#: src/handlers/llm/ollama_handler.py:175
msgid ""
"Add any model to this list by putting name:size\n"
"Or any gguf from hf with hf.co/username/model"
msgstr ""
"在此以「模型名稱:大小」的格式新增其他模型\n"
"或是從 HuggingFace（hf.co/username/model）的任何 gguf"

#: src/handlers/rag/rag_handler.py:104
msgid "Index your documents"
msgstr "將檔案編入索引"

#: src/handlers/rag/rag_handler.py:105
msgid ""
"Index all the documents in your document folder. You have to run this "
"operation every time you edit/create a document, change document analyzer or "
"change embedding model"
msgstr ""
"將文件資料夾內的所有檔案編入索引。您必須於每次有檔案變更、改變文件分析緝或嵌"
"入模行時使用"

#: src/handlers/llm/claude_handler.py:96
msgid "Max Tokens"
msgstr "Token 限制"

#: src/handlers/llm/claude_handler.py:96
msgid "The maximum number of tokens to generate"
msgstr "使用的最多 Token 數量"

#: data/moe.nyarchlinux.assistant.appdata.xml.in:7
#: data/moe.nyarchlinux.assistant.desktop.in:2
msgid "Nyarch Assistant"
msgstr "Nyarch Assistant"

#: data/moe.nyarchlinux.assistant.appdata.xml.in:9
msgid ""
"Your personal waifu always at your service to help you with your system!"
msgstr "強大的二次元老婆在此為您服務！"

#: data/moe.nyarchlinux.assistant.appdata.xml.in:11
msgid "Your AI-Powered System Assistant"
msgstr "您專屬的人工智慧夥伴"

#: data/moe.nyarchlinux.assistant.appdata.xml.in:15
msgid "Chat page 1"
msgstr "第一頁"

#: data/moe.nyarchlinux.assistant.appdata.xml.in:19
msgid "Chat page 2"
msgstr "第二頁"

#: data/moe.nyarchlinux.assistant.appdata.xml.in:23
msgid "Chat page 3"
msgstr "第三頁"

#: data/moe.nyarchlinux.assistant.appdata.xml.in:27
msgid "Chat page 4"
msgstr "第四頁"

#: data/moe.nyarchlinux.assistant.appdata.xml.in:41
msgid "Added new features"
msgstr "新增更多新功能"

#: data/moe.nyarchlinux.assistant.appdata.xml.in:42
#: data/moe.nyarchlinux.assistant.appdata.xml.in:103
#: data/moe.nyarchlinux.assistant.appdata.xml.in:108
#: data/moe.nyarchlinux.assistant.appdata.xml.in:113
#: data/moe.nyarchlinux.assistant.appdata.xml.in:118
#: data/moe.nyarchlinux.assistant.appdata.xml.in:123
msgid "Bug fixes"
msgstr "修正各種錯誤"

#: data/moe.nyarchlinux.assistant.appdata.xml.in:49
msgid "Website reading and web search with SearXNG, DuckDuckGo, and Tavily"
msgstr "網站閱讀與支援 SearXNG、DuckDuckGo、與 Tavily 等搜尋引擎"

#: data/moe.nyarchlinux.assistant.appdata.xml.in:50
msgid "Improved LaTeX rendering and document management"
msgstr "改良 LaTeX 處理以及文件管理"

#: data/moe.nyarchlinux.assistant.appdata.xml.in:51
msgid "New Thinking Widget and OpenRouter handler"
msgstr "新增推理模型的「思考過程」以及 OpenRouter 管理"

#: data/moe.nyarchlinux.assistant.appdata.xml.in:52
msgid "Vision support for Llama4 on Groq"
msgstr "新增 Groq Llama4 圖片辨識支援"

#: data/moe.nyarchlinux.assistant.appdata.xml.in:53
msgid "New translations (Traditional Chinese, Bengali, Hindi)"
msgstr "新翻譯（繁體中文、孟加拉文、印度文）"

#: data/moe.nyarchlinux.assistant.appdata.xml.in:59
msgid "Fixed many bugs, added some features!"
msgstr "新增更多新功能以及修正錯誤"

#: data/moe.nyarchlinux.assistant.appdata.xml.in:64
msgid "Support for new features and bug fixes"
msgstr "新增更多新功能以及修正錯誤"

#: data/moe.nyarchlinux.assistant.appdata.xml.in:69
#: data/moe.nyarchlinux.assistant.appdata.xml.in:74
#: data/moe.nyarchlinux.assistant.appdata.xml.in:79
msgid "Added many new features and bug fixes"
msgstr "新增更多新功能以及修正錯誤"

#: data/moe.nyarchlinux.assistant.appdata.xml.in:84
#: data/moe.nyarchlinux.assistant.appdata.xml.in:89
msgid "Added new features and bug fixes"
msgstr "新增更多新功能以及修正錯誤"

#: data/moe.nyarchlinux.assistant.appdata.xml.in:93
msgid ""
"Updated the g4f library with versioning, added user guides, improved "
"extension browsing, and enhanced model handling."
msgstr "改良 g4f 資料庫的版本管理、使用者說明、擴充功能瀏覽、以及模型處理。"

#: data/moe.nyarchlinux.assistant.appdata.xml.in:98
msgid ""
"Bug fixes and new features have been implemented. We've modified the "
"extension architecture, added new models, and introduced vision support, "
"along with more capabilities."
msgstr ""
"新增更多新功能以及修正錯誤。我們不但更改了擴充功能架構、新增新模型、以及新增"
"圖片上傳功能等。"

#: data/moe.nyarchlinux.assistant.appdata.xml.in:128
msgid "Stable version"
msgstr "穩定版本"

#: data/moe.nyarchlinux.assistant.appdata.xml.in:133
msgid "Added extension"
msgstr "已新增擴充功能"

#: data/moe.nyarchlinux.assistant.appdata.xml.in:138
msgid "Blacklist of commands"
msgstr "指令黑名單"

#: data/moe.nyarchlinux.assistant.appdata.xml.in:143
msgid "Localization"
msgstr "翻譯"

#: data/moe.nyarchlinux.assistant.appdata.xml.in:148
msgid "Redesign"
msgstr "重新設計"

#: data/moe.nyarchlinux.assistant.appdata.xml.in:153
msgid "NyarchLinux"
msgstr "Nyarch Linux"

#: data/moe.nyarchlinux.assistant.desktop.in:3
msgid "Advanced AI waifu to help you"
msgstr "強大的二次元老婆在此為您服務"

#: data/moe.nyarchlinux.assistant.desktop.in:10
msgid "chat;ai;gpt;chatgpt;assistant;"
msgstr "chat;ai;gpt;chatgpt;assistant;"

#~ msgid "Welcome to Newelle"
#~ msgstr "歡迎來到 Newelle"

#~ msgid ""
#~ "Newelle can be used to run commands on your system, but pay attention at "
#~ "what you run! <b>The LLM is not under our control, so it might generate "
#~ "malicious code!</b>\n"
#~ "By default, your commands will be <b>virtualized in the Flatpak "
#~ "environment</b>, but pay attention!"
#~ msgstr ""
#~ "請小心！<b>模型雖然能產生程式碼，但因其不在我們的控制之下，所以可能產生有"
#~ "問題的程式碼！</b>\n"
#~ "即使指令大多可能將於<b> Flatpak 沙盒中執行</b>，但請仍小心。"

#~ msgid "Newelle"
#~ msgstr "Newelle"

#~ msgid "Newelle Tips"
#~ msgstr "Newelle 小秘訣"

#~ msgid ""
#~ "Train Newelle to do more with custom extensions and new AI modules, "
#~ "giving your chatbot endless possibilities."
#~ msgstr "利用擴充功能讓 Newelle 的功能多又更多！"

#~ msgid "AI chatbot"
#~ msgstr "AI 聊天機器人"

#~ msgid "Quick profile selection"
#~ msgstr "快速設定檔選取"

#~ msgid "Message Editing"
#~ msgstr "訊息編輯"

#~ msgid "More than 10 standard AI providers"
#~ msgstr "多過 10 種 AI 服務"

#~ msgid "Qwersyk"
#~ msgstr "Qwersyk"

#~ msgid "Newelle: Your advanced chat bot"
#~ msgstr "Newelle：您強大的聊天機器人"

#~ msgid "Choose an extension"
#~ msgstr "從檔案安裝..."

#~ msgid " has been removed"
#~ msgstr " 已經被移除"

#~ msgid "Extension added. New extensions will run from the next launch"
#~ msgstr "擴充功能安裝成功。新的擴充功能將在下次重新啟動後套用。"

#~ msgid "The extension is wrong"
#~ msgstr "錯誤的擴充功能"

#~ msgid "This is not an extension"
#~ msgstr "此非擴充功能"

#~ msgid "Failed to send bot a message"
#~ msgstr "訊息傳送失敗"

#~ msgid "Chat has been stopped"
#~ msgstr "已停止聊天室"

#~ msgid "The change will take effect after you restart the program."
#~ msgstr "將在下次重新啟動後套用設定。"<|MERGE_RESOLUTION|>--- conflicted
+++ resolved
@@ -7,11 +7,7 @@
 msgstr ""
 "Project-Id-Version: Nyarch Assistant 0.9.6\n"
 "Report-Msgid-Bugs-To: \n"
-<<<<<<< HEAD
-"POT-Creation-Date: 2025-05-30 16:13+0800\n"
-=======
 "POT-Creation-Date: 2025-05-20 20:08+0800\n"
->>>>>>> 1ac8d949
 "PO-Revision-Date: 2025-03-26 19:30\n"
 "Last-Translator: Oliver Tzeng（曾嘉禾）<olivertzeng@proton.me>\n"
 "Language-Team: l10n-tw\n"
@@ -70,23 +66,9 @@
 msgid " Regenerate"
 msgstr " 重新生成"
 
-<<<<<<< HEAD
-#: src/handlers/embeddings/openai_handler.py:44
-#: src/handlers/llm/claude_handler.py:89 src/handlers/llm/claude_handler.py:93
-#: src/handlers/llm/gemini_handler.py:97 src/handlers/llm/openai_handler.py:84
-#: src/handlers/stt/whisper_handler.py:15
-#: src/handlers/stt/whispercpp_handler.py:39
-#: src/handlers/tts/custom_openai_tts.py:20
-#: src/handlers/tts/elevenlabs_handler.py:24
-#: src/handlers/tts/groq_tts_handler.py:34
-#: src/handlers/tts/openai_tts_handler.py:20
-msgid "Model"
-msgstr "模型"
-=======
 #: src/window.py:440
 msgid "Send a message..."
 msgstr "傳送訊息......"
->>>>>>> 1ac8d949
 
 #: src/window.py:505
 msgid "Ask about a website"
@@ -152,19 +134,6 @@
 msgid "Prompt Control"
 msgstr "提示文字控制"
 
-<<<<<<< HEAD
-#: src/handlers/llm/newelle_handler.py:18
-#: src/handlers/llm/gemini_handler.py:131
-#: src/handlers/llm/openai_handler.py:112
-msgid "Privacy Policy"
-msgstr "隱私政策"
-
-#: src/handlers/llm/newelle_handler.py:19
-#: src/handlers/llm/gemini_handler.py:132
-#: src/handlers/llm/openai_handler.py:112
-msgid "Open privacy policy website"
-msgstr "開啟隱私政策網站"
-=======
 #: src/window.py:512
 msgid ""
 "Nyarch Assistant gives you 100% prompt control. Tune your prompts for your "
@@ -174,7 +143,6 @@
 #: src/window.py:513
 msgid "Thread Editing"
 msgstr "執行緒編輯"
->>>>>>> 1ac8d949
 
 #: src/window.py:513
 msgid "Check the programs and processes you run from Nyarch Assistant"
@@ -200,11 +168,6 @@
 msgid "Local Documents"
 msgstr "本地檔案"
 
-<<<<<<< HEAD
-#: src/handlers/llm/openrouter_handler.py:14
-msgid "Provider Sorting"
-msgstr "供給者排序"
-=======
 #: src/window.py:596 src/ui/settings.py:117
 msgid "Long Term Memory"
 msgstr "長期記憶"
@@ -260,7 +223,6 @@
 #: src/window.py:1283
 msgid "All Files"
 msgstr "所有檔案"
->>>>>>> 1ac8d949
 
 #: src/window.py:1289
 msgid "Attach file"
@@ -380,73 +342,6 @@
 msgid "Folder is rebooted"
 msgstr "重新整理資料夾完成"
 
-<<<<<<< HEAD
-#: src/handlers/llm/gemini_handler.py:135 src/handlers/llm/openai_handler.py:81
-msgid "Advanced Parameters"
-msgstr "更多設定"
-
-#: src/handlers/llm/gemini_handler.py:135
-msgid "Enable advanced parameters"
-msgstr "調整更多參數"
-
-#: src/handlers/llm/openai_handler.py:81
-msgid "Include parameters like Max Tokens, Top-P, Temperature, etc."
-msgstr "包含 Token 限制、Top-P、溫度等參數"
-
-#: src/handlers/llm/openai_handler.py:84
-msgid "Name of the LLM Model to use"
-msgstr "使用的大型語言模型"
-
-#: src/handlers/llm/openai_handler.py:103
-msgid "max Tokens"
-msgstr "Token 限制"
-
-#: src/handlers/llm/openai_handler.py:103
-msgid "Max tokens of the generated text"
-msgstr "使用的最多 Token 數量"
-
-#: src/handlers/llm/openai_handler.py:104
-msgid "Top-P"
-msgstr "Top-P"
-
-#: src/handlers/llm/openai_handler.py:104
-msgid "An alternative to sampling with temperature, called nucleus sampling"
-msgstr "一種調整隨機性的替代的技術"
-
-#: src/handlers/llm/openai_handler.py:105
-msgid "Temperature"
-msgstr "溫度"
-
-#: src/handlers/llm/openai_handler.py:105
-msgid ""
-"What sampling temperature to use. Higher values will make the output more "
-"random"
-msgstr "溫度越高隨機性越高"
-
-#: src/handlers/llm/openai_handler.py:106
-msgid "Frequency Penalty"
-msgstr "重複懲罰"
-
-#: src/handlers/llm/openai_handler.py:106
-msgid ""
-"Number between -2.0 and 2.0. Positive values decrease the model's likelihood "
-"to repeat the same line verbatim"
-msgstr "數值介於±2.0。數值越大將減少輸出重複率"
-
-#: src/handlers/llm/openai_handler.py:107
-msgid "Presence Penalty"
-msgstr "存在懲罰"
-
-#: src/handlers/llm/openai_handler.py:107
-msgid ""
-"Number between -2.0 and 2.0. Positive values decrease the model's likelihood "
-"to talk about new topics"
-msgstr "數值介於±2.0。數值越大將讓模型搬出新話題的機率"
-
-#: src/handlers/rag/rag_handler.py:104
-msgid "Index your documents"
-msgstr "將檔案編入索引"
-=======
 #: src/main.py:255
 msgid "Chat is created"
 msgstr "已建立新的聊天室"
@@ -454,7 +349,6 @@
 #: src/constants.py:27
 msgid "Nyarch Demo API"
 msgstr "Nyarch 預覽 API"
->>>>>>> 1ac8d949
 
 #: src/constants.py:33
 msgid "Any free Provider"
@@ -711,11 +605,6 @@
 msgid "Memoripy"
 msgstr "Memoripy"
 
-<<<<<<< HEAD
-#: src/ui/shortcuts.py:6
-msgid "Help"
-msgstr "幫助"
-=======
 #: src/constants.py:274
 msgid ""
 "Extract messages from previous conversations using contextual memory "
@@ -728,7 +617,6 @@
 #: src/constants.py:279
 msgid "User Summary + Memoripy"
 msgstr "聊天歷史大意＋Memoripy"
->>>>>>> 1ac8d949
 
 #: src/constants.py:280
 msgid "Use both technologies for long term memory"
@@ -784,11 +672,6 @@
 msgid "Custom Translator"
 msgstr "自訂翻譯"
 
-<<<<<<< HEAD
-#: src/ui/widgets/thinking.py:27
-msgid "Thoughts"
-msgstr "思考過程"
-=======
 #: src/constants.py:330
 msgid "Use a custom translator"
 msgstr "使用自訂的翻譯"
@@ -796,7 +679,6 @@
 #: src/constants.py:338
 msgid "Nyarch Smart Prompt Lite"
 msgstr "Nyarch 智慧提示語（輕量版）"
->>>>>>> 1ac8d949
 
 #: src/constants.py:339
 msgid ""
@@ -822,28 +704,9 @@
 msgid "SearXNG - Private and selfhostable search engine"
 msgstr "SearXNG — 尊重隱私的開源元搜尋引擎"
 
-<<<<<<< HEAD
-#: src/ui/widgets/profilerow.py:26
-msgid "Select profile"
-msgstr "選擇設定檔"
-
-#: src/ui/widgets/profilerow.py:43 src/ui/profile.py:79
-msgid "Edit Profile"
-msgstr "編輯設定檔"
-
-#: src/ui/widgets/profilerow.py:53
-msgid "Delete Profile"
-msgstr "刪除設定檔"
-
-#: src/ui/extension.py:17 src/ui/presentation.py:131 src/constants.py:489
-#: src/window.py:92
-msgid "Extensions"
-msgstr "擴充功能"
-=======
 #: src/constants.py:359
 msgid "DuckDuckGo"
 msgstr "DuckDuckGo"
->>>>>>> 1ac8d949
 
 #: src/constants.py:360
 msgid "DuckDuckGo search"
@@ -1460,83 +1323,6 @@
 msgid "Choose your favourite AI Language Model"
 msgstr "選擇您最喜歡的人工智慧模型"
 
-<<<<<<< HEAD
-#: src/ui/profile.py:33 src/window.py:93
-msgid "Settings"
-msgstr "設定"
-
-#: src/ui/profile.py:53
-msgid "Profile Name"
-msgstr "設定檔名稱"
-
-#: src/ui/profile.py:58
-msgid "Copied Settings"
-msgstr "已複製設定"
-
-#: src/ui/profile.py:58
-msgid "Settings that will be copied to the new profile"
-msgstr "新設定檔將複製的設定"
-
-#: src/ui/profile.py:70
-msgid "Create Profile"
-msgstr "建立新設定檔"
-
-#: src/ui/profile.py:72 src/ui/profile.py:74 src/ui/profile.py:129
-msgid "Import Profile"
-msgstr "導入設定檔"
-
-#: src/ui/profile.py:84 src/ui/profile.py:99 src/ui/profile.py:123
-msgid "Export Profile"
-msgstr "導出設定檔"
-
-#: src/ui/profile.py:87
-msgid "Export Passwords"
-msgstr "導出密碼"
-
-#: src/ui/profile.py:87
-msgid "Also export password-like fields"
-msgstr "並且導出密鑰內容"
-
-#: src/ui/profile.py:89
-msgid "Export Propic"
-msgstr "導出頭像"
-
-#: src/ui/profile.py:89
-msgid "Also export the profile picture"
-msgstr "並且導出頭像"
-
-#: src/ui/profile.py:109
-msgid "Create"
-msgstr "新增聊天室"
-
-#: src/ui/profile.py:109
-msgid "Apply"
-msgstr "套用"
-
-#: src/ui/profile.py:116
-msgid "The settings of the current profile will be copied into the new one"
-msgstr "目前的設定將複製到新的設定檔"
-
-#: src/ui/profile.py:122 src/ui/profile.py:128
-msgid "Newelle Profiles"
-msgstr "Newelle 設定檔"
-
-#: src/ui/profile.py:123
-msgid "Export"
-msgstr "導出"
-
-#: src/ui/profile.py:129
-msgid "Import"
-msgstr "導入"
-
-#: src/ui/profile.py:197
-msgid "Set profile picture"
-msgstr "設定頭像"
-
-#: src/constants.py:20
-msgid "Newelle Demo API"
-msgstr "Newelle 預覽 API"
-=======
 #: src/ui/presentation.py:106
 msgid ""
 "Nyarch Assistant can be used with mutiple models and providers!\n"
@@ -1544,7 +1330,6 @@
 msgstr ""
 "Nyarch Assistant 可與不同模型與服務使用！\n"
 "<b>註記：強烈建議您閱讀「大型語言模型 101」頁面</b>"
->>>>>>> 1ac8d949
 
 #: src/ui/presentation.py:110
 msgid "Guide to LLM"
@@ -1991,11 +1776,6 @@
 msgid "Document Folder"
 msgstr "文件資料夾"
 
-<<<<<<< HEAD
-#: src/main.py:200
-msgid "Terminal threads are still running in the background"
-msgstr "終端機執行緒正在背景中執行"
-=======
 #: src/ui/settings.py:393
 msgid ""
 "Put the documents you want to query in your document folder. The document "
@@ -2005,7 +1785,6 @@
 #: src/ui/settings.py:396
 msgid "Put all the documents you want to index in this folder"
 msgstr "將欲索引的檔案放置此資料夾內。"
->>>>>>> 1ac8d949
 
 #: src/ui/settings.py:432
 msgid "Silence threshold"
@@ -2035,19 +1814,9 @@
 "system, please run the following command"
 msgstr "Nyarch Assistant 沒有足夠權限在系統內執行指令，請執行以下指令"
 
-<<<<<<< HEAD
-#: src/controller.py:132 src/window.py:1824
-msgid "Chat "
-msgstr "聊天室 "
-
-#: src/window.py:94
-msgid "Keyboard shorcuts"
-msgstr "快捷鍵"
-=======
 #: src/ui/settings.py:1022
 msgid "Understood"
 msgstr "確認"
->>>>>>> 1ac8d949
 
 #: src/ui/thread_editing.py:36
 msgid "No threads are running"
@@ -2201,89 +1970,6 @@
 msgid "Choose providers based on pricing/throughput or latency"
 msgstr "根據最佳價格、流量或最低延遲選擇供給者"
 
-<<<<<<< HEAD
-#: src/window.py:975
-msgid "Create new profile"
-msgstr "建立新設定檔"
-
-#: src/window.py:1108
-msgid "Could not recognize your voice"
-msgstr "無法辨識聲音"
-
-#: src/window.py:1145
-msgid "Images"
-msgstr "圖片"
-
-#: src/window.py:1149
-msgid "LLM Supported Files"
-msgstr "大型語言模型支援的檔案"
-
-#: src/window.py:1157
-msgid "RAG Supported files"
-msgstr "RAG 支援的檔案"
-
-#: src/window.py:1175
-msgid "Supported Files"
-msgstr "支援的檔案"
-
-#: src/window.py:1179
-msgid "All Files"
-msgstr "所有檔案"
-
-#: src/window.py:1185
-msgid "Attach file"
-msgstr "嵌入檔案"
-
-#: src/window.py:1410 src/window.py:1642
-msgid "File not found"
-msgstr "找不到檔案"
-
-#: src/window.py:1428
-msgid "The file cannot be sent until the program is finished"
-msgstr "在執行完成前無法上傳檔案"
-
-#: src/window.py:1450
-msgid "The file is not recognized"
-msgstr "檔案無法辨識"
-
-#: src/window.py:1517
-msgid "Folder is Empty"
-msgstr "資料夾為空"
-
-#: src/window.py:1662
-msgid "You can no longer continue the message."
-msgstr "您無法繼續此訊息。"
-
-#: src/window.py:1687
-msgid "You can no longer regenerate the message."
-msgstr "您無法重新生成此訊息。"
-
-#: src/window.py:1795
-msgid "Chat is empty"
-msgstr "聊天室為空"
-
-#: src/window.py:1864
-msgid "Chat is cleared"
-msgstr "已清除聊天紀錄"
-
-#: src/window.py:1889
-msgid "The message was canceled and deleted from history"
-msgstr "此訊息已從聊天紀錄中取消並且刪除"
-
-#: src/window.py:1933
-msgid "The message cannot be sent until the program is finished"
-msgstr "在執行完成前無法傳送訊息"
-
-#: src/window.py:2848
-msgid "You can't edit a message while the program is running."
-msgstr "在執行完成前無法編輯訊息"
-
-#: src/window.py:2972
-msgid "Prompt content"
-msgstr "提示內容"
-
-#: src/window.py:3228
-=======
 #: src/handlers/llm/openrouter_handler.py:14
 msgid "Price"
 msgstr "價格"
@@ -2371,39 +2057,21 @@
 msgstr "重複懲罰"
 
 #: src/handlers/llm/openai_handler.py:109
->>>>>>> 1ac8d949
 msgid ""
 "Number between -2.0 and 2.0. Positive values decrease the model's likelihood "
 "to repeat the same line verbatim"
 msgstr "數值介於±2.0。數值越大將減少輸出重複率"
 
-<<<<<<< HEAD
-#: src/window.py:3257
-=======
 #: src/handlers/llm/openai_handler.py:110
 msgid "Presence Penalty"
 msgstr "存在懲罰"
 
 #: src/handlers/llm/openai_handler.py:110
->>>>>>> 1ac8d949
 msgid ""
 "Number between -2.0 and 2.0. Positive values decrease the model's likelihood "
 "to talk about new topics"
 msgstr "數值介於±2.0。數值越大將讓模型搬出新話題的機率"
 
-<<<<<<< HEAD
-#: src/window.py:3304
-msgid "Wrong folder path"
-msgstr "錯誤資料夾路徑"
-
-#: src/window.py:3337
-msgid "Thread has not been completed, thread number: "
-msgstr "執行緒尚未完成，執行緒序號："
-
-#: src/window.py:3346
-msgid "Failed to open the folder"
-msgstr "無法開啟資料夾"
-=======
 #: src/handlers/stt/googlesr_handler.py:14
 msgid "API Key for Google SR, write 'default' to use the default one"
 msgstr "Google SR 的 API 金鑰，設定「default」將使用預設金鑰"
@@ -2415,7 +2083,6 @@
 #: src/handlers/llm/custom_handler.py:21
 msgid "Command to execute to get bot output"
 msgstr "取得輸出的指令"
->>>>>>> 1ac8d949
 
 #: src/handlers/llm/custom_handler.py:21
 #, python-brace-format
