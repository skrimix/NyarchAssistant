# SOME DESCRIPTIVE TITLE.
# Copyright (C) YEAR THE PACKAGE'S COPYRIGHT HOLDER
# This file is distributed under the same license as the PACKAGE package.
# FIRST AUTHOR <EMAIL@ADDRESS>, YEAR.
#
#, fuzzy
msgid ""
msgstr ""
"Project-Id-Version: PACKAGE VERSION\n"
"Report-Msgid-Bugs-To: \n"
<<<<<<< HEAD
"POT-Creation-Date: 2025-06-18 21:59+0800\n"
=======
"POT-Creation-Date: 2025-05-30 20:22+0800\n"
>>>>>>> bc36be74
"PO-Revision-Date: YEAR-MO-DA HO:MI+ZONE\n"
"Last-Translator: FULL NAME <EMAIL@ADDRESS>\n"
"Language-Team: Bengali\n"
"Language: bn\n"
"MIME-Version: 1.0\n"
"Content-Type: text/plain; charset=UTF-8\n"
"Content-Transfer-Encoding: 8bit\n"

#: src/window.py:103 src/ui/thread_editing.py:6
msgid "Thread editing"
msgstr "থ্রেড সম্পাদনা"

#: src/window.py:104 src/ui/presentation.py:131 src/ui/extension.py:18
#: src/constants.py:647
msgid "Extensions"
msgstr "এক্সটেনশন"

#: src/window.py:105 src/ui/profile.py:33
msgid "Settings"
msgstr "সেটিংস"

#: src/window.py:106
msgid "Keyboard shorcuts"
msgstr "কিবোর্ড শর্টকাট"

#: src/window.py:107
msgid "About"
msgstr "সম্পর্কে"

#: src/window.py:114
msgid "Chat"
msgstr "চ্যাট"

#: src/window.py:161
msgid "History"
msgstr "ইতিহাস"

#: src/window.py:182
msgid "Create a chat"
msgstr "একটি চ্যাট তৈরি করুন"

#: src/window.py:259
msgid " Stop"
msgstr " থামুন"

#: src/window.py:346
msgid " Clear"
msgstr " পরিষ্কার করুন"

#: src/window.py:361
msgid " Continue"
msgstr " চালিয়ে যান"

#: src/window.py:374
msgid " Regenerate"
msgstr " পুনরায় তৈরি করুন"

#: src/window.py:440
msgid "Send a message..."
msgstr "একটি বার্তা পাঠান..."

#: src/window.py:505
msgid "Ask about a website"
msgstr ""

#: src/window.py:505
msgid "Write #https://website.com in chat to ask information about a website"
msgstr ""

#: src/window.py:506
#, fuzzy
msgid "Check out our Extensions!"
msgstr "এক্সটেনশনগুলির জন্য ব্যবহারকারী নির্দেশিকা"

#: src/window.py:506
msgid "We have a lot of extensions for different things. Check it out!"
msgstr ""

#: src/window.py:507
#, fuzzy
msgid "Chat with documents!"
msgstr "আপনার ডকুমেন্টগুলির সাথে চ্যাট করুন"

#: src/window.py:507
msgid ""
"Add your documents to your documents folder and chat using the information "
"contained in them!"
msgstr ""

#: src/window.py:508
msgid "Surf the web!"
msgstr ""

#: src/window.py:508
msgid ""
"Enable web search to allow the LLM to surf the web and provide up to date "
"answers"
msgstr ""

#: src/window.py:509
msgid "Mini Window"
msgstr ""

#: src/window.py:509
msgid "Ask questions on the fly using the mini window mode"
msgstr ""

#: src/window.py:510
#, fuzzy
msgid "Text to Speech"
msgstr "টেক্সট টু স্পিচ প্রোগ্রাম"

#: src/window.py:510
msgid "Nyarch Assistant supports text-to-speech! Enable it in the settings"
msgstr ""

#: src/window.py:511
#, fuzzy
msgid "Keyboard Shortcuts"
msgstr "কিবোর্ড শর্টকাট"

#: src/window.py:511
#, fuzzy
msgid "Control Nyarch Assistant using Keyboard Shortcuts"
msgstr "কিবোর্ড শর্টকাট"

#: src/window.py:512
#, fuzzy
msgid "Prompt Control"
msgstr "প্রম্পট নিয়ন্ত্রণ"

#: src/window.py:512
msgid ""
"Nyarch Assistant gives you 100% prompt control. Tune your prompts for your "
"use."
msgstr ""

#: src/window.py:513
#, fuzzy
msgid "Thread Editing"
msgstr "থ্রেড সম্পাদনা"

#: src/window.py:513
msgid "Check the programs and processes you run from Nyarch Assistant"
msgstr ""

#: src/window.py:514
#, fuzzy
msgid "Use any avatar model"
msgstr "একটি কাস্টম মডেল ব্যবহার করুন"

#: src/window.py:514
msgid "Use any Live2D or LivePNG model"
msgstr ""

#: src/window.py:521
#, fuzzy
msgid "New Chat"
msgstr "নতুন ট্যাব"

#: src/window.py:539
msgid "Provider Errror"
msgstr "প্রদানকারী ত্রুটি"

#: src/window.py:595
#, fuzzy
msgid "Local Documents"
msgstr "স্থানীয় মডেল"

#: src/window.py:596 src/ui/settings.py:117
msgid "Long Term Memory"
msgstr "দীর্ঘমেয়াদী মেমরি"

#: src/window.py:597 src/constants.py:612
msgid "TTS"
msgstr ""

#: src/window.py:598 src/ui/settings.py:275
msgid "Command virtualization"
msgstr "কমান্ড ভার্চুয়ালাইজেশন"

#: src/window.py:599
#, fuzzy
msgid "Web search"
msgstr "নিরাপত্তা সেটিংস সক্ষম করুন"

#: src/window.py:827
msgid "This provider does not have a model list"
msgstr "এই প্রদানকারীর কোনও মডেল তালিকা নেই"

#: src/window.py:832
msgid " Models"
msgstr " মডেল"

#: src/window.py:835
msgid "Search Models..."
msgstr "মডেল অনুসন্ধান করুন..."

#: src/window.py:1096
msgid "Create new profile"
msgstr "নতুন প্রোফাইল তৈরি করুন"

#: src/window.py:1229
msgid "Could not recognize your voice"
msgstr "আপনার ভয়েস চিনতে পারিনি"

#: src/window.py:1266
msgid "Images"
msgstr ""

#: src/window.py:1270
msgid "LLM Supported Files"
msgstr ""

#: src/window.py:1278
msgid "RAG Supported files"
msgstr ""

#: src/window.py:1296
msgid "Supported Files"
msgstr ""

#: src/window.py:1300
msgid "All Files"
msgstr ""

#: src/window.py:1306
msgid "Attach file"
msgstr "ফাইল সংযুক্ত করুন"

#: src/window.py:1555 src/window.py:1781
msgid "File not found"
msgstr "ফাইল পাওয়া যায়নি"

#: src/window.py:1573
msgid "The file cannot be sent until the program is finished"
msgstr "প্রোগ্রাম শেষ না হওয়া পর্যন্ত ফাইলটি পাঠানো যাবে না"

#: src/window.py:1595
msgid "The file is not recognized"
msgstr "ফাইলটি স্বীকৃত নয়"

<<<<<<< HEAD
#: src/handlers/llm/openrouter_handler.py:14
#, fuzzy
msgid "Provider Sorting"
msgstr "প্রদানকারী ত্রুটি"

#: src/handlers/llm/openrouter_handler.py:14
msgid "Choose providers based on pricing/throughput or latency"
msgstr "মূল্য/থ্রুপুট বা লেটেন্সির উপর ভিত্তি করে প্রদানকারী নির্বাচন করুন"

#: src/handlers/llm/openrouter_handler.py:14
msgid "Price"
msgstr "মূল্য"

#: src/handlers/llm/openrouter_handler.py:14
msgid "Throughput"
msgstr "থ্রুপুট"

#: src/handlers/llm/openrouter_handler.py:14
msgid "Latency"
msgstr "লেটেন্সি"

#: src/handlers/llm/openrouter_handler.py:15
#, fuzzy
msgid "Providers Order"
msgstr "প্রদানকারী ত্রুটি"

#: src/handlers/llm/openrouter_handler.py:15
msgid ""
"Add order of providers to use, names separated by a comma.\n"
"Empty to not specify"
msgstr ""
"ব্যবহার করার জন্য প্রদানকারীদের ক্রম যোগ করুন, নামগুলি কমা দ্বারা পৃথক করা।\n"
"নির্দিষ্ট না করতে খালি রাখুন।"

#: src/handlers/llm/openrouter_handler.py:16
msgid "Allow Fallbacks"
msgstr "ফলব্যাক অনুমোদন করুন"

#: src/handlers/llm/openrouter_handler.py:16
msgid "Allow fallbacks to other providers"
msgstr "অন্যান্য প্রদানকারীদের ফলব্যাক অনুমোদন করুন"

#: src/handlers/llm/openai_handler.py:81
msgid "Include parameters like Max Tokens, Top-P, Temperature, etc."
msgstr "সর্বোচ্চ টোকেন, টপ-পি, তাপমাত্রা ইত্যাদি প্যারামিটার অন্তর্ভুক্ত করুন।"
=======
#: src/window.py:1662
msgid "Folder is Empty"
msgstr "ফোল্ডারটি খালি"
>>>>>>> bc36be74

#: src/window.py:1802
msgid "You can no longer continue the message."
msgstr "আপনি আর বার্তাটি চালিয়ে যেতে পারবেন না।"

#: src/window.py:1827
msgid "You can no longer regenerate the message."
msgstr "আপনি আর বার্তাটি পুনরায় তৈরি করতে পারবেন না।"

#: src/window.py:1935
msgid "Chat is empty"
msgstr "চ্যাট খালি"

#: src/window.py:1964 src/controller.py:156
msgid "Chat "
msgstr "চ্যাট "

#: src/window.py:2004
msgid "Chat is cleared"
msgstr "চ্যাট পরিষ্কার করা হয়েছে"

#: src/window.py:2029
msgid "The message was canceled and deleted from history"
msgstr "বার্তাটি বাতিল করা হয়েছে এবং ইতিহাস থেকে মুছে ফেলা হয়েছে"

#: src/window.py:2073
msgid "The message cannot be sent until the program is finished"
msgstr "প্রোগ্রাম শেষ না হওয়া পর্যন্ত বার্তাটি পাঠানো যাবে না"

#: src/window.py:2999
msgid "You can't edit a message while the program is running."
msgstr "প্রোগ্রাম চলার সময় আপনি একটি বার্তা সম্পাদনা করতে পারবেন না।"

#: src/window.py:3123
msgid "Prompt content"
msgstr "প্রম্পট বিষয়বস্তু"

#: src/window.py:3379
msgid ""
"The neural network has access to your computer and any data in this chat and "
"can run commands, be careful, we are not responsible for the neural network. "
"Do not share any sensitive information."
msgstr ""
"নিউরাল নেটওয়ার্কের আপনার কম্পিউটার এবং এই চ্যাটের যেকোনো ডেটাতে অ্যাক্সেস রয়েছে "
"এবং এটি কমান্ড চালাতে পারে, সতর্ক থাকুন, আমরা নিউরাল নেটওয়ার্কের জন্য দায়ী নই। "
"কোনো সংবেদনশীল তথ্য শেয়ার করবেন না।"

#: src/window.py:3408
msgid ""
"The neural network has access to any data in this chat, be careful, we are "
"not responsible for the neural network. Do not share any sensitive "
"information."
msgstr ""
<<<<<<< HEAD
"সংখ্যা -2.0 এবং 2.0 এর মধ্যে। পজিটিভ মান মডেলের নতুন বিষয় নিয়ে কথা বলার সম্ভাবনা "
"হ্রাস করে"

#: src/handlers/rag/rag_handler.py:104
msgid "Index your documents"
msgstr "আপনার ডকুমেন্টগুলি ইন্ডেক্স করুন"
=======
"নিউরাল নেটওয়ার্কের এই চ্যাটের যেকোনো ডেটাতে অ্যাক্সেস রয়েছে, সতর্ক থাকুন, আমরা "
"নিউরাল নেটওয়ার্কের জন্য দায়ী নই। কোনো সংবেদনশীল তথ্য শেয়ার করবেন না।"

#: src/window.py:3455
msgid "Wrong folder path"
msgstr "ভুল ফোল্ডার পাথ"

#: src/window.py:3488
msgid "Thread has not been completed, thread number: "
msgstr "থ্রেড সম্পন্ন হয়নি, থ্রেড নম্বর: "

#: src/window.py:3497
msgid "Failed to open the folder"
msgstr "ফোল্ডার খুলতে ব্যর্থ"

#: src/utility/util.py:136 src/handlers/llm/gemini_handler.py:119
#: src/handlers/llm/gpt4all_handler.py:153
#: src/handlers/llm/custom_handler.py:20 src/handlers/llm/newelle_handler.py:27
msgid "Message Streaming"
msgstr "বার্তা স্ট্রিমিং"

#: src/utility/util.py:137 src/handlers/llm/gemini_handler.py:120
#: src/handlers/llm/gpt4all_handler.py:153
#: src/handlers/llm/custom_handler.py:20 src/handlers/llm/newelle_handler.py:28
msgid "Gradually stream message output"
msgstr "ধীরে ধীরে বার্তা আউটপুট স্ট্রিম করুন"

#: src/ui/widgets/tipscarousel.py:41
msgid "Nyarch Assistant Tips"
msgstr ""

#: src/ui/widgets/thinking.py:27
msgid "Thoughts"
msgstr ""

#: src/ui/widgets/thinking.py:28 src/ui/widgets/thinking.py:127
msgid "Expand to see details"
msgstr ""

#: src/ui/widgets/thinking.py:116
msgid "Thinking..."
msgstr ""
>>>>>>> bc36be74

#: src/ui/widgets/thinking.py:117
msgid "The LLM is thinking... Expand to see thought process"
msgstr ""

#: src/ui/widgets/thinking.py:129
msgid "No thought process recorded"
msgstr ""

#: src/ui/widgets/profilerow.py:26
msgid "Select profile"
msgstr "প্রোফাইল নির্বাচন করুন"

#: src/ui/widgets/profilerow.py:43 src/ui/profile.py:79
#, fuzzy
msgid "Edit Profile"
msgstr "প্রোফাইল নির্বাচন করুন"

#: src/ui/widgets/profilerow.py:53
#, fuzzy
msgid "Delete Profile"
msgstr "প্রোফাইল নির্বাচন করুন"

#: src/main.py:204
msgid "Terminal threads are still running in the background"
msgstr "টার্মিনাল থ্রেডগুলি এখনও ব্যাকগ্রাউন্ডে চলছে"

#: src/main.py:205
msgid "When you close the window, they will be automatically terminated"
msgstr "আপনি যখন উইন্ডোটি বন্ধ করবেন, তখন সেগুলি স্বয়ংক্রিয়ভাবে বন্ধ হয়ে যাবে"

#: src/main.py:208
msgid "Cancel"
msgstr "বাতিল করুন"

#: src/main.py:209
msgid "Close"
msgstr "বন্ধ করুন"

#: src/main.py:245
msgid "Chat is rebooted"
msgstr "চ্যাট রিবুট করা হয়েছে"

#: src/main.py:250
msgid "Folder is rebooted"
msgstr "ফোল্ডার রিবুট করা হয়েছে"

#: src/main.py:255
msgid "Chat is created"
msgstr "চ্যাট তৈরি করা হয়েছে"

#: src/ui/presentation.py:93
msgid "Welcome to Nyarch Assistant!"
msgstr ""

#: src/ui/presentation.py:94
#, fuzzy
msgid "Your ultimate AI Waifu assistant."
msgstr "আপনার চূড়ান্ত ভার্চুয়াল অ্যাসিস্ট্যান্ট।"

#: src/ui/presentation.py:98
msgid "Github Page"
msgstr "গিটহাব পেজ"

#: src/ui/presentation.py:105
msgid "Choose your favourite AI Language Model"
msgstr "আপনার প্রিয় AI ভাষা মডেল নির্বাচন করুন"

#: src/ui/presentation.py:106
#, fuzzy
msgid ""
"Nyarch Assistant can be used with mutiple models and providers!\n"
"<b>Note: It is strongly suggested to read the Guide to LLM page</b>"
msgstr ""
"নিউয়েল একাধিক মডেল এবং প্রদানকারীর সাথে ব্যবহার করা যেতে পারে!\n"
"<b>দ্রষ্টব্য: LLM-এর গাইড পৃষ্ঠাটি পড়ার জন্য জোরালোভাবে পরামর্শ দেওয়া হচ্ছে</b>"

#: src/ui/presentation.py:110
msgid "Guide to LLM"
msgstr "LLM-এর গাইড"

#: src/ui/presentation.py:117
msgid "Chat with your documents"
msgstr "আপনার ডকুমেন্টগুলির সাথে চ্যাট করুন"

#: src/ui/presentation.py:118
#, fuzzy
msgid ""
"Nyarch Assistant can retrieve relevant information from documents you send "
"in the chat or from your own files! Information relevant to your query will "
"be sent to the LLM."
msgstr ""
"নিউয়েল চ্যাটে পাঠানো ডকুমেন্ট বা আপনার নিজস্ব ফাইল থেকে প্রাসঙ্গিক তথ্য পুনরুদ্ধার "
"করতে পারে! আপনার কোয়েরির সাথে প্রাসঙ্গিক তথ্য LLM-এ পাঠানো হবে।"

#: src/ui/presentation.py:124
#, fuzzy
msgid "Choose your favourite Voice configuration"
msgstr "আপনার প্রিয় AI ভাষা মডেল নির্বাচন করুন"

#: src/ui/presentation.py:125
msgid ""
"You can speak to Nyarch Assistant! Use any TTS/STT provider in any language, "
"with translation support!"
msgstr ""

#: src/ui/presentation.py:132
#, fuzzy
msgid ""
"You can extend Nyarch Assistant's functionalities using extensions! They are "
"easy to make and to install!"
msgstr "আপনি এক্সটেনশন ব্যবহার করে নিউয়েলের কার্যকারিতা প্রসারিত করতে পারেন!"

#: src/ui/presentation.py:136
msgid "Download extensions"
msgstr "এক্সটেনশন ডাউনলোড করুন"

#: src/ui/presentation.py:143
msgid "Pay attention!"
msgstr ""

#: src/ui/presentation.py:144
msgid ""
"Nyarch Assistant can run commands on your system! By enabling command "
"virtualization, you will only run commands inside the flatpak environment, "
"avoiding to create damages to your system.\n"
"\n"
" <b>Pay attention on what you run! Commands generated might harm your system!"
"</b>"
msgstr ""

#: src/ui/presentation.py:152
msgid "Permission Error"
msgstr "অনুমতি ত্রুটি"

#: src/ui/presentation.py:153
#, fuzzy
msgid ""
"nyarchassistant does not have enough permissions to run commands on your "
"system."
msgstr "নিউয়েলের আপনার সিস্টেমে কমান্ড চালানোর জন্য পর্যাপ্ত অনুমতি নেই।"

#: src/ui/presentation.py:164
msgid "Begin using the app"
msgstr "অ্যাপ ব্যবহার শুরু করুন"

#: src/ui/presentation.py:169
msgid "Start chatting"
msgstr "চ্যাটিং শুরু করুন"

#: src/ui/thread_editing.py:36
msgid "No threads are running"
msgstr "কোনও থ্রেড চলছে না"

#: src/ui/thread_editing.py:42
msgid "Thread number: "
msgstr "থ্রেড নম্বর: "

#: src/ui/shortcuts.py:6
msgid "Help"
msgstr "সাহায্য"

#: src/ui/shortcuts.py:12
msgid "Shortcuts"
msgstr "শর্টকাট"

#: src/ui/shortcuts.py:13
msgid "Reload chat"
msgstr "চ্যাট রিলোড করুন"

#: src/ui/shortcuts.py:14
msgid "Reload folder"
msgstr "ফোল্ডার রিলোড করুন"

#: src/ui/shortcuts.py:15
msgid "New tab"
msgstr "নতুন ট্যাব"

#: src/ui/shortcuts.py:16
msgid "Paste Image"
msgstr "ছবি পেস্ট করুন"

#: src/ui/shortcuts.py:17
msgid "Focus message box"
msgstr "বার্তা বক্সে ফোকাস করুন"

#: src/ui/shortcuts.py:18
msgid "Start recording"
msgstr "রেকর্ডিং শুরু করুন"

#: src/ui/shortcuts.py:19
msgid "Stop TTS"
msgstr "TTS বন্ধ করুন"

<<<<<<< HEAD
#: src/handlers/websearch/tavily.py:20
msgid "Token"
msgstr "Token"
=======
#: src/ui/shortcuts.py:20
msgid "Zoom in"
msgstr "জুম ইন করুন"

#: src/ui/shortcuts.py:21
msgid "Zoom out"
msgstr "জুম আউট করুন"

#: src/translator.py:67 src/handlers/translator/customtr_handler.py:17
#: src/handlers/stt/custom_handler.py:13 src/handlers/tts/custom_handler.py:22
msgid "Command to execute"
msgstr "চালানোর জন্য কমান্ড"

#: src/translator.py:68 src/handlers/translator/customtr_handler.py:18
#, fuzzy, python-brace-format
msgid "{0} will be replaced with the text to translate"
msgstr "{0} মডেলের সম্পূর্ণ পাথ দ্বারা প্রতিস্থাপিত হবে"

#: src/ui/settings.py:56 src/constants.py:657
msgid "General"
msgstr "সাধারণ"
>>>>>>> bc36be74

#: src/ui/settings.py:57 src/constants.py:607
msgid "LLM"
msgstr "LLM"

<<<<<<< HEAD
#: src/handlers/websearch/tavily.py:21
#: src/handlers/websearch/duckduckgo_handler.py:14
msgid "Max Results"
msgstr "সর্বোচ্চ ফলাফল"

#: src/handlers/websearch/tavily.py:21
#: src/handlers/websearch/duckduckgo_handler.py:14
msgid "Number of results to consider"
msgstr "বিবেচনা করার জন্য ফলাফলের সংখ্যা"

#: src/handlers/websearch/tavily.py:22
msgid "The depth of the search"
msgstr "অনুসন্ধানের গভীরতা"
=======
#: src/ui/settings.py:58 src/constants.py:662
msgid "Prompts"
msgstr "প্রম্পট"
>>>>>>> bc36be74

#: src/ui/settings.py:59
msgid "Knowledge"
msgstr ""

#: src/ui/settings.py:60 src/ui/settings.py:179 src/constants.py:622
msgid "Avatar"
msgstr ""

#: src/ui/settings.py:64
msgid "Language Model"
msgstr "ভাষা মডেল"

#: src/ui/settings.py:74 src/ui/settings.py:95
msgid "Other LLMs"
msgstr "অন্যান্য LLM"

#: src/ui/settings.py:74 src/ui/settings.py:95
msgid "Other available LLM providers"
msgstr "অন্যান্য উপলব্ধ LLM প্রদানকারী"

#: src/ui/settings.py:85
msgid "Advanced LLM Settings"
msgstr "উন্নত LLM সেটিংস"

#: src/ui/settings.py:89
msgid "Secondary Language Model"
msgstr "সেকেন্ডারি ভাষা মডেল"

#: src/ui/settings.py:89
#, fuzzy
msgid ""
"Model used for secondary tasks, like offers, chat name and memory generation"
msgstr "অফার, চ্যাট নাম এবং মেমরি জেনারেশনের মতো সেকেন্ডারি কাজের জন্য ব্যবহৃত মডেল"

#: src/ui/settings.py:106
msgid "Embedding Model"
msgstr "এম্বেডিং মডেল"

#: src/ui/settings.py:106
msgid ""
"Embedding is used to trasform text into vectors. Used by Long Term Memory "
"and RAG. Changing it might require you to re-index documents or reset memory."
msgstr ""
"এম্বেডিং টেক্সটকে ভেক্টরে রূপান্তর করতে ব্যবহৃত হয়। দীর্ঘমেয়াদী মেমরি এবং RAG দ্বারা "
"ব্যবহৃত। এটি পরিবর্তন করলে ডকুমেন্টগুলি পুনরায় ইন্ডেক্স করতে বা মেমরি রিসেট করার "
"প্রয়োজন হতে পারে।"

#: src/ui/settings.py:117
msgid "Keep memory of old conversations"
msgstr "পুরানো কথোপকথনের স্মৃতি রাখুন"

#: src/ui/settings.py:129 src/constants.py:541
msgid "Web Search"
msgstr ""

#: src/ui/settings.py:129
msgid "Search information on the Web"
msgstr ""

#: src/ui/settings.py:141 src/handlers/tts/custom_openai_tts.py:19
#: src/handlers/tts/tts.py:37 src/handlers/tts/openai_tts_handler.py:19
#: src/handlers/tts/groq_tts_handler.py:33
#: src/handlers/tts/elevenlabs_handler.py:17
msgid "Voice"
msgstr "ভয়েস"

#: src/ui/settings.py:145
msgid "Text To Speech Program"
msgstr "টেক্সট টু স্পিচ প্রোগ্রাম"

#: src/ui/settings.py:145
msgid "Choose which text to speech to use"
msgstr "কোন টেক্সট টু স্পিচ ব্যবহার করতে হবে তা নির্বাচন করুন"

<<<<<<< HEAD
#: src/handlers/websearch/duckduckgo_handler.py:15
msgid "Region"
msgstr "অঞ্চল"

#: src/handlers/websearch/duckduckgo_handler.py:15
msgid "Region for the search results"
msgstr "অনুসন্ধান ফলাফলের জন্য অঞ্চল"

#: src/ui/profile.py:33 src/window.py:111
msgid "Settings"
msgstr "সেটিংস"
=======
#: src/ui/settings.py:158
msgid "Translator program"
msgstr ""
>>>>>>> bc36be74

#: src/ui/settings.py:158
msgid "Translate the output of the LLM before passing it to the TTS Program"
msgstr ""

#: src/ui/settings.py:166
msgid "Speech To Text Engine"
msgstr "স্পিচ টু টেক্সট ইঞ্জিন"

#: src/ui/settings.py:166
msgid "Choose which speech recognition engine you want"
msgstr "আপনি কোন স্পিচ রিকগনিশন ইঞ্জিন চান তা নির্বাচন করুন"

#: src/ui/settings.py:174
msgid "Automatic Speech To Text"
msgstr "স্বয়ংক্রিয় স্পিচ টু টেক্সট"

#: src/ui/settings.py:174
msgid "Automatically restart speech to text at the end of a text/TTS"
msgstr "একটি টেক্সট/TTS শেষে স্বয়ংক্রিয়ভাবে স্পিচ টু টেক্সট পুনরায় চালু করুন"

#: src/ui/settings.py:183
msgid "Avatar model"
msgstr ""

#: src/ui/settings.py:183
#, fuzzy
msgid "Choose which avatar model to choose"
msgstr "কোন টেক্সট টু স্পিচ ব্যবহার করতে হবে তা নির্বাচন করুন"

#: src/ui/settings.py:192
#, fuzzy
msgid "Smart Prompt"
msgstr "কাস্টম প্রম্পট"

#: src/ui/settings.py:196
msgid "Smart Prompt selector"
msgstr ""

#: src/ui/settings.py:196
msgid "Give extra context on Nyarch Linux based on your prompt"
msgstr ""

#: src/ui/settings.py:205
msgid "Prompt control"
msgstr "প্রম্পট নিয়ন্ত্রণ"

#: src/ui/settings.py:210
msgid "Interface"
msgstr "ইন্টারফেস"

<<<<<<< HEAD
#: src/ui/profile.py:109 src/ui/explorer.py:692
#, fuzzy
msgid "Create"
msgstr "একটি চ্যাট তৈরি করুন"
=======
#: src/ui/settings.py:213
msgid "Interface Size"
msgstr "ইন্টারফেসের আকার"
>>>>>>> bc36be74

#: src/ui/settings.py:213
msgid "Adjust the size of the interface"
msgstr "ইন্টারফেসের আকার সামঞ্জস্য করুন"

#: src/ui/settings.py:222
msgid "Hidden files"
msgstr "লুকানো ফাইল"

#: src/ui/settings.py:222
msgid "Show hidden files"
msgstr "লুকানো ফাইল দেখান"

#: src/ui/settings.py:228
msgid "Send with ENTER"
msgstr ""

#: src/ui/settings.py:228
msgid ""
"If enabled, messages will be sent with ENTER, to go to a new line use "
"CTRL+ENTER. If disabled, messages will be sent with SHIFT+ENTER, and newline "
"with enter"
msgstr ""

<<<<<<< HEAD
#: src/ui/profile.py:197
msgid "Set profile picture"
msgstr "প্রোফাইল ছবি সেট করুন"

#: src/ui/thread_editing.py:6 src/window.py:109
msgid "Thread editing"
msgstr "থ্রেড সম্পাদনা"
=======
#: src/ui/settings.py:234
msgid "Remove thinking from history"
msgstr "ইতিহাস থেকে চিন্তা মুছে ফেলুন"
>>>>>>> bc36be74

#: src/ui/settings.py:234
msgid ""
"Do not send old thinking blocks for reasoning models in order to reduce "
"token usage"
msgstr "টোকেন ব্যবহার কমাতে রিজনিং মডেলগুলির জন্য পুরানো থিঙ্কিং ব্লক পাঠাবেন না"

#: src/ui/settings.py:240
msgid "Display LaTeX"
msgstr "LaTeX প্রদর্শন করুন"

#: src/ui/settings.py:240
msgid "Display LaTeX formulas in chat"
msgstr "চ্যাটে LaTeX সূত্র প্রদর্শন করুন"

#: src/ui/settings.py:246
msgid "Reverse Chat Order"
msgstr "চ্যাটের ক্রম উল্টান"

#: src/ui/settings.py:246
msgid "Show most recent chats on top in chat list (change chat to apply)"
msgstr ""
"চ্যাট তালিকায় সাম্প্রতিকতম চ্যাটগুলি উপরে দেখান (প্রয়োগ করতে চ্যাট পরিবর্তন করুন)"

#: src/ui/settings.py:252
msgid "Automatically Generate Chat Names"
msgstr "স্বয়ংক্রিয়ভাবে চ্যাট নাম তৈরি করুন"

#: src/ui/settings.py:252
msgid "Generate chat names automatically after the first two messages"
msgstr "প্রথম দুটি বার্তার পরে স্বয়ংক্রিয়ভাবে চ্যাট নাম তৈরি করুন"

#: src/ui/settings.py:258
msgid "Number of offers"
msgstr "অফারের সংখ্যা"

#: src/ui/settings.py:258
msgid "Number of message suggestions to send to chat "
msgstr "চ্যাটে পাঠানোর জন্য বার্তা পরামর্শের সংখ্যা "

#: src/ui/settings.py:265
msgid "Username"
msgstr "ব্যবহারকারীর নাম"

<<<<<<< HEAD
#: src/ui/mini_window.py:9 data/io.github.qwersyk.Newelle.appdata.xml.in:7
#: data/io.github.qwersyk.Newelle.desktop.in:2
msgid "Newelle"
msgstr "নিউয়েল"
=======
#: src/ui/settings.py:265
#, python-brace-format
msgid ""
"Change the label that appears before your message\n"
"This information is not sent to the LLM by default\n"
"You can add it to a prompt using the {USER} variable"
msgstr ""
"আপনার বার্তার আগে প্রদর্শিত লেবেল পরিবর্তন করুন\n"
"এই তথ্য ডিফল্টরূপে LLM-এ পাঠানো হয় না\n"
"আপনি {USER} ভেরিয়েবল ব্যবহার করে এটি একটি প্রম্পটে যোগ করতে পারেন"

#: src/ui/settings.py:272
msgid "Neural Network Control"
msgstr "নিউরাল নেটওয়ার্ক নিয়ন্ত্রণ"

#: src/ui/settings.py:275
msgid "Run commands in a virtual machine"
msgstr "একটি ভার্চুয়াল মেশিনে কমান্ড চালান"

#: src/ui/settings.py:288
msgid "External Terminal"
msgstr "বাহ্যিক টার্মিনাল"

#: src/ui/settings.py:288
msgid "Choose the external terminal where to run the console commands"
msgstr "কনসোল কমান্ড চালানোর জন্য বাহ্যিক টার্মিনাল নির্বাচন করুন"

#: src/ui/settings.py:297
msgid "Program memory"
msgstr "প্রোগ্রাম মেমরি"
>>>>>>> bc36be74

#: src/ui/settings.py:297
msgid "How long the program remembers the chat "
msgstr "প্রোগ্রামটি কতক্ষণ চ্যাট মনে রাখে "

#: src/ui/settings.py:318
msgid "Auto-run commands"
msgstr "স্বয়ংক্রিয়-রান কমান্ড"

#: src/ui/settings.py:318
msgid "Commands that the bot will write will automatically run"
msgstr "বট যে কমান্ডগুলি লিখবে সেগুলি স্বয়ংক্রিয়ভাবে চলবে"

#: src/ui/settings.py:321
msgid "Max number of commands"
msgstr "কমান্ডের সর্বোচ্চ সংখ্যা"

<<<<<<< HEAD
#: src/ui/presentation.py:105
msgid "Choose your favourite AI Language Model"
msgstr "আপনার প্রিয় AI ভাষা মডেল নির্বাচন করুন"

#: src/ui/presentation.py:106
msgid ""
"Newelle can be used with mutiple models and providers!\n"
"<b>Note: It is strongly suggested to read the Guide to LLM page</b>"
msgstr ""
"নিউয়েল একাধিক মডেল এবং প্রদানকারীর সাথে ব্যবহার করা যেতে পারে!\n"
"<b>দ্রষ্টব্য: LLM-এর গাইড পৃষ্ঠাটি পড়ার জন্য জোরালোভাবে পরামর্শ দেওয়া হচ্ছে</b>"

#: src/ui/presentation.py:110
msgid "Guide to LLM"
msgstr "LLM-এর গাইড"

#: src/ui/presentation.py:117
msgid "Chat with your documents"
msgstr "আপনার ডকুমেন্টগুলির সাথে চ্যাট করুন"

#: src/ui/presentation.py:118
msgid ""
"Newelle can retrieve relevant information from documents you send in the "
"chat or from your own files! Information relevant to your query will be sent "
"to the LLM."
msgstr ""
"নিউয়েল চ্যাটে পাঠানো ডকুমেন্ট বা আপনার নিজস্ব ফাইল থেকে প্রাসঙ্গিক তথ্য পুনরুদ্ধার "
"করতে পারে! আপনার কোয়েরির সাথে প্রাসঙ্গিক তথ্য LLM-এ পাঠানো হবে।"

#: src/ui/presentation.py:124 src/ui/settings.py:234 src/window.py:603
msgid "Command virtualization"
msgstr "কমান্ড ভার্চুয়ালাইজেশন"

#: src/ui/presentation.py:125
msgid ""
"Newelle can be used to run commands on your system, but pay attention at "
"what you run! <b>The LLM is not under our control, so it might generate "
"malicious code!</b>\n"
"By default, your commands will be <b>virtualized in the Flatpak environment</"
"b>, but pay attention!"
msgstr ""
"নিউয়েল আপনার সিস্টেমে কমান্ড চালানোর জন্য ব্যবহার করা যেতে পারে, তবে আপনি কী "
"চালাচ্ছেন সেদিকে মনোযোগ দিন! <b>LLM আমাদের নিয়ন্ত্রণে নেই, তাই এটি ক্ষতিকারক কোড "
"তৈরি করতে পারে!</b>\n"
"ডিফল্টরূপে, আপনার কমান্ডগুলি <b>ফ্ল্যাটপ্যাক পরিবেশে ভার্চুয়ালাইজড</b> হবে, তবে "
"মনোযোগ দিন!"

#: src/ui/presentation.py:131 src/ui/extension.py:17 src/constants.py:483
#: src/window.py:110
msgid "Extensions"
msgstr "এক্সটেনশন"

#: src/ui/presentation.py:132
msgid "You can extend Newelle's functionalities using extensions!"
msgstr "আপনি এক্সটেনশন ব্যবহার করে নিউয়েলের কার্যকারিতা প্রসারিত করতে পারেন!"

#: src/ui/presentation.py:136
msgid "Download extensions"
msgstr "এক্সটেনশন ডাউনলোড করুন"

#: src/ui/presentation.py:146
msgid "Permission Error"
msgstr "অনুমতি ত্রুটি"

#: src/ui/presentation.py:147
msgid ""
"Newelle does not have enough permissions to run commands on your system."
msgstr "নিউয়েলের আপনার সিস্টেমে কমান্ড চালানোর জন্য পর্যাপ্ত অনুমতি নেই।"

#: src/ui/presentation.py:158
msgid "Begin using the app"
msgstr "অ্যাপ ব্যবহার শুরু করুন"

#: src/ui/presentation.py:163
msgid "Start chatting"
msgstr "চ্যাটিং শুরু করুন"

#: src/ui/settings.py:44 src/constants.py:493
msgid "General"
msgstr "সাধারণ"

#: src/ui/settings.py:45 src/constants.py:448
msgid "LLM"
msgstr "LLM"

#: src/ui/settings.py:46 src/constants.py:498
msgid "Prompts"
msgstr "প্রম্পট"

#: src/ui/settings.py:47
msgid "Knowledge"
msgstr "জ্ঞান"

#: src/ui/settings.py:51
msgid "Language Model"
msgstr "ভাষা মডেল"

#: src/ui/settings.py:60 src/ui/settings.py:80
msgid "Other LLMs"
msgstr "অন্যান্য LLM"

#: src/ui/settings.py:60 src/ui/settings.py:80
msgid "Other available LLM providers"
msgstr "অন্যান্য উপলব্ধ LLM প্রদানকারী"

#: src/ui/settings.py:70
msgid "Advanced LLM Settings"
msgstr "উন্নত LLM সেটিংস"

#: src/ui/settings.py:74
msgid "Secondary Language Model"
msgstr "সেকেন্ডারি ভাষা মডেল"

#: src/ui/settings.py:74
msgid ""
"Model used for secondary tasks, like offer, chat name and memory generation"
msgstr "অফার, চ্যাট নাম এবং মেমরি জেনারেশনের মতো সেকেন্ডারি কাজের জন্য ব্যবহৃত মডেল"

#: src/ui/settings.py:91
msgid "Embedding Model"
msgstr "এম্বেডিং মডেল"

#: src/ui/settings.py:91
msgid ""
"Embedding is used to trasform text into vectors. Used by Long Term Memory "
"and RAG. Changing it might require you to re-index documents or reset memory."
msgstr ""
"এম্বেডিং টেক্সটকে ভেক্টরে রূপান্তর করতে ব্যবহৃত হয়। দীর্ঘমেয়াদী মেমরি এবং RAG দ্বারা "
"ব্যবহৃত। এটি পরিবর্তন করলে ডকুমেন্টগুলি পুনরায় ইন্ডেক্স করতে বা মেমরি রিসেট করার "
"প্রয়োজন হতে পারে।"

#: src/ui/settings.py:102 src/window.py:601
msgid "Long Term Memory"
msgstr "দীর্ঘমেয়াদী মেমরি"

#: src/ui/settings.py:102
msgid "Keep memory of old conversations"
msgstr "পুরানো কথোপকথনের স্মৃতি রাখুন"

#: src/ui/settings.py:114 src/constants.py:400
msgid "Web Search"
msgstr "ওয়েব অনুসন্ধান"

#: src/ui/settings.py:114
msgid "Search information on the Web"
msgstr "ওয়েবে তথ্য অনুসন্ধান করুন"

#: src/ui/settings.py:130
msgid "Text To Speech Program"
msgstr "টেক্সট টু স্পিচ প্রোগ্রাম"

#: src/ui/settings.py:130
msgid "Choose which text to speech to use"
msgstr "কোন টেক্সট টু স্পিচ ব্যবহার করতে হবে তা নির্বাচন করুন"

#: src/ui/settings.py:139
msgid "Speech To Text Engine"
msgstr "স্পিচ টু টেক্সট ইঞ্জিন"

#: src/ui/settings.py:139
msgid "Choose which speech recognition engine you want"
msgstr "আপনি কোন স্পিচ রিকগনিশন ইঞ্জিন চান তা নির্বাচন করুন"

#: src/ui/settings.py:147
msgid "Automatic Speech To Text"
msgstr "স্বয়ংক্রিয় স্পিচ টু টেক্সট"

#: src/ui/settings.py:147
msgid "Automatically restart speech to text at the end of a text/TTS"
msgstr "একটি টেক্সট/TTS শেষে স্বয়ংক্রিয়ভাবে স্পিচ টু টেক্সট পুনরায় চালু করুন"

#: src/ui/settings.py:151
msgid "Prompt control"
msgstr "প্রম্পট নিয়ন্ত্রণ"

#: src/ui/settings.py:156
msgid "Interface"
msgstr "ইন্টারফেস"

#: src/ui/settings.py:159
msgid "Interface Size"
msgstr "ইন্টারফেসের আকার"

#: src/ui/settings.py:159
msgid "Adjust the size of the interface"
msgstr "ইন্টারফেসের আকার সামঞ্জস্য করুন"

#: src/ui/settings.py:171
msgid "Editor color scheme"
msgstr ""

#: src/ui/settings.py:171
msgid "Change the color scheme of the editor and codeblocks"
msgstr ""

#: src/ui/settings.py:178
msgid "Hidden files"
msgstr "লুকানো ফাইল"

#: src/ui/settings.py:178
msgid "Show hidden files"
msgstr "লুকানো ফাইল দেখান"

#: src/ui/settings.py:184
msgid "Send with ENTER"
msgstr "এন্টার দিয়ে পাঠান"

#: src/ui/settings.py:184
msgid ""
"If enabled, messages will be sent with ENTER, to go to a new line use "
"CTRL+ENTER. If disabled, messages will be sent with SHIFT+ENTER, and newline "
"with enter"
msgstr ""
"সক্রিয় করা হলে, এন্টার দিয়ে বার্তা পাঠানো হবে, নতুন লাইনে যেতে CTRL+এন্টার ব্যবহার "
"করুন। নিষ্ক্রিয় করা হলে, SHIFT+এন্টার দিয়ে বার্তা পাঠানো হবে, এবং এন্টার দিয়ে নতুন "
"লাইন হবে।"

#: src/ui/settings.py:190
msgid "Remove thinking from history"
msgstr "ইতিহাস থেকে চিন্তা মুছে ফেলুন"

#: src/ui/settings.py:190
msgid ""
"Do not send old thinking blocks for reasoning models in order to reduce "
"token usage"
msgstr "টোকেন ব্যবহার কমাতে রিজনিং মডেলগুলির জন্য পুরানো থিঙ্কিং ব্লক পাঠাবেন না"

#: src/ui/settings.py:196
msgid "Display LaTeX"
msgstr "LaTeX প্রদর্শন করুন"

#: src/ui/settings.py:196
msgid "Display LaTeX formulas in chat"
msgstr "চ্যাটে LaTeX সূত্র প্রদর্শন করুন"

#: src/ui/settings.py:202
msgid "Reverse Chat Order"
msgstr "চ্যাটের ক্রম উল্টান"

#: src/ui/settings.py:202
msgid "Show most recent chats on top in chat list (change chat to apply)"
msgstr ""
"চ্যাট তালিকায় সাম্প্রতিকতম চ্যাটগুলি উপরে দেখান (প্রয়োগ করতে চ্যাট পরিবর্তন করুন)"

#: src/ui/settings.py:208
msgid "Automatically Generate Chat Names"
msgstr "স্বয়ংক্রিয়ভাবে চ্যাট নাম তৈরি করুন"

#: src/ui/settings.py:208
msgid "Generate chat names automatically after the first two messages"
msgstr "প্রথম দুটি বার্তার পরে স্বয়ংক্রিয়ভাবে চ্যাট নাম তৈরি করুন"

#: src/ui/settings.py:214
msgid "Number of offers"
msgstr "অফারের সংখ্যা"

#: src/ui/settings.py:214
msgid "Number of message suggestions to send to chat "
msgstr "চ্যাটে পাঠানোর জন্য বার্তা পরামর্শের সংখ্যা "

#: src/ui/settings.py:221
msgid "Username"
msgstr "ব্যবহারকারীর নাম"

#: src/ui/settings.py:221
#, python-brace-format
msgid ""
"Change the label that appears before your message\n"
"This information is not sent to the LLM by default\n"
"You can add it to a prompt using the {USER} variable"
msgstr ""
"আপনার বার্তার আগে প্রদর্শিত লেবেল পরিবর্তন করুন\n"
"এই তথ্য ডিফল্টরূপে LLM-এ পাঠানো হয় না\n"
"আপনি {USER} ভেরিয়েবল ব্যবহার করে এটি একটি প্রম্পটে যোগ করতে পারেন"

#: src/ui/settings.py:231
msgid "Neural Network Control"
msgstr "নিউরাল নেটওয়ার্ক নিয়ন্ত্রণ"

#: src/ui/settings.py:234
msgid "Run commands in a virtual machine"
msgstr "একটি ভার্চুয়াল মেশিনে কমান্ড চালান"

#: src/ui/settings.py:247
msgid "External Terminal"
msgstr "বাহ্যিক টার্মিনাল"

#: src/ui/settings.py:247
msgid "Choose the external terminal where to run the console commands"
msgstr "কনসোল কমান্ড চালানোর জন্য বাহ্যিক টার্মিনাল নির্বাচন করুন"

#: src/ui/settings.py:256
msgid "Program memory"
msgstr "প্রোগ্রাম মেমরি"

#: src/ui/settings.py:256
msgid "How long the program remembers the chat "
msgstr "প্রোগ্রামটি কতক্ষণ চ্যাট মনে রাখে "

#: src/ui/settings.py:276
msgid "Auto-run commands"
msgstr "স্বয়ংক্রিয়-রান কমান্ড"

#: src/ui/settings.py:276
msgid "Commands that the bot will write will automatically run"
msgstr "বট যে কমান্ডগুলি লিখবে সেগুলি স্বয়ংক্রিয়ভাবে চলবে"

#: src/ui/settings.py:279
msgid "Max number of commands"
msgstr "কমান্ডের সর্বোচ্চ সংখ্যা"

#: src/ui/settings.py:279
=======
#: src/ui/settings.py:321
>>>>>>> bc36be74
msgid ""
"Maximum number of commands that the bot will write after a single user "
"request"
msgstr "একটি একক ব্যবহারকারীর অনুরোধের পরে বট যে সর্বাধিক সংখ্যক কমান্ড লিখবে"

<<<<<<< HEAD
#: src/ui/settings.py:310
msgid "Browser"
msgstr ""

#: src/ui/settings.py:310
msgid "Settings for the browser"
msgstr ""

#: src/ui/settings.py:315
msgid "Use external browser"
msgstr ""

#: src/ui/settings.py:315
msgid "Use an external browser to open links instead of integrated one"
msgstr ""

#: src/ui/settings.py:322
msgid "Persist browser session"
msgstr ""

#: src/ui/settings.py:322
msgid ""
"Persist browser session between restarts. Turning this off requires "
"restarting the program"
msgstr ""

#: src/ui/settings.py:327
#, fuzzy
msgid "Delete browser data"
msgstr "প্রোফাইল নির্বাচন করুন"

#: src/ui/settings.py:327
msgid "Delete browser session and data"
msgstr ""

#: src/ui/settings.py:328 src/ui/explorer.py:366 src/ui/explorer.py:502
#, fuzzy
msgid "Delete"
msgstr "প্রোফাইল নির্বাচন করুন"

#: src/ui/settings.py:334
msgid "Initial browser page"
msgstr ""

#: src/ui/settings.py:334
msgid "The page where the browser will start"
msgstr ""

#: src/ui/settings.py:341
#, fuzzy
msgid "Search string"
msgstr "নিরাপত্তা সেটিংস সক্ষম করুন"

#: src/ui/settings.py:341
#, python-format
msgid "The search string used in the browser, %s is replaced with the query"
msgstr ""

#: src/ui/settings.py:362
=======
#: src/ui/settings.py:360
>>>>>>> bc36be74
msgid "Document Sources (RAG)"
msgstr "ডকুমেন্ট সোর্স (RAG)"

#: src/ui/settings.py:360
msgid "Include content from your documents in the responses"
msgstr "প্রতিক্রিয়াগুলিতে আপনার ডকুমেন্টগুলির থেকে সামগ্রী অন্তর্ভুক্ত করুন"

#: src/ui/settings.py:361
msgid "Document Analyzer"
msgstr "ডকুমেন্ট অ্যানালাইজার"

#: src/ui/settings.py:361
msgid ""
"The document analyzer uses multiple techniques to extract relevant "
"information about your documents"
msgstr ""
"ডকুমেন্ট অ্যানালাইজার আপনার ডকুমেন্টগুলি সম্পর্কে প্রাসঙ্গিক তথ্য নিষ্কাশন করতে একাধিক "
"কৌশল ব্যবহার করে"

#: src/ui/settings.py:372
msgid "Read documents if unsupported"
msgstr "অসমর্থিত হলে ডকুমেন্ট পড়ুন"

#: src/ui/settings.py:372
msgid ""
"If the LLM does not support reading documents, relevant information about "
"documents sent in the chat will be given to the LLM using your Document "
"Analyzer."
msgstr ""
"যদি LLM ডকুমেন্ট পড়া সমর্থন না করে, তবে চ্যাটে পাঠানো ডকুমেন্টগুলি সম্পর্কে প্রাসঙ্গিক "
"তথ্য আপনার ডকুমেন্ট অ্যানালাইজার ব্যবহার করে LLM-কে দেওয়া হবে।"

#: src/ui/settings.py:376
msgid "Maximum tokens for RAG"
msgstr ""

#: src/ui/settings.py:376
msgid ""
"The maximum amount of tokens to be used for RAG. If the documents do not "
"exceed this token count,\n"
"dump all of them in the context"
msgstr ""

#: src/ui/settings.py:393
msgid "Document Folder"
msgstr "ডকুমেন্ট ফোল্ডার"

#: src/ui/settings.py:393
msgid ""
"Put the documents you want to query in your document folder. The document "
"analyzer will find relevant information in them if this option is enabled"
msgstr ""
"আপনি যে ডকুমেন্টগুলি কোয়েরি করতে চান সেগুলি আপনার ডকুমেন্ট ফোল্ডারে রাখুন। যদি এই "
"বিকল্পটি সক্ষম থাকে তবে ডকুমেন্ট অ্যানালাইজার সেগুলিতে প্রাসঙ্গিক তথ্য খুঁজে পাবে"

#: src/ui/settings.py:396
msgid "Put all the documents you want to index in this folder"
msgstr "আপনি যে সমস্ত ডকুমেন্ট ইন্ডেক্স করতে চান সেগুলি এই ফোল্ডারে রাখুন"

#: src/ui/settings.py:432
msgid "Silence threshold"
msgstr "নীরবতার থ্রেশহোল্ড"

#: src/ui/settings.py:432
msgid ""
"Silence threshold in seconds, percentage of the volume to be considered "
"silence"
msgstr ""
"সেকেন্ডে নীরবতার থ্রেশহোল্ড, নীরবতা হিসাবে বিবেচিত হওয়ার জন্য ভলিউমের শতাংশ"

#: src/ui/settings.py:445
msgid "Silence time"
msgstr "নীরবতার সময়"

#: src/ui/settings.py:445
msgid "Silence time in seconds before recording stops automatically"
msgstr "রেকর্ডিং স্বয়ংক্রিয়ভাবে বন্ধ হওয়ার আগে সেকেন্ডে নীরবতার সময়"

#: src/ui/settings.py:1022
msgid "Not enough permissions"
msgstr "পর্যাপ্ত অনুমতি নেই"

#: src/ui/settings.py:1026
#, fuzzy
msgid ""
"Nyarch Assistant does not have enough permissions to run commands on your "
"system, please run the following command"
msgstr ""
"নিউয়েলের আপনার সিস্টেমে কমান্ড চালানোর জন্য পর্যাপ্ত অনুমতি নেই, দয়া করে নিম্নলিখিত "
"কমান্ডটি চালান"

#: src/ui/settings.py:1027
msgid "Understood"
msgstr "বুঝেছি"

#: src/ui/mini_window.py:9
msgid "Nyarch Linux"
msgstr ""

#: src/ui/mini_window.py:20
msgid "Chat is opened in mini window"
msgstr "চ্যাট মিনি উইন্ডোতে খোলা হয়েছে"

#: src/smart_prompt.py:95 src/handlers/smart_prompt/smart_prompt.py:95
#, fuzzy
msgid "Model Dimension"
msgstr "এক্সটেনশন ডাউনলোড করুন"

#: src/smart_prompt.py:96 src/handlers/smart_prompt/smart_prompt.py:96
msgid "Use bigger models for bigger accuracy less than 100MB"
msgstr ""

#: src/ui/extension.py:51
#, fuzzy
msgid "Installed Extensions"
msgstr "এক্সটেনশন"

#: src/ui/extension.py:86
msgid "User guide to Extensions"
msgstr "এক্সটেনশনগুলির জন্য ব্যবহারকারী নির্দেশিকা"

#: src/ui/extension.py:89
msgid "Download new Extensions"
msgstr "নতুন এক্সটেনশন ডাউনলোড করুন"

#: src/ui/extension.py:92
msgid "Install extension from file..."
msgstr ""

#: src/ui/profile.py:53
msgid "Profile Name"
msgstr ""

#: src/ui/profile.py:58
#, fuzzy
msgid "Copied Settings"
msgstr "সেটিংস"

<<<<<<< HEAD
#: src/ui/explorer.py:192
msgid "Folder is Empty"
msgstr "ফোল্ডারটি খালি"

#: src/ui/explorer.py:340 src/window.py:1510
msgid "File not found"
msgstr "ফাইল পাওয়া যায়নি"

#: src/ui/explorer.py:355
msgid "Open in new tab"
msgstr ""

#: src/ui/explorer.py:357
msgid "Open in integrated editor"
msgstr ""

#: src/ui/explorer.py:360 src/ui/explorer.py:589
msgid "Open in file manager"
msgstr ""

#: src/ui/explorer.py:363 src/ui/explorer.py:451
#, fuzzy
msgid "Rename"
msgstr "ব্যবহারকারীর নাম"

#: src/ui/explorer.py:369
msgid "Copy full path"
msgstr ""

#: src/ui/explorer.py:420 src/ui/explorer.py:657
=======
#: src/ui/profile.py:58
#, fuzzy
msgid "Settings that will be copied to the new profile"
msgstr "বর্তমান প্রোফাইলের সেটিংস নতুনটিতে কপি করা হবে"

#: src/ui/profile.py:70
#, fuzzy
msgid "Create Profile"
msgstr "নতুন প্রোফাইল তৈরি করুন"

#: src/ui/profile.py:72 src/ui/profile.py:74 src/ui/profile.py:129
msgid "Import Profile"
msgstr ""

#: src/ui/profile.py:84 src/ui/profile.py:99 src/ui/profile.py:123
msgid "Export Profile"
msgstr ""

#: src/ui/profile.py:87
msgid "Export Passwords"
msgstr ""

#: src/ui/profile.py:87
msgid "Also export password-like fields"
msgstr ""

#: src/ui/profile.py:89
msgid "Export Propic"
msgstr ""

#: src/ui/profile.py:89
>>>>>>> bc36be74
#, fuzzy
msgid "Also export the profile picture"
msgstr "প্রোফাইল ছবি সেট করুন"

<<<<<<< HEAD
#: src/ui/explorer.py:436
#, fuzzy
msgid "New name:"
msgstr "নতুন ট্যাব"

#: src/ui/explorer.py:448 src/ui/explorer.py:501 src/ui/explorer.py:689
#: src/main.py:204
msgid "Cancel"
msgstr "বাতিল করুন"

#: src/ui/explorer.py:471
msgid "Renamed successfully"
msgstr ""

#: src/ui/explorer.py:476
#, fuzzy
msgid "Failed to rename: {}"
msgstr "ফোল্ডার খুলতে ব্যর্থ"

#: src/ui/explorer.py:497
=======
#: src/ui/profile.py:109
#, fuzzy
msgid "Create"
msgstr "একটি চ্যাট তৈরি করুন"

#: src/ui/profile.py:109
msgid "Apply"
msgstr ""

#: src/ui/profile.py:116
msgid "The settings of the current profile will be copied into the new one"
msgstr "বর্তমান প্রোফাইলের সেটিংস নতুনটিতে কপি করা হবে"

#: src/ui/profile.py:122 src/ui/profile.py:128
>>>>>>> bc36be74
#, fuzzy
msgid "Newelle Profiles"
msgstr "নিউয়েল"

<<<<<<< HEAD
#: src/ui/explorer.py:499
msgid "Are you sure you want to delete \"{}\"?"
msgstr ""

#: src/ui/explorer.py:520
msgid "Deleted successfully"
msgstr ""

#: src/ui/explorer.py:525
#, fuzzy
msgid "Failed to delete: {}"
msgstr "ফোল্ডার খুলতে ব্যর্থ"

#: src/ui/explorer.py:538
msgid "Path copied to clipboard"
msgstr ""

#: src/ui/explorer.py:542
#, fuzzy
msgid "Failed to copy path"
msgstr "ফোল্ডার খুলতে ব্যর্থ"

#: src/ui/explorer.py:580
#, fuzzy
msgid "Create new folder"
msgstr "নতুন প্রোফাইল তৈরি করুন"

#: src/ui/explorer.py:583
#, fuzzy
msgid "Create new file"
msgstr "নতুন প্রোফাইল তৈরি করুন"

#: src/ui/explorer.py:586
#, fuzzy
msgid "Open Terminal Here"
msgstr "বাহ্যিক টার্মিনাল"

#: src/ui/explorer.py:640
#, fuzzy
msgid "Create New Folder"
msgstr "নতুন প্রোফাইল তৈরি করুন"

#: src/ui/explorer.py:640
#, fuzzy
msgid "Folder name:"
msgstr "নতুন ট্যাব"

#: src/ui/explorer.py:644
#, fuzzy
msgid "Create New File"
msgstr "নতুন প্রোফাইল তৈরি করুন"

#: src/ui/explorer.py:644
#, fuzzy
msgid "File name:"
msgstr "নতুন ট্যাব"

#: src/ui/explorer.py:713
msgid "Folder created successfully"
msgstr ""

#: src/ui/explorer.py:720
msgid "File created successfully"
msgstr ""

#: src/ui/explorer.py:725
msgid "A file or folder with that name already exists"
msgstr ""

#: src/ui/explorer.py:728
#, fuzzy
msgid "folder"
msgstr "ফোল্ডার রিলোড করুন"

#: src/ui/explorer.py:728
msgid "file"
msgstr ""

#: src/ui/explorer.py:730
#, fuzzy
msgid "Failed to create {}: {}"
msgstr "ফোল্ডার খুলতে ব্যর্থ"

#: src/ui/extension.py:50
#, fuzzy
msgid "Installed Extensions"
msgstr "ইনস্টল করা এক্সটেনশন"

#: src/ui/extension.py:85
msgid "User guide to Extensions"
msgstr "এক্সটেনশনগুলির জন্য ব্যবহারকারী নির্দেশিকা"

#: src/ui/extension.py:88
msgid "Download new Extensions"
msgstr "নতুন এক্সটেনশন ডাউনলোড করুন"

#: src/ui/extension.py:91
msgid "Install extension from file..."
msgstr "ফাইল থেকে এক্সটেনশন ইনস্টল করুন..."

#: src/main.py:200
msgid "Terminal threads are still running in the background"
msgstr "টার্মিনাল থ্রেডগুলি এখনও ব্যাকগ্রাউন্ডে চলছে"

#: src/main.py:201
msgid "When you close the window, they will be automatically terminated"
msgstr "আপনি যখন উইন্ডোটি বন্ধ করবেন, তখন সেগুলি স্বয়ংক্রিয়ভাবে বন্ধ হয়ে যাবে"

#: src/main.py:205
msgid "Close"
msgstr "বন্ধ করুন"

#: src/main.py:239
msgid "Chat is rebooted"
msgstr "চ্যাট রিবুট করা হয়েছে"

#: src/main.py:244
msgid "Folder is rebooted"
msgstr "ফোল্ডার রিবুট করা হয়েছে"

#: src/main.py:249
msgid "Chat is created"
msgstr "চ্যাট তৈরি করা হয়েছে"

#: src/constants.py:20
msgid "Newelle Demo API"
=======
#: src/ui/profile.py:123
msgid "Export"
msgstr ""

#: src/ui/profile.py:129
msgid "Import"
msgstr ""

#: src/ui/profile.py:197
msgid "Set profile picture"
msgstr "প্রোফাইল ছবি সেট করুন"

#: src/constants.py:27
#, fuzzy
msgid "Nyarch Demo API"
>>>>>>> bc36be74
msgstr "নিউয়েল ডেমো API"

#: src/constants.py:33
msgid "Any free Provider"
msgstr "যেকোনো বিনামূল্যের প্রদানকারী"

#: src/constants.py:40
msgid "Local Model"
msgstr "স্থানীয় মডেল"

#: src/constants.py:41
msgid ""
"NO GPU SUPPORT, USE OLLAMA INSTEAD. Run a LLM model locally, more privacy "
"but slower"
msgstr ""
"GPU সাপোর্ট নেই, এর পরিবর্তে OLLAMA ব্যবহার করুন। LLM মডেল স্থানীয়ভাবে চালান, "
"বেশি গোপনীয়তা কিন্তু ধীরগতির"

#: src/constants.py:46
msgid "Ollama Instance"
msgstr "Ollama ইনস্ট্যান্স"

#: src/constants.py:47
msgid "Easily run multiple LLM models on your own hardware"
msgstr "আপনার নিজের হার্ডওয়্যারে সহজেই একাধিক LLM মডেল চালান"

#: src/constants.py:53
msgid "Groq"
msgstr "Groq"

#: src/constants.py:60 src/constants.py:258
msgid "Google Gemini API"
msgstr "Google Gemini API"

#: src/constants.py:66 src/constants.py:252 src/constants.py:253
msgid "OpenAI API"
msgstr "OpenAI API"

#: src/constants.py:67
msgid "OpenAI API. Custom endpoints supported. Use this for custom providers"
msgstr ""
"OpenAI API। কাস্টম এন্ডপয়েন্ট সমর্থিত। কাস্টম প্রদানকারীদের জন্য এটি ব্যবহার করুন"

#: src/constants.py:72
msgid "Anthropic Claude"
msgstr "Anthropic Claude"

#: src/constants.py:73
msgid ""
"Official APIs for Anthropic Claude's models, with image and file support, "
"requires an API key"
msgstr ""
"Anthropic Claude-এর মডেলগুলির জন্য অফিসিয়াল API, ছবি এবং ফাইল সাপোর্ট সহ, একটি "
"API কী প্রয়োজন"

#: src/constants.py:79
msgid "Mistral"
msgstr "Mistral"

#: src/constants.py:80
msgid "Mistral API"
msgstr "Mistral API"

#: src/constants.py:87
msgid "OpenRouter"
msgstr "OpenRouter"

#: src/constants.py:88
msgid "Openrouter.ai API, supports lots of models"
msgstr "Openrouter.ai API, অনেক মডেল সমর্থন করে"

#: src/constants.py:95
msgid "Deepseek"
msgstr "Deepseek"

#: src/constants.py:96
msgid "Deepseek API, strongest open source models"
msgstr "Deepseek API, সবচেয়ে শক্তিশালী ওপেন সোর্স মডেল"

#: src/constants.py:102 src/constants.py:231
msgid "Custom Command"
msgstr "কাস্টম কমান্ড"

#: src/constants.py:103
msgid "Use the output of a custom command"
msgstr "একটি কাস্টম কমান্ডের আউটপুট ব্যবহার করুন"

#: src/constants.py:112
msgid "CMU Sphinx"
msgstr "CMU Sphinx"

#: src/constants.py:113
msgid "Works offline. Only English supported"
msgstr "অফলাইনে কাজ করে। শুধুমাত্র ইংরেজি সমর্থিত"

#: src/constants.py:119
msgid "Whisper C++"
msgstr "Whisper C++"

#: src/constants.py:120
msgid "Works offline. Optimized Whisper impelementation written in C++"
msgstr "অফলাইনে কাজ করে। C++ এ লেখা অপ্টিমাইজড Whisper ইমপ্লিমেন্টেশন"

#: src/constants.py:126
msgid "Google Speech Recognition"
msgstr "Google Speech Recognition"

#: src/constants.py:127 src/constants.py:133
msgid "Google Speech Recognition online"
msgstr "Google Speech Recognition অনলাইন"

#: src/constants.py:132
msgid "Groq Speech Recognition"
msgstr "Groq Speech Recognition"

#: src/constants.py:138
msgid "Wit AI"
msgstr "Wit AI"

#: src/constants.py:139
msgid "wit.ai speech recognition free API (language chosen on the website)"
msgstr "wit.ai স্পিচ রিকগনিশন ফ্রি API (ভাষা ওয়েবসাইটে নির্বাচিত)"

#: src/constants.py:145
msgid "Vosk API"
msgstr "Vosk API"

#: src/constants.py:146
msgid "Works Offline"
msgstr "অফলাইনে কাজ করে"

#: src/constants.py:152
msgid "Whisper API"
msgstr "Whisper API"

#: src/constants.py:153
msgid "Uses OpenAI Whisper API"
msgstr "OpenAI Whisper API ব্যবহার করে"

#: src/constants.py:159
msgid "Custom command"
msgstr "কাস্টম কমান্ড"

#: src/constants.py:160
msgid "Runs a custom command"
msgstr "একটি কাস্টম কমান্ড চালায়"

#: src/constants.py:169
#, fuzzy
msgid "Edge TTS"
msgstr "Google TTS"

#: src/constants.py:170
msgid "Use Microsoft Edge online TTS without any API Key"
msgstr ""

#: src/constants.py:175
msgid "Google TTS"
msgstr "Google TTS"

#: src/constants.py:176
msgid "Google's text to speech"
msgstr "Google-এর টেক্সট-টু-স্পিচ"

#: src/constants.py:181
msgid "Kokoro TTS"
msgstr "Kokoro TTS"

#: src/constants.py:182
msgid ""
"Lightweight and fast open source TTS engine. ~3GB dependencies, 400MB model"
msgstr "হালকা এবং দ্রুত ওপেন সোর্স TTS ইঞ্জিন। ~3GB ডিপেন্ডেন্সি, 400MB মডেল"

#: src/constants.py:187
msgid "ElevenLabs TTS"
msgstr "ElevenLabs TTS"

#: src/constants.py:188
msgid "Natural sounding TTS"
msgstr "স্বাভাবিক শোনানো TTS"

#: src/constants.py:193 src/constants.py:194
msgid "OpenAI TTS"
msgstr "OpenAI TTS"

#: src/constants.py:199
msgid "Groq TTS"
msgstr "Groq TTS"

#: src/constants.py:200
msgid "Groq TTS API"
msgstr "Groq TTS API"

#: src/constants.py:205 src/constants.py:206
msgid "Custom OpenAI TTS"
msgstr "কাস্টম OpenAI TTS"

#: src/constants.py:211
#, fuzzy
msgid "Voicevox API"
msgstr "Vosk API"

#: src/constants.py:212
msgid ""
"(Selfhostable) JP ONLY. API for voicevox anime-like natural sounding tts"
msgstr ""

#: src/constants.py:218
#, fuzzy
msgid "VITS API"
msgstr "Vosk API"

#: src/constants.py:219
msgid "(Selfhostable) VITS simple API. AI based TTS, very good for Japanese"
msgstr ""

#: src/constants.py:225
msgid "Espeak TTS"
msgstr "Espeak TTS"

#: src/constants.py:226
msgid "Offline TTS"
msgstr "অফলাইন TTS"

#: src/constants.py:232
#, python-brace-format
msgid "Use a custom command as TTS, {0} will be replaced with the text"
msgstr "TTS হিসাবে একটি কাস্টম কমান্ড ব্যবহার করুন, {0} টেক্সট দ্বারা প্রতিস্থাপিত হবে"

#: src/constants.py:240
msgid "WordLlama"
msgstr "WordLlama"

#: src/constants.py:241
msgid ""
"Light local embedding model based on llama. Works offline, very low "
"resources usage"
msgstr ""
"llama-ভিত্তিক হালকা স্থানীয় এম্বেডিং মডেল। অফলাইনে কাজ করে, খুব কম রিসোর্স ব্যবহার"

#: src/constants.py:246
msgid "Ollama Embedding"
msgstr "Ollama Embedding"

#: src/constants.py:247
msgid ""
"Use Ollama models for Embedding. Works offline, very low resources usage"
msgstr ""
"Embedding-এর জন্য Ollama মডেল ব্যবহার করুন। অফলাইনে কাজ করে, খুব কম রিসোর্স ব্যবহার"

#: src/constants.py:259
msgid "Use Google Gemini API to get embeddings"
msgstr "এম্বেডিং পেতে Google Gemini API ব্যবহার করুন"

#: src/constants.py:267
msgid "User Summary"
msgstr "ব্যবহারকারীর সারাংশ"

#: src/constants.py:268
msgid "Generate a summary of the user's conversation"
msgstr "ব্যবহারকারীর কথোপকথনের একটি সারাংশ তৈরি করুন"

#: src/constants.py:273
msgid "Memoripy"
msgstr "Memoripy"

#: src/constants.py:274
msgid ""
"Extract messages from previous conversations using contextual memory "
"retrivial, memory decay, concept extraction and other advanced techniques. "
"Does 1 llm call per message."
msgstr ""
"প্রাসঙ্গিক মেমরি পুনরুদ্ধার, মেমরি ডেকি, ধারণা নিষ্কাশন এবং অন্যান্য উন্নত কৌশল "
"ব্যবহার করে পূর্ববর্তী কথোপকথন থেকে বার্তাগুলি বের করুন। প্রতি বার্তার জন্য 1 llm কল "
"করে।"

#: src/constants.py:279
msgid "User Summary + Memoripy"
msgstr "ব্যবহারকারীর সারাংশ + Memoripy"

#: src/constants.py:280
msgid "Use both technologies for long term memory"
msgstr "দীর্ঘমেয়াদী স্মৃতির জন্য উভয় প্রযুক্তি ব্যবহার করুন"

#: src/constants.py:288
msgid "Document reader"
msgstr "ডকুমেন্ট রিডার"

#: src/constants.py:289
msgid ""
"Classic RAG approach - chunk documents and embed them, then compare them to "
"the query and return the most relevant documents"
msgstr ""
"ক্লাসিক RAG পদ্ধতি - ডকুমেন্টগুলিকে খণ্ড খণ্ড করে এম্বেড করুন, তারপর কোয়েরির সাথে "
"তুলনা করুন এবং সবচেয়ে প্রাসঙ্গিক ডকুমেন্টগুলি ফেরত দিন"

#: src/constants.py:296
msgid "Live2D"
msgstr ""

#: src/constants.py:297
msgid "Cubism Live2D, usually used by VTubers"
msgstr ""

#: src/constants.py:302
msgid "LivePNG"
msgstr ""

#: src/constants.py:303
msgid "LivePNG model"
msgstr ""

#: src/constants.py:311
msgid "Google Translator"
msgstr ""

#: src/constants.py:312
msgid "Use Google transate"
msgstr ""

#: src/constants.py:317
msgid "Libre Translate"
msgstr ""

#: src/constants.py:318 src/constants.py:324
msgid "Open source self hostable translator"
msgstr ""

#: src/constants.py:323
msgid "Ligva Translate"
msgstr ""

#: src/constants.py:329
#, fuzzy
msgid "Custom Translator"
msgstr "কাস্টম প্রম্পট"

#: src/constants.py:330
#, fuzzy
msgid "Use a custom translator"
msgstr "একটি কাস্টম মডেল ব্যবহার করুন"

#: src/constants.py:338
msgid "Nyarch Smart Prompt Lite"
msgstr ""

#: src/constants.py:339
msgid ""
"EXPERIMENTAL: Local mini models that helps the llm to provide better "
"responses"
msgstr ""

#: src/constants.py:344
msgid "Nyarch Smart Prompt Medium"
msgstr ""

#: src/constants.py:345
msgid ""
"EXPERIMENTAL: Local medium models that helps the llm to provide better "
"responses - Medium ~30MB download"
msgstr ""

#: src/constants.py:353
msgid "SearXNG"
msgstr ""

#: src/constants.py:354
msgid "SearXNG - Private and selfhostable search engine"
msgstr ""

#: src/constants.py:359
msgid "DuckDuckGo"
msgstr ""

#: src/constants.py:360
msgid "DuckDuckGo search"
msgstr ""

#: src/constants.py:365
msgid "Tavily"
msgstr ""

#: src/constants.py:366
msgid "Tavily search"
msgstr ""

<<<<<<< HEAD
#: src/constants.py:374
msgid "Helpful assistant"
msgstr "সহায়ক অ্যাসিস্ট্যান্ট"

#: src/constants.py:375
msgid "General purpose prompt to enhance the LLM answers and give more context"
msgstr "LLM উত্তর উন্নত করতে এবং আরও প্রসঙ্গ দিতে সাধারণ উদ্দেশ্যের প্রম্পট"

#: src/constants.py:383
msgid "Console access"
msgstr "কনসোল অ্যাক্সেস"

#: src/constants.py:384
msgid "Can the program run terminal commands on the computer"
msgstr "প্রোগ্রামটি কম্পিউটারে টার্মিনাল কমান্ড চালাতে পারে কি না"

#: src/constants.py:391
msgid "Current directory"
msgstr "বর্তমান ডিরেক্টরি"

#: src/constants.py:392
msgid "What is the current directory"
msgstr "বর্তমান ডিরেক্টরি কী"

#: src/constants.py:401
=======
#: src/constants.py:515
msgid "Helpful assistant"
msgstr "সহায়ক অ্যাসিস্ট্যান্ট"

#: src/constants.py:516
msgid "General purpose prompt to enhance the LLM answers and give more context"
msgstr "LLM উত্তর উন্নত করতে এবং আরও প্রসঙ্গ দিতে সাধারণ উদ্দেশ্যের প্রম্পট"

#: src/constants.py:524
msgid "Console access"
msgstr "কনসোল অ্যাক্সেস"

#: src/constants.py:525
msgid "Can the program run terminal commands on the computer"
msgstr "প্রোগ্রামটি কম্পিউটারে টার্মিনাল কমান্ড চালাতে পারে কি না"

#: src/constants.py:532
msgid "Current directory"
msgstr "বর্তমান ডিরেক্টরি"

#: src/constants.py:533
msgid "What is the current directory"
msgstr "বর্তমান ডিরেক্টরি কী"

#: src/constants.py:542
>>>>>>> bc36be74
msgid "Allow the LLM to search on the internet"
msgstr ""

<<<<<<< HEAD
#: src/constants.py:409
msgid "Basic functionality"
msgstr "মৌলিক কার্যকারিতা"

#: src/constants.py:410
msgid "Showing tables and code (*can work without it)"
msgstr "টেবিল এবং কোড দেখানো (*এটি ছাড়াও কাজ করতে পারে)"

#: src/constants.py:418
msgid "Graphs access"
msgstr "গ্রাফ অ্যাক্সেস"

#: src/constants.py:419
msgid "Can the program display graphs"
msgstr "প্রোগ্রামটি গ্রাফ প্রদর্শন করতে পারে কি না"

#: src/constants.py:427
msgid "Show image"
msgstr "ছবি দেখান"

#: src/constants.py:428
msgid "Show image in chat"
msgstr "চ্যাটে ছবি দেখান"

#: src/constants.py:436
msgid "Custom Prompt"
msgstr "কাস্টম প্রম্পট"

#: src/constants.py:437
msgid "Add your own custom prompt"
msgstr "আপনার নিজস্ব কাস্টম প্রম্পট যোগ করুন"

#: src/constants.py:450
=======
#: src/constants.py:550
msgid "Basic functionality"
msgstr "মৌলিক কার্যকারিতা"

#: src/constants.py:551
msgid "Showing tables and code (*can work without it)"
msgstr "টেবিল এবং কোড দেখানো (*এটি ছাড়াও কাজ করতে পারে)"

#: src/constants.py:559
msgid "Graphs access"
msgstr "গ্রাফ অ্যাক্সেস"

#: src/constants.py:560
msgid "Can the program display graphs"
msgstr "প্রোগ্রামটি গ্রাফ প্রদর্শন করতে পারে কি না"

#: src/constants.py:568
msgid "Show image"
msgstr "ছবি দেখান"

#: src/constants.py:569
msgid "Show image in chat"
msgstr "চ্যাটে ছবি দেখান"

#: src/constants.py:577
#, fuzzy
msgid "Show expressions"
msgstr "এক্সটেনশন ডাউনলোড করুন"

#: src/constants.py:578
msgid "Let the avatar show expressions"
msgstr ""

#: src/constants.py:586
msgid "Show a personality"
msgstr ""

#: src/constants.py:587
#, fuzzy
msgid "Show a personality in chat"
msgstr "চ্যাটে ছবি দেখান"

#: src/constants.py:595
msgid "Custom Prompt"
msgstr "কাস্টম প্রম্পট"

#: src/constants.py:596
msgid "Add your own custom prompt"
msgstr "আপনার নিজস্ব কাস্টম প্রম্পট যোগ করুন"

#: src/constants.py:609
#, fuzzy
msgid "LLM and Secondary LLM settings"
msgstr "উন্নত LLM সেটিংস"

#: src/constants.py:614
#, fuzzy
msgid "Text to Speech settings"
msgstr "টেক্সট টু স্পিচ প্রোগ্রাম"

#: src/constants.py:617
msgid "STT"
msgstr ""

#: src/constants.py:619
#, fuzzy
msgid "Speech to Text settings"
msgstr "স্পিচ টু টেক্সট ইঞ্জিন"

#: src/constants.py:624
#, fuzzy
msgid "Avatar settings"
msgstr "সেটিংস"

#: src/constants.py:627
#, fuzzy
msgid "Embedding"
msgstr "এম্বেডিং মডেল"

#: src/constants.py:629
#, fuzzy
msgid "Embedding settings"
msgstr "এম্বেডিং মডেল"

#: src/constants.py:632
msgid "Memory"
msgstr "মেমরি"

#: src/constants.py:634
#, fuzzy
msgid "Memory settings"
msgstr "সেটিংস"

#: src/constants.py:637
#, fuzzy
msgid "Websearch"
msgstr "নিরাপত্তা সেটিংস সক্ষম করুন"

#: src/constants.py:639
#, fuzzy
msgid "Websearch settings"
msgstr "নিরাপত্তা সেটিংস সক্ষম করুন"

#: src/constants.py:642
msgid "RAG"
msgstr ""

#: src/constants.py:644
#, fuzzy
msgid "Document analyzer settings"
msgstr "ডকুমেন্ট অ্যানালাইজার"

#: src/constants.py:649
#, fuzzy
msgid "Extensions settings"
msgstr "এক্সটেনশন"

#: src/constants.py:652
#, fuzzy
msgid "Inteface"
msgstr "ইন্টারফেস"

#: src/constants.py:654
msgid "Interface settings, hidden files, reverse order, zoom..."
msgstr ""

#: src/constants.py:659
msgid ""
"General settings, virtualization, offers, memory length, automatically "
"generate chat name, current folder..."
msgstr ""

#: src/constants.py:664
msgid "Prompts settings, custom extra prompt, custom prompts..."
msgstr ""

#: src/handlers/websearch/tavily.py:20
#, fuzzy
msgid "Token"
msgstr "সর্বোচ্চ টোকেন"

#: src/handlers/websearch/tavily.py:20
msgid "Tavily API key"
msgstr ""

#: src/handlers/websearch/tavily.py:21
#: src/handlers/websearch/duckduckgo_handler.py:13
msgid "Max Results"
msgstr ""

#: src/handlers/websearch/tavily.py:21
#: src/handlers/websearch/duckduckgo_handler.py:13
msgid "Number of results to consider"
msgstr ""

#: src/handlers/websearch/tavily.py:22
msgid "The depth of the search"
msgstr ""

#: src/handlers/websearch/tavily.py:22
msgid ""
"The depth of the search. Advanced search is tailored to retrieve the most "
"relevant sources and content snippets for your query, while basic search "
"provides generic content snippets from each source. A basic search costs 1 "
"API Credit, while an advanced search costs 2 API Credits."
msgstr ""

#: src/handlers/websearch/tavily.py:23
msgid "The category of the search"
msgstr ""

#: src/handlers/websearch/tavily.py:23
msgid ""
"The category of the search. News is useful for retrieving real-time updates, "
"particularly about politics, sports, and major current events covered by "
"mainstream media sources. General is for broader, more general-purpose "
"searches that may include a wide range of sources."
msgstr ""

#: src/handlers/websearch/tavily.py:24
msgid "Chunks per source"
msgstr ""

#: src/handlers/websearch/tavily.py:24
msgid ""
"The number of content chunks to retrieve from each source. Each chunk's "
"length is maximum 500 characters. Available only when search depth is "
"advanced."
msgstr ""

#: src/handlers/websearch/tavily.py:25
msgid "Number of days back from the current date to include"
msgstr ""

#: src/handlers/websearch/tavily.py:25
msgid "Available only if topic is news."
msgstr ""

#: src/handlers/websearch/tavily.py:26
msgid "Include answer"
msgstr ""

#: src/handlers/websearch/tavily.py:26
msgid ""
"Include an LLM-generated answer to the provided query. Basic search returns "
"a quick answer. Advanced returns a more detailed answer."
msgstr ""

#: src/handlers/websearch/tavily.py:27
msgid "Include raw content"
msgstr ""

#: src/handlers/websearch/tavily.py:27
msgid "Include the cleaned and parsed HTML content of each search result."
msgstr ""

#: src/handlers/websearch/tavily.py:28
msgid "Include images"
msgstr ""

#: src/handlers/websearch/tavily.py:28
msgid "Perform an image search and include the results in the response."
msgstr ""

#: src/handlers/websearch/tavily.py:29
msgid "Include image descriptions"
msgstr ""

#: src/handlers/websearch/tavily.py:29
msgid ""
"When Include images is enabled, also add a descriptive text for each image."
msgstr ""

#: src/handlers/websearch/tavily.py:30
msgid "Include domains"
msgstr ""

#: src/handlers/websearch/tavily.py:30
msgid "A list of domains to specifically include in the search results."
msgstr ""

#: src/handlers/websearch/tavily.py:31
msgid "Exclude domains"
msgstr ""

#: src/handlers/websearch/tavily.py:31
msgid "A list of domains to specifically exclude from the search results."
msgstr ""

#: src/handlers/websearch/duckduckgo_handler.py:14
msgid "Region"
msgstr ""

#: src/handlers/websearch/duckduckgo_handler.py:14
msgid "Region for the search results"
msgstr ""

#: src/handlers/llm/openrouter_handler.py:14
#, fuzzy
msgid "Provider Sorting"
msgstr "প্রদানকারী ত্রুটি"

#: src/handlers/llm/openrouter_handler.py:14
msgid "Choose providers based on pricing/throughput or latency"
msgstr ""

#: src/handlers/llm/openrouter_handler.py:14
msgid "Price"
msgstr ""

#: src/handlers/llm/openrouter_handler.py:14
msgid "Throughput"
msgstr ""

#: src/handlers/llm/openrouter_handler.py:14
msgid "Latency"
msgstr ""

#: src/handlers/llm/openrouter_handler.py:15
#, fuzzy
msgid "Providers Order"
msgstr "প্রদানকারী ত্রুটি"

#: src/handlers/llm/openrouter_handler.py:15
msgid ""
"Add order of providers to use, names separated by a comma.\n"
"Empty to not specify"
msgstr ""

#: src/handlers/llm/openrouter_handler.py:16
msgid "Allow Fallbacks"
msgstr ""

#: src/handlers/llm/openrouter_handler.py:16
msgid "Allow fallbacks to other providers"
msgstr ""

#: src/handlers/llm/openai_handler.py:75 src/handlers/llm/claude_handler.py:84
#: src/handlers/embeddings/openai_handler.py:35
#: src/handlers/stt/openaisr_handler.py:17
#: src/handlers/tts/custom_openai_tts.py:18
#: src/handlers/stt/googlesr_handler.py:13
#: src/handlers/tts/openai_tts_handler.py:18
#: src/handlers/stt/groqsr_handler.py:13
#: src/handlers/tts/groq_tts_handler.py:32 src/handlers/stt/witai_handler.py:12
#: src/handlers/tts/elevenlabs_handler.py:9
msgid "API Key"
msgstr "API কী"

#: src/handlers/llm/openai_handler.py:75
#: src/handlers/embeddings/openai_handler.py:35
msgid "API Key for "
msgstr "-এর জন্য API কী "

#: src/handlers/llm/openai_handler.py:78 src/handlers/llm/ollama_handler.py:149
#: src/handlers/embeddings/ollama_handler.py:32
#: src/handlers/embeddings/openai_handler.py:38
#: src/handlers/stt/openaisr_handler.py:10
msgid "API Endpoint"
msgstr "API এন্ডপয়েন্ট"

#: src/handlers/llm/openai_handler.py:78 src/handlers/llm/ollama_handler.py:149
#: src/handlers/embeddings/ollama_handler.py:32
msgid "API base url, change this to use interference APIs"
msgstr "API বেস URL, ইন্টারফারেন্স API ব্যবহার করতে এটি পরিবর্তন করুন"

#: src/handlers/llm/openai_handler.py:81
#: src/handlers/embeddings/openai_handler.py:41
msgid "Use Custom Model"
msgstr "কাস্টম মডেল ব্যবহার করুন"

#: src/handlers/llm/openai_handler.py:81 src/handlers/llm/ollama_handler.py:151
#: src/handlers/llm/claude_handler.py:85
#: src/handlers/embeddings/ollama_handler.py:34
#: src/handlers/embeddings/openai_handler.py:41
msgid "Use a custom model"
msgstr "একটি কাস্টম মডেল ব্যবহার করুন"

#: src/handlers/llm/openai_handler.py:84 src/handlers/llm/gemini_handler.py:135
msgid "Advanced Parameters"
msgstr "উন্নত প্যারামিটার"

#: src/handlers/llm/openai_handler.py:84
msgid "Include parameters like Max Tokens, Top-P, Temperature, etc."
msgstr "সর্বোচ্চ টোকেন, টপ-পি, তাপমাত্রা ইত্যাদি প্যারামিটার অন্তর্ভুক্ত করুন।"

#: src/handlers/llm/openai_handler.py:87 src/handlers/llm/gemini_handler.py:97
#: src/handlers/llm/claude_handler.py:89 src/handlers/llm/claude_handler.py:93
#: src/handlers/embeddings/openai_handler.py:44
#: src/handlers/tts/custom_openai_tts.py:20
#: src/handlers/tts/openai_tts_handler.py:20
#: src/handlers/stt/whisper_handler.py:15
#: src/handlers/stt/whispercpp_handler.py:39
#: src/handlers/tts/groq_tts_handler.py:34
#: src/handlers/tts/elevenlabs_handler.py:24
msgid "Model"
msgstr "মডেল"

#: src/handlers/llm/openai_handler.py:87
msgid "Name of the LLM Model to use"
msgstr "ব্যবহার করার জন্য LLM মডেলের নাম"

#: src/handlers/llm/openai_handler.py:94
#: src/handlers/embeddings/openai_handler.py:51
msgid " Model"
msgstr " মডেল"

#: src/handlers/llm/openai_handler.py:106
msgid "max Tokens"
msgstr "সর্বোচ্চ টোকেন"

#: src/handlers/llm/openai_handler.py:106
msgid "Max tokens of the generated text"
msgstr "তৈরি করা টেক্সটের সর্বোচ্চ টোকেন"

#: src/handlers/llm/openai_handler.py:107
msgid "Top-P"
msgstr "টপ-পি"

#: src/handlers/llm/openai_handler.py:107
msgid "An alternative to sampling with temperature, called nucleus sampling"
msgstr "তাপমাত্রার সাথে স্যাম্পলিংয়ের একটি বিকল্প, যাকে নিউক্লিয়াস স্যাম্পলিং বলা হয়"

#: src/handlers/llm/openai_handler.py:108
msgid "Temperature"
msgstr "তাপমাত্রা"

#: src/handlers/llm/openai_handler.py:108
msgid ""
"What sampling temperature to use. Higher values will make the output more "
"random"
msgstr ""
"কোন স্যাম্পলিং তাপমাত্রা ব্যবহার করতে হবে। উচ্চতর মান আউটপুটকে আরও এলোমেলো করে তুলবে"

#: src/handlers/llm/openai_handler.py:109
msgid "Frequency Penalty"
msgstr "ফ্রিকোয়েন্সি পেনাল্টি"

#: src/handlers/llm/openai_handler.py:109
msgid ""
"Number between -2.0 and 2.0. Positive values decrease the model's likelihood "
"to repeat the same line verbatim"
msgstr ""
"সংখ্যা -2.0 এবং 2.0 এর মধ্যে। পজিটিভ মান মডেলের একই লাইন হুবহু পুনরাবৃত্তি করার "
"সম্ভাবনা হ্রাস করে"

#: src/handlers/llm/openai_handler.py:110
msgid "Presence Penalty"
msgstr "প্রেজেন্স পেনাল্টি"

#: src/handlers/llm/openai_handler.py:110
msgid ""
"Number between -2.0 and 2.0. Positive values decrease the model's likelihood "
"to talk about new topics"
msgstr ""
"সংখ্যা -2.0 এবং 2.0 এর মধ্যে। পজিটিভ মান মডেলের নতুন বিষয় নিয়ে কথা বলার সম্ভাবনা "
"হ্রাস করে"

#: src/handlers/llm/openai_handler.py:115
#: src/handlers/llm/gemini_handler.py:131
#: src/handlers/llm/newelle_handler.py:18
msgid "Privacy Policy"
msgstr "গোপনীয়তা নীতি"

#: src/handlers/llm/openai_handler.py:115
#: src/handlers/llm/gemini_handler.py:132
#: src/handlers/llm/newelle_handler.py:19
msgid "Open privacy policy website"
msgstr "গোপনীয়তা নীতি ওয়েবসাইট খুলুন"

#: src/handlers/llm/ollama_handler.py:150
#: src/handlers/embeddings/ollama_handler.py:33
msgid "Automatically Serve"
msgstr "স্বয়ংক্রিয়ভাবে পরিবেশন করুন"

#: src/handlers/llm/ollama_handler.py:150
#: src/handlers/embeddings/ollama_handler.py:33
msgid ""
"Automatically run ollama serve in background when needed if it's not "
"running. You can kill it with killall ollama"
msgstr ""
"প্রয়োজনে ব্যাকগ্রাউন্ডে স্বয়ংক্রিয়ভাবে ollama serve চালান যদি এটি চালু না থাকে। "
"আপনি killall ollama দিয়ে এটি বন্ধ করতে পারেন"

#: src/handlers/llm/ollama_handler.py:151
#: src/handlers/embeddings/ollama_handler.py:34
msgid "Custom Model"
msgstr "কাস্টম মডেল"

#: src/handlers/llm/ollama_handler.py:157
#: src/handlers/llm/ollama_handler.py:166
#: src/handlers/embeddings/ollama_handler.py:40
#: src/handlers/embeddings/ollama_handler.py:49
msgid "Ollama Model"
msgstr "Ollama মডেল"

#: src/handlers/llm/ollama_handler.py:158
#: src/handlers/llm/ollama_handler.py:166
#: src/handlers/embeddings/ollama_handler.py:41
#: src/handlers/embeddings/ollama_handler.py:49
msgid "Name of the Ollama Model"
msgstr "Ollama মডেলের নাম"

#: src/handlers/llm/ollama_handler.py:170
#: src/handlers/llm/gpt4all_handler.py:155
msgid "Model Manager"
msgstr "মডেল ম্যানেজার"

#: src/handlers/llm/ollama_handler.py:170
#: src/handlers/llm/gpt4all_handler.py:155
msgid "List of models available"
msgstr "উপলব্ধ মডেলগুলির তালিকা"

#: src/handlers/llm/ollama_handler.py:174
msgid "Add custom model"
msgstr "কাস্টম মডেল যোগ করুন"

#: src/handlers/llm/ollama_handler.py:175
msgid ""
"Add any model to this list by putting name:size\n"
"Or any gguf from hf with hf.co/username/model"
msgstr ""
"নাম:আকার বসিয়ে এই তালিকায় যেকোনো মডেল যোগ করুন\n"
"অথবা hf.co/ব্যবহারকারীর নাম/মডেল সহ hf থেকে যেকোনো gguf"

#: src/handlers/llm/gemini_handler.py:94
msgid "API Key (required)"
msgstr "API কী (প্রয়োজনীয়)"

#: src/handlers/llm/gemini_handler.py:94
msgid "API key got from ai.google.dev"
msgstr "ai.google.dev থেকে প্রাপ্ত API কী"

#: src/handlers/llm/gemini_handler.py:98
msgid "AI Model to use"
msgstr "ব্যবহার করার জন্য AI মডেল"

#: src/handlers/llm/gemini_handler.py:103
msgid "Enable System Prompt"
msgstr "সিস্টেম প্রম্পট সক্ষম করুন"

#: src/handlers/llm/gemini_handler.py:103
msgid ""
"Some models don't support system prompt (or developers instructions), "
"disable it if you get errors about it"
msgstr ""
"কিছু মডেল সিস্টেম প্রম্পট (বা ডেভেলপারদের নির্দেশাবলী) সমর্থন করে না, যদি এটি "
"সম্পর্কে ত্রুটি পান তবে এটি নিষ্ক্রিয় করুন"

#: src/handlers/llm/gemini_handler.py:107
msgid "Inject system prompt"
msgstr "সিস্টেম প্রম্পট ইনজেক্ট করুন"

#: src/handlers/llm/gemini_handler.py:107
msgid ""
"Even if the model doesn't support system prompts, put the prompts on top of "
"the user message"
msgstr ""
"এমনকি যদি মডেল সিস্টেম প্রম্পট সমর্থন না করে, ব্যবহারকারীর বার্তার উপরে প্রম্পটগুলি "
"রাখুন"

#: src/handlers/llm/gemini_handler.py:109
>>>>>>> bc36be74
#, fuzzy
msgid "Thinking Settings"
msgstr "সেটিংস"

<<<<<<< HEAD
#: src/constants.py:453 src/window.py:602
msgid "TTS"
msgstr "টিটিএস"

#: src/constants.py:455
#, fuzzy
msgid "Text to Speech settings"
msgstr "টেক্সট টু স্পিচ সেটিংস"

#: src/constants.py:458
msgid "STT"
msgstr "এসটিটি"

#: src/constants.py:460
#, fuzzy
msgid "Speech to Text settings"
msgstr "স্পিচ টু টেক্সট ইঞ্জিন"

#: src/constants.py:463
#, fuzzy
msgid "Embedding"
msgstr "এম্বেডিং মডেল"

#: src/constants.py:465
#, fuzzy
msgid "Embedding settings"
msgstr "এম্বেডিং মডেল"

#: src/constants.py:468
msgid "Memory"
msgstr "মেমরি"

#: src/constants.py:470
#, fuzzy
msgid "Memory settings"
msgstr "সেটিংস"

#: src/constants.py:473
#, fuzzy
msgid "Websearch"
msgstr "নিরাপত্তা সেটিংস সক্ষম করুন"

#: src/constants.py:475
#, fuzzy
msgid "Websearch settings"
msgstr "নিরাপত্তা সেটিংস সক্ষম করুন"

#: src/constants.py:478
msgid "RAG"
msgstr "RAG"

#: src/constants.py:480
#, fuzzy
msgid "Document analyzer settings"
msgstr "ডকুমেন্ট অ্যানালাইজার"

#: src/constants.py:485
=======
#: src/handlers/llm/gemini_handler.py:109
msgid "Settings about thinking models"
msgstr ""

#: src/handlers/llm/gemini_handler.py:110
msgid "Enable Thinking"
msgstr ""

#: src/handlers/llm/gemini_handler.py:110
msgid "Show thinking, disable it if your model does not support it"
msgstr ""

#: src/handlers/llm/gemini_handler.py:111
msgid "Enable Thinking Budget"
msgstr ""

#: src/handlers/llm/gemini_handler.py:111
msgid "If to enable thinking budget"
msgstr ""

#: src/handlers/llm/gemini_handler.py:112
msgid "Thinking Budget"
msgstr ""

#: src/handlers/llm/gemini_handler.py:112
msgid "How much time to spend thinking"
msgstr ""

#: src/handlers/llm/gemini_handler.py:116
msgid "Image Output"
msgstr "চিত্র আউটপুট"

#: src/handlers/llm/gemini_handler.py:116
msgid "Enable image output, only supported by gemini-2.0-flash-exp"
msgstr "চিত্র আউটপুট সক্ষম করুন, শুধুমাত্র gemini-2.0-flash-exp দ্বারা সমর্থিত"

#: src/handlers/llm/gemini_handler.py:125
msgid "Enable safety settings"
msgstr "নিরাপত্তা সেটিংস সক্ষম করুন"

#: src/handlers/llm/gemini_handler.py:126
msgid "Enable google safety settings to avoid generating harmful content"
msgstr "ক্ষতিকারক সামগ্রী তৈরি এড়াতে Google নিরাপত্তা সেটিংস সক্ষম করুন"

#: src/handlers/llm/gemini_handler.py:135
msgid "Enable advanced parameters"
msgstr "উন্নত প্যারামিটার সক্ষম করুন"

#: src/handlers/avatar/live2d_handler.py:59
>>>>>>> bc36be74
#, fuzzy
msgid "Live2D Model"
msgstr " মডেল"

<<<<<<< HEAD
#: src/constants.py:488
#, fuzzy
msgid "Inteface"
msgstr "ইন্টারফেস"

#: src/constants.py:490
msgid "Interface settings, hidden files, reverse order, zoom..."
msgstr "ইন্টারফেস সেটিংস, লুকানো ফাইল, বিপরীত ক্রম, জুম..."

#: src/constants.py:495
msgid ""
"General settings, virtualization, offers, memory length, automatically "
"generate chat name, current folder..."
=======
#: src/handlers/avatar/live2d_handler.py:60
#, fuzzy
msgid "Live2D Model to use"
msgstr "ব্যবহার করার জন্য মডেল"

#: src/handlers/avatar/live2d_handler.py:70
#: src/handlers/avatar/livepng_handler.py:34
msgid "Lipsync Framerate"
>>>>>>> bc36be74
msgstr ""

<<<<<<< HEAD
#: src/constants.py:500
msgid "Prompts settings, custom extra prompt, custom prompts..."
msgstr "প্রম্পট সেটিংস, কাস্টম অতিরিক্ত প্রম্পট, কাস্টম প্রম্পট..."

#: src/controller.py:134 src/window.py:1731
msgid "Chat "
msgstr "চ্যাট "

#: src/window.py:112
msgid "Keyboard shorcuts"
msgstr "কিবোর্ড শর্টকাট"

#: src/window.py:113
msgid "About"
msgstr "সম্পর্কে"

#: src/window.py:120 src/window.py:189
msgid "Chat"
msgstr "চ্যাট"

#: src/window.py:162
msgid "History"
msgstr "ইতিহাস"

#: src/window.py:183
msgid "Create a chat"
msgstr "একটি চ্যাট তৈরি করুন"

#: src/window.py:188
#, fuzzy
msgid "Chats"
msgstr "চ্যাট"

#: src/window.py:259
msgid " Stop"
msgstr " থামুন"

#: src/window.py:274
msgid " Clear"
msgstr " পরিষ্কার করুন"

#: src/window.py:289
msgid " Continue"
msgstr " চালিয়ে যান"

#: src/window.py:302
msgid " Regenerate"
msgstr " পুনরায় তৈরি করুন"

#: src/window.py:368
msgid "Send a message..."
msgstr "একটি বার্তা পাঠান..."

#: src/window.py:448
msgid "Explorer Tab"
=======
#: src/handlers/avatar/live2d_handler.py:71
#: src/handlers/avatar/livepng_handler.py:35
msgid "Maximum amount of frames to generate for lipsync"
msgstr ""

#: src/handlers/avatar/live2d_handler.py:80
msgid "Background Color"
msgstr ""

#: src/handlers/avatar/live2d_handler.py:81
msgid "Background color of the avatar"
msgstr ""

#: src/handlers/avatar/live2d_handler.py:87
#, fuzzy
msgid "Zoom Model"
msgstr " মডেল"

#: src/handlers/avatar/live2d_handler.py:88
#, fuzzy
msgid "Zoom the Live2D model"
msgstr "Whisper মডেলের নাম"

#: src/handlers/llm/gpt4all_handler.py:67
msgid "RAM Required: "
msgstr "RAM প্রয়োজন: "

#: src/handlers/llm/gpt4all_handler.py:68
msgid "Parameters: "
msgstr "প্যারামিটার: "

#: src/handlers/llm/gpt4all_handler.py:69
msgid "Size: "
msgstr "আকার: "

#: src/handlers/llm/gpt4all_handler.py:154
msgid "Model to use"
msgstr "ব্যবহার করার জন্য মডেল"

#: src/handlers/llm/gpt4all_handler.py:154
#: src/handlers/tts/elevenlabs_handler.py:25
msgid "Name of the model to use"
msgstr "ব্যবহার করার জন্য মডেলের নাম"

#: src/handlers/llm/claude_handler.py:84
#: src/handlers/tts/custom_openai_tts.py:18
#: src/handlers/tts/openai_tts_handler.py:18
#: src/handlers/tts/groq_tts_handler.py:32
msgid "The API key to use"
msgstr "ব্যবহার করার জন্য API কী"

#: src/handlers/llm/claude_handler.py:89 src/handlers/llm/claude_handler.py:93
#: src/handlers/tts/custom_openai_tts.py:20
#: src/handlers/tts/openai_tts_handler.py:20
#: src/handlers/tts/groq_tts_handler.py:34
msgid "The model to use"
msgstr "ব্যবহার করার জন্য মডেল"

#: src/handlers/llm/claude_handler.py:96
msgid "Max Tokens"
msgstr "সর্বোচ্চ টোকেন"

#: src/handlers/llm/claude_handler.py:96
msgid "The maximum number of tokens to generate"
msgstr "তৈরি করার জন্য টোকেনের সর্বোচ্চ সংখ্যা"

#: src/handlers/llm/custom_handler.py:21
msgid "Command to execute to get bot output"
msgstr "বট আউটপুট পেতে চালানোর জন্য কমান্ড"

#: src/handlers/llm/custom_handler.py:21
#, python-brace-format
msgid ""
"Command to execute to get bot response, {0} will be replaced with a JSON "
"file containing the chat, {1} with the system prompt"
>>>>>>> bc36be74
msgstr ""
"বট প্রতিক্রিয়া পেতে চালানোর জন্য কমান্ড, {0} চ্যাট ধারণকারী একটি JSON ফাইল দ্বারা "
"প্রতিস্থাপিত হবে, {1} সিস্টেম প্রম্পট দ্বারা প্রতিস্থাপিত হবে"

<<<<<<< HEAD
#: src/window.py:449
msgid "Terminal Tab"
msgstr ""

#: src/window.py:450
msgid "Browser Tab"
=======
#: src/handlers/llm/custom_handler.py:22
msgid "Command to execute to get bot's suggestions"
msgstr "বটের পরামর্শ পেতে চালানোর জন্য কমান্ড"

#: src/handlers/llm/custom_handler.py:22
#, python-brace-format
msgid ""
"Command to execute to get chat suggestions, {0} will be replaced with a JSON "
"file containing the chat, {1} with the extra prompts, {2} with the numer of "
"suggestions to generate. Must return a JSON array containing the suggestions "
"as strings"
>>>>>>> bc36be74
msgstr ""
"চ্যাট পরামর্শ পেতে চালানোর জন্য কমান্ড, {0} চ্যাট ধারণকারী একটি JSON ফাইল দ্বারা "
"প্রতিস্থাপিত হবে, {1} অতিরিক্ত প্রম্পট দ্বারা, {2} তৈরি করার জন্য পরামর্শের সংখ্যা "
"দ্বারা। অবশ্যই স্ট্রিং হিসাবে পরামর্শ ধারণকারী একটি JSON অ্যারে ফেরত দিতে হবে"

<<<<<<< HEAD
#: src/window.py:544
msgid "Ask about a website"
msgstr "একটি ওয়েবসাইট সম্পর্কে জিজ্ঞাসা করুন"

#: src/window.py:544
msgid "Write #https://website.com in chat to ask information about a website"
msgstr "একটি ওয়েবসাইট সম্পর্কে তথ্য জানতে চ্যাটে #https://website.com লিখুন"

#: src/window.py:545
#, fuzzy
msgid "Check out our Extensions!"
msgstr "আমাদের এক্সটেনশনগুলি দেখুন!"

#: src/window.py:545
msgid "We have a lot of extensions for different things. Check it out!"
msgstr "আমাদের কাছে বিভিন্ন কাজের জন্য অনেক এক্সটেনশন আছে। দেখে নিন!"

#: src/window.py:546
=======
#: src/handlers/avatar/livepng_handler.py:23
#, fuzzy
msgid "LivePNG Model"
msgstr " মডেল"

#: src/handlers/avatar/livepng_handler.py:24
>>>>>>> bc36be74
#, fuzzy
msgid "LivePNG Model to use"
msgstr "ব্যবহার করার জন্য মডেল"

<<<<<<< HEAD
#: src/window.py:546
msgid ""
"Add your documents to your documents folder and chat using the information "
"contained in them!"
=======
#: src/handlers/avatar/livepng_handler.py:44
msgid "LivePNG model style"
>>>>>>> bc36be74
msgstr ""

<<<<<<< HEAD
#: src/window.py:547
msgid "Surf the web!"
msgstr "ওয়েব সার্ফ করুন!"

#: src/window.py:547
=======
#: src/handlers/avatar/livepng_handler.py:45
msgid "Choose the style of the model for the specified one"
msgstr ""

#: src/handlers/rag/rag_handler.py:104
msgid "Index your documents"
msgstr "আপনার ডকুমেন্টগুলি ইন্ডেক্স করুন"

#: src/handlers/rag/rag_handler.py:105
>>>>>>> bc36be74
msgid ""
"Index all the documents in your document folder. You have to run this "
"operation every time you edit/create a document, change document analyzer or "
"change embedding model"
msgstr ""
"আপনার ডকুমেন্ট ফোল্ডারের সমস্ত ডকুমেন্ট ইন্ডেক্স করুন। আপনাকে প্রতিবার ডকুমেন্ট সম্পাদনা/"
"তৈরি করার সময়, ডকুমেন্ট অ্যানালাইজার পরিবর্তন করার সময় বা এম্বেডিং মডেল পরিবর্তন "
"করার সময় এই অপারেশনটি চালাতে হবে"

<<<<<<< HEAD
#: src/window.py:548
msgid "Mini Window"
msgstr "মিনি উইন্ডো"

#: src/window.py:548
msgid "Ask questions on the fly using the mini window mode"
msgstr "মিনি উইন্ডো মোড ব্যবহার করে দ্রুত প্রশ্ন জিজ্ঞাসা করুন"

#: src/window.py:549
#, fuzzy
msgid "Text to Speech"
msgstr "টেক্সট টু স্পিচ প্রোগ্রাম"

#: src/window.py:549
msgid "Newelle supports text-to-speech! Enable it in the settings"
msgstr ""

#: src/window.py:550
#, fuzzy
msgid "Keyboard Shortcuts"
msgstr "কিবোর্ড শর্টকাট"

#: src/window.py:550
#, fuzzy
msgid "Control Newelle using Keyboard Shortcuts"
msgstr "কিবোর্ড শর্টকাট"

#: src/window.py:551
#, fuzzy
msgid "Prompt Control"
msgstr "প্রম্পট নিয়ন্ত্রণ"

#: src/window.py:551
msgid "Newelle gives you 100% prompt control. Tune your prompts for your use."
msgstr ""
"নিউয়েল আপনাকে 100% প্রম্পট নিয়ন্ত্রণ দেয়। আপনার ব্যবহারের জন্য আপনার প্রম্পটগুলি টিউন "
"করুন।"

#: src/window.py:552
#, fuzzy
msgid "Thread Editing"
msgstr "থ্রেড সম্পাদনা"

#: src/window.py:552
msgid "Check the programs and processes you run from Newelle"
msgstr "নিউয়েল থেকে আপনি যে প্রোগ্রাম এবং প্রক্রিয়াগুলি চালান তা পরীক্ষা করুন"

#: src/window.py:559
#, fuzzy
msgid "New Chat"
msgstr "নতুন ট্যাব"

#: src/window.py:577
msgid "Provider Errror"
msgstr "প্রদানকারী ত্রুটি"

#: src/window.py:600
#, fuzzy
msgid "Local Documents"
msgstr "স্থানীয় মডেল"

#: src/window.py:604
#, fuzzy
msgid "Web search"
msgstr "নিরাপত্তা সেটিংস সক্ষম করুন"
=======
#: src/handlers/embeddings/openai_handler.py:38
msgid "API base url, change this to use different APIs"
msgstr "API বেস URL, ভিন্ন API ব্যবহার করতে এটি পরিবর্তন করুন"

#: src/handlers/embeddings/openai_handler.py:44
msgid "Name of the Embedding Model to use"
msgstr "ব্যবহার করার জন্য Embedding মডেলের নাম"

#: src/handlers/stt/openaisr_handler.py:11
msgid "Endpoint for OpenAI requests"
msgstr "OpenAI অনুরোধের জন্য এন্ডপয়েন্ট"

#: src/handlers/stt/openaisr_handler.py:18
msgid "API Key for OpenAI"
msgstr "OpenAI-এর জন্য API কী"

#: src/handlers/stt/openaisr_handler.py:25
msgid "Whisper Model"
msgstr "Whisper মডেল"

#: src/handlers/stt/openaisr_handler.py:26
msgid "Name of the OpenAI model"
msgstr "OpenAI মডেলের নাম"

#: src/handlers/stt/openaisr_handler.py:32
#: src/handlers/stt/googlesr_handler.py:21
#: src/handlers/stt/groqsr_handler.py:29
msgid "Language"
msgstr "ভাষা"

#: src/handlers/stt/openaisr_handler.py:33
msgid ""
"Optional: Specify the language for transcription. Use ISO 639-1 language "
"codes (e.g. \"en\" for English, \"fr\" for French, etc.). "
msgstr ""
"ঐচ্ছিক: ট্রান্সক্রিপশনের জন্য ভাষা নির্দিষ্ট করুন। ISO 639-1 ভাষার কোড ব্যবহার করুন "
"(যেমন ইংরেজির জন্য \"en\", ফরাসি জন্য \"fr\" ইত্যাদি)। "

#: src/handlers/tts/custom_openai_tts.py:17
msgid "Endpoint"
msgstr "এন্ডপয়েন্ট"

#: src/handlers/tts/custom_openai_tts.py:17
msgid "Custom endpoint of the service to use"
msgstr "ব্যবহার করার জন্য সার্ভিসের কাস্টম এন্ডপয়েন্ট"

#: src/handlers/tts/custom_openai_tts.py:19
#: src/handlers/tts/openai_tts_handler.py:19
#: src/handlers/tts/groq_tts_handler.py:33
msgid "The voice to use"
msgstr "ব্যবহার করার জন্য ভয়েস"

#: src/handlers/tts/custom_openai_tts.py:21
#: src/handlers/tts/openai_tts_handler.py:21
msgid "Instructions"
msgstr "নির্দেশাবলী"
>>>>>>> bc36be74

#: src/handlers/tts/custom_openai_tts.py:21
#: src/handlers/tts/openai_tts_handler.py:21
msgid ""
"Instructions for the voice generation. Leave it blank to avoid this field"
msgstr "ভয়েস জেনারেশনের জন্য নির্দেশাবলী। এই ক্ষেত্রটি এড়াতে এটি ফাঁকা রাখুন"

#: src/handlers/stt/googlesr_handler.py:14
msgid "API Key for Google SR, write 'default' to use the default one"
msgstr "Google SR-এর জন্য API কী, ডিফল্টটি ব্যবহার করতে 'default' লিখুন"

#: src/handlers/stt/googlesr_handler.py:22
msgid "The language of the text to recgnize in IETF"
msgstr "IETF-এ চেনার জন্য টেক্সটের ভাষা"

#: src/handlers/stt/vosk_handler.py:17
msgid "Model Path"
msgstr "মডেল পাথ"

#: src/handlers/stt/vosk_handler.py:18
msgid "Absolute path to the VOSK model (unzipped)"
msgstr "VOSK মডেলের অ্যাবসোলিউট পাথ (আনজিপ করা)"

#: src/handlers/tts/tts.py:38
msgid "Choose the preferred voice"
msgstr "পছন্দের ভয়েস নির্বাচন করুন"

#: src/handlers/stt/sphinx_handler.py:19
msgid "Could not understand the audio"
msgstr "অডিও বোঝা যায়নি"

#: src/handlers/stt/custom_handler.py:14 src/handlers/tts/custom_handler.py:23
#, python-brace-format
msgid "{0} will be replaced with the model fullpath"
msgstr "{0} মডেলের সম্পূর্ণ পাথ দ্বারা প্রতিস্থাপিত হবে"

#: src/handlers/stt/whisper_handler.py:16
#: src/handlers/stt/whispercpp_handler.py:40
msgid "Name of the Whisper model"
msgstr "Whisper মডেলের নাম"

#: src/handlers/stt/groqsr_handler.py:14
msgid "API Key for Groq SR, write 'default' to use the default one"
msgstr "Groq SR-এর জন্য API কী, ডিফল্টটি ব্যবহার করতে 'default' লিখুন"

#: src/handlers/stt/groqsr_handler.py:21
msgid "Groq Model"
msgstr "Groq মডেল"

#: src/handlers/stt/groqsr_handler.py:22
msgid "Name of the Groq Model"
msgstr "Groq মডেলের নাম"

#: src/handlers/stt/groqsr_handler.py:30
msgid ""
"Specify the language for transcription. Use ISO 639-1 language codes (e.g. "
"\"en\" for English, \"fr\" for French, etc.). "
msgstr ""
"ট্রান্সক্রিপশনের জন্য ভাষা নির্দিষ্ট করুন। ISO 639-1 ভাষার কোড ব্যবহার করুন (যেমন "
"ইংরেজির জন্য \"en\", ফরাসি জন্য \"fr\" ইত্যাদি)। "

#: src/handlers/stt/witai_handler.py:13
msgid "Server Access Token for wit.ai"
msgstr "wit.ai-এর জন্য সার্ভার অ্যাক্সেস টোকেন"

#: src/handlers/tts/elevenlabs_handler.py:10
msgid "API Key for ElevenLabs"
msgstr "ElevenLabs-এর জন্য API কী"

#: src/handlers/tts/elevenlabs_handler.py:18
msgid "Voice ID to use"
msgstr "ব্যবহার করার জন্য ভয়েস আইডি"

#: src/handlers/tts/elevenlabs_handler.py:32
msgid "Stability"
msgstr "স্থিতিশীলতা"

#: src/handlers/tts/elevenlabs_handler.py:33
msgid "stability of the voice"
msgstr "ভয়েসের স্থিতিশীলতা"

#: src/handlers/tts/elevenlabs_handler.py:42
msgid "Similarity boost"
msgstr "সাদৃশ্য বুস্ট"

<<<<<<< HEAD
#: src/window.py:2785
msgid "You can't edit a message while the program is running."
msgstr "প্রোগ্রাম চলার সময় আপনি একটি বার্তা সম্পাদনা করতে পারবেন না।"

#: src/window.py:2910
msgid "Prompt content"
msgstr "প্রম্পট বিষয়বস্তু"

#: src/window.py:3166
=======
#: src/handlers/tts/elevenlabs_handler.py:43
msgid "Boosts overall voice clarity and speaker similarity"
msgstr "সামগ্রিক ভয়েস স্বচ্ছতা এবং স্পিকারের সাদৃশ্য বৃদ্ধি করে"

#: src/handlers/tts/elevenlabs_handler.py:52
msgid "Style exaggeration"
msgstr "স্টাইল অতিরঞ্জন"

#: src/handlers/tts/elevenlabs_handler.py:53
>>>>>>> bc36be74
msgid ""
"High values are reccomended if the style of the speech must be exaggerated"
msgstr "যদি বক্তৃতার স্টাইল অতিরঞ্জিত করতে হয় তবে উচ্চ মান সুপারিশ করা হয়"

<<<<<<< HEAD
#: src/window.py:3195
msgid ""
"The neural network has access to any data in this chat, be careful, we are "
"not responsible for the neural network. Do not share any sensitive "
"information."
msgstr ""
"নিউরাল নেটওয়ার্কের এই চ্যাটের যেকোনো ডেটাতে অ্যাক্সেস রয়েছে, সতর্ক থাকুন, আমরা "
"নিউরাল নেটওয়ার্কের জন্য দায়ী নই। কোনো সংবেদনশীল তথ্য শেয়ার করবেন না।"

#: src/window.py:3244
msgid "Wrong folder path"
msgstr "ভুল ফোল্ডার পাথ"

#: src/window.py:3277
msgid "Thread has not been completed, thread number: "
msgstr "থ্রেড সম্পন্ন হয়নি, থ্রেড নম্বর: "

#: src/window.py:3289
msgid "Failed to open the folder"
msgstr "ফোল্ডার খুলতে ব্যর্থ"
=======
#: data/moe.nyarchlinux.assistant.appdata.xml.in:7
#: data/moe.nyarchlinux.assistant.desktop.in:2
msgid "Nyarch Assistant"
msgstr ""
>>>>>>> bc36be74

#: data/moe.nyarchlinux.assistant.appdata.xml.in:9
msgid ""
"Your personal waifu always at your service to help you with your system!"
msgstr ""

#: data/moe.nyarchlinux.assistant.appdata.xml.in:11
msgid "Your AI-Powered System Assistant"
msgstr ""

#: data/moe.nyarchlinux.assistant.appdata.xml.in:15
#, fuzzy
msgid "Chat page 1"
msgstr "চ্যাট "

#: data/moe.nyarchlinux.assistant.appdata.xml.in:19
#, fuzzy
msgid "Chat page 2"
msgstr "চ্যাট "

#: data/moe.nyarchlinux.assistant.appdata.xml.in:23
#, fuzzy
msgid "Chat page 3"
msgstr "চ্যাট "

#: data/moe.nyarchlinux.assistant.appdata.xml.in:27
#, fuzzy
msgid "Chat page 4"
msgstr "চ্যাট "

#: data/moe.nyarchlinux.assistant.appdata.xml.in:41
msgid "Improve local documents reading and loading performances"
msgstr ""

#: data/moe.nyarchlinux.assistant.appdata.xml.in:42
msgid "Add option to send with CTRL+Enter"
msgstr ""

#: data/moe.nyarchlinux.assistant.appdata.xml.in:43
msgid "Improve codeblocks"
msgstr ""

#: data/moe.nyarchlinux.assistant.appdata.xml.in:44
#, fuzzy
msgid "Fix Kokoro TTS"
msgstr "Kokoro TTS"

#: data/moe.nyarchlinux.assistant.appdata.xml.in:45
msgid "Remove emoji from TTS"
msgstr ""

#: data/moe.nyarchlinux.assistant.appdata.xml.in:46
msgid "Set API keys as password fields"
msgstr ""

#: data/moe.nyarchlinux.assistant.appdata.xml.in:47
msgid "Add thinking support for Gemini"
msgstr ""

#: data/moe.nyarchlinux.assistant.appdata.xml.in:48
#, fuzzy
msgid "Updated translations"
msgstr "একটি কাস্টম মডেল ব্যবহার করুন"

#: data/moe.nyarchlinux.assistant.appdata.xml.in:55
msgid "Added new features"
msgstr ""

#: data/moe.nyarchlinux.assistant.appdata.xml.in:56
#: data/moe.nyarchlinux.assistant.appdata.xml.in:117
#: data/moe.nyarchlinux.assistant.appdata.xml.in:122
#: data/moe.nyarchlinux.assistant.appdata.xml.in:127
#: data/moe.nyarchlinux.assistant.appdata.xml.in:132
#: data/moe.nyarchlinux.assistant.appdata.xml.in:137
msgid "Bug fixes"
msgstr ""

#: data/moe.nyarchlinux.assistant.appdata.xml.in:63
msgid "Website reading and web search with SearXNG, DuckDuckGo, and Tavily"
msgstr ""

#: data/moe.nyarchlinux.assistant.appdata.xml.in:64
msgid "Improved LaTeX rendering and document management"
msgstr ""

#: data/moe.nyarchlinux.assistant.appdata.xml.in:65
msgid "New Thinking Widget and OpenRouter handler"
msgstr ""

#: data/moe.nyarchlinux.assistant.appdata.xml.in:66
msgid "Vision support for Llama4 on Groq"
msgstr ""

#: data/moe.nyarchlinux.assistant.appdata.xml.in:67
msgid "New translations (Traditional Chinese, Bengali, Hindi)"
msgstr ""

#: data/moe.nyarchlinux.assistant.appdata.xml.in:73
msgid "Fixed many bugs, added some features!"
msgstr ""

#: data/moe.nyarchlinux.assistant.appdata.xml.in:78
msgid "Support for new features and bug fixes"
msgstr ""

#: data/moe.nyarchlinux.assistant.appdata.xml.in:83
#: data/moe.nyarchlinux.assistant.appdata.xml.in:88
#: data/moe.nyarchlinux.assistant.appdata.xml.in:93
msgid "Added many new features and bug fixes"
msgstr ""

#: data/moe.nyarchlinux.assistant.appdata.xml.in:98
#: data/moe.nyarchlinux.assistant.appdata.xml.in:103
msgid "Added new features and bug fixes"
msgstr ""

#: data/moe.nyarchlinux.assistant.appdata.xml.in:107
msgid ""
"Updated the g4f library with versioning, added user guides, improved "
"extension browsing, and enhanced model handling."
msgstr ""

#: data/moe.nyarchlinux.assistant.appdata.xml.in:112
msgid ""
"Bug fixes and new features have been implemented. We've modified the "
"extension architecture, added new models, and introduced vision support, "
"along with more capabilities."
msgstr ""

#: data/moe.nyarchlinux.assistant.appdata.xml.in:142
msgid "Stable version"
msgstr ""

#: data/moe.nyarchlinux.assistant.appdata.xml.in:147
#, fuzzy
msgid "Added extension"
msgstr "এক্সটেনশন ডাউনলোড করুন"

#: data/moe.nyarchlinux.assistant.appdata.xml.in:152
#, fuzzy
msgid "Blacklist of commands"
msgstr "কাস্টম কমান্ড"

#: data/moe.nyarchlinux.assistant.appdata.xml.in:157
msgid "Localization"
msgstr ""

#: data/moe.nyarchlinux.assistant.appdata.xml.in:162
msgid "Redesign"
msgstr ""

#: data/moe.nyarchlinux.assistant.appdata.xml.in:167
msgid "NyarchLinux"
msgstr ""

#: data/moe.nyarchlinux.assistant.desktop.in:3
msgid "Advanced AI waifu to help you"
msgstr ""

#: data/moe.nyarchlinux.assistant.desktop.in:10
msgid "chat;ai;gpt;chatgpt;assistant;"
msgstr ""

#~ msgid "Welcome to Newelle"
#~ msgstr "নিউয়েলে স্বাগতম"

#~ msgid ""
#~ "Newelle can be used to run commands on your system, but pay attention at "
#~ "what you run! <b>The LLM is not under our control, so it might generate "
#~ "malicious code!</b>\n"
#~ "By default, your commands will be <b>virtualized in the Flatpak "
#~ "environment</b>, but pay attention!"
#~ msgstr ""
#~ "নিউয়েল আপনার সিস্টেমে কমান্ড চালানোর জন্য ব্যবহার করা যেতে পারে, তবে আপনি কী "
#~ "চালাচ্ছেন সেদিকে মনোযোগ দিন! <b>LLM আমাদের নিয়ন্ত্রণে নেই, তাই এটি ক্ষতিকারক "
#~ "কোড তৈরি করতে পারে!</b>\n"
#~ "ডিফল্টরূপে, আপনার কমান্ডগুলি <b>ফ্ল্যাটপ্যাক পরিবেশে ভার্চুয়ালাইজড</b> হবে, তবে "
#~ "মনোযোগ দিন!"

#~ msgid "Newelle"
#~ msgstr "নিউয়েল"

#, fuzzy
#~ msgid "Message Editing"
#~ msgstr "বার্তা স্ট্রিমিং"

#~ msgid "Choose an extension"
#~ msgstr "একটি এক্সটেনশন নির্বাচন করুন"<|MERGE_RESOLUTION|>--- conflicted
+++ resolved
@@ -8,11 +8,7 @@
 msgstr ""
 "Project-Id-Version: PACKAGE VERSION\n"
 "Report-Msgid-Bugs-To: \n"
-<<<<<<< HEAD
-"POT-Creation-Date: 2025-06-18 21:59+0800\n"
-=======
 "POT-Creation-Date: 2025-05-30 20:22+0800\n"
->>>>>>> bc36be74
 "PO-Revision-Date: YEAR-MO-DA HO:MI+ZONE\n"
 "Last-Translator: FULL NAME <EMAIL@ADDRESS>\n"
 "Language-Team: Bengali\n"
@@ -255,57 +251,9 @@
 msgid "The file is not recognized"
 msgstr "ফাইলটি স্বীকৃত নয়"
 
-<<<<<<< HEAD
-#: src/handlers/llm/openrouter_handler.py:14
-#, fuzzy
-msgid "Provider Sorting"
-msgstr "প্রদানকারী ত্রুটি"
-
-#: src/handlers/llm/openrouter_handler.py:14
-msgid "Choose providers based on pricing/throughput or latency"
-msgstr "মূল্য/থ্রুপুট বা লেটেন্সির উপর ভিত্তি করে প্রদানকারী নির্বাচন করুন"
-
-#: src/handlers/llm/openrouter_handler.py:14
-msgid "Price"
-msgstr "মূল্য"
-
-#: src/handlers/llm/openrouter_handler.py:14
-msgid "Throughput"
-msgstr "থ্রুপুট"
-
-#: src/handlers/llm/openrouter_handler.py:14
-msgid "Latency"
-msgstr "লেটেন্সি"
-
-#: src/handlers/llm/openrouter_handler.py:15
-#, fuzzy
-msgid "Providers Order"
-msgstr "প্রদানকারী ত্রুটি"
-
-#: src/handlers/llm/openrouter_handler.py:15
-msgid ""
-"Add order of providers to use, names separated by a comma.\n"
-"Empty to not specify"
-msgstr ""
-"ব্যবহার করার জন্য প্রদানকারীদের ক্রম যোগ করুন, নামগুলি কমা দ্বারা পৃথক করা।\n"
-"নির্দিষ্ট না করতে খালি রাখুন।"
-
-#: src/handlers/llm/openrouter_handler.py:16
-msgid "Allow Fallbacks"
-msgstr "ফলব্যাক অনুমোদন করুন"
-
-#: src/handlers/llm/openrouter_handler.py:16
-msgid "Allow fallbacks to other providers"
-msgstr "অন্যান্য প্রদানকারীদের ফলব্যাক অনুমোদন করুন"
-
-#: src/handlers/llm/openai_handler.py:81
-msgid "Include parameters like Max Tokens, Top-P, Temperature, etc."
-msgstr "সর্বোচ্চ টোকেন, টপ-পি, তাপমাত্রা ইত্যাদি প্যারামিটার অন্তর্ভুক্ত করুন।"
-=======
 #: src/window.py:1662
 msgid "Folder is Empty"
 msgstr "ফোল্ডারটি খালি"
->>>>>>> bc36be74
 
 #: src/window.py:1802
 msgid "You can no longer continue the message."
@@ -359,14 +307,6 @@
 "not responsible for the neural network. Do not share any sensitive "
 "information."
 msgstr ""
-<<<<<<< HEAD
-"সংখ্যা -2.0 এবং 2.0 এর মধ্যে। পজিটিভ মান মডেলের নতুন বিষয় নিয়ে কথা বলার সম্ভাবনা "
-"হ্রাস করে"
-
-#: src/handlers/rag/rag_handler.py:104
-msgid "Index your documents"
-msgstr "আপনার ডকুমেন্টগুলি ইন্ডেক্স করুন"
-=======
 "নিউরাল নেটওয়ার্কের এই চ্যাটের যেকোনো ডেটাতে অ্যাক্সেস রয়েছে, সতর্ক থাকুন, আমরা "
 "নিউরাল নেটওয়ার্কের জন্য দায়ী নই। কোনো সংবেদনশীল তথ্য শেয়ার করবেন না।"
 
@@ -409,7 +349,6 @@
 #: src/ui/widgets/thinking.py:116
 msgid "Thinking..."
 msgstr ""
->>>>>>> bc36be74
 
 #: src/ui/widgets/thinking.py:117
 msgid "The LLM is thinking... Expand to see thought process"
@@ -604,11 +543,6 @@
 msgid "Stop TTS"
 msgstr "TTS বন্ধ করুন"
 
-<<<<<<< HEAD
-#: src/handlers/websearch/tavily.py:20
-msgid "Token"
-msgstr "Token"
-=======
 #: src/ui/shortcuts.py:20
 msgid "Zoom in"
 msgstr "জুম ইন করুন"
@@ -630,31 +564,14 @@
 #: src/ui/settings.py:56 src/constants.py:657
 msgid "General"
 msgstr "সাধারণ"
->>>>>>> bc36be74
 
 #: src/ui/settings.py:57 src/constants.py:607
 msgid "LLM"
 msgstr "LLM"
 
-<<<<<<< HEAD
-#: src/handlers/websearch/tavily.py:21
-#: src/handlers/websearch/duckduckgo_handler.py:14
-msgid "Max Results"
-msgstr "সর্বোচ্চ ফলাফল"
-
-#: src/handlers/websearch/tavily.py:21
-#: src/handlers/websearch/duckduckgo_handler.py:14
-msgid "Number of results to consider"
-msgstr "বিবেচনা করার জন্য ফলাফলের সংখ্যা"
-
-#: src/handlers/websearch/tavily.py:22
-msgid "The depth of the search"
-msgstr "অনুসন্ধানের গভীরতা"
-=======
 #: src/ui/settings.py:58 src/constants.py:662
 msgid "Prompts"
 msgstr "প্রম্পট"
->>>>>>> bc36be74
 
 #: src/ui/settings.py:59
 msgid "Knowledge"
@@ -730,23 +647,9 @@
 msgid "Choose which text to speech to use"
 msgstr "কোন টেক্সট টু স্পিচ ব্যবহার করতে হবে তা নির্বাচন করুন"
 
-<<<<<<< HEAD
-#: src/handlers/websearch/duckduckgo_handler.py:15
-msgid "Region"
-msgstr "অঞ্চল"
-
-#: src/handlers/websearch/duckduckgo_handler.py:15
-msgid "Region for the search results"
-msgstr "অনুসন্ধান ফলাফলের জন্য অঞ্চল"
-
-#: src/ui/profile.py:33 src/window.py:111
-msgid "Settings"
-msgstr "সেটিংস"
-=======
 #: src/ui/settings.py:158
 msgid "Translator program"
 msgstr ""
->>>>>>> bc36be74
 
 #: src/ui/settings.py:158
 msgid "Translate the output of the LLM before passing it to the TTS Program"
@@ -798,16 +701,9 @@
 msgid "Interface"
 msgstr "ইন্টারফেস"
 
-<<<<<<< HEAD
-#: src/ui/profile.py:109 src/ui/explorer.py:692
-#, fuzzy
-msgid "Create"
-msgstr "একটি চ্যাট তৈরি করুন"
-=======
 #: src/ui/settings.py:213
 msgid "Interface Size"
 msgstr "ইন্টারফেসের আকার"
->>>>>>> bc36be74
 
 #: src/ui/settings.py:213
 msgid "Adjust the size of the interface"
@@ -832,892 +728,313 @@
 "with enter"
 msgstr ""
 
-<<<<<<< HEAD
+#: src/ui/settings.py:234
+msgid "Remove thinking from history"
+msgstr "ইতিহাস থেকে চিন্তা মুছে ফেলুন"
+
+#: src/ui/settings.py:234
+msgid ""
+"Do not send old thinking blocks for reasoning models in order to reduce "
+"token usage"
+msgstr "টোকেন ব্যবহার কমাতে রিজনিং মডেলগুলির জন্য পুরানো থিঙ্কিং ব্লক পাঠাবেন না"
+
+#: src/ui/settings.py:240
+msgid "Display LaTeX"
+msgstr "LaTeX প্রদর্শন করুন"
+
+#: src/ui/settings.py:240
+msgid "Display LaTeX formulas in chat"
+msgstr "চ্যাটে LaTeX সূত্র প্রদর্শন করুন"
+
+#: src/ui/settings.py:246
+msgid "Reverse Chat Order"
+msgstr "চ্যাটের ক্রম উল্টান"
+
+#: src/ui/settings.py:246
+msgid "Show most recent chats on top in chat list (change chat to apply)"
+msgstr ""
+"চ্যাট তালিকায় সাম্প্রতিকতম চ্যাটগুলি উপরে দেখান (প্রয়োগ করতে চ্যাট পরিবর্তন করুন)"
+
+#: src/ui/settings.py:252
+msgid "Automatically Generate Chat Names"
+msgstr "স্বয়ংক্রিয়ভাবে চ্যাট নাম তৈরি করুন"
+
+#: src/ui/settings.py:252
+msgid "Generate chat names automatically after the first two messages"
+msgstr "প্রথম দুটি বার্তার পরে স্বয়ংক্রিয়ভাবে চ্যাট নাম তৈরি করুন"
+
+#: src/ui/settings.py:258
+msgid "Number of offers"
+msgstr "অফারের সংখ্যা"
+
+#: src/ui/settings.py:258
+msgid "Number of message suggestions to send to chat "
+msgstr "চ্যাটে পাঠানোর জন্য বার্তা পরামর্শের সংখ্যা "
+
+#: src/ui/settings.py:265
+msgid "Username"
+msgstr "ব্যবহারকারীর নাম"
+
+#: src/ui/settings.py:265
+#, python-brace-format
+msgid ""
+"Change the label that appears before your message\n"
+"This information is not sent to the LLM by default\n"
+"You can add it to a prompt using the {USER} variable"
+msgstr ""
+"আপনার বার্তার আগে প্রদর্শিত লেবেল পরিবর্তন করুন\n"
+"এই তথ্য ডিফল্টরূপে LLM-এ পাঠানো হয় না\n"
+"আপনি {USER} ভেরিয়েবল ব্যবহার করে এটি একটি প্রম্পটে যোগ করতে পারেন"
+
+#: src/ui/settings.py:272
+msgid "Neural Network Control"
+msgstr "নিউরাল নেটওয়ার্ক নিয়ন্ত্রণ"
+
+#: src/ui/settings.py:275
+msgid "Run commands in a virtual machine"
+msgstr "একটি ভার্চুয়াল মেশিনে কমান্ড চালান"
+
+#: src/ui/settings.py:288
+msgid "External Terminal"
+msgstr "বাহ্যিক টার্মিনাল"
+
+#: src/ui/settings.py:288
+msgid "Choose the external terminal where to run the console commands"
+msgstr "কনসোল কমান্ড চালানোর জন্য বাহ্যিক টার্মিনাল নির্বাচন করুন"
+
+#: src/ui/settings.py:297
+msgid "Program memory"
+msgstr "প্রোগ্রাম মেমরি"
+
+#: src/ui/settings.py:297
+msgid "How long the program remembers the chat "
+msgstr "প্রোগ্রামটি কতক্ষণ চ্যাট মনে রাখে "
+
+#: src/ui/settings.py:318
+msgid "Auto-run commands"
+msgstr "স্বয়ংক্রিয়-রান কমান্ড"
+
+#: src/ui/settings.py:318
+msgid "Commands that the bot will write will automatically run"
+msgstr "বট যে কমান্ডগুলি লিখবে সেগুলি স্বয়ংক্রিয়ভাবে চলবে"
+
+#: src/ui/settings.py:321
+msgid "Max number of commands"
+msgstr "কমান্ডের সর্বোচ্চ সংখ্যা"
+
+#: src/ui/settings.py:321
+msgid ""
+"Maximum number of commands that the bot will write after a single user "
+"request"
+msgstr "একটি একক ব্যবহারকারীর অনুরোধের পরে বট যে সর্বাধিক সংখ্যক কমান্ড লিখবে"
+
+#: src/ui/settings.py:360
+msgid "Document Sources (RAG)"
+msgstr "ডকুমেন্ট সোর্স (RAG)"
+
+#: src/ui/settings.py:360
+msgid "Include content from your documents in the responses"
+msgstr "প্রতিক্রিয়াগুলিতে আপনার ডকুমেন্টগুলির থেকে সামগ্রী অন্তর্ভুক্ত করুন"
+
+#: src/ui/settings.py:361
+msgid "Document Analyzer"
+msgstr "ডকুমেন্ট অ্যানালাইজার"
+
+#: src/ui/settings.py:361
+msgid ""
+"The document analyzer uses multiple techniques to extract relevant "
+"information about your documents"
+msgstr ""
+"ডকুমেন্ট অ্যানালাইজার আপনার ডকুমেন্টগুলি সম্পর্কে প্রাসঙ্গিক তথ্য নিষ্কাশন করতে একাধিক "
+"কৌশল ব্যবহার করে"
+
+#: src/ui/settings.py:372
+msgid "Read documents if unsupported"
+msgstr "অসমর্থিত হলে ডকুমেন্ট পড়ুন"
+
+#: src/ui/settings.py:372
+msgid ""
+"If the LLM does not support reading documents, relevant information about "
+"documents sent in the chat will be given to the LLM using your Document "
+"Analyzer."
+msgstr ""
+"যদি LLM ডকুমেন্ট পড়া সমর্থন না করে, তবে চ্যাটে পাঠানো ডকুমেন্টগুলি সম্পর্কে প্রাসঙ্গিক "
+"তথ্য আপনার ডকুমেন্ট অ্যানালাইজার ব্যবহার করে LLM-কে দেওয়া হবে।"
+
+#: src/ui/settings.py:376
+msgid "Maximum tokens for RAG"
+msgstr ""
+
+#: src/ui/settings.py:376
+msgid ""
+"The maximum amount of tokens to be used for RAG. If the documents do not "
+"exceed this token count,\n"
+"dump all of them in the context"
+msgstr ""
+
+#: src/ui/settings.py:393
+msgid "Document Folder"
+msgstr "ডকুমেন্ট ফোল্ডার"
+
+#: src/ui/settings.py:393
+msgid ""
+"Put the documents you want to query in your document folder. The document "
+"analyzer will find relevant information in them if this option is enabled"
+msgstr ""
+"আপনি যে ডকুমেন্টগুলি কোয়েরি করতে চান সেগুলি আপনার ডকুমেন্ট ফোল্ডারে রাখুন। যদি এই "
+"বিকল্পটি সক্ষম থাকে তবে ডকুমেন্ট অ্যানালাইজার সেগুলিতে প্রাসঙ্গিক তথ্য খুঁজে পাবে"
+
+#: src/ui/settings.py:396
+msgid "Put all the documents you want to index in this folder"
+msgstr "আপনি যে সমস্ত ডকুমেন্ট ইন্ডেক্স করতে চান সেগুলি এই ফোল্ডারে রাখুন"
+
+#: src/ui/settings.py:432
+msgid "Silence threshold"
+msgstr "নীরবতার থ্রেশহোল্ড"
+
+#: src/ui/settings.py:432
+msgid ""
+"Silence threshold in seconds, percentage of the volume to be considered "
+"silence"
+msgstr ""
+"সেকেন্ডে নীরবতার থ্রেশহোল্ড, নীরবতা হিসাবে বিবেচিত হওয়ার জন্য ভলিউমের শতাংশ"
+
+#: src/ui/settings.py:445
+msgid "Silence time"
+msgstr "নীরবতার সময়"
+
+#: src/ui/settings.py:445
+msgid "Silence time in seconds before recording stops automatically"
+msgstr "রেকর্ডিং স্বয়ংক্রিয়ভাবে বন্ধ হওয়ার আগে সেকেন্ডে নীরবতার সময়"
+
+#: src/ui/settings.py:1022
+msgid "Not enough permissions"
+msgstr "পর্যাপ্ত অনুমতি নেই"
+
+#: src/ui/settings.py:1026
+#, fuzzy
+msgid ""
+"Nyarch Assistant does not have enough permissions to run commands on your "
+"system, please run the following command"
+msgstr ""
+"নিউয়েলের আপনার সিস্টেমে কমান্ড চালানোর জন্য পর্যাপ্ত অনুমতি নেই, দয়া করে নিম্নলিখিত "
+"কমান্ডটি চালান"
+
+#: src/ui/settings.py:1027
+msgid "Understood"
+msgstr "বুঝেছি"
+
+#: src/ui/mini_window.py:9
+msgid "Nyarch Linux"
+msgstr ""
+
+#: src/ui/mini_window.py:20
+msgid "Chat is opened in mini window"
+msgstr "চ্যাট মিনি উইন্ডোতে খোলা হয়েছে"
+
+#: src/smart_prompt.py:95 src/handlers/smart_prompt/smart_prompt.py:95
+#, fuzzy
+msgid "Model Dimension"
+msgstr "এক্সটেনশন ডাউনলোড করুন"
+
+#: src/smart_prompt.py:96 src/handlers/smart_prompt/smart_prompt.py:96
+msgid "Use bigger models for bigger accuracy less than 100MB"
+msgstr ""
+
+#: src/ui/extension.py:51
+#, fuzzy
+msgid "Installed Extensions"
+msgstr "এক্সটেনশন"
+
+#: src/ui/extension.py:86
+msgid "User guide to Extensions"
+msgstr "এক্সটেনশনগুলির জন্য ব্যবহারকারী নির্দেশিকা"
+
+#: src/ui/extension.py:89
+msgid "Download new Extensions"
+msgstr "নতুন এক্সটেনশন ডাউনলোড করুন"
+
+#: src/ui/extension.py:92
+msgid "Install extension from file..."
+msgstr ""
+
+#: src/ui/profile.py:53
+msgid "Profile Name"
+msgstr ""
+
+#: src/ui/profile.py:58
+#, fuzzy
+msgid "Copied Settings"
+msgstr "সেটিংস"
+
+#: src/ui/profile.py:58
+#, fuzzy
+msgid "Settings that will be copied to the new profile"
+msgstr "বর্তমান প্রোফাইলের সেটিংস নতুনটিতে কপি করা হবে"
+
+#: src/ui/profile.py:70
+#, fuzzy
+msgid "Create Profile"
+msgstr "নতুন প্রোফাইল তৈরি করুন"
+
+#: src/ui/profile.py:72 src/ui/profile.py:74 src/ui/profile.py:129
+msgid "Import Profile"
+msgstr ""
+
+#: src/ui/profile.py:84 src/ui/profile.py:99 src/ui/profile.py:123
+msgid "Export Profile"
+msgstr ""
+
+#: src/ui/profile.py:87
+msgid "Export Passwords"
+msgstr ""
+
+#: src/ui/profile.py:87
+msgid "Also export password-like fields"
+msgstr ""
+
+#: src/ui/profile.py:89
+msgid "Export Propic"
+msgstr ""
+
+#: src/ui/profile.py:89
+#, fuzzy
+msgid "Also export the profile picture"
+msgstr "প্রোফাইল ছবি সেট করুন"
+
+#: src/ui/profile.py:109
+#, fuzzy
+msgid "Create"
+msgstr "একটি চ্যাট তৈরি করুন"
+
+#: src/ui/profile.py:109
+msgid "Apply"
+msgstr ""
+
+#: src/ui/profile.py:116
+msgid "The settings of the current profile will be copied into the new one"
+msgstr "বর্তমান প্রোফাইলের সেটিংস নতুনটিতে কপি করা হবে"
+
+#: src/ui/profile.py:122 src/ui/profile.py:128
+#, fuzzy
+msgid "Newelle Profiles"
+msgstr "নিউয়েল"
+
+#: src/ui/profile.py:123
+msgid "Export"
+msgstr ""
+
+#: src/ui/profile.py:129
+msgid "Import"
+msgstr ""
+
 #: src/ui/profile.py:197
 msgid "Set profile picture"
 msgstr "প্রোফাইল ছবি সেট করুন"
 
-#: src/ui/thread_editing.py:6 src/window.py:109
-msgid "Thread editing"
-msgstr "থ্রেড সম্পাদনা"
-=======
-#: src/ui/settings.py:234
-msgid "Remove thinking from history"
-msgstr "ইতিহাস থেকে চিন্তা মুছে ফেলুন"
->>>>>>> bc36be74
-
-#: src/ui/settings.py:234
-msgid ""
-"Do not send old thinking blocks for reasoning models in order to reduce "
-"token usage"
-msgstr "টোকেন ব্যবহার কমাতে রিজনিং মডেলগুলির জন্য পুরানো থিঙ্কিং ব্লক পাঠাবেন না"
-
-#: src/ui/settings.py:240
-msgid "Display LaTeX"
-msgstr "LaTeX প্রদর্শন করুন"
-
-#: src/ui/settings.py:240
-msgid "Display LaTeX formulas in chat"
-msgstr "চ্যাটে LaTeX সূত্র প্রদর্শন করুন"
-
-#: src/ui/settings.py:246
-msgid "Reverse Chat Order"
-msgstr "চ্যাটের ক্রম উল্টান"
-
-#: src/ui/settings.py:246
-msgid "Show most recent chats on top in chat list (change chat to apply)"
-msgstr ""
-"চ্যাট তালিকায় সাম্প্রতিকতম চ্যাটগুলি উপরে দেখান (প্রয়োগ করতে চ্যাট পরিবর্তন করুন)"
-
-#: src/ui/settings.py:252
-msgid "Automatically Generate Chat Names"
-msgstr "স্বয়ংক্রিয়ভাবে চ্যাট নাম তৈরি করুন"
-
-#: src/ui/settings.py:252
-msgid "Generate chat names automatically after the first two messages"
-msgstr "প্রথম দুটি বার্তার পরে স্বয়ংক্রিয়ভাবে চ্যাট নাম তৈরি করুন"
-
-#: src/ui/settings.py:258
-msgid "Number of offers"
-msgstr "অফারের সংখ্যা"
-
-#: src/ui/settings.py:258
-msgid "Number of message suggestions to send to chat "
-msgstr "চ্যাটে পাঠানোর জন্য বার্তা পরামর্শের সংখ্যা "
-
-#: src/ui/settings.py:265
-msgid "Username"
-msgstr "ব্যবহারকারীর নাম"
-
-<<<<<<< HEAD
-#: src/ui/mini_window.py:9 data/io.github.qwersyk.Newelle.appdata.xml.in:7
-#: data/io.github.qwersyk.Newelle.desktop.in:2
-msgid "Newelle"
-msgstr "নিউয়েল"
-=======
-#: src/ui/settings.py:265
-#, python-brace-format
-msgid ""
-"Change the label that appears before your message\n"
-"This information is not sent to the LLM by default\n"
-"You can add it to a prompt using the {USER} variable"
-msgstr ""
-"আপনার বার্তার আগে প্রদর্শিত লেবেল পরিবর্তন করুন\n"
-"এই তথ্য ডিফল্টরূপে LLM-এ পাঠানো হয় না\n"
-"আপনি {USER} ভেরিয়েবল ব্যবহার করে এটি একটি প্রম্পটে যোগ করতে পারেন"
-
-#: src/ui/settings.py:272
-msgid "Neural Network Control"
-msgstr "নিউরাল নেটওয়ার্ক নিয়ন্ত্রণ"
-
-#: src/ui/settings.py:275
-msgid "Run commands in a virtual machine"
-msgstr "একটি ভার্চুয়াল মেশিনে কমান্ড চালান"
-
-#: src/ui/settings.py:288
-msgid "External Terminal"
-msgstr "বাহ্যিক টার্মিনাল"
-
-#: src/ui/settings.py:288
-msgid "Choose the external terminal where to run the console commands"
-msgstr "কনসোল কমান্ড চালানোর জন্য বাহ্যিক টার্মিনাল নির্বাচন করুন"
-
-#: src/ui/settings.py:297
-msgid "Program memory"
-msgstr "প্রোগ্রাম মেমরি"
->>>>>>> bc36be74
-
-#: src/ui/settings.py:297
-msgid "How long the program remembers the chat "
-msgstr "প্রোগ্রামটি কতক্ষণ চ্যাট মনে রাখে "
-
-#: src/ui/settings.py:318
-msgid "Auto-run commands"
-msgstr "স্বয়ংক্রিয়-রান কমান্ড"
-
-#: src/ui/settings.py:318
-msgid "Commands that the bot will write will automatically run"
-msgstr "বট যে কমান্ডগুলি লিখবে সেগুলি স্বয়ংক্রিয়ভাবে চলবে"
-
-#: src/ui/settings.py:321
-msgid "Max number of commands"
-msgstr "কমান্ডের সর্বোচ্চ সংখ্যা"
-
-<<<<<<< HEAD
-#: src/ui/presentation.py:105
-msgid "Choose your favourite AI Language Model"
-msgstr "আপনার প্রিয় AI ভাষা মডেল নির্বাচন করুন"
-
-#: src/ui/presentation.py:106
-msgid ""
-"Newelle can be used with mutiple models and providers!\n"
-"<b>Note: It is strongly suggested to read the Guide to LLM page</b>"
-msgstr ""
-"নিউয়েল একাধিক মডেল এবং প্রদানকারীর সাথে ব্যবহার করা যেতে পারে!\n"
-"<b>দ্রষ্টব্য: LLM-এর গাইড পৃষ্ঠাটি পড়ার জন্য জোরালোভাবে পরামর্শ দেওয়া হচ্ছে</b>"
-
-#: src/ui/presentation.py:110
-msgid "Guide to LLM"
-msgstr "LLM-এর গাইড"
-
-#: src/ui/presentation.py:117
-msgid "Chat with your documents"
-msgstr "আপনার ডকুমেন্টগুলির সাথে চ্যাট করুন"
-
-#: src/ui/presentation.py:118
-msgid ""
-"Newelle can retrieve relevant information from documents you send in the "
-"chat or from your own files! Information relevant to your query will be sent "
-"to the LLM."
-msgstr ""
-"নিউয়েল চ্যাটে পাঠানো ডকুমেন্ট বা আপনার নিজস্ব ফাইল থেকে প্রাসঙ্গিক তথ্য পুনরুদ্ধার "
-"করতে পারে! আপনার কোয়েরির সাথে প্রাসঙ্গিক তথ্য LLM-এ পাঠানো হবে।"
-
-#: src/ui/presentation.py:124 src/ui/settings.py:234 src/window.py:603
-msgid "Command virtualization"
-msgstr "কমান্ড ভার্চুয়ালাইজেশন"
-
-#: src/ui/presentation.py:125
-msgid ""
-"Newelle can be used to run commands on your system, but pay attention at "
-"what you run! <b>The LLM is not under our control, so it might generate "
-"malicious code!</b>\n"
-"By default, your commands will be <b>virtualized in the Flatpak environment</"
-"b>, but pay attention!"
-msgstr ""
-"নিউয়েল আপনার সিস্টেমে কমান্ড চালানোর জন্য ব্যবহার করা যেতে পারে, তবে আপনি কী "
-"চালাচ্ছেন সেদিকে মনোযোগ দিন! <b>LLM আমাদের নিয়ন্ত্রণে নেই, তাই এটি ক্ষতিকারক কোড "
-"তৈরি করতে পারে!</b>\n"
-"ডিফল্টরূপে, আপনার কমান্ডগুলি <b>ফ্ল্যাটপ্যাক পরিবেশে ভার্চুয়ালাইজড</b> হবে, তবে "
-"মনোযোগ দিন!"
-
-#: src/ui/presentation.py:131 src/ui/extension.py:17 src/constants.py:483
-#: src/window.py:110
-msgid "Extensions"
-msgstr "এক্সটেনশন"
-
-#: src/ui/presentation.py:132
-msgid "You can extend Newelle's functionalities using extensions!"
-msgstr "আপনি এক্সটেনশন ব্যবহার করে নিউয়েলের কার্যকারিতা প্রসারিত করতে পারেন!"
-
-#: src/ui/presentation.py:136
-msgid "Download extensions"
-msgstr "এক্সটেনশন ডাউনলোড করুন"
-
-#: src/ui/presentation.py:146
-msgid "Permission Error"
-msgstr "অনুমতি ত্রুটি"
-
-#: src/ui/presentation.py:147
-msgid ""
-"Newelle does not have enough permissions to run commands on your system."
-msgstr "নিউয়েলের আপনার সিস্টেমে কমান্ড চালানোর জন্য পর্যাপ্ত অনুমতি নেই।"
-
-#: src/ui/presentation.py:158
-msgid "Begin using the app"
-msgstr "অ্যাপ ব্যবহার শুরু করুন"
-
-#: src/ui/presentation.py:163
-msgid "Start chatting"
-msgstr "চ্যাটিং শুরু করুন"
-
-#: src/ui/settings.py:44 src/constants.py:493
-msgid "General"
-msgstr "সাধারণ"
-
-#: src/ui/settings.py:45 src/constants.py:448
-msgid "LLM"
-msgstr "LLM"
-
-#: src/ui/settings.py:46 src/constants.py:498
-msgid "Prompts"
-msgstr "প্রম্পট"
-
-#: src/ui/settings.py:47
-msgid "Knowledge"
-msgstr "জ্ঞান"
-
-#: src/ui/settings.py:51
-msgid "Language Model"
-msgstr "ভাষা মডেল"
-
-#: src/ui/settings.py:60 src/ui/settings.py:80
-msgid "Other LLMs"
-msgstr "অন্যান্য LLM"
-
-#: src/ui/settings.py:60 src/ui/settings.py:80
-msgid "Other available LLM providers"
-msgstr "অন্যান্য উপলব্ধ LLM প্রদানকারী"
-
-#: src/ui/settings.py:70
-msgid "Advanced LLM Settings"
-msgstr "উন্নত LLM সেটিংস"
-
-#: src/ui/settings.py:74
-msgid "Secondary Language Model"
-msgstr "সেকেন্ডারি ভাষা মডেল"
-
-#: src/ui/settings.py:74
-msgid ""
-"Model used for secondary tasks, like offer, chat name and memory generation"
-msgstr "অফার, চ্যাট নাম এবং মেমরি জেনারেশনের মতো সেকেন্ডারি কাজের জন্য ব্যবহৃত মডেল"
-
-#: src/ui/settings.py:91
-msgid "Embedding Model"
-msgstr "এম্বেডিং মডেল"
-
-#: src/ui/settings.py:91
-msgid ""
-"Embedding is used to trasform text into vectors. Used by Long Term Memory "
-"and RAG. Changing it might require you to re-index documents or reset memory."
-msgstr ""
-"এম্বেডিং টেক্সটকে ভেক্টরে রূপান্তর করতে ব্যবহৃত হয়। দীর্ঘমেয়াদী মেমরি এবং RAG দ্বারা "
-"ব্যবহৃত। এটি পরিবর্তন করলে ডকুমেন্টগুলি পুনরায় ইন্ডেক্স করতে বা মেমরি রিসেট করার "
-"প্রয়োজন হতে পারে।"
-
-#: src/ui/settings.py:102 src/window.py:601
-msgid "Long Term Memory"
-msgstr "দীর্ঘমেয়াদী মেমরি"
-
-#: src/ui/settings.py:102
-msgid "Keep memory of old conversations"
-msgstr "পুরানো কথোপকথনের স্মৃতি রাখুন"
-
-#: src/ui/settings.py:114 src/constants.py:400
-msgid "Web Search"
-msgstr "ওয়েব অনুসন্ধান"
-
-#: src/ui/settings.py:114
-msgid "Search information on the Web"
-msgstr "ওয়েবে তথ্য অনুসন্ধান করুন"
-
-#: src/ui/settings.py:130
-msgid "Text To Speech Program"
-msgstr "টেক্সট টু স্পিচ প্রোগ্রাম"
-
-#: src/ui/settings.py:130
-msgid "Choose which text to speech to use"
-msgstr "কোন টেক্সট টু স্পিচ ব্যবহার করতে হবে তা নির্বাচন করুন"
-
-#: src/ui/settings.py:139
-msgid "Speech To Text Engine"
-msgstr "স্পিচ টু টেক্সট ইঞ্জিন"
-
-#: src/ui/settings.py:139
-msgid "Choose which speech recognition engine you want"
-msgstr "আপনি কোন স্পিচ রিকগনিশন ইঞ্জিন চান তা নির্বাচন করুন"
-
-#: src/ui/settings.py:147
-msgid "Automatic Speech To Text"
-msgstr "স্বয়ংক্রিয় স্পিচ টু টেক্সট"
-
-#: src/ui/settings.py:147
-msgid "Automatically restart speech to text at the end of a text/TTS"
-msgstr "একটি টেক্সট/TTS শেষে স্বয়ংক্রিয়ভাবে স্পিচ টু টেক্সট পুনরায় চালু করুন"
-
-#: src/ui/settings.py:151
-msgid "Prompt control"
-msgstr "প্রম্পট নিয়ন্ত্রণ"
-
-#: src/ui/settings.py:156
-msgid "Interface"
-msgstr "ইন্টারফেস"
-
-#: src/ui/settings.py:159
-msgid "Interface Size"
-msgstr "ইন্টারফেসের আকার"
-
-#: src/ui/settings.py:159
-msgid "Adjust the size of the interface"
-msgstr "ইন্টারফেসের আকার সামঞ্জস্য করুন"
-
-#: src/ui/settings.py:171
-msgid "Editor color scheme"
-msgstr ""
-
-#: src/ui/settings.py:171
-msgid "Change the color scheme of the editor and codeblocks"
-msgstr ""
-
-#: src/ui/settings.py:178
-msgid "Hidden files"
-msgstr "লুকানো ফাইল"
-
-#: src/ui/settings.py:178
-msgid "Show hidden files"
-msgstr "লুকানো ফাইল দেখান"
-
-#: src/ui/settings.py:184
-msgid "Send with ENTER"
-msgstr "এন্টার দিয়ে পাঠান"
-
-#: src/ui/settings.py:184
-msgid ""
-"If enabled, messages will be sent with ENTER, to go to a new line use "
-"CTRL+ENTER. If disabled, messages will be sent with SHIFT+ENTER, and newline "
-"with enter"
-msgstr ""
-"সক্রিয় করা হলে, এন্টার দিয়ে বার্তা পাঠানো হবে, নতুন লাইনে যেতে CTRL+এন্টার ব্যবহার "
-"করুন। নিষ্ক্রিয় করা হলে, SHIFT+এন্টার দিয়ে বার্তা পাঠানো হবে, এবং এন্টার দিয়ে নতুন "
-"লাইন হবে।"
-
-#: src/ui/settings.py:190
-msgid "Remove thinking from history"
-msgstr "ইতিহাস থেকে চিন্তা মুছে ফেলুন"
-
-#: src/ui/settings.py:190
-msgid ""
-"Do not send old thinking blocks for reasoning models in order to reduce "
-"token usage"
-msgstr "টোকেন ব্যবহার কমাতে রিজনিং মডেলগুলির জন্য পুরানো থিঙ্কিং ব্লক পাঠাবেন না"
-
-#: src/ui/settings.py:196
-msgid "Display LaTeX"
-msgstr "LaTeX প্রদর্শন করুন"
-
-#: src/ui/settings.py:196
-msgid "Display LaTeX formulas in chat"
-msgstr "চ্যাটে LaTeX সূত্র প্রদর্শন করুন"
-
-#: src/ui/settings.py:202
-msgid "Reverse Chat Order"
-msgstr "চ্যাটের ক্রম উল্টান"
-
-#: src/ui/settings.py:202
-msgid "Show most recent chats on top in chat list (change chat to apply)"
-msgstr ""
-"চ্যাট তালিকায় সাম্প্রতিকতম চ্যাটগুলি উপরে দেখান (প্রয়োগ করতে চ্যাট পরিবর্তন করুন)"
-
-#: src/ui/settings.py:208
-msgid "Automatically Generate Chat Names"
-msgstr "স্বয়ংক্রিয়ভাবে চ্যাট নাম তৈরি করুন"
-
-#: src/ui/settings.py:208
-msgid "Generate chat names automatically after the first two messages"
-msgstr "প্রথম দুটি বার্তার পরে স্বয়ংক্রিয়ভাবে চ্যাট নাম তৈরি করুন"
-
-#: src/ui/settings.py:214
-msgid "Number of offers"
-msgstr "অফারের সংখ্যা"
-
-#: src/ui/settings.py:214
-msgid "Number of message suggestions to send to chat "
-msgstr "চ্যাটে পাঠানোর জন্য বার্তা পরামর্শের সংখ্যা "
-
-#: src/ui/settings.py:221
-msgid "Username"
-msgstr "ব্যবহারকারীর নাম"
-
-#: src/ui/settings.py:221
-#, python-brace-format
-msgid ""
-"Change the label that appears before your message\n"
-"This information is not sent to the LLM by default\n"
-"You can add it to a prompt using the {USER} variable"
-msgstr ""
-"আপনার বার্তার আগে প্রদর্শিত লেবেল পরিবর্তন করুন\n"
-"এই তথ্য ডিফল্টরূপে LLM-এ পাঠানো হয় না\n"
-"আপনি {USER} ভেরিয়েবল ব্যবহার করে এটি একটি প্রম্পটে যোগ করতে পারেন"
-
-#: src/ui/settings.py:231
-msgid "Neural Network Control"
-msgstr "নিউরাল নেটওয়ার্ক নিয়ন্ত্রণ"
-
-#: src/ui/settings.py:234
-msgid "Run commands in a virtual machine"
-msgstr "একটি ভার্চুয়াল মেশিনে কমান্ড চালান"
-
-#: src/ui/settings.py:247
-msgid "External Terminal"
-msgstr "বাহ্যিক টার্মিনাল"
-
-#: src/ui/settings.py:247
-msgid "Choose the external terminal where to run the console commands"
-msgstr "কনসোল কমান্ড চালানোর জন্য বাহ্যিক টার্মিনাল নির্বাচন করুন"
-
-#: src/ui/settings.py:256
-msgid "Program memory"
-msgstr "প্রোগ্রাম মেমরি"
-
-#: src/ui/settings.py:256
-msgid "How long the program remembers the chat "
-msgstr "প্রোগ্রামটি কতক্ষণ চ্যাট মনে রাখে "
-
-#: src/ui/settings.py:276
-msgid "Auto-run commands"
-msgstr "স্বয়ংক্রিয়-রান কমান্ড"
-
-#: src/ui/settings.py:276
-msgid "Commands that the bot will write will automatically run"
-msgstr "বট যে কমান্ডগুলি লিখবে সেগুলি স্বয়ংক্রিয়ভাবে চলবে"
-
-#: src/ui/settings.py:279
-msgid "Max number of commands"
-msgstr "কমান্ডের সর্বোচ্চ সংখ্যা"
-
-#: src/ui/settings.py:279
-=======
-#: src/ui/settings.py:321
->>>>>>> bc36be74
-msgid ""
-"Maximum number of commands that the bot will write after a single user "
-"request"
-msgstr "একটি একক ব্যবহারকারীর অনুরোধের পরে বট যে সর্বাধিক সংখ্যক কমান্ড লিখবে"
-
-<<<<<<< HEAD
-#: src/ui/settings.py:310
-msgid "Browser"
-msgstr ""
-
-#: src/ui/settings.py:310
-msgid "Settings for the browser"
-msgstr ""
-
-#: src/ui/settings.py:315
-msgid "Use external browser"
-msgstr ""
-
-#: src/ui/settings.py:315
-msgid "Use an external browser to open links instead of integrated one"
-msgstr ""
-
-#: src/ui/settings.py:322
-msgid "Persist browser session"
-msgstr ""
-
-#: src/ui/settings.py:322
-msgid ""
-"Persist browser session between restarts. Turning this off requires "
-"restarting the program"
-msgstr ""
-
-#: src/ui/settings.py:327
-#, fuzzy
-msgid "Delete browser data"
-msgstr "প্রোফাইল নির্বাচন করুন"
-
-#: src/ui/settings.py:327
-msgid "Delete browser session and data"
-msgstr ""
-
-#: src/ui/settings.py:328 src/ui/explorer.py:366 src/ui/explorer.py:502
-#, fuzzy
-msgid "Delete"
-msgstr "প্রোফাইল নির্বাচন করুন"
-
-#: src/ui/settings.py:334
-msgid "Initial browser page"
-msgstr ""
-
-#: src/ui/settings.py:334
-msgid "The page where the browser will start"
-msgstr ""
-
-#: src/ui/settings.py:341
-#, fuzzy
-msgid "Search string"
-msgstr "নিরাপত্তা সেটিংস সক্ষম করুন"
-
-#: src/ui/settings.py:341
-#, python-format
-msgid "The search string used in the browser, %s is replaced with the query"
-msgstr ""
-
-#: src/ui/settings.py:362
-=======
-#: src/ui/settings.py:360
->>>>>>> bc36be74
-msgid "Document Sources (RAG)"
-msgstr "ডকুমেন্ট সোর্স (RAG)"
-
-#: src/ui/settings.py:360
-msgid "Include content from your documents in the responses"
-msgstr "প্রতিক্রিয়াগুলিতে আপনার ডকুমেন্টগুলির থেকে সামগ্রী অন্তর্ভুক্ত করুন"
-
-#: src/ui/settings.py:361
-msgid "Document Analyzer"
-msgstr "ডকুমেন্ট অ্যানালাইজার"
-
-#: src/ui/settings.py:361
-msgid ""
-"The document analyzer uses multiple techniques to extract relevant "
-"information about your documents"
-msgstr ""
-"ডকুমেন্ট অ্যানালাইজার আপনার ডকুমেন্টগুলি সম্পর্কে প্রাসঙ্গিক তথ্য নিষ্কাশন করতে একাধিক "
-"কৌশল ব্যবহার করে"
-
-#: src/ui/settings.py:372
-msgid "Read documents if unsupported"
-msgstr "অসমর্থিত হলে ডকুমেন্ট পড়ুন"
-
-#: src/ui/settings.py:372
-msgid ""
-"If the LLM does not support reading documents, relevant information about "
-"documents sent in the chat will be given to the LLM using your Document "
-"Analyzer."
-msgstr ""
-"যদি LLM ডকুমেন্ট পড়া সমর্থন না করে, তবে চ্যাটে পাঠানো ডকুমেন্টগুলি সম্পর্কে প্রাসঙ্গিক "
-"তথ্য আপনার ডকুমেন্ট অ্যানালাইজার ব্যবহার করে LLM-কে দেওয়া হবে।"
-
-#: src/ui/settings.py:376
-msgid "Maximum tokens for RAG"
-msgstr ""
-
-#: src/ui/settings.py:376
-msgid ""
-"The maximum amount of tokens to be used for RAG. If the documents do not "
-"exceed this token count,\n"
-"dump all of them in the context"
-msgstr ""
-
-#: src/ui/settings.py:393
-msgid "Document Folder"
-msgstr "ডকুমেন্ট ফোল্ডার"
-
-#: src/ui/settings.py:393
-msgid ""
-"Put the documents you want to query in your document folder. The document "
-"analyzer will find relevant information in them if this option is enabled"
-msgstr ""
-"আপনি যে ডকুমেন্টগুলি কোয়েরি করতে চান সেগুলি আপনার ডকুমেন্ট ফোল্ডারে রাখুন। যদি এই "
-"বিকল্পটি সক্ষম থাকে তবে ডকুমেন্ট অ্যানালাইজার সেগুলিতে প্রাসঙ্গিক তথ্য খুঁজে পাবে"
-
-#: src/ui/settings.py:396
-msgid "Put all the documents you want to index in this folder"
-msgstr "আপনি যে সমস্ত ডকুমেন্ট ইন্ডেক্স করতে চান সেগুলি এই ফোল্ডারে রাখুন"
-
-#: src/ui/settings.py:432
-msgid "Silence threshold"
-msgstr "নীরবতার থ্রেশহোল্ড"
-
-#: src/ui/settings.py:432
-msgid ""
-"Silence threshold in seconds, percentage of the volume to be considered "
-"silence"
-msgstr ""
-"সেকেন্ডে নীরবতার থ্রেশহোল্ড, নীরবতা হিসাবে বিবেচিত হওয়ার জন্য ভলিউমের শতাংশ"
-
-#: src/ui/settings.py:445
-msgid "Silence time"
-msgstr "নীরবতার সময়"
-
-#: src/ui/settings.py:445
-msgid "Silence time in seconds before recording stops automatically"
-msgstr "রেকর্ডিং স্বয়ংক্রিয়ভাবে বন্ধ হওয়ার আগে সেকেন্ডে নীরবতার সময়"
-
-#: src/ui/settings.py:1022
-msgid "Not enough permissions"
-msgstr "পর্যাপ্ত অনুমতি নেই"
-
-#: src/ui/settings.py:1026
-#, fuzzy
-msgid ""
-"Nyarch Assistant does not have enough permissions to run commands on your "
-"system, please run the following command"
-msgstr ""
-"নিউয়েলের আপনার সিস্টেমে কমান্ড চালানোর জন্য পর্যাপ্ত অনুমতি নেই, দয়া করে নিম্নলিখিত "
-"কমান্ডটি চালান"
-
-#: src/ui/settings.py:1027
-msgid "Understood"
-msgstr "বুঝেছি"
-
-#: src/ui/mini_window.py:9
-msgid "Nyarch Linux"
-msgstr ""
-
-#: src/ui/mini_window.py:20
-msgid "Chat is opened in mini window"
-msgstr "চ্যাট মিনি উইন্ডোতে খোলা হয়েছে"
-
-#: src/smart_prompt.py:95 src/handlers/smart_prompt/smart_prompt.py:95
-#, fuzzy
-msgid "Model Dimension"
-msgstr "এক্সটেনশন ডাউনলোড করুন"
-
-#: src/smart_prompt.py:96 src/handlers/smart_prompt/smart_prompt.py:96
-msgid "Use bigger models for bigger accuracy less than 100MB"
-msgstr ""
-
-#: src/ui/extension.py:51
-#, fuzzy
-msgid "Installed Extensions"
-msgstr "এক্সটেনশন"
-
-#: src/ui/extension.py:86
-msgid "User guide to Extensions"
-msgstr "এক্সটেনশনগুলির জন্য ব্যবহারকারী নির্দেশিকা"
-
-#: src/ui/extension.py:89
-msgid "Download new Extensions"
-msgstr "নতুন এক্সটেনশন ডাউনলোড করুন"
-
-#: src/ui/extension.py:92
-msgid "Install extension from file..."
-msgstr ""
-
-#: src/ui/profile.py:53
-msgid "Profile Name"
-msgstr ""
-
-#: src/ui/profile.py:58
-#, fuzzy
-msgid "Copied Settings"
-msgstr "সেটিংস"
-
-<<<<<<< HEAD
-#: src/ui/explorer.py:192
-msgid "Folder is Empty"
-msgstr "ফোল্ডারটি খালি"
-
-#: src/ui/explorer.py:340 src/window.py:1510
-msgid "File not found"
-msgstr "ফাইল পাওয়া যায়নি"
-
-#: src/ui/explorer.py:355
-msgid "Open in new tab"
-msgstr ""
-
-#: src/ui/explorer.py:357
-msgid "Open in integrated editor"
-msgstr ""
-
-#: src/ui/explorer.py:360 src/ui/explorer.py:589
-msgid "Open in file manager"
-msgstr ""
-
-#: src/ui/explorer.py:363 src/ui/explorer.py:451
-#, fuzzy
-msgid "Rename"
-msgstr "ব্যবহারকারীর নাম"
-
-#: src/ui/explorer.py:369
-msgid "Copy full path"
-msgstr ""
-
-#: src/ui/explorer.py:420 src/ui/explorer.py:657
-=======
-#: src/ui/profile.py:58
-#, fuzzy
-msgid "Settings that will be copied to the new profile"
-msgstr "বর্তমান প্রোফাইলের সেটিংস নতুনটিতে কপি করা হবে"
-
-#: src/ui/profile.py:70
-#, fuzzy
-msgid "Create Profile"
-msgstr "নতুন প্রোফাইল তৈরি করুন"
-
-#: src/ui/profile.py:72 src/ui/profile.py:74 src/ui/profile.py:129
-msgid "Import Profile"
-msgstr ""
-
-#: src/ui/profile.py:84 src/ui/profile.py:99 src/ui/profile.py:123
-msgid "Export Profile"
-msgstr ""
-
-#: src/ui/profile.py:87
-msgid "Export Passwords"
-msgstr ""
-
-#: src/ui/profile.py:87
-msgid "Also export password-like fields"
-msgstr ""
-
-#: src/ui/profile.py:89
-msgid "Export Propic"
-msgstr ""
-
-#: src/ui/profile.py:89
->>>>>>> bc36be74
-#, fuzzy
-msgid "Also export the profile picture"
-msgstr "প্রোফাইল ছবি সেট করুন"
-
-<<<<<<< HEAD
-#: src/ui/explorer.py:436
-#, fuzzy
-msgid "New name:"
-msgstr "নতুন ট্যাব"
-
-#: src/ui/explorer.py:448 src/ui/explorer.py:501 src/ui/explorer.py:689
-#: src/main.py:204
-msgid "Cancel"
-msgstr "বাতিল করুন"
-
-#: src/ui/explorer.py:471
-msgid "Renamed successfully"
-msgstr ""
-
-#: src/ui/explorer.py:476
-#, fuzzy
-msgid "Failed to rename: {}"
-msgstr "ফোল্ডার খুলতে ব্যর্থ"
-
-#: src/ui/explorer.py:497
-=======
-#: src/ui/profile.py:109
-#, fuzzy
-msgid "Create"
-msgstr "একটি চ্যাট তৈরি করুন"
-
-#: src/ui/profile.py:109
-msgid "Apply"
-msgstr ""
-
-#: src/ui/profile.py:116
-msgid "The settings of the current profile will be copied into the new one"
-msgstr "বর্তমান প্রোফাইলের সেটিংস নতুনটিতে কপি করা হবে"
-
-#: src/ui/profile.py:122 src/ui/profile.py:128
->>>>>>> bc36be74
-#, fuzzy
-msgid "Newelle Profiles"
-msgstr "নিউয়েল"
-
-<<<<<<< HEAD
-#: src/ui/explorer.py:499
-msgid "Are you sure you want to delete \"{}\"?"
-msgstr ""
-
-#: src/ui/explorer.py:520
-msgid "Deleted successfully"
-msgstr ""
-
-#: src/ui/explorer.py:525
-#, fuzzy
-msgid "Failed to delete: {}"
-msgstr "ফোল্ডার খুলতে ব্যর্থ"
-
-#: src/ui/explorer.py:538
-msgid "Path copied to clipboard"
-msgstr ""
-
-#: src/ui/explorer.py:542
-#, fuzzy
-msgid "Failed to copy path"
-msgstr "ফোল্ডার খুলতে ব্যর্থ"
-
-#: src/ui/explorer.py:580
-#, fuzzy
-msgid "Create new folder"
-msgstr "নতুন প্রোফাইল তৈরি করুন"
-
-#: src/ui/explorer.py:583
-#, fuzzy
-msgid "Create new file"
-msgstr "নতুন প্রোফাইল তৈরি করুন"
-
-#: src/ui/explorer.py:586
-#, fuzzy
-msgid "Open Terminal Here"
-msgstr "বাহ্যিক টার্মিনাল"
-
-#: src/ui/explorer.py:640
-#, fuzzy
-msgid "Create New Folder"
-msgstr "নতুন প্রোফাইল তৈরি করুন"
-
-#: src/ui/explorer.py:640
-#, fuzzy
-msgid "Folder name:"
-msgstr "নতুন ট্যাব"
-
-#: src/ui/explorer.py:644
-#, fuzzy
-msgid "Create New File"
-msgstr "নতুন প্রোফাইল তৈরি করুন"
-
-#: src/ui/explorer.py:644
-#, fuzzy
-msgid "File name:"
-msgstr "নতুন ট্যাব"
-
-#: src/ui/explorer.py:713
-msgid "Folder created successfully"
-msgstr ""
-
-#: src/ui/explorer.py:720
-msgid "File created successfully"
-msgstr ""
-
-#: src/ui/explorer.py:725
-msgid "A file or folder with that name already exists"
-msgstr ""
-
-#: src/ui/explorer.py:728
-#, fuzzy
-msgid "folder"
-msgstr "ফোল্ডার রিলোড করুন"
-
-#: src/ui/explorer.py:728
-msgid "file"
-msgstr ""
-
-#: src/ui/explorer.py:730
-#, fuzzy
-msgid "Failed to create {}: {}"
-msgstr "ফোল্ডার খুলতে ব্যর্থ"
-
-#: src/ui/extension.py:50
-#, fuzzy
-msgid "Installed Extensions"
-msgstr "ইনস্টল করা এক্সটেনশন"
-
-#: src/ui/extension.py:85
-msgid "User guide to Extensions"
-msgstr "এক্সটেনশনগুলির জন্য ব্যবহারকারী নির্দেশিকা"
-
-#: src/ui/extension.py:88
-msgid "Download new Extensions"
-msgstr "নতুন এক্সটেনশন ডাউনলোড করুন"
-
-#: src/ui/extension.py:91
-msgid "Install extension from file..."
-msgstr "ফাইল থেকে এক্সটেনশন ইনস্টল করুন..."
-
-#: src/main.py:200
-msgid "Terminal threads are still running in the background"
-msgstr "টার্মিনাল থ্রেডগুলি এখনও ব্যাকগ্রাউন্ডে চলছে"
-
-#: src/main.py:201
-msgid "When you close the window, they will be automatically terminated"
-msgstr "আপনি যখন উইন্ডোটি বন্ধ করবেন, তখন সেগুলি স্বয়ংক্রিয়ভাবে বন্ধ হয়ে যাবে"
-
-#: src/main.py:205
-msgid "Close"
-msgstr "বন্ধ করুন"
-
-#: src/main.py:239
-msgid "Chat is rebooted"
-msgstr "চ্যাট রিবুট করা হয়েছে"
-
-#: src/main.py:244
-msgid "Folder is rebooted"
-msgstr "ফোল্ডার রিবুট করা হয়েছে"
-
-#: src/main.py:249
-msgid "Chat is created"
-msgstr "চ্যাট তৈরি করা হয়েছে"
-
-#: src/constants.py:20
-msgid "Newelle Demo API"
-=======
-#: src/ui/profile.py:123
-msgid "Export"
-msgstr ""
-
-#: src/ui/profile.py:129
-msgid "Import"
-msgstr ""
-
-#: src/ui/profile.py:197
-msgid "Set profile picture"
-msgstr "প্রোফাইল ছবি সেট করুন"
-
 #: src/constants.py:27
 #, fuzzy
 msgid "Nyarch Demo API"
->>>>>>> bc36be74
 msgstr "নিউয়েল ডেমো API"
 
 #: src/constants.py:33
@@ -2104,33 +1421,6 @@
 msgid "Tavily search"
 msgstr ""
 
-<<<<<<< HEAD
-#: src/constants.py:374
-msgid "Helpful assistant"
-msgstr "সহায়ক অ্যাসিস্ট্যান্ট"
-
-#: src/constants.py:375
-msgid "General purpose prompt to enhance the LLM answers and give more context"
-msgstr "LLM উত্তর উন্নত করতে এবং আরও প্রসঙ্গ দিতে সাধারণ উদ্দেশ্যের প্রম্পট"
-
-#: src/constants.py:383
-msgid "Console access"
-msgstr "কনসোল অ্যাক্সেস"
-
-#: src/constants.py:384
-msgid "Can the program run terminal commands on the computer"
-msgstr "প্রোগ্রামটি কম্পিউটারে টার্মিনাল কমান্ড চালাতে পারে কি না"
-
-#: src/constants.py:391
-msgid "Current directory"
-msgstr "বর্তমান ডিরেক্টরি"
-
-#: src/constants.py:392
-msgid "What is the current directory"
-msgstr "বর্তমান ডিরেক্টরি কী"
-
-#: src/constants.py:401
-=======
 #: src/constants.py:515
 msgid "Helpful assistant"
 msgstr "সহায়ক অ্যাসিস্ট্যান্ট"
@@ -2156,45 +1446,9 @@
 msgstr "বর্তমান ডিরেক্টরি কী"
 
 #: src/constants.py:542
->>>>>>> bc36be74
 msgid "Allow the LLM to search on the internet"
 msgstr ""
 
-<<<<<<< HEAD
-#: src/constants.py:409
-msgid "Basic functionality"
-msgstr "মৌলিক কার্যকারিতা"
-
-#: src/constants.py:410
-msgid "Showing tables and code (*can work without it)"
-msgstr "টেবিল এবং কোড দেখানো (*এটি ছাড়াও কাজ করতে পারে)"
-
-#: src/constants.py:418
-msgid "Graphs access"
-msgstr "গ্রাফ অ্যাক্সেস"
-
-#: src/constants.py:419
-msgid "Can the program display graphs"
-msgstr "প্রোগ্রামটি গ্রাফ প্রদর্শন করতে পারে কি না"
-
-#: src/constants.py:427
-msgid "Show image"
-msgstr "ছবি দেখান"
-
-#: src/constants.py:428
-msgid "Show image in chat"
-msgstr "চ্যাটে ছবি দেখান"
-
-#: src/constants.py:436
-msgid "Custom Prompt"
-msgstr "কাস্টম প্রম্পট"
-
-#: src/constants.py:437
-msgid "Add your own custom prompt"
-msgstr "আপনার নিজস্ব কাস্টম প্রম্পট যোগ করুন"
-
-#: src/constants.py:450
-=======
 #: src/constants.py:550
 msgid "Basic functionality"
 msgstr "মৌলিক কার্যকারিতা"
@@ -2717,70 +1971,10 @@
 "রাখুন"
 
 #: src/handlers/llm/gemini_handler.py:109
->>>>>>> bc36be74
 #, fuzzy
 msgid "Thinking Settings"
 msgstr "সেটিংস"
 
-<<<<<<< HEAD
-#: src/constants.py:453 src/window.py:602
-msgid "TTS"
-msgstr "টিটিএস"
-
-#: src/constants.py:455
-#, fuzzy
-msgid "Text to Speech settings"
-msgstr "টেক্সট টু স্পিচ সেটিংস"
-
-#: src/constants.py:458
-msgid "STT"
-msgstr "এসটিটি"
-
-#: src/constants.py:460
-#, fuzzy
-msgid "Speech to Text settings"
-msgstr "স্পিচ টু টেক্সট ইঞ্জিন"
-
-#: src/constants.py:463
-#, fuzzy
-msgid "Embedding"
-msgstr "এম্বেডিং মডেল"
-
-#: src/constants.py:465
-#, fuzzy
-msgid "Embedding settings"
-msgstr "এম্বেডিং মডেল"
-
-#: src/constants.py:468
-msgid "Memory"
-msgstr "মেমরি"
-
-#: src/constants.py:470
-#, fuzzy
-msgid "Memory settings"
-msgstr "সেটিংস"
-
-#: src/constants.py:473
-#, fuzzy
-msgid "Websearch"
-msgstr "নিরাপত্তা সেটিংস সক্ষম করুন"
-
-#: src/constants.py:475
-#, fuzzy
-msgid "Websearch settings"
-msgstr "নিরাপত্তা সেটিংস সক্ষম করুন"
-
-#: src/constants.py:478
-msgid "RAG"
-msgstr "RAG"
-
-#: src/constants.py:480
-#, fuzzy
-msgid "Document analyzer settings"
-msgstr "ডকুমেন্ট অ্যানালাইজার"
-
-#: src/constants.py:485
-=======
 #: src/handlers/llm/gemini_handler.py:109
 msgid "Settings about thinking models"
 msgstr ""
@@ -2830,26 +2024,10 @@
 msgstr "উন্নত প্যারামিটার সক্ষম করুন"
 
 #: src/handlers/avatar/live2d_handler.py:59
->>>>>>> bc36be74
 #, fuzzy
 msgid "Live2D Model"
 msgstr " মডেল"
 
-<<<<<<< HEAD
-#: src/constants.py:488
-#, fuzzy
-msgid "Inteface"
-msgstr "ইন্টারফেস"
-
-#: src/constants.py:490
-msgid "Interface settings, hidden files, reverse order, zoom..."
-msgstr "ইন্টারফেস সেটিংস, লুকানো ফাইল, বিপরীত ক্রম, জুম..."
-
-#: src/constants.py:495
-msgid ""
-"General settings, virtualization, offers, memory length, automatically "
-"generate chat name, current folder..."
-=======
 #: src/handlers/avatar/live2d_handler.py:60
 #, fuzzy
 msgid "Live2D Model to use"
@@ -2858,66 +2036,8 @@
 #: src/handlers/avatar/live2d_handler.py:70
 #: src/handlers/avatar/livepng_handler.py:34
 msgid "Lipsync Framerate"
->>>>>>> bc36be74
-msgstr ""
-
-<<<<<<< HEAD
-#: src/constants.py:500
-msgid "Prompts settings, custom extra prompt, custom prompts..."
-msgstr "প্রম্পট সেটিংস, কাস্টম অতিরিক্ত প্রম্পট, কাস্টম প্রম্পট..."
-
-#: src/controller.py:134 src/window.py:1731
-msgid "Chat "
-msgstr "চ্যাট "
-
-#: src/window.py:112
-msgid "Keyboard shorcuts"
-msgstr "কিবোর্ড শর্টকাট"
-
-#: src/window.py:113
-msgid "About"
-msgstr "সম্পর্কে"
-
-#: src/window.py:120 src/window.py:189
-msgid "Chat"
-msgstr "চ্যাট"
-
-#: src/window.py:162
-msgid "History"
-msgstr "ইতিহাস"
-
-#: src/window.py:183
-msgid "Create a chat"
-msgstr "একটি চ্যাট তৈরি করুন"
-
-#: src/window.py:188
-#, fuzzy
-msgid "Chats"
-msgstr "চ্যাট"
-
-#: src/window.py:259
-msgid " Stop"
-msgstr " থামুন"
-
-#: src/window.py:274
-msgid " Clear"
-msgstr " পরিষ্কার করুন"
-
-#: src/window.py:289
-msgid " Continue"
-msgstr " চালিয়ে যান"
-
-#: src/window.py:302
-msgid " Regenerate"
-msgstr " পুনরায় তৈরি করুন"
-
-#: src/window.py:368
-msgid "Send a message..."
-msgstr "একটি বার্তা পাঠান..."
-
-#: src/window.py:448
-msgid "Explorer Tab"
-=======
+msgstr ""
+
 #: src/handlers/avatar/live2d_handler.py:71
 #: src/handlers/avatar/livepng_handler.py:35
 msgid "Maximum amount of frames to generate for lipsync"
@@ -2993,19 +2113,10 @@
 msgid ""
 "Command to execute to get bot response, {0} will be replaced with a JSON "
 "file containing the chat, {1} with the system prompt"
->>>>>>> bc36be74
 msgstr ""
 "বট প্রতিক্রিয়া পেতে চালানোর জন্য কমান্ড, {0} চ্যাট ধারণকারী একটি JSON ফাইল দ্বারা "
 "প্রতিস্থাপিত হবে, {1} সিস্টেম প্রম্পট দ্বারা প্রতিস্থাপিত হবে"
 
-<<<<<<< HEAD
-#: src/window.py:449
-msgid "Terminal Tab"
-msgstr ""
-
-#: src/window.py:450
-msgid "Browser Tab"
-=======
 #: src/handlers/llm/custom_handler.py:22
 msgid "Command to execute to get bot's suggestions"
 msgstr "বটের পরামর্শ পেতে চালানোর জন্য কমান্ড"
@@ -3017,61 +2128,25 @@
 "file containing the chat, {1} with the extra prompts, {2} with the numer of "
 "suggestions to generate. Must return a JSON array containing the suggestions "
 "as strings"
->>>>>>> bc36be74
 msgstr ""
 "চ্যাট পরামর্শ পেতে চালানোর জন্য কমান্ড, {0} চ্যাট ধারণকারী একটি JSON ফাইল দ্বারা "
 "প্রতিস্থাপিত হবে, {1} অতিরিক্ত প্রম্পট দ্বারা, {2} তৈরি করার জন্য পরামর্শের সংখ্যা "
 "দ্বারা। অবশ্যই স্ট্রিং হিসাবে পরামর্শ ধারণকারী একটি JSON অ্যারে ফেরত দিতে হবে"
 
-<<<<<<< HEAD
-#: src/window.py:544
-msgid "Ask about a website"
-msgstr "একটি ওয়েবসাইট সম্পর্কে জিজ্ঞাসা করুন"
-
-#: src/window.py:544
-msgid "Write #https://website.com in chat to ask information about a website"
-msgstr "একটি ওয়েবসাইট সম্পর্কে তথ্য জানতে চ্যাটে #https://website.com লিখুন"
-
-#: src/window.py:545
-#, fuzzy
-msgid "Check out our Extensions!"
-msgstr "আমাদের এক্সটেনশনগুলি দেখুন!"
-
-#: src/window.py:545
-msgid "We have a lot of extensions for different things. Check it out!"
-msgstr "আমাদের কাছে বিভিন্ন কাজের জন্য অনেক এক্সটেনশন আছে। দেখে নিন!"
-
-#: src/window.py:546
-=======
 #: src/handlers/avatar/livepng_handler.py:23
 #, fuzzy
 msgid "LivePNG Model"
 msgstr " মডেল"
 
 #: src/handlers/avatar/livepng_handler.py:24
->>>>>>> bc36be74
 #, fuzzy
 msgid "LivePNG Model to use"
 msgstr "ব্যবহার করার জন্য মডেল"
 
-<<<<<<< HEAD
-#: src/window.py:546
-msgid ""
-"Add your documents to your documents folder and chat using the information "
-"contained in them!"
-=======
 #: src/handlers/avatar/livepng_handler.py:44
 msgid "LivePNG model style"
->>>>>>> bc36be74
-msgstr ""
-
-<<<<<<< HEAD
-#: src/window.py:547
-msgid "Surf the web!"
-msgstr "ওয়েব সার্ফ করুন!"
-
-#: src/window.py:547
-=======
+msgstr ""
+
 #: src/handlers/avatar/livepng_handler.py:45
 msgid "Choose the style of the model for the specified one"
 msgstr ""
@@ -3081,7 +2156,6 @@
 msgstr "আপনার ডকুমেন্টগুলি ইন্ডেক্স করুন"
 
 #: src/handlers/rag/rag_handler.py:105
->>>>>>> bc36be74
 msgid ""
 "Index all the documents in your document folder. You have to run this "
 "operation every time you edit/create a document, change document analyzer or "
@@ -3091,73 +2165,6 @@
 "তৈরি করার সময়, ডকুমেন্ট অ্যানালাইজার পরিবর্তন করার সময় বা এম্বেডিং মডেল পরিবর্তন "
 "করার সময় এই অপারেশনটি চালাতে হবে"
 
-<<<<<<< HEAD
-#: src/window.py:548
-msgid "Mini Window"
-msgstr "মিনি উইন্ডো"
-
-#: src/window.py:548
-msgid "Ask questions on the fly using the mini window mode"
-msgstr "মিনি উইন্ডো মোড ব্যবহার করে দ্রুত প্রশ্ন জিজ্ঞাসা করুন"
-
-#: src/window.py:549
-#, fuzzy
-msgid "Text to Speech"
-msgstr "টেক্সট টু স্পিচ প্রোগ্রাম"
-
-#: src/window.py:549
-msgid "Newelle supports text-to-speech! Enable it in the settings"
-msgstr ""
-
-#: src/window.py:550
-#, fuzzy
-msgid "Keyboard Shortcuts"
-msgstr "কিবোর্ড শর্টকাট"
-
-#: src/window.py:550
-#, fuzzy
-msgid "Control Newelle using Keyboard Shortcuts"
-msgstr "কিবোর্ড শর্টকাট"
-
-#: src/window.py:551
-#, fuzzy
-msgid "Prompt Control"
-msgstr "প্রম্পট নিয়ন্ত্রণ"
-
-#: src/window.py:551
-msgid "Newelle gives you 100% prompt control. Tune your prompts for your use."
-msgstr ""
-"নিউয়েল আপনাকে 100% প্রম্পট নিয়ন্ত্রণ দেয়। আপনার ব্যবহারের জন্য আপনার প্রম্পটগুলি টিউন "
-"করুন।"
-
-#: src/window.py:552
-#, fuzzy
-msgid "Thread Editing"
-msgstr "থ্রেড সম্পাদনা"
-
-#: src/window.py:552
-msgid "Check the programs and processes you run from Newelle"
-msgstr "নিউয়েল থেকে আপনি যে প্রোগ্রাম এবং প্রক্রিয়াগুলি চালান তা পরীক্ষা করুন"
-
-#: src/window.py:559
-#, fuzzy
-msgid "New Chat"
-msgstr "নতুন ট্যাব"
-
-#: src/window.py:577
-msgid "Provider Errror"
-msgstr "প্রদানকারী ত্রুটি"
-
-#: src/window.py:600
-#, fuzzy
-msgid "Local Documents"
-msgstr "স্থানীয় মডেল"
-
-#: src/window.py:604
-#, fuzzy
-msgid "Web search"
-msgstr "নিরাপত্তা সেটিংস সক্ষম করুন"
-=======
 #: src/handlers/embeddings/openai_handler.py:38
 msgid "API base url, change this to use different APIs"
 msgstr "API বেস URL, ভিন্ন API ব্যবহার করতে এটি পরিবর্তন করুন"
@@ -3214,7 +2221,6 @@
 #: src/handlers/tts/openai_tts_handler.py:21
 msgid "Instructions"
 msgstr "নির্দেশাবলী"
->>>>>>> bc36be74
 
 #: src/handlers/tts/custom_openai_tts.py:21
 #: src/handlers/tts/openai_tts_handler.py:21
@@ -3300,17 +2306,6 @@
 msgid "Similarity boost"
 msgstr "সাদৃশ্য বুস্ট"
 
-<<<<<<< HEAD
-#: src/window.py:2785
-msgid "You can't edit a message while the program is running."
-msgstr "প্রোগ্রাম চলার সময় আপনি একটি বার্তা সম্পাদনা করতে পারবেন না।"
-
-#: src/window.py:2910
-msgid "Prompt content"
-msgstr "প্রম্পট বিষয়বস্তু"
-
-#: src/window.py:3166
-=======
 #: src/handlers/tts/elevenlabs_handler.py:43
 msgid "Boosts overall voice clarity and speaker similarity"
 msgstr "সামগ্রিক ভয়েস স্বচ্ছতা এবং স্পিকারের সাদৃশ্য বৃদ্ধি করে"
@@ -3320,38 +2315,14 @@
 msgstr "স্টাইল অতিরঞ্জন"
 
 #: src/handlers/tts/elevenlabs_handler.py:53
->>>>>>> bc36be74
 msgid ""
 "High values are reccomended if the style of the speech must be exaggerated"
 msgstr "যদি বক্তৃতার স্টাইল অতিরঞ্জিত করতে হয় তবে উচ্চ মান সুপারিশ করা হয়"
 
-<<<<<<< HEAD
-#: src/window.py:3195
-msgid ""
-"The neural network has access to any data in this chat, be careful, we are "
-"not responsible for the neural network. Do not share any sensitive "
-"information."
-msgstr ""
-"নিউরাল নেটওয়ার্কের এই চ্যাটের যেকোনো ডেটাতে অ্যাক্সেস রয়েছে, সতর্ক থাকুন, আমরা "
-"নিউরাল নেটওয়ার্কের জন্য দায়ী নই। কোনো সংবেদনশীল তথ্য শেয়ার করবেন না।"
-
-#: src/window.py:3244
-msgid "Wrong folder path"
-msgstr "ভুল ফোল্ডার পাথ"
-
-#: src/window.py:3277
-msgid "Thread has not been completed, thread number: "
-msgstr "থ্রেড সম্পন্ন হয়নি, থ্রেড নম্বর: "
-
-#: src/window.py:3289
-msgid "Failed to open the folder"
-msgstr "ফোল্ডার খুলতে ব্যর্থ"
-=======
 #: data/moe.nyarchlinux.assistant.appdata.xml.in:7
 #: data/moe.nyarchlinux.assistant.desktop.in:2
 msgid "Nyarch Assistant"
 msgstr ""
->>>>>>> bc36be74
 
 #: data/moe.nyarchlinux.assistant.appdata.xml.in:9
 msgid ""
