--- conflicted
+++ resolved
@@ -151,27 +151,6 @@
 msgid "Thread Editing"
 msgstr "থ্রেড সম্পাদনা"
 
-<<<<<<< HEAD
-#: src/handlers/llm/gemini_handler.py:109
-msgid "Settings about thinking models"
-msgstr "ভাবনা মডেল সম্পর্কিত সেটিংস"
-
-#: src/handlers/llm/gemini_handler.py:110
-msgid "Enable Thinking"
-msgstr "ভাবনা সক্রিয় করুন"
-
-#: src/handlers/llm/gemini_handler.py:110
-msgid "Show thinking, disable it if your model does not support it"
-msgstr "ভাবনা দেখান, আপনার মডেল যদি এটি সমর্থন না করে তবে এটি নিষ্ক্রিয় করুন"
-
-#: src/handlers/llm/gemini_handler.py:111
-msgid "Enable Thinking Budget"
-msgstr "ভাবনা বাজেট সক্রিয় করুন"
-
-#: src/handlers/llm/gemini_handler.py:111
-msgid "If to enable thinking budget"
-msgstr "ভাবনা বাজেট সক্রিয় করতে হবে কিনা"
-=======
 #: src/window.py:513
 msgid "Check the programs and processes you run from Nyarch Assistant"
 msgstr ""
@@ -193,25 +172,15 @@
 #: src/window.py:539
 msgid "Provider Errror"
 msgstr "প্রদানকারী ত্রুটি"
->>>>>>> 5e802b95
 
 #: src/window.py:595
 #, fuzzy
-<<<<<<< HEAD
-msgid "Thinking Budget"
-msgstr "ভাবনা বাজেট"
-
-#: src/handlers/llm/gemini_handler.py:112
-msgid "How much time to spend thinking"
-msgstr "ভাবনা করতে কত সময় ব্যয় করবেন"
-=======
 msgid "Local Documents"
 msgstr "স্থানীয় মডেল"
 
 #: src/window.py:596 src/ui/settings.py:117
 msgid "Long Term Memory"
 msgstr "দীর্ঘমেয়াদী মেমরি"
->>>>>>> 5e802b95
 
 #: src/window.py:597 src/constants.py:612
 msgid "TTS"
@@ -682,30 +651,6 @@
 msgid "Translator program"
 msgstr ""
 
-<<<<<<< HEAD
-#: src/ui/profile.py:53
-msgid "Profile Name"
-msgstr "প্রোফাইল নাম"
-
-#: src/ui/profile.py:58
-#, fuzzy
-msgid "Copied Settings"
-msgstr "কপি করা সেটিংস"
-
-#: src/ui/profile.py:58
-#, fuzzy
-msgid "Settings that will be copied to the new profile"
-msgstr "নতুন প্রোফাইলে কপি করা হবে এমন সেটিংস"
-
-#: src/ui/profile.py:70
-#, fuzzy
-msgid "Create Profile"
-msgstr "প্রোফাইল তৈরি করুন"
-
-#: src/ui/profile.py:72 src/ui/profile.py:74 src/ui/profile.py:129
-msgid "Import Profile"
-msgstr "প্রোফাইল আমদানি করুন"
-=======
 #: src/ui/settings.py:158
 msgid "Translate the output of the LLM before passing it to the TTS Program"
 msgstr ""
@@ -729,61 +674,9 @@
 #: src/ui/settings.py:183
 msgid "Avatar model"
 msgstr ""
->>>>>>> 5e802b95
 
 #: src/ui/settings.py:183
 #, fuzzy
-<<<<<<< HEAD
-msgid "Edit Profile"
-msgstr "প্রোফাইল সম্পাদনা করুন"
-
-#: src/ui/profile.py:84 src/ui/profile.py:99 src/ui/profile.py:123
-msgid "Export Profile"
-msgstr "প্রোফাইল রপ্তানি করুন"
-
-#: src/ui/profile.py:87
-msgid "Export Passwords"
-msgstr "পাসওয়ার্ড রপ্তানি করুন"
-
-#: src/ui/profile.py:87
-msgid "Also export password-like fields"
-msgstr "পাসওয়ার্ড সদৃশ ক্ষেত্রও রপ্তানি করুন"
-
-#: src/ui/profile.py:89
-msgid "Export Propic"
-msgstr "প্রোফাইল ছবি রপ্তানি করুন"
-
-#: src/ui/profile.py:89
-#, fuzzy
-msgid "Also export the profile picture"
-msgstr "প্রোফাইল ছবিটিও রপ্তানি করুন"
-
-#: src/ui/profile.py:109 src/ui/explorer.py:692
-#, fuzzy
-msgid "Create"
-msgstr "তৈরি করুন"
-
-#: src/ui/profile.py:109
-msgid "Apply"
-msgstr "প্রয়োগ করুন"
-
-#: src/ui/profile.py:116
-msgid "The settings of the current profile will be copied into the new one"
-msgstr "বর্তমান প্রোফাইলের সেটিংস নতুন প্রোফাইলে কপি করা হবে"
-
-#: src/ui/profile.py:122 src/ui/profile.py:128
-#, fuzzy
-msgid "Newelle Profiles"
-msgstr "নিউয়েল প্রোফাইলসমূহ"
-
-#: src/ui/profile.py:123
-msgid "Export"
-msgstr "রপ্তানি করুন"
-
-#: src/ui/profile.py:129
-msgid "Import"
-msgstr "আমদানি করুন"
-=======
 msgid "Choose which avatar model to choose"
 msgstr "কোন টেক্সট টু স্পিচ ব্যবহার করতে হবে তা নির্বাচন করুন"
 
@@ -834,7 +727,6 @@
 "CTRL+ENTER. If disabled, messages will be sent with SHIFT+ENTER, and newline "
 "with enter"
 msgstr ""
->>>>>>> 5e802b95
 
 #: src/ui/settings.py:234
 msgid "Remove thinking from history"
@@ -922,298 +814,7 @@
 msgid "Auto-run commands"
 msgstr "স্বয়ংক্রিয়-রান কমান্ড"
 
-<<<<<<< HEAD
-#: src/ui/presentation.py:117
-msgid "Chat with your documents"
-msgstr "আপনার ডকুমেন্টগুলির সাথে চ্যাট করুন"
-
-#: src/ui/presentation.py:118
-msgid ""
-"Newelle can retrieve relevant information from documents you send in the "
-"chat or from your own files! Information relevant to your query will be sent "
-"to the LLM."
-msgstr ""
-"নিউয়েল চ্যাটে পাঠানো ডকুমেন্ট বা আপনার নিজস্ব ফাইল থেকে প্রাসঙ্গিক তথ্য পুনরুদ্ধার "
-"করতে পারে! আপনার কোয়েরির সাথে প্রাসঙ্গিক তথ্য LLM-এ পাঠানো হবে।"
-
-#: src/ui/presentation.py:124 src/ui/settings.py:234 src/window.py:603
-msgid "Command virtualization"
-msgstr "কমান্ড ভার্চুয়ালাইজেশন"
-
-#: src/ui/presentation.py:125
-msgid ""
-"Newelle can be used to run commands on your system, but pay attention at "
-"what you run! <b>The LLM is not under our control, so it might generate "
-"malicious code!</b>\n"
-"By default, your commands will be <b>virtualized in the Flatpak environment</"
-"b>, but pay attention!"
-msgstr ""
-"নিউয়েল আপনার সিস্টেমে কমান্ড চালানোর জন্য ব্যবহার করা যেতে পারে, তবে আপনি কী "
-"চালাচ্ছেন সেদিকে মনোযোগ দিন! <b>LLM আমাদের নিয়ন্ত্রণে নেই, তাই এটি ক্ষতিকারক কোড "
-"তৈরি করতে পারে!</b>\n"
-"ডিফল্টরূপে, আপনার কমান্ডগুলি <b>ফ্ল্যাটপ্যাক পরিবেশে ভার্চুয়ালাইজড</b> হবে, তবে "
-"মনোযোগ দিন!"
-
-#: src/ui/presentation.py:131 src/ui/extension.py:17 src/constants.py:483
-#: src/window.py:110
-msgid "Extensions"
-msgstr "এক্সটেনশন"
-
-#: src/ui/presentation.py:132
-msgid "You can extend Newelle's functionalities using extensions!"
-msgstr "আপনি এক্সটেনশন ব্যবহার করে নিউয়েলের কার্যকারিতা প্রসারিত করতে পারেন!"
-
-#: src/ui/presentation.py:136
-msgid "Download extensions"
-msgstr "এক্সটেনশন ডাউনলোড করুন"
-
-#: src/ui/presentation.py:146
-msgid "Permission Error"
-msgstr "অনুমতি ত্রুটি"
-
-#: src/ui/presentation.py:147
-msgid ""
-"Newelle does not have enough permissions to run commands on your system."
-msgstr "নিউয়েলের আপনার সিস্টেমে কমান্ড চালানোর জন্য পর্যাপ্ত অনুমতি নেই।"
-
-#: src/ui/presentation.py:158
-msgid "Begin using the app"
-msgstr "অ্যাপ ব্যবহার শুরু করুন"
-
-#: src/ui/presentation.py:163
-msgid "Start chatting"
-msgstr "চ্যাটিং শুরু করুন"
-
-#: src/ui/settings.py:44 src/constants.py:493
-msgid "General"
-msgstr "সাধারণ"
-
-#: src/ui/settings.py:45 src/constants.py:448
-msgid "LLM"
-msgstr "LLM"
-
-#: src/ui/settings.py:46 src/constants.py:498
-msgid "Prompts"
-msgstr "প্রম্পট"
-
-#: src/ui/settings.py:47
-msgid "Knowledge"
-msgstr "জ্ঞান"
-
-#: src/ui/settings.py:51
-msgid "Language Model"
-msgstr "ভাষা মডেল"
-
-#: src/ui/settings.py:60 src/ui/settings.py:80
-msgid "Other LLMs"
-msgstr "অন্যান্য LLM"
-
-#: src/ui/settings.py:60 src/ui/settings.py:80
-msgid "Other available LLM providers"
-msgstr "অন্যান্য উপলব্ধ LLM প্রদানকারী"
-
-#: src/ui/settings.py:70
-msgid "Advanced LLM Settings"
-msgstr "উন্নত LLM সেটিংস"
-
-#: src/ui/settings.py:74
-msgid "Secondary Language Model"
-msgstr "সেকেন্ডারি ভাষা মডেল"
-
-#: src/ui/settings.py:74
-msgid ""
-"Model used for secondary tasks, like offer, chat name and memory generation"
-msgstr "অফার, চ্যাট নাম এবং মেমরি জেনারেশনের মতো সেকেন্ডারি কাজের জন্য ব্যবহৃত মডেল"
-
-#: src/ui/settings.py:91
-msgid "Embedding Model"
-msgstr "এম্বেডিং মডেল"
-
-#: src/ui/settings.py:91
-msgid ""
-"Embedding is used to trasform text into vectors. Used by Long Term Memory "
-"and RAG. Changing it might require you to re-index documents or reset memory."
-msgstr ""
-"এম্বেডিং টেক্সটকে ভেক্টরে রূপান্তর করতে ব্যবহৃত হয়। দীর্ঘমেয়াদী মেমরি এবং RAG দ্বারা "
-"ব্যবহৃত। এটি পরিবর্তন করলে ডকুমেন্টগুলি পুনরায় ইন্ডেক্স করতে বা মেমরি রিসেট করার "
-"প্রয়োজন হতে পারে।"
-
-#: src/ui/settings.py:102 src/window.py:601
-msgid "Long Term Memory"
-msgstr "দীর্ঘমেয়াদী মেমরি"
-
-#: src/ui/settings.py:102
-msgid "Keep memory of old conversations"
-msgstr "পুরানো কথোপকথনের স্মৃতি রাখুন"
-
-#: src/ui/settings.py:114 src/constants.py:400
-msgid "Web Search"
-msgstr "ওয়েব অনুসন্ধান"
-
-#: src/ui/settings.py:114
-msgid "Search information on the Web"
-msgstr "ওয়েবে তথ্য অনুসন্ধান করুন"
-
-#: src/ui/settings.py:130
-msgid "Text To Speech Program"
-msgstr "টেক্সট টু স্পিচ প্রোগ্রাম"
-
-#: src/ui/settings.py:130
-msgid "Choose which text to speech to use"
-msgstr "কোন টেক্সট টু স্পিচ ব্যবহার করতে হবে তা নির্বাচন করুন"
-
-#: src/ui/settings.py:139
-msgid "Speech To Text Engine"
-msgstr "স্পিচ টু টেক্সট ইঞ্জিন"
-
-#: src/ui/settings.py:139
-msgid "Choose which speech recognition engine you want"
-msgstr "আপনি কোন স্পিচ রিকগনিশন ইঞ্জিন চান তা নির্বাচন করুন"
-
-#: src/ui/settings.py:147
-msgid "Automatic Speech To Text"
-msgstr "স্বয়ংক্রিয় স্পিচ টু টেক্সট"
-
-#: src/ui/settings.py:147
-msgid "Automatically restart speech to text at the end of a text/TTS"
-msgstr "একটি টেক্সট/TTS শেষে স্বয়ংক্রিয়ভাবে স্পিচ টু টেক্সট পুনরায় চালু করুন"
-
-#: src/ui/settings.py:151
-msgid "Prompt control"
-msgstr "প্রম্পট নিয়ন্ত্রণ"
-
-#: src/ui/settings.py:156
-msgid "Interface"
-msgstr "ইন্টারফেস"
-
-#: src/ui/settings.py:159
-msgid "Interface Size"
-msgstr "ইন্টারফেসের আকার"
-
-#: src/ui/settings.py:159
-msgid "Adjust the size of the interface"
-msgstr "ইন্টারফেসের আকার সামঞ্জস্য করুন"
-
-#: src/ui/settings.py:171
-msgid "Editor color scheme"
-msgstr "সম্পাদকের রঙের থিম"
-
-#: src/ui/settings.py:171
-msgid "Change the color scheme of the editor and codeblocks"
-msgstr "সম্পাদকের ও কোডব্লকের রঙের থিম পরিবর্তন করুন"
-
-#: src/ui/settings.py:178
-msgid "Hidden files"
-msgstr "লুকানো ফাইল"
-
-#: src/ui/settings.py:178
-msgid "Show hidden files"
-msgstr "লুকানো ফাইল দেখান"
-
-#: src/ui/settings.py:184
-msgid "Send with ENTER"
-msgstr "এন্টার দিয়ে পাঠান"
-
-#: src/ui/settings.py:184
-msgid ""
-"If enabled, messages will be sent with ENTER, to go to a new line use "
-"CTRL+ENTER. If disabled, messages will be sent with SHIFT+ENTER, and newline "
-"with enter"
-msgstr ""
-"সক্রিয় করা হলে, এন্টার দিয়ে বার্তা পাঠানো হবে, নতুন লাইনে যেতে CTRL+এন্টার ব্যবহার "
-"করুন। নিষ্ক্রিয় করা হলে, SHIFT+এন্টার দিয়ে বার্তা পাঠানো হবে, এবং এন্টার দিয়ে নতুন "
-"লাইন হবে।"
-
-#: src/ui/settings.py:190
-msgid "Remove thinking from history"
-msgstr "ইতিহাস থেকে চিন্তা মুছে ফেলুন"
-
-#: src/ui/settings.py:190
-msgid ""
-"Do not send old thinking blocks for reasoning models in order to reduce "
-"token usage"
-msgstr "টোকেন ব্যবহার কমাতে রিজনিং মডেলগুলির জন্য পুরানো থিঙ্কিং ব্লক পাঠাবেন না"
-
-#: src/ui/settings.py:196
-msgid "Display LaTeX"
-msgstr "LaTeX প্রদর্শন করুন"
-
-#: src/ui/settings.py:196
-msgid "Display LaTeX formulas in chat"
-msgstr "চ্যাটে LaTeX সূত্র প্রদর্শন করুন"
-
-#: src/ui/settings.py:202
-msgid "Reverse Chat Order"
-msgstr "চ্যাটের ক্রম উল্টান"
-
-#: src/ui/settings.py:202
-msgid "Show most recent chats on top in chat list (change chat to apply)"
-msgstr ""
-"চ্যাট তালিকায় সাম্প্রতিকতম চ্যাটগুলি উপরে দেখান (প্রয়োগ করতে চ্যাট পরিবর্তন করুন)"
-
-#: src/ui/settings.py:208
-msgid "Automatically Generate Chat Names"
-msgstr "স্বয়ংক্রিয়ভাবে চ্যাট নাম তৈরি করুন"
-
-#: src/ui/settings.py:208
-msgid "Generate chat names automatically after the first two messages"
-msgstr "প্রথম দুটি বার্তার পরে স্বয়ংক্রিয়ভাবে চ্যাট নাম তৈরি করুন"
-
-#: src/ui/settings.py:214
-msgid "Number of offers"
-msgstr "অফারের সংখ্যা"
-
-#: src/ui/settings.py:214
-msgid "Number of message suggestions to send to chat "
-msgstr "চ্যাটে পাঠানোর জন্য বার্তা পরামর্শের সংখ্যা "
-
-#: src/ui/settings.py:221
-msgid "Username"
-msgstr "ব্যবহারকারীর নাম"
-
-#: src/ui/settings.py:221
-#, python-brace-format
-msgid ""
-"Change the label that appears before your message\n"
-"This information is not sent to the LLM by default\n"
-"You can add it to a prompt using the {USER} variable"
-msgstr ""
-"আপনার বার্তার আগে প্রদর্শিত লেবেল পরিবর্তন করুন\n"
-"এই তথ্য ডিফল্টরূপে LLM-এ পাঠানো হয় না\n"
-"আপনি {USER} ভেরিয়েবল ব্যবহার করে এটি একটি প্রম্পটে যোগ করতে পারেন"
-
-#: src/ui/settings.py:231
-msgid "Neural Network Control"
-msgstr "নিউরাল নেটওয়ার্ক নিয়ন্ত্রণ"
-
-#: src/ui/settings.py:234
-msgid "Run commands in a virtual machine"
-msgstr "একটি ভার্চুয়াল মেশিনে কমান্ড চালান"
-
-#: src/ui/settings.py:247
-msgid "External Terminal"
-msgstr "বাহ্যিক টার্মিনাল"
-
-#: src/ui/settings.py:247
-msgid "Choose the external terminal where to run the console commands"
-msgstr "কনসোল কমান্ড চালানোর জন্য বাহ্যিক টার্মিনাল নির্বাচন করুন"
-
-#: src/ui/settings.py:256
-msgid "Program memory"
-msgstr "প্রোগ্রাম মেমরি"
-
-#: src/ui/settings.py:256
-msgid "How long the program remembers the chat "
-msgstr "প্রোগ্রামটি কতক্ষণ চ্যাট মনে রাখে "
-
-#: src/ui/settings.py:276
-msgid "Auto-run commands"
-msgstr "স্বয়ংক্রিয়-রান কমান্ড"
-
-#: src/ui/settings.py:276
-=======
 #: src/ui/settings.py:318
->>>>>>> 5e802b95
 msgid "Commands that the bot will write will automatically run"
 msgstr "বট যে কমান্ডগুলি লিখবে সেগুলি স্বয়ংক্রিয়ভাবে চলবে"
 
@@ -1227,60 +828,7 @@
 "request"
 msgstr "একটি একক ব্যবহারকারীর অনুরোধের পরে বট যে সর্বাধিক সংখ্যক কমান্ড লিখবে"
 
-<<<<<<< HEAD
-#: src/ui/settings.py:310
-msgid "Browser"
-msgstr "ব্রাউজার"
-
-#: src/ui/settings.py:310
-msgid "Settings for the browser"
-msgstr "ব্রাউজারের জন্য সেটিংস"
-
-#: src/ui/settings.py:315
-msgid "Use external browser"
-msgstr "বাহ্যিক ব্রাউজার ব্যবহার করুন"
-
-#: src/ui/settings.py:315
-msgid "Use an external browser to open links instead of integrated one"
-msgstr "লিঙ্কগুলি খোলার জন্য ইন্টিগ্রেটেড ব্রাউজারের বদলে বাহ্যিক ব্রাউজার ব্যবহার করুন"
-
-#: src/ui/settings.py:322
-msgid "Persist browser session"
-msgstr "ব্রাউজার সেশন বজায় রাখুন"
-
-#: src/ui/settings.py:322
-msgid "Persist browser session between restarts. Turning this off requires restarting the program"
-msgstr "রিস্টার্টের মধ্যে ব্রাউজার সেশন বজায় রাখুন। এটি বন্ধ করলে প্রোগ্রাম রিস্টার্ট করতে হবে"
-
-#: src/ui/settings.py:327
-msgid "Delete browser session and data"
-msgstr "ব্রাউজার সেশন এবং ডেটা মুছে ফেলুন"
-
-#: src/ui/settings.py:328 src/ui/explorer.py:366 src/ui/explorer.py:502
-msgid "Delete"
-msgstr "মুছে ফেলুন"
-
-#: src/ui/settings.py:334
-msgid "Initial browser page"
-msgstr "প্রাথমিক ব্রাউজার পাতা"
-
-#: src/ui/settings.py:334
-msgid "The page where the browser will start"
-msgstr "যে পাতা থেকে ব্রাউজার শুরু হবে"
-
-#: src/ui/settings.py:341
-msgid "Search string"
-msgstr "সার্চ স্ট্রিং"
-
-#: src/ui/settings.py:341
-#, python-format
-msgid "The search string used in the browser, %s is replaced with the query"
-msgstr "ব্রাউজারে ব্যবহৃত সার্চ স্ট্রিং, %s প্রশ্নের সাথে প্রতিস্থাপিত হবে"
-
-#: src/ui/settings.py:362
-=======
 #: src/ui/settings.py:360
->>>>>>> 5e802b95
 msgid "Document Sources (RAG)"
 msgstr "ডকুমেন্ট সোর্স (RAG)"
 
@@ -1389,44 +937,6 @@
 msgid "Model Dimension"
 msgstr "এক্সটেনশন ডাউনলোড করুন"
 
-<<<<<<< HEAD
-#: src/ui/shortcuts.py:14
-msgid "Reload folder"
-msgstr "ফোল্ডার রিলোড করুন"
-
-#: src/ui/shortcuts.py:15
-msgid "New tab"
-msgstr "নতুন ট্যাব"
-
-#: src/ui/shortcuts.py:16
-msgid "Paste Image"
-msgstr "ছবি পেস্ট করুন"
-
-#: src/ui/shortcuts.py:17
-msgid "Focus message box"
-msgstr "বার্তা বক্সে ফোকাস করুন"
-
-#: src/ui/shortcuts.py:18
-#, fuzzy
-msgid "Start/stop recording"
-msgstr "রেকর্ডিং শুরু করুন"
-
-#: src/ui/shortcuts.py:19
-msgid "Save"
-msgstr "সেভ করুন"
-
-#: src/ui/explorer.py:355
-msgid "Open in new tab"
-msgstr "নতুন ট্যাবে খুলুন"
-
-#: src/ui/explorer.py:357
-msgid "Open in integrated editor"
-msgstr "ইন্টিগ্রেটেড সম্পাদক খুলুন"
-
-#: src/ui/explorer.py:360 src/ui/explorer.py:589
-msgid "Open in file manager"
-msgstr "ফাইল ম্যানেজারে খুলুন"
-=======
 #: src/smart_prompt.py:96 src/handlers/smart_prompt/smart_prompt.py:96
 msgid "Use bigger models for bigger accuracy less than 100MB"
 msgstr ""
@@ -1451,21 +961,11 @@
 #: src/ui/profile.py:53
 msgid "Profile Name"
 msgstr ""
->>>>>>> 5e802b95
 
 #: src/ui/profile.py:58
 #, fuzzy
-<<<<<<< HEAD
-msgid "Rename"
-msgstr "নাম পরিবর্তন করুন"
-
-#: src/ui/explorer.py:369
-msgid "Copy full path"
-msgstr "সম্পূর্ণ পথ কপি করুন"
-=======
 msgid "Copied Settings"
 msgstr "সেটিংস"
->>>>>>> 5e802b95
 
 #: src/ui/profile.py:58
 #, fuzzy
@@ -1477,53 +977,6 @@
 msgid "Create Profile"
 msgstr "নতুন প্রোফাইল তৈরি করুন"
 
-<<<<<<< HEAD
-#: src/ui/explorer.py:471
-msgid "Renamed successfully"
-msgstr "সফলভাবে নাম পরিবর্তন হয়েছে"
-
-#: src/ui/explorer.py:476
-#, fuzzy
-msgid "Failed to rename: {}"
-msgstr "নাম পরিবর্তন করতে ব্যর্থ: {}"
-
-#: src/ui/explorer.py:497
-#, fuzzy
-msgid "Delete File?"
-msgstr "ফাইল মুছে ফেলবেন?"
-
-#: src/ui/explorer.py:499
-msgid "Are you sure you want to delete \"{}\"?"
-msgstr "আপনি কি নিশ্চিত যে আপনি \"{}\" মুছে ফেলতে চান?"
-
-#: src/ui/explorer.py:520
-msgid "Deleted successfully"
-msgstr "সফলভাবে মুছে ফেলা হয়েছে"
-
-#: src/ui/explorer.py:525
-#, fuzzy
-msgid "Failed to delete: {}"
-msgstr "মুছে ফেলতে ব্যর্থ: {}"
-
-#: src/ui/explorer.py:538
-msgid "Path copied to clipboard"
-msgstr "পথ ক্লিপবোর্ডে কপি করা হয়েছে"
-
-#: src/ui/explorer.py:542
-#, fuzzy
-msgid "Failed to copy path"
-msgstr "পথ কপি করতে ব্যর্থ"
-
-#: src/ui/explorer.py:580
-#, fuzzy
-msgid "Create new folder"
-msgstr "নতুন ফোল্ডার তৈরি করুন"
-
-#: src/ui/explorer.py:583
-#, fuzzy
-msgid "Create new file"
-msgstr "নতুন ফাইল তৈরি করুন"
-=======
 #: src/ui/profile.py:72 src/ui/profile.py:74 src/ui/profile.py:129
 msgid "Import Profile"
 msgstr ""
@@ -1543,34 +996,14 @@
 #: src/ui/profile.py:89
 msgid "Export Propic"
 msgstr ""
->>>>>>> 5e802b95
 
 #: src/ui/profile.py:89
 #, fuzzy
-<<<<<<< HEAD
-msgid "Open Terminal Here"
-msgstr "এখানে টার্মিনাল খুলুন"
-=======
 msgid "Also export the profile picture"
 msgstr "প্রোফাইল ছবি সেট করুন"
->>>>>>> 5e802b95
 
 #: src/ui/profile.py:109
 #, fuzzy
-<<<<<<< HEAD
-msgid "Create New Folder"
-msgstr "নতুন ফোল্ডার তৈরি করুন"
-
-#: src/ui/explorer.py:640
-#, fuzzy
-msgid "Folder name:"
-msgstr "ফোল্ডারের নাম:"
-
-#: src/ui/explorer.py:644
-#, fuzzy
-msgid "Create New File"
-msgstr "নতুন ফাইল তৈরি করুন"
-=======
 msgid "Create"
 msgstr "একটি চ্যাট তৈরি করুন"
 
@@ -1581,35 +1014,9 @@
 #: src/ui/profile.py:116
 msgid "The settings of the current profile will be copied into the new one"
 msgstr "বর্তমান প্রোফাইলের সেটিংস নতুনটিতে কপি করা হবে"
->>>>>>> 5e802b95
 
 #: src/ui/profile.py:122 src/ui/profile.py:128
 #, fuzzy
-<<<<<<< HEAD
-msgid "File name:"
-msgstr "ফাইলের নাম:"
-
-#: src/ui/explorer.py:713
-msgid "Folder created successfully"
-msgstr "ফোল্ডার সফলভাবে তৈরি হয়েছে"
-
-#: src/ui/explorer.py:720
-msgid "File created successfully"
-msgstr "ফাইল সফলভাবে তৈরি হয়েছে"
-
-#: src/ui/explorer.py:725
-msgid "A file or folder with that name already exists"
-msgstr "সেই নামে একটি ফাইল বা ফোল্ডার ইতিমধ্যে আছে"
-
-#: src/ui/explorer.py:728
-#, fuzzy
-msgid "folder"
-msgstr "ফোল্ডার"
-
-#: src/ui/explorer.py:728
-msgid "file"
-msgstr "ফাইল"
-=======
 msgid "Newelle Profiles"
 msgstr "নিউয়েল"
 
@@ -1620,7 +1027,6 @@
 #: src/ui/profile.py:129
 msgid "Import"
 msgstr ""
->>>>>>> 5e802b95
 
 #: src/ui/profile.py:197
 msgid "Set profile picture"
@@ -1800,8 +1206,7 @@
 #: src/constants.py:182
 msgid ""
 "Lightweight and fast open source TTS engine. ~3GB dependencies, 400MB model"
-msgstr ""
-"হালকা এবং দ্রুত ওপেন সোর্স TTS ইঞ্জিন। ~3GB ডিপেন্ডেন্সি, 400MB মডেল"
+msgstr "হালকা এবং দ্রুত ওপেন সোর্স TTS ইঞ্জিন। ~3GB ডিপেন্ডেন্সি, 400MB মডেল"
 
 #: src/constants.py:187
 msgid "ElevenLabs TTS"
@@ -2695,19 +2100,6 @@
 msgid "Max Tokens"
 msgstr "সর্বোচ্চ টোকেন"
 
-<<<<<<< HEAD
-#: src/window.py:448
-msgid "Explorer Tab"
-msgstr "এক্সপ্লোরার ট্যাব"
-
-#: src/window.py:449
-msgid "Terminal Tab"
-msgstr "টার্মিনাল ট্যাব"
-
-#: src/window.py:450
-msgid "Browser Tab"
-msgstr "ব্রাউজার ট্যাব"
-=======
 #: src/handlers/llm/claude_handler.py:96
 msgid "The maximum number of tokens to generate"
 msgstr "তৈরি করার জন্য টোকেনের সর্বোচ্চ সংখ্যা"
@@ -2724,7 +2116,6 @@
 msgstr ""
 "বট প্রতিক্রিয়া পেতে চালানোর জন্য কমান্ড, {0} চ্যাট ধারণকারী একটি JSON ফাইল দ্বারা "
 "প্রতিস্থাপিত হবে, {1} সিস্টেম প্রম্পট দ্বারা প্রতিস্থাপিত হবে"
->>>>>>> 5e802b95
 
 #: src/handlers/llm/custom_handler.py:22
 msgid "Command to execute to get bot's suggestions"
@@ -2786,15 +2177,9 @@
 msgid "Endpoint for OpenAI requests"
 msgstr "OpenAI অনুরোধের জন্য এন্ডপয়েন্ট"
 
-<<<<<<< HEAD
-#: src/window.py:549
-msgid "Newelle supports text-to-speech! Enable it in the settings"
-msgstr "নিউয়েল টেক্সট-টু-স্পিচ সমর্থন করে! সেটিংসে এটি সক্রিয় করুন"
-=======
 #: src/handlers/stt/openaisr_handler.py:18
 msgid "API Key for OpenAI"
 msgstr "OpenAI-এর জন্য API কী"
->>>>>>> 5e802b95
 
 #: src/handlers/stt/openaisr_handler.py:25
 msgid "Whisper Model"
@@ -2963,54 +2348,44 @@
 msgid "Chat page 3"
 msgstr "চ্যাট "
 
-<<<<<<< HEAD
-#: data/io.github.qwersyk.Newelle.appdata.xml.in:39
-msgid "Small improvements"
-msgstr "ছোটখাট কিছু উন্নতি"
-=======
 #: data/moe.nyarchlinux.assistant.appdata.xml.in:27
 #, fuzzy
 msgid "Chat page 4"
 msgstr "চ্যাট "
->>>>>>> 5e802b95
 
 #: data/moe.nyarchlinux.assistant.appdata.xml.in:41
 msgid "Improve local documents reading and loading performances"
-msgstr "লোকাল ডকুমেন্ট পড়া এবং লোড করার কর্মক্ষমতা উন্নত করুন"
+msgstr ""
 
 #: data/moe.nyarchlinux.assistant.appdata.xml.in:42
 msgid "Add option to send with CTRL+Enter"
-msgstr "CTRL+Enter দিয়ে পাঠানোর বিকল্প যোগ করুন"
+msgstr ""
 
 #: data/moe.nyarchlinux.assistant.appdata.xml.in:43
 msgid "Improve codeblocks"
-msgstr "কোডব্লক উন্নত করুন"
+msgstr ""
 
 #: data/moe.nyarchlinux.assistant.appdata.xml.in:44
 #, fuzzy
 msgid "Fix Kokoro TTS"
-msgstr "Kokoro TTS সংশোধন করুন"
+msgstr "Kokoro TTS"
 
 #: data/moe.nyarchlinux.assistant.appdata.xml.in:45
 msgid "Remove emoji from TTS"
-msgstr "TTS থেকে ইমোজি সরান"
+msgstr ""
 
 #: data/moe.nyarchlinux.assistant.appdata.xml.in:46
 msgid "Set API keys as password fields"
-msgstr "API কীকে পাসওয়ার্ড ক্ষেত্র হিসেবে সেট করুন"
+msgstr ""
 
 #: data/moe.nyarchlinux.assistant.appdata.xml.in:47
 msgid "Add thinking support for Gemini"
-msgstr "Gemini এর জন্য ভাবনার সমর্থন যোগ করুন"
+msgstr ""
 
 #: data/moe.nyarchlinux.assistant.appdata.xml.in:48
 #, fuzzy
 msgid "Updated translations"
-<<<<<<< HEAD
-msgstr "আপডেট করা অনুবাদ"
-=======
 msgstr "একটি কাস্টম মডেল ব্যবহার করুন"
->>>>>>> 5e802b95
 
 #: data/moe.nyarchlinux.assistant.appdata.xml.in:55
 msgid "Added new features"
