# SOME DESCRIPTIVE TITLE.
# Copyright (C) YEAR THE PACKAGE'S COPYRIGHT HOLDER
# This file is distributed under the same license as the PACKAGE package.
# FIRST AUTHOR <EMAIL@ADDRESS>, YEAR.
#
#, fuzzy
msgid ""
msgstr ""
"Project-Id-Version: 1.0\n"
"Report-Msgid-Bugs-To: \n"
<<<<<<< HEAD
"POT-Creation-Date: 2025-07-02 02:15+0800\n"
"PO-Revision-Date: 2025-07-03 09:00+0200\n"
"Last-Translator: aritra saha<EMAIL@ADDRESS>\n"
=======
"POT-Creation-Date: 2025-05-30 20:22+0800\n"
"PO-Revision-Date: YEAR-MO-DA HO:MI+ZONE\n"
"Last-Translator: FULL NAME <EMAIL@ADDRESS>\n"
>>>>>>> fb419819
"Language-Team: Bengali\n"
"Language: bn\n"
"MIME-Version: 1.0\n"
"Content-Type: text/plain; charset=UTF-8\n"
"Content-Transfer-Encoding: 8bit\n"

<<<<<<< HEAD
#: src/handlers/embeddings/ollama_handler.py:32
#: src/handlers/embeddings/openai_handler.py:38
#: src/handlers/llm/openai_handler.py:75 src/handlers/llm/ollama_handler.py:150
#: src/handlers/stt/openaisr_handler.py:10
msgid "API Endpoint"
msgstr "API এন্ডপয়েন্ট"

#: src/handlers/embeddings/ollama_handler.py:32
#: src/handlers/llm/openai_handler.py:75 src/handlers/llm/ollama_handler.py:150
msgid "API base url, change this to use interference APIs"
msgstr "API বেস URL, ইন্টারফারেন্স API ব্যবহার করতে এটি পরিবর্তন করুন"

#: src/handlers/embeddings/ollama_handler.py:33
#: src/handlers/llm/ollama_handler.py:151
msgid "Automatically Serve"
msgstr "স্বয়ংক্রিয়ভাবে পরিবেশন করুন"

#: src/handlers/embeddings/ollama_handler.py:33
#: src/handlers/llm/ollama_handler.py:151
=======
#: src/window.py:103 src/ui/thread_editing.py:6
msgid "Thread editing"
msgstr "থ্রেড সম্পাদনা"

#: src/window.py:104 src/ui/presentation.py:131 src/ui/extension.py:18
#: src/constants.py:647
msgid "Extensions"
msgstr "এক্সটেনশন"

#: src/window.py:105 src/ui/profile.py:33
msgid "Settings"
msgstr "সেটিংস"

#: src/window.py:106
msgid "Keyboard shorcuts"
msgstr "কিবোর্ড শর্টকাট"

#: src/window.py:107
msgid "About"
msgstr "সম্পর্কে"

#: src/window.py:114
msgid "Chat"
msgstr "চ্যাট"

#: src/window.py:161
msgid "History"
msgstr "ইতিহাস"

#: src/window.py:182
msgid "Create a chat"
msgstr "একটি চ্যাট তৈরি করুন"

#: src/window.py:259
msgid " Stop"
msgstr " থামুন"

#: src/window.py:346
msgid " Clear"
msgstr " পরিষ্কার করুন"

#: src/window.py:361
msgid " Continue"
msgstr " চালিয়ে যান"

#: src/window.py:374
msgid " Regenerate"
msgstr " পুনরায় তৈরি করুন"

#: src/window.py:440
msgid "Send a message..."
msgstr "একটি বার্তা পাঠান..."

#: src/window.py:505
msgid "Ask about a website"
msgstr ""

#: src/window.py:505
msgid "Write #https://website.com in chat to ask information about a website"
msgstr ""

#: src/window.py:506
#, fuzzy
msgid "Check out our Extensions!"
msgstr "এক্সটেনশনগুলির জন্য ব্যবহারকারী নির্দেশিকা"

#: src/window.py:506
msgid "We have a lot of extensions for different things. Check it out!"
msgstr ""

#: src/window.py:507
#, fuzzy
msgid "Chat with documents!"
msgstr "আপনার ডকুমেন্টগুলির সাথে চ্যাট করুন"

#: src/window.py:507
>>>>>>> fb419819
msgid ""
"Add your documents to your documents folder and chat using the information "
"contained in them!"
msgstr ""

<<<<<<< HEAD
#: src/handlers/embeddings/ollama_handler.py:34
#: src/handlers/llm/ollama_handler.py:153
msgid "Custom Model"
msgstr "কাস্টম মডেল"

#: src/handlers/embeddings/ollama_handler.py:34
#: src/handlers/embeddings/openai_handler.py:41
#: src/handlers/llm/claude_handler.py:85 src/handlers/llm/openai_handler.py:78
#: src/handlers/llm/ollama_handler.py:153
msgid "Use a custom model"
msgstr "একটি কাস্টম মডেল ব্যবহার করুন"

#: src/handlers/embeddings/ollama_handler.py:40
#: src/handlers/embeddings/ollama_handler.py:49
#: src/handlers/llm/ollama_handler.py:159
#: src/handlers/llm/ollama_handler.py:168
msgid "Ollama Model"
msgstr "Ollama মডেল"

#: src/handlers/embeddings/ollama_handler.py:41
#: src/handlers/embeddings/ollama_handler.py:49
#: src/handlers/llm/ollama_handler.py:160
#: src/handlers/llm/ollama_handler.py:168
msgid "Name of the Ollama Model"
msgstr "Ollama মডেলের নাম"
=======
#: src/window.py:508
msgid "Surf the web!"
msgstr ""

#: src/window.py:508
msgid ""
"Enable web search to allow the LLM to surf the web and provide up to date "
"answers"
msgstr ""

#: src/window.py:509
msgid "Mini Window"
msgstr ""

#: src/window.py:509
msgid "Ask questions on the fly using the mini window mode"
msgstr ""

#: src/window.py:510
#, fuzzy
msgid "Text to Speech"
msgstr "টেক্সট টু স্পিচ প্রোগ্রাম"

#: src/window.py:510
msgid "Nyarch Assistant supports text-to-speech! Enable it in the settings"
msgstr ""

#: src/window.py:511
#, fuzzy
msgid "Keyboard Shortcuts"
msgstr "কিবোর্ড শর্টকাট"

#: src/window.py:511
#, fuzzy
msgid "Control Nyarch Assistant using Keyboard Shortcuts"
msgstr "কিবোর্ড শর্টকাট"

#: src/window.py:512
#, fuzzy
msgid "Prompt Control"
msgstr "প্রম্পট নিয়ন্ত্রণ"

#: src/window.py:512
msgid ""
"Nyarch Assistant gives you 100% prompt control. Tune your prompts for your "
"use."
msgstr ""

#: src/window.py:513
#, fuzzy
msgid "Thread Editing"
msgstr "থ্রেড সম্পাদনা"

#: src/window.py:513
msgid "Check the programs and processes you run from Nyarch Assistant"
msgstr ""

#: src/window.py:514
#, fuzzy
msgid "Use any avatar model"
msgstr "একটি কাস্টম মডেল ব্যবহার করুন"

#: src/window.py:514
msgid "Use any Live2D or LivePNG model"
msgstr ""

#: src/window.py:521
#, fuzzy
msgid "New Chat"
msgstr "নতুন ট্যাব"
>>>>>>> fb419819

#: src/window.py:539
msgid "Provider Errror"
msgstr "প্রদানকারী ত্রুটি"

#: src/window.py:595
#, fuzzy
msgid "Local Documents"
msgstr "স্থানীয় মডেল"

#: src/window.py:596 src/ui/settings.py:117
msgid "Long Term Memory"
msgstr "দীর্ঘমেয়াদী মেমরি"

#: src/window.py:597 src/constants.py:612
msgid "TTS"
msgstr ""

<<<<<<< HEAD
#: src/handlers/embeddings/openai_handler.py:44
#: src/handlers/llm/claude_handler.py:89 src/handlers/llm/claude_handler.py:93
#: src/handlers/llm/gemini_handler.py:97 src/handlers/llm/openai_handler.py:84
#: src/handlers/llm/g4f_handler.py:44 src/handlers/stt/whisper_handler.py:15
#: src/handlers/stt/whispercpp_handler.py:40
#: src/handlers/tts/custom_openai_tts.py:20
#: src/handlers/tts/elevenlabs_handler.py:24
#: src/handlers/tts/groq_tts_handler.py:34
#: src/handlers/tts/openai_tts_handler.py:20
msgid "Model"
msgstr "মডেল"
=======
#: src/window.py:598 src/ui/settings.py:275
msgid "Command virtualization"
msgstr "কমান্ড ভার্চুয়ালাইজেশন"
>>>>>>> fb419819

#: src/window.py:599
#, fuzzy
msgid "Web search"
msgstr "নিরাপত্তা সেটিংস সক্ষম করুন"

#: src/window.py:827
msgid "This provider does not have a model list"
msgstr "এই প্রদানকারীর কোনও মডেল তালিকা নেই"

#: src/window.py:832
msgid " Models"
msgstr " মডেল"

#: src/window.py:835
msgid "Search Models..."
msgstr "মডেল অনুসন্ধান করুন..."

#: src/window.py:1096
msgid "Create new profile"
msgstr "নতুন প্রোফাইল তৈরি করুন"

#: src/window.py:1229
msgid "Could not recognize your voice"
msgstr "আপনার ভয়েস চিনতে পারিনি"

#: src/window.py:1266
msgid "Images"
msgstr ""

#: src/window.py:1270
msgid "LLM Supported Files"
msgstr ""

#: src/window.py:1278
msgid "RAG Supported files"
msgstr ""

#: src/window.py:1296
msgid "Supported Files"
msgstr ""

#: src/window.py:1300
msgid "All Files"
msgstr ""

#: src/window.py:1306
msgid "Attach file"
msgstr "ফাইল সংযুক্ত করুন"

#: src/window.py:1555 src/window.py:1781
msgid "File not found"
msgstr "ফাইল পাওয়া যায়নি"

#: src/window.py:1573
msgid "The file cannot be sent until the program is finished"
msgstr "প্রোগ্রাম শেষ না হওয়া পর্যন্ত ফাইলটি পাঠানো যাবে না"

#: src/window.py:1595
msgid "The file is not recognized"
msgstr "ফাইলটি স্বীকৃত নয়"

#: src/window.py:1662
msgid "Folder is Empty"
msgstr "ফোল্ডারটি খালি"

#: src/window.py:1802
msgid "You can no longer continue the message."
msgstr "আপনি আর বার্তাটি চালিয়ে যেতে পারবেন না।"

#: src/window.py:1827
msgid "You can no longer regenerate the message."
msgstr "আপনি আর বার্তাটি পুনরায় তৈরি করতে পারবেন না।"

#: src/window.py:1935
msgid "Chat is empty"
msgstr "চ্যাট খালি"

#: src/window.py:1964 src/controller.py:156
msgid "Chat "
msgstr "চ্যাট "

#: src/window.py:2004
msgid "Chat is cleared"
msgstr "চ্যাট পরিষ্কার করা হয়েছে"

#: src/window.py:2029
msgid "The message was canceled and deleted from history"
msgstr "বার্তাটি বাতিল করা হয়েছে এবং ইতিহাস থেকে মুছে ফেলা হয়েছে"

#: src/window.py:2073
msgid "The message cannot be sent until the program is finished"
msgstr "প্রোগ্রাম শেষ না হওয়া পর্যন্ত বার্তাটি পাঠানো যাবে না"

#: src/window.py:2999
msgid "You can't edit a message while the program is running."
msgstr "প্রোগ্রাম চলার সময় আপনি একটি বার্তা সম্পাদনা করতে পারবেন না।"

#: src/window.py:3123
msgid "Prompt content"
msgstr "প্রম্পট বিষয়বস্তু"

#: src/window.py:3379
msgid ""
"The neural network has access to your computer and any data in this chat and "
"can run commands, be careful, we are not responsible for the neural network. "
"Do not share any sensitive information."
msgstr ""
"নিউরাল নেটওয়ার্কের আপনার কম্পিউটার এবং এই চ্যাটের যেকোনো ডেটাতে অ্যাক্সেস রয়েছে "
"এবং এটি কমান্ড চালাতে পারে, সতর্ক থাকুন, আমরা নিউরাল নেটওয়ার্কের জন্য দায়ী নই। "
"কোনো সংবেদনশীল তথ্য শেয়ার করবেন না।"

#: src/window.py:3408
msgid ""
"The neural network has access to any data in this chat, be careful, we are "
"not responsible for the neural network. Do not share any sensitive "
"information."
msgstr ""
"নিউরাল নেটওয়ার্কের এই চ্যাটের যেকোনো ডেটাতে অ্যাক্সেস রয়েছে, সতর্ক থাকুন, আমরা "
"নিউরাল নেটওয়ার্কের জন্য দায়ী নই। কোনো সংবেদনশীল তথ্য শেয়ার করবেন না।"

#: src/window.py:3455
msgid "Wrong folder path"
msgstr "ভুল ফোল্ডার পাথ"

#: src/window.py:3488
msgid "Thread has not been completed, thread number: "
msgstr "থ্রেড সম্পন্ন হয়নি, থ্রেড নম্বর: "

#: src/window.py:3497
msgid "Failed to open the folder"
msgstr "ফোল্ডার খুলতে ব্যর্থ"

#: src/utility/util.py:136 src/handlers/llm/gemini_handler.py:119
#: src/handlers/llm/gpt4all_handler.py:153
#: src/handlers/llm/custom_handler.py:20 src/handlers/llm/newelle_handler.py:27
msgid "Message Streaming"
msgstr "বার্তা স্ট্রিমিং"

#: src/utility/util.py:137 src/handlers/llm/gemini_handler.py:120
#: src/handlers/llm/gpt4all_handler.py:153
#: src/handlers/llm/custom_handler.py:20 src/handlers/llm/newelle_handler.py:28
msgid "Gradually stream message output"
msgstr "ধীরে ধীরে বার্তা আউটপুট স্ট্রিম করুন"

#: src/ui/widgets/tipscarousel.py:41
msgid "Nyarch Assistant Tips"
msgstr ""

#: src/ui/widgets/thinking.py:27
msgid "Thoughts"
msgstr ""

#: src/ui/widgets/thinking.py:28 src/ui/widgets/thinking.py:127
msgid "Expand to see details"
msgstr ""

#: src/ui/widgets/thinking.py:116
msgid "Thinking..."
msgstr ""

<<<<<<< HEAD
#: src/handlers/llm/gemini_handler.py:94
msgid "API Key (required)"
msgstr "API কী (প্রয়োজনীয়)"
=======
#: src/ui/widgets/thinking.py:117
msgid "The LLM is thinking... Expand to see thought process"
msgstr ""
>>>>>>> fb419819

#: src/ui/widgets/thinking.py:129
msgid "No thought process recorded"
msgstr ""

#: src/ui/widgets/profilerow.py:26
msgid "Select profile"
msgstr "প্রোফাইল নির্বাচন করুন"

#: src/ui/widgets/profilerow.py:43 src/ui/profile.py:79
#, fuzzy
msgid "Edit Profile"
msgstr "প্রোফাইল নির্বাচন করুন"

#: src/ui/widgets/profilerow.py:53
#, fuzzy
msgid "Delete Profile"
msgstr "প্রোফাইল নির্বাচন করুন"

#: src/main.py:204
msgid "Terminal threads are still running in the background"
msgstr "টার্মিনাল থ্রেডগুলি এখনও ব্যাকগ্রাউন্ডে চলছে"

#: src/main.py:205
msgid "When you close the window, they will be automatically terminated"
msgstr "আপনি যখন উইন্ডোটি বন্ধ করবেন, তখন সেগুলি স্বয়ংক্রিয়ভাবে বন্ধ হয়ে যাবে"

#: src/main.py:208
msgid "Cancel"
msgstr "বাতিল করুন"

#: src/main.py:209
msgid "Close"
msgstr "বন্ধ করুন"

#: src/main.py:245
msgid "Chat is rebooted"
msgstr "চ্যাট রিবুট করা হয়েছে"

#: src/main.py:250
msgid "Folder is rebooted"
msgstr "ফোল্ডার রিবুট করা হয়েছে"

#: src/main.py:255
msgid "Chat is created"
msgstr "চ্যাট তৈরি করা হয়েছে"

#: src/ui/presentation.py:93
msgid "Welcome to Nyarch Assistant!"
msgstr ""

#: src/ui/presentation.py:94
#, fuzzy
msgid "Your ultimate AI Waifu assistant."
msgstr "আপনার চূড়ান্ত ভার্চুয়াল অ্যাসিস্ট্যান্ট।"

#: src/ui/presentation.py:98
msgid "Github Page"
msgstr "গিটহাব পেজ"

<<<<<<< HEAD
#: src/handlers/llm/gemini_handler.py:110
#: src/handlers/llm/ollama_handler.py:152
msgid "Enable Thinking"
msgstr "ভাবনা সক্রিয় করুন"
=======
#: src/ui/presentation.py:105
msgid "Choose your favourite AI Language Model"
msgstr "আপনার প্রিয় AI ভাষা মডেল নির্বাচন করুন"
>>>>>>> fb419819

#: src/ui/presentation.py:106
#, fuzzy
msgid ""
"Nyarch Assistant can be used with mutiple models and providers!\n"
"<b>Note: It is strongly suggested to read the Guide to LLM page</b>"
msgstr ""
"নিউয়েল একাধিক মডেল এবং প্রদানকারীর সাথে ব্যবহার করা যেতে পারে!\n"
"<b>দ্রষ্টব্য: LLM-এর গাইড পৃষ্ঠাটি পড়ার জন্য জোরালোভাবে পরামর্শ দেওয়া হচ্ছে</b>"

#: src/ui/presentation.py:110
msgid "Guide to LLM"
msgstr "LLM-এর গাইড"

#: src/ui/presentation.py:117
msgid "Chat with your documents"
msgstr "আপনার ডকুমেন্টগুলির সাথে চ্যাট করুন"

#: src/ui/presentation.py:118
#, fuzzy
msgid ""
"Nyarch Assistant can retrieve relevant information from documents you send "
"in the chat or from your own files! Information relevant to your query will "
"be sent to the LLM."
msgstr ""
"নিউয়েল চ্যাটে পাঠানো ডকুমেন্ট বা আপনার নিজস্ব ফাইল থেকে প্রাসঙ্গিক তথ্য পুনরুদ্ধার "
"করতে পারে! আপনার কোয়েরির সাথে প্রাসঙ্গিক তথ্য LLM-এ পাঠানো হবে।"

#: src/ui/presentation.py:124
#, fuzzy
msgid "Choose your favourite Voice configuration"
msgstr "আপনার প্রিয় AI ভাষা মডেল নির্বাচন করুন"

#: src/ui/presentation.py:125
msgid ""
"You can speak to Nyarch Assistant! Use any TTS/STT provider in any language, "
"with translation support!"
msgstr ""

#: src/ui/presentation.py:132
#, fuzzy
msgid ""
"You can extend Nyarch Assistant's functionalities using extensions! They are "
"easy to make and to install!"
msgstr "আপনি এক্সটেনশন ব্যবহার করে নিউয়েলের কার্যকারিতা প্রসারিত করতে পারেন!"

#: src/ui/presentation.py:136
msgid "Download extensions"
msgstr "এক্সটেনশন ডাউনলোড করুন"

#: src/ui/presentation.py:143
msgid "Pay attention!"
msgstr ""

<<<<<<< HEAD
#: src/handlers/llm/gemini_handler.py:131
#: src/handlers/llm/openai_handler.py:112
#: src/handlers/llm/newelle_handler.py:18
msgid "Privacy Policy"
msgstr "গোপনীয়তা নীতি"

#: src/handlers/llm/gemini_handler.py:132
#: src/handlers/llm/openai_handler.py:112
#: src/handlers/llm/newelle_handler.py:19
msgid "Open privacy policy website"
msgstr "গোপনীয়তা নীতি ওয়েবসাইট খুলুন"
=======
#: src/ui/presentation.py:144
msgid ""
"Nyarch Assistant can run commands on your system! By enabling command "
"virtualization, you will only run commands inside the flatpak environment, "
"avoiding to create damages to your system.\n"
"\n"
" <b>Pay attention on what you run! Commands generated might harm your system!"
"</b>"
msgstr ""

#: src/ui/presentation.py:152
msgid "Permission Error"
msgstr "অনুমতি ত্রুটি"
>>>>>>> fb419819

#: src/ui/presentation.py:153
#, fuzzy
msgid ""
"nyarchassistant does not have enough permissions to run commands on your "
"system."
msgstr "নিউয়েলের আপনার সিস্টেমে কমান্ড চালানোর জন্য পর্যাপ্ত অনুমতি নেই।"

#: src/ui/presentation.py:164
msgid "Begin using the app"
msgstr "অ্যাপ ব্যবহার শুরু করুন"

#: src/ui/presentation.py:169
msgid "Start chatting"
msgstr "চ্যাটিং শুরু করুন"

#: src/ui/thread_editing.py:36
msgid "No threads are running"
msgstr "কোনও থ্রেড চলছে না"

#: src/ui/thread_editing.py:42
msgid "Thread number: "
msgstr "থ্রেড নম্বর: "

<<<<<<< HEAD
#: src/handlers/llm/gpt4all_handler.py:154 src/handlers/llm/g4f_handler.py:44
msgid "Model to use"
msgstr "ব্যবহার করার জন্য মডেল"
=======
#: src/ui/shortcuts.py:6
msgid "Help"
msgstr "সাহায্য"
>>>>>>> fb419819

#: src/ui/shortcuts.py:12
msgid "Shortcuts"
msgstr "শর্টকাট"

#: src/ui/shortcuts.py:13
msgid "Reload chat"
msgstr "চ্যাট রিলোড করুন"

<<<<<<< HEAD
#: src/handlers/llm/gpt4all_handler.py:155
#: src/handlers/llm/ollama_handler.py:172
msgid "Model Manager"
msgstr "মডেল ম্যানেজার"

#: src/handlers/llm/gpt4all_handler.py:155
#: src/handlers/llm/ollama_handler.py:172
msgid "List of models available"
msgstr "উপলব্ধ মডেলগুলির তালিকা"

#: src/handlers/llm/openai_handler.py:81
msgid "Include parameters like Max Tokens, Top-P, Temperature, etc."
msgstr "সর্বোচ্চ টোকেন, টপ-পি, তাপমাত্রা ইত্যাদি প্যারামিটার অন্তর্ভুক্ত করুন।"
=======
#: src/ui/shortcuts.py:14
msgid "Reload folder"
msgstr "ফোল্ডার রিলোড করুন"

#: src/ui/shortcuts.py:15
msgid "New tab"
msgstr "নতুন ট্যাব"

#: src/ui/shortcuts.py:16
msgid "Paste Image"
msgstr "ছবি পেস্ট করুন"

#: src/ui/shortcuts.py:17
msgid "Focus message box"
msgstr "বার্তা বক্সে ফোকাস করুন"

#: src/ui/shortcuts.py:18
msgid "Start recording"
msgstr "রেকর্ডিং শুরু করুন"

#: src/ui/shortcuts.py:19
msgid "Stop TTS"
msgstr "TTS বন্ধ করুন"

#: src/ui/shortcuts.py:20
msgid "Zoom in"
msgstr "জুম ইন করুন"

#: src/ui/shortcuts.py:21
msgid "Zoom out"
msgstr "জুম আউট করুন"

#: src/translator.py:67 src/handlers/translator/customtr_handler.py:17
#: src/handlers/stt/custom_handler.py:13 src/handlers/tts/custom_handler.py:22
msgid "Command to execute"
msgstr "চালানোর জন্য কমান্ড"

#: src/translator.py:68 src/handlers/translator/customtr_handler.py:18
#, fuzzy, python-brace-format
msgid "{0} will be replaced with the text to translate"
msgstr "{0} মডেলের সম্পূর্ণ পাথ দ্বারা প্রতিস্থাপিত হবে"

#: src/ui/settings.py:56 src/constants.py:657
msgid "General"
msgstr "সাধারণ"

#: src/ui/settings.py:57 src/constants.py:607
msgid "LLM"
msgstr "LLM"

#: src/ui/settings.py:58 src/constants.py:662
msgid "Prompts"
msgstr "প্রম্পট"

#: src/ui/settings.py:59
msgid "Knowledge"
msgstr ""
>>>>>>> fb419819

#: src/ui/settings.py:60 src/ui/settings.py:179 src/constants.py:622
msgid "Avatar"
msgstr ""

#: src/ui/settings.py:64
msgid "Language Model"
msgstr "ভাষা মডেল"

#: src/ui/settings.py:74 src/ui/settings.py:95
msgid "Other LLMs"
msgstr "অন্যান্য LLM"

#: src/ui/settings.py:74 src/ui/settings.py:95
msgid "Other available LLM providers"
msgstr "অন্যান্য উপলব্ধ LLM প্রদানকারী"

#: src/ui/settings.py:85
msgid "Advanced LLM Settings"
msgstr "উন্নত LLM সেটিংস"

#: src/ui/settings.py:89
msgid "Secondary Language Model"
msgstr "সেকেন্ডারি ভাষা মডেল"

#: src/ui/settings.py:89
#, fuzzy
msgid ""
"Model used for secondary tasks, like offers, chat name and memory generation"
msgstr "অফার, চ্যাট নাম এবং মেমরি জেনারেশনের মতো সেকেন্ডারি কাজের জন্য ব্যবহৃত মডেল"

#: src/ui/settings.py:106
msgid "Embedding Model"
msgstr "এম্বেডিং মডেল"

#: src/ui/settings.py:106
msgid ""
"Embedding is used to trasform text into vectors. Used by Long Term Memory "
"and RAG. Changing it might require you to re-index documents or reset memory."
msgstr ""
"এম্বেডিং টেক্সটকে ভেক্টরে রূপান্তর করতে ব্যবহৃত হয়। দীর্ঘমেয়াদী মেমরি এবং RAG দ্বারা "
"ব্যবহৃত। এটি পরিবর্তন করলে ডকুমেন্টগুলি পুনরায় ইন্ডেক্স করতে বা মেমরি রিসেট করার "
"প্রয়োজন হতে পারে।"

#: src/ui/settings.py:117
msgid "Keep memory of old conversations"
msgstr "পুরানো কথোপকথনের স্মৃতি রাখুন"

#: src/ui/settings.py:129 src/constants.py:541
msgid "Web Search"
msgstr ""
<<<<<<< HEAD
"সংখ্যা -2.0 এবং 2.0 এর মধ্যে। পজিটিভ মান মডেলের নতুন বিষয় নিয়ে কথা বলার সম্ভাবনা "
"হ্রাস করে"

#: src/handlers/llm/openrouter_handler.py:14
#, fuzzy
msgid "Provider Sorting"
msgstr "প্রদানকারী ত্রুটি"

#: src/handlers/llm/openrouter_handler.py:14
msgid "Choose providers based on pricing/throughput or latency"
msgstr "মূল্য/থ্রুপুট বা লেটেন্সির উপর ভিত্তি করে প্রদানকারী নির্বাচন করুন"

#: src/handlers/llm/openrouter_handler.py:14
msgid "Price"
msgstr "মূল্য"

#: src/handlers/llm/openrouter_handler.py:14
msgid "Throughput"
msgstr "থ্রুপুট"

#: src/handlers/llm/openrouter_handler.py:14
msgid "Latency"
msgstr "লেটেন্সি"

#: src/handlers/llm/openrouter_handler.py:15
#, fuzzy
msgid "Providers Order"
msgstr "প্রদানকারী ত্রুটি"

#: src/handlers/llm/openrouter_handler.py:15
msgid ""
"Add order of providers to use, names separated by a comma.\n"
"Empty to not specify"
msgstr ""
"ব্যবহার করার জন্য প্রদানকারীদের ক্রম যোগ করুন, নামগুলি কমা দ্বারা পৃথক করা।\n"
"নির্দিষ্ট না করতে খালি রাখুন।"

#: src/handlers/llm/openrouter_handler.py:16
msgid "Allow Fallbacks"
msgstr "ফলব্যাক অনুমোদন করুন"

#: src/handlers/llm/openrouter_handler.py:16
msgid "Allow fallbacks to other providers"
msgstr "অন্যান্য প্রদানকারীদের ফলব্যাক অনুমোদন করুন"

#: src/handlers/llm/g4f_handler.py:45
msgid "Update G4F"
msgstr ""

#: src/handlers/llm/ollama_handler.py:152
msgid "Allow thinking in the model, only some models are supported"
msgstr ""

#: src/handlers/llm/ollama_handler.py:176
msgid "Add custom model"
msgstr "কাস্টম মডেল যোগ করুন"

#: src/handlers/llm/ollama_handler.py:177
msgid ""
"Add any model to this list by putting name:size\n"
"Or any gguf from hf with hf.co/username/model"
msgstr ""
"নাম:আকার বসিয়ে এই তালিকায় যেকোনো মডেল যোগ করুন\n"
"অথবা hf.co/ব্যবহারকারীর নাম/মডেল সহ hf থেকে যেকোনো gguf"

#: src/handlers/llm/ollama_handler.py:187
msgid "Update Ollama"
msgstr ""

#: src/handlers/rag/rag_handler.py:104
msgid "Index your documents"
msgstr "আপনার ডকুমেন্টগুলি ইন্ডেক্স করুন"
=======
>>>>>>> fb419819

#: src/ui/settings.py:129
msgid "Search information on the Web"
msgstr ""

<<<<<<< HEAD
#: src/handlers/stt/custom_handler.py:13 src/handlers/tts/custom_handler.py:17
msgid "Command to execute"
msgstr "চালানোর জন্য কমান্ড"

#: src/handlers/stt/custom_handler.py:14
#, python-brace-format
msgid "{0} will be replaced with the model fullpath"
msgstr "{0} মডেলের সম্পূর্ণ পাথ দ্বারা প্রতিস্থাপিত হবে"
=======
#: src/ui/settings.py:141 src/handlers/tts/custom_openai_tts.py:19
#: src/handlers/tts/tts.py:37 src/handlers/tts/openai_tts_handler.py:19
#: src/handlers/tts/groq_tts_handler.py:33
#: src/handlers/tts/elevenlabs_handler.py:17
msgid "Voice"
msgstr "ভয়েস"

#: src/ui/settings.py:145
msgid "Text To Speech Program"
msgstr "টেক্সট টু স্পিচ প্রোগ্রাম"
>>>>>>> fb419819

#: src/ui/settings.py:145
msgid "Choose which text to speech to use"
msgstr "কোন টেক্সট টু স্পিচ ব্যবহার করতে হবে তা নির্বাচন করুন"

#: src/ui/settings.py:158
msgid "Translator program"
msgstr ""

#: src/ui/settings.py:158
msgid "Translate the output of the LLM before passing it to the TTS Program"
msgstr ""

#: src/ui/settings.py:166
msgid "Speech To Text Engine"
msgstr "স্পিচ টু টেক্সট ইঞ্জিন"

#: src/ui/settings.py:166
msgid "Choose which speech recognition engine you want"
msgstr "আপনি কোন স্পিচ রিকগনিশন ইঞ্জিন চান তা নির্বাচন করুন"

#: src/ui/settings.py:174
msgid "Automatic Speech To Text"
msgstr "স্বয়ংক্রিয় স্পিচ টু টেক্সট"

#: src/ui/settings.py:174
msgid "Automatically restart speech to text at the end of a text/TTS"
msgstr "একটি টেক্সট/TTS শেষে স্বয়ংক্রিয়ভাবে স্পিচ টু টেক্সট পুনরায় চালু করুন"

#: src/ui/settings.py:183
msgid "Avatar model"
msgstr ""

#: src/ui/settings.py:183
#, fuzzy
msgid "Choose which avatar model to choose"
msgstr "কোন টেক্সট টু স্পিচ ব্যবহার করতে হবে তা নির্বাচন করুন"

#: src/ui/settings.py:192
#, fuzzy
msgid "Smart Prompt"
msgstr "কাস্টম প্রম্পট"

#: src/ui/settings.py:196
msgid "Smart Prompt selector"
msgstr ""

#: src/ui/settings.py:196
msgid "Give extra context on Nyarch Linux based on your prompt"
msgstr ""

<<<<<<< HEAD
#: src/handlers/stt/vosk_handler.py:17
msgid "Model Path"
msgstr "মডেল পাথ"
=======
#: src/ui/settings.py:205
msgid "Prompt control"
msgstr "প্রম্পট নিয়ন্ত্রণ"

#: src/ui/settings.py:210
msgid "Interface"
msgstr "ইন্টারফেস"
>>>>>>> fb419819

#: src/ui/settings.py:213
msgid "Interface Size"
msgstr "ইন্টারফেসের আকার"

#: src/ui/settings.py:213
msgid "Adjust the size of the interface"
msgstr "ইন্টারফেসের আকার সামঞ্জস্য করুন"

#: src/ui/settings.py:222
msgid "Hidden files"
msgstr "লুকানো ফাইল"

<<<<<<< HEAD
#: src/handlers/stt/sphinx_handler.py:19
msgid "Could not understand the audio"
msgstr "অডিও বোঝা যায়নি"

#: src/handlers/stt/whispercpp_handler.py:47
#, fuzzy
msgid "Language of the recognition."
msgstr "IETF-এ চেনার জন্য টেক্সটের ভাষা"
=======
#: src/ui/settings.py:222
msgid "Show hidden files"
msgstr "লুকানো ফাইল দেখান"

#: src/ui/settings.py:228
msgid "Send with ENTER"
msgstr ""
>>>>>>> fb419819

#: src/ui/settings.py:228
msgid ""
"If enabled, messages will be sent with ENTER, to go to a new line use "
"CTRL+ENTER. If disabled, messages will be sent with SHIFT+ENTER, and newline "
"with enter"
msgstr ""

#: src/ui/settings.py:234
msgid "Remove thinking from history"
msgstr "ইতিহাস থেকে চিন্তা মুছে ফেলুন"

#: src/ui/settings.py:234
msgid ""
"Do not send old thinking blocks for reasoning models in order to reduce "
"token usage"
msgstr "টোকেন ব্যবহার কমাতে রিজনিং মডেলগুলির জন্য পুরানো থিঙ্কিং ব্লক পাঠাবেন না"

#: src/ui/settings.py:240
msgid "Display LaTeX"
msgstr "LaTeX প্রদর্শন করুন"

#: src/ui/settings.py:240
msgid "Display LaTeX formulas in chat"
msgstr "চ্যাটে LaTeX সূত্র প্রদর্শন করুন"

#: src/ui/settings.py:246
msgid "Reverse Chat Order"
msgstr "চ্যাটের ক্রম উল্টান"

#: src/ui/settings.py:246
msgid "Show most recent chats on top in chat list (change chat to apply)"
msgstr ""
"চ্যাট তালিকায় সাম্প্রতিকতম চ্যাটগুলি উপরে দেখান (প্রয়োগ করতে চ্যাট পরিবর্তন করুন)"

#: src/ui/settings.py:252
msgid "Automatically Generate Chat Names"
msgstr "স্বয়ংক্রিয়ভাবে চ্যাট নাম তৈরি করুন"

#: src/ui/settings.py:252
msgid "Generate chat names automatically after the first two messages"
msgstr "প্রথম দুটি বার্তার পরে স্বয়ংক্রিয়ভাবে চ্যাট নাম তৈরি করুন"

<<<<<<< HEAD
#: src/handlers/tts/custom_openai_tts.py:19
#: src/handlers/tts/elevenlabs_handler.py:17
#: src/handlers/tts/groq_tts_handler.py:33
#: src/handlers/tts/openai_tts_handler.py:19 src/handlers/tts/tts.py:33
#: src/ui/settings.py:128
msgid "Voice"
msgstr "ভয়েস"
=======
#: src/ui/settings.py:258
msgid "Number of offers"
msgstr "অফারের সংখ্যা"
>>>>>>> fb419819

#: src/ui/settings.py:258
msgid "Number of message suggestions to send to chat "
msgstr "চ্যাটে পাঠানোর জন্য বার্তা পরামর্শের সংখ্যা "

#: src/ui/settings.py:265
msgid "Username"
msgstr "ব্যবহারকারীর নাম"

#: src/ui/settings.py:265
#, python-brace-format
msgid ""
"Change the label that appears before your message\n"
"This information is not sent to the LLM by default\n"
"You can add it to a prompt using the {USER} variable"
msgstr ""
"আপনার বার্তার আগে প্রদর্শিত লেবেল পরিবর্তন করুন\n"
"এই তথ্য ডিফল্টরূপে LLM-এ পাঠানো হয় না\n"
"আপনি {USER} ভেরিয়েবল ব্যবহার করে এটি একটি প্রম্পটে যোগ করতে পারেন"

#: src/ui/settings.py:272
msgid "Neural Network Control"
msgstr "নিউরাল নেটওয়ার্ক নিয়ন্ত্রণ"

#: src/ui/settings.py:275
msgid "Run commands in a virtual machine"
msgstr "একটি ভার্চুয়াল মেশিনে কমান্ড চালান"

#: src/ui/settings.py:288
msgid "External Terminal"
msgstr "বাহ্যিক টার্মিনাল"

#: src/ui/settings.py:288
msgid "Choose the external terminal where to run the console commands"
msgstr "কনসোল কমান্ড চালানোর জন্য বাহ্যিক টার্মিনাল নির্বাচন করুন"

#: src/ui/settings.py:297
msgid "Program memory"
msgstr "প্রোগ্রাম মেমরি"

#: src/ui/settings.py:297
msgid "How long the program remembers the chat "
msgstr "প্রোগ্রামটি কতক্ষণ চ্যাট মনে রাখে "

#: src/ui/settings.py:318
msgid "Auto-run commands"
msgstr "স্বয়ংক্রিয়-রান কমান্ড"

<<<<<<< HEAD
#: src/handlers/tts/custom_handler.py:17
#, fuzzy, python-brace-format
msgid "{0} will be replaced with the file fullpath, {1} with the text"
msgstr "{0} মডেলের সম্পূর্ণ পাথ দ্বারা প্রতিস্থাপিত হবে"

#: src/handlers/tts/tts.py:34
msgid "Choose the preferred voice"
msgstr "পছন্দের ভয়েস নির্বাচন করুন"
=======
#: src/ui/settings.py:318
msgid "Commands that the bot will write will automatically run"
msgstr "বট যে কমান্ডগুলি লিখবে সেগুলি স্বয়ংক্রিয়ভাবে চলবে"
>>>>>>> fb419819

#: src/ui/settings.py:321
msgid "Max number of commands"
msgstr "কমান্ডের সর্বোচ্চ সংখ্যা"

#: src/ui/settings.py:321
msgid ""
"Maximum number of commands that the bot will write after a single user "
"request"
msgstr "একটি একক ব্যবহারকারীর অনুরোধের পরে বট যে সর্বাধিক সংখ্যক কমান্ড লিখবে"

#: src/ui/settings.py:360
msgid "Document Sources (RAG)"
msgstr "ডকুমেন্ট সোর্স (RAG)"

#: src/ui/settings.py:360
msgid "Include content from your documents in the responses"
msgstr "প্রতিক্রিয়াগুলিতে আপনার ডকুমেন্টগুলির থেকে সামগ্রী অন্তর্ভুক্ত করুন"

#: src/ui/settings.py:361
msgid "Document Analyzer"
msgstr "ডকুমেন্ট অ্যানালাইজার"

#: src/ui/settings.py:361
msgid ""
"The document analyzer uses multiple techniques to extract relevant "
"information about your documents"
msgstr ""
"ডকুমেন্ট অ্যানালাইজার আপনার ডকুমেন্টগুলি সম্পর্কে প্রাসঙ্গিক তথ্য নিষ্কাশন করতে একাধিক "
"কৌশল ব্যবহার করে"

#: src/ui/settings.py:372
msgid "Read documents if unsupported"
msgstr "অসমর্থিত হলে ডকুমেন্ট পড়ুন"

#: src/ui/settings.py:372
msgid ""
"If the LLM does not support reading documents, relevant information about "
"documents sent in the chat will be given to the LLM using your Document "
"Analyzer."
msgstr ""
"যদি LLM ডকুমেন্ট পড়া সমর্থন না করে, তবে চ্যাটে পাঠানো ডকুমেন্টগুলি সম্পর্কে প্রাসঙ্গিক "
"তথ্য আপনার ডকুমেন্ট অ্যানালাইজার ব্যবহার করে LLM-কে দেওয়া হবে।"

#: src/ui/settings.py:376
msgid "Maximum tokens for RAG"
msgstr ""

#: src/ui/settings.py:376
msgid ""
"The maximum amount of tokens to be used for RAG. If the documents do not "
"exceed this token count,\n"
"dump all of them in the context"
msgstr ""

#: src/ui/settings.py:393
msgid "Document Folder"
msgstr "ডকুমেন্ট ফোল্ডার"

#: src/ui/settings.py:393
msgid ""
"Put the documents you want to query in your document folder. The document "
"analyzer will find relevant information in them if this option is enabled"
msgstr ""
"আপনি যে ডকুমেন্টগুলি কোয়েরি করতে চান সেগুলি আপনার ডকুমেন্ট ফোল্ডারে রাখুন। যদি এই "
"বিকল্পটি সক্ষম থাকে তবে ডকুমেন্ট অ্যানালাইজার সেগুলিতে প্রাসঙ্গিক তথ্য খুঁজে পাবে"

#: src/ui/settings.py:396
msgid "Put all the documents you want to index in this folder"
msgstr "আপনি যে সমস্ত ডকুমেন্ট ইন্ডেক্স করতে চান সেগুলি এই ফোল্ডারে রাখুন"

#: src/ui/settings.py:432
msgid "Silence threshold"
msgstr "নীরবতার থ্রেশহোল্ড"

#: src/ui/settings.py:432
msgid ""
"Silence threshold in seconds, percentage of the volume to be considered "
"silence"
msgstr ""
"সেকেন্ডে নীরবতার থ্রেশহোল্ড, নীরবতা হিসাবে বিবেচিত হওয়ার জন্য ভলিউমের শতাংশ"

#: src/ui/settings.py:445
msgid "Silence time"
msgstr "নীরবতার সময়"

#: src/ui/settings.py:445
msgid "Silence time in seconds before recording stops automatically"
msgstr "রেকর্ডিং স্বয়ংক্রিয়ভাবে বন্ধ হওয়ার আগে সেকেন্ডে নীরবতার সময়"

#: src/ui/settings.py:1022
msgid "Not enough permissions"
msgstr "পর্যাপ্ত অনুমতি নেই"

#: src/ui/settings.py:1026
#, fuzzy
msgid ""
"Nyarch Assistant does not have enough permissions to run commands on your "
"system, please run the following command"
msgstr ""
"নিউয়েলের আপনার সিস্টেমে কমান্ড চালানোর জন্য পর্যাপ্ত অনুমতি নেই, দয়া করে নিম্নলিখিত "
"কমান্ডটি চালান"

#: src/ui/settings.py:1027
msgid "Understood"
msgstr "বুঝেছি"

#: src/ui/mini_window.py:9
msgid "Nyarch Linux"
msgstr ""

#: src/ui/mini_window.py:20
msgid "Chat is opened in mini window"
msgstr "চ্যাট মিনি উইন্ডোতে খোলা হয়েছে"

#: src/smart_prompt.py:95 src/handlers/smart_prompt/smart_prompt.py:95
#, fuzzy
msgid "Model Dimension"
msgstr "এক্সটেনশন ডাউনলোড করুন"

#: src/smart_prompt.py:96 src/handlers/smart_prompt/smart_prompt.py:96
msgid "Use bigger models for bigger accuracy less than 100MB"
msgstr ""

#: src/ui/extension.py:51
#, fuzzy
msgid "Installed Extensions"
msgstr "এক্সটেনশন"

#: src/ui/extension.py:86
msgid "User guide to Extensions"
msgstr "এক্সটেনশনগুলির জন্য ব্যবহারকারী নির্দেশিকা"

#: src/ui/extension.py:89
msgid "Download new Extensions"
msgstr "নতুন এক্সটেনশন ডাউনলোড করুন"

<<<<<<< HEAD
#: src/ui/profile.py:33 src/window.py:119
msgid "Settings"
msgstr "সেটিংস"
=======
#: src/ui/extension.py:92
msgid "Install extension from file..."
msgstr ""
>>>>>>> fb419819

#: src/ui/profile.py:53
msgid "Profile Name"
msgstr ""

#: src/ui/profile.py:58
#, fuzzy
msgid "Copied Settings"
msgstr "সেটিংস"

#: src/ui/profile.py:58
#, fuzzy
msgid "Settings that will be copied to the new profile"
msgstr "বর্তমান প্রোফাইলের সেটিংস নতুনটিতে কপি করা হবে"

#: src/ui/profile.py:70
#, fuzzy
msgid "Create Profile"
msgstr "নতুন প্রোফাইল তৈরি করুন"

#: src/ui/profile.py:72 src/ui/profile.py:74 src/ui/profile.py:129
msgid "Import Profile"
msgstr ""

#: src/ui/profile.py:84 src/ui/profile.py:99 src/ui/profile.py:123
msgid "Export Profile"
msgstr ""

#: src/ui/profile.py:87
msgid "Export Passwords"
<<<<<<< HEAD
msgstr "পাসওয়ার্ড রপ্তানি করুন"

#: src/ui/profile.py:87
msgid "Also export password-like fields"
msgstr "পাসওয়ার্ড সদৃশ ক্ষেত্রও রপ্তানি করুন"
=======
msgstr ""

#: src/ui/profile.py:87
msgid "Also export password-like fields"
msgstr ""
>>>>>>> fb419819

#: src/ui/profile.py:89
msgid "Export Propic"
msgstr ""

#: src/ui/profile.py:89
#, fuzzy
msgid "Also export the profile picture"
msgstr "প্রোফাইল ছবি সেট করুন"

#: src/ui/profile.py:109
#, fuzzy
msgid "Create"
msgstr "একটি চ্যাট তৈরি করুন"

#: src/ui/profile.py:109
msgid "Apply"
<<<<<<< HEAD
msgstr "প্রয়োগ করুন"
=======
msgstr ""
>>>>>>> fb419819

#: src/ui/profile.py:116
msgid "The settings of the current profile will be copied into the new one"
msgstr "বর্তমান প্রোফাইলের সেটিংস নতুনটিতে কপি করা হবে"

#: src/ui/profile.py:122 src/ui/profile.py:128
#, fuzzy
msgid "Newelle Profiles"
<<<<<<< HEAD
msgstr "নিউয়েল প্রোফাইলসমূহ"
=======
msgstr "নিউয়েল"
>>>>>>> fb419819

#: src/ui/profile.py:123
msgid "Export"
msgstr ""

#: src/ui/profile.py:129
msgid "Import"
msgstr ""

#: src/ui/profile.py:197
msgid "Set profile picture"
msgstr "প্রোফাইল ছবি সেট করুন"

<<<<<<< HEAD
#: src/ui/thread_editing.py:6 src/window.py:117
msgid "Thread editing"
msgstr "থ্রেড সম্পাদনা"

#: src/ui/thread_editing.py:36
msgid "No threads are running"
msgstr "কোনও থ্রেড চলছে না"

#: src/ui/thread_editing.py:42
msgid "Thread number: "
msgstr "থ্রেড নম্বর: "

#: src/ui/widgets/profilerow.py:26
msgid "Select profile"
msgstr "প্রোফাইল নির্বাচন করুন"

#: src/ui/widgets/profilerow.py:53
#, fuzzy
msgid "Delete Profile"
msgstr "প্রোফাইল নির্বাচন করুন"

#: src/ui/widgets/tipscarousel.py:41
#, fuzzy
msgid "Newelle Tips"
msgstr "নিউয়েল"

#: src/ui/widgets/thinking.py:27
msgid "Thoughts"
msgstr "চিন্তা"

#: src/ui/widgets/thinking.py:28 src/ui/widgets/thinking.py:135
msgid "Expand to see details"
msgstr "বিস্তারিত দেখতে প্রসারিত করুন"

#: src/ui/widgets/thinking.py:123
msgid "Thinking..."
msgstr "ভাবছে..."

#: src/ui/widgets/thinking.py:124
msgid "The LLM is thinking... Expand to see thought process"
msgstr "এলএলএম ভাবছে... চিন্তার প্রক্রিয়া দেখতে প্রসারিত করুন"

#: src/ui/widgets/thinking.py:137
msgid "No thought process recorded"
msgstr "কোনো চিন্তার প্রক্রিয়া রেকর্ড করা হয়নি"

#: src/ui/explorer.py:192
#, fuzzy
msgid "Folder is Empty"
msgstr "ফোল্ডার রিবুট করা হয়েছে"

#: src/ui/explorer.py:340 src/window.py:1574
msgid "File not found"
msgstr ""

#: src/ui/explorer.py:355
msgid "Open in new tab"
msgstr "নতুন ট্যাবে খুলুন"

#: src/ui/explorer.py:357
msgid "Open in integrated editor"
msgstr "ইন্টিগ্রেটেড সম্পাদক খুলুন"

#: src/ui/explorer.py:360 src/ui/explorer.py:589
msgid "Open in file manager"
msgstr "ফাইল ম্যানেজারে খুলুন"

#: src/ui/explorer.py:363 src/ui/explorer.py:451
#, fuzzy
msgid "Rename"
msgstr "নাম পরিবর্তন করুন"

#: src/ui/explorer.py:366 src/ui/explorer.py:502 src/ui/settings.py:275
#: src/ui/settings.py:346
msgid "Delete"
msgstr "মুছে ফেলুন"

#: src/ui/explorer.py:369
msgid "Copy full path"
msgstr "সম্পূর্ণ পথ কপি করুন"

#: src/ui/explorer.py:420 src/ui/explorer.py:657
#, fuzzy
msgid "Failed to open file manager"
msgstr "ফোল্ডার খুলতে ব্যর্থ"

#: src/ui/explorer.py:436
#, fuzzy
msgid "New name:"
msgstr "নতুন ট্যাব"

#: src/ui/explorer.py:448 src/ui/explorer.py:501 src/ui/explorer.py:689
#: src/main.py:209
msgid "Cancel"
msgstr "বাতিল করুন"

#: src/ui/explorer.py:471
msgid "Renamed successfully"
msgstr "সফলভাবে নাম পরিবর্তন হয়েছে"

#: src/ui/explorer.py:476
#, fuzzy
msgid "Failed to rename: {}"
msgstr "নাম পরিবর্তন করতে ব্যর্থ: {}"

#: src/ui/explorer.py:497
#, fuzzy
msgid "Delete File?"
msgstr "ফাইল মুছে ফেলবেন?"

#: src/ui/explorer.py:499
msgid "Are you sure you want to delete \"{}\"?"
msgstr "আপনি কি নিশ্চিত যে আপনি \"{}\" মুছে ফেলতে চান?"

#: src/ui/explorer.py:520
msgid "Deleted successfully"
msgstr "সফলভাবে মুছে ফেলা হয়েছে"

#: src/ui/explorer.py:525
#, fuzzy
msgid "Failed to delete: {}"
msgstr "মুছে ফেলতে ব্যর্থ: {}"

#: src/ui/explorer.py:538
msgid "Path copied to clipboard"
msgstr "পথ ক্লিপবোর্ডে কপি করা হয়েছে"

#: src/ui/explorer.py:542
#, fuzzy
msgid "Failed to copy path"
msgstr "পথ কপি করতে ব্যর্থ"

#: src/ui/explorer.py:580
#, fuzzy
msgid "Create new folder"
msgstr "নতুন ফোল্ডার তৈরি করুন"

#: src/ui/explorer.py:583
#, fuzzy
msgid "Create new file"
msgstr "নতুন ফাইল তৈরি করুন"

#: src/ui/explorer.py:586
#, fuzzy
msgid "Open Terminal Here"
msgstr "এখানে টার্মিনাল খুলুন"

#: src/ui/explorer.py:640
#, fuzzy
msgid "Create New Folder"
msgstr "নতুন ফোল্ডার তৈরি করুন"

#: src/ui/explorer.py:640
#, fuzzy
msgid "Folder name:"
msgstr "ফোল্ডারের নাম:"

#: src/ui/explorer.py:644
#, fuzzy
msgid "Create New File"
msgstr "নতুন ফাইল তৈরি করুন"

#: src/ui/explorer.py:644
#, fuzzy
msgid "File name:"
msgstr "ফাইলের নাম:"

#: src/ui/explorer.py:713
msgid "Folder created successfully"
msgstr "ফোল্ডার সফলভাবে তৈরি হয়েছে"

#: src/ui/explorer.py:720
msgid "File created successfully"
msgstr "ফাইল সফলভাবে তৈরি হয়েছে"

#: src/ui/explorer.py:725
msgid "A file or folder with that name already exists"
msgstr "সেই নামে একটি ফাইল বা ফোল্ডার ইতিমধ্যে আছে"

#: src/ui/explorer.py:728
#, fuzzy
msgid "folder"
msgstr "ফোল্ডার"

#: src/ui/explorer.py:728
msgid "file"
msgstr "ফাইল"

#: src/ui/explorer.py:730
#, fuzzy
msgid "Failed to create {}: {}"
msgstr "ফোল্ডার খুলতে ব্যর্থ"

#: src/ui/shortcuts.py:6
msgid "Help"
msgstr "সাহায্য"

#: src/ui/shortcuts.py:12
msgid "Shortcuts"
msgstr "শর্টকাট"

#: src/ui/shortcuts.py:13
msgid "Reload chat"
msgstr "চ্যাট রিলোড করুন"

#: src/ui/shortcuts.py:14
msgid "Reload folder"
msgstr "ফোল্ডার রিলোড করুন"

#: src/ui/shortcuts.py:15
msgid "New tab"
msgstr "নতুন ট্যাব"

#: src/ui/shortcuts.py:16
msgid "Paste Image"
msgstr "ছবি পেস্ট করুন"

#: src/ui/shortcuts.py:17
msgid "Focus message box"
msgstr "বার্তা বক্সে ফোকাস করুন"

#: src/ui/shortcuts.py:18
#, fuzzy
msgid "Start/stop recording"
msgstr "রেকর্ডিং শুরু করুন"

#: src/ui/shortcuts.py:19
msgid "Save"
msgstr "সেভ করুন"

#: src/ui/shortcuts.py:20
#, fuzzy
msgid "Stop TTS"
msgstr "Groq TTS"

#: src/ui/shortcuts.py:21
msgid "Zoom in"
msgstr ""

#: src/ui/shortcuts.py:22
msgid "Zoom out"
msgstr ""

#: src/ui/mini_window.py:9 data/io.github.qwersyk.Newelle.appdata.xml.in:7
#: data/io.github.qwersyk.Newelle.desktop.in:2
msgid "Newelle"
msgstr "নিউয়েল"

#: src/ui/mini_window.py:20
msgid "Chat is opened in mini window"
msgstr "চ্যাট মিনি উইন্ডোতে খোলা হয়েছে"

#: src/ui/presentation.py:93
msgid "Welcome to Newelle"
msgstr "নিউয়েলে স্বাগতম"

#: src/ui/presentation.py:94
msgid "Your ultimate virtual assistant."
msgstr "আপনার চূড়ান্ত ভার্চুয়াল অ্যাসিস্ট্যান্ট।"

#: src/ui/presentation.py:98
msgid "Github Page"
msgstr "গিটহাব পেজ"

#: src/ui/presentation.py:105
msgid "Choose your favourite AI Language Model"
msgstr "আপনার প্রিয় AI ভাষা মডেল নির্বাচন করুন"

#: src/ui/presentation.py:106
msgid ""
"Newelle can be used with mutiple models and providers!\n"
"<b>Note: It is strongly suggested to read the Guide to LLM page</b>"
msgstr ""
"নিউয়েল একাধিক মডেল এবং প্রদানকারীর সাথে ব্যবহার করা যেতে পারে!\n"
"<b>দ্রষ্টব্য: LLM-এর গাইড পৃষ্ঠাটি পড়ার জন্য জোরালোভাবে পরামর্শ দেওয়া হচ্ছে</b>"

#: src/ui/presentation.py:110
msgid "Guide to LLM"
msgstr "LLM-এর গাইড"

#: src/ui/presentation.py:117
msgid "Chat with your documents"
msgstr "আপনার ডকুমেন্টগুলির সাথে চ্যাট করুন"

#: src/ui/presentation.py:118
msgid ""
"Newelle can retrieve relevant information from documents you send in the "
"chat or from your own files! Information relevant to your query will be sent "
"to the LLM."
msgstr ""
"নিউয়েল চ্যাটে পাঠানো ডকুমেন্ট বা আপনার নিজস্ব ফাইল থেকে প্রাসঙ্গিক তথ্য পুনরুদ্ধার "
"করতে পারে! আপনার কোয়েরির সাথে প্রাসঙ্গিক তথ্য LLM-এ পাঠানো হবে।"

#: src/ui/presentation.py:124 src/ui/settings.py:236 src/window.py:647
msgid "Command virtualization"
msgstr "কমান্ড ভার্চুয়ালাইজেশন"

#: src/ui/presentation.py:125
msgid ""
"Newelle can be used to run commands on your system, but pay attention at "
"what you run! <b>The LLM is not under our control, so it might generate "
"malicious code!</b>\n"
"By default, your commands will be <b>virtualized in the Flatpak environment</"
"b>, but pay attention!"
msgstr ""
"নিউয়েল আপনার সিস্টেমে কমান্ড চালানোর জন্য ব্যবহার করা যেতে পারে, তবে আপনি কী "
"চালাচ্ছেন সেদিকে মনোযোগ দিন! <b>LLM আমাদের নিয়ন্ত্রণে নেই, তাই এটি ক্ষতিকারক কোড "
"তৈরি করতে পারে!</b>\n"
"ডিফল্টরূপে, আপনার কমান্ডগুলি <b>ফ্ল্যাটপ্যাক পরিবেশে ভার্চুয়ালাইজড</b> হবে, তবে "
"মনোযোগ দিন!"

#: src/ui/presentation.py:131 src/ui/extension.py:17 src/constants.py:513
#: src/window.py:118
msgid "Extensions"
msgstr "এক্সটেনশন"

#: src/ui/presentation.py:132
msgid "You can extend Newelle's functionalities using extensions!"
msgstr "আপনি এক্সটেনশন ব্যবহার করে নিউয়েলের কার্যকারিতা প্রসারিত করতে পারেন!"

#: src/ui/presentation.py:136
msgid "Download extensions"
msgstr "এক্সটেনশন ডাউনলোড করুন"

#: src/ui/presentation.py:146
msgid "Permission Error"
msgstr "অনুমতি ত্রুটি"

#: src/ui/presentation.py:147
msgid ""
"Newelle does not have enough permissions to run commands on your system."
msgstr "নিউয়েলের আপনার সিস্টেমে কমান্ড চালানোর জন্য পর্যাপ্ত অনুমতি নেই।"

#: src/ui/presentation.py:158
msgid "Begin using the app"
msgstr "অ্যাপ ব্যবহার শুরু করুন"

#: src/ui/presentation.py:163
msgid "Start chatting"
msgstr "চ্যাটিং শুরু করুন"

#: src/ui/extension.py:50
#, fuzzy
msgid "Installed Extensions"
msgstr "ইনস্টল করা এক্সটেনশন"

#: src/ui/extension.py:85
msgid "User guide to Extensions"
msgstr "এক্সটেনশনগুলির জন্য ব্যবহারকারী নির্দেশিকা"

#: src/ui/extension.py:88
msgid "Download new Extensions"
msgstr "নতুন এক্সটেনশন ডাউনলোড করুন"

#: src/ui/extension.py:91
msgid "Install extension from file..."
msgstr "ফাইল থেকে এক্সটেনশন ইনস্টল করুন..."

#: src/ui/settings.py:46 src/constants.py:523
msgid "General"
msgstr "সাধারণ"

#: src/ui/settings.py:47 src/constants.py:478
msgid "LLM"
msgstr "LLM"

#: src/ui/settings.py:48 src/constants.py:528
msgid "Prompts"
msgstr "প্রম্পট"

#: src/ui/settings.py:49
msgid "Knowledge"
msgstr "জ্ঞান"

#: src/ui/settings.py:53
msgid "Language Model"
msgstr "ভাষা মডেল"

#: src/ui/settings.py:62 src/ui/settings.py:82
msgid "Other LLMs"
msgstr "অন্যান্য LLM"

#: src/ui/settings.py:62 src/ui/settings.py:82
msgid "Other available LLM providers"
msgstr "অন্যান্য উপলব্ধ LLM প্রদানকারী"

#: src/ui/settings.py:72
msgid "Advanced LLM Settings"
msgstr "উন্নত LLM সেটিংস"

#: src/ui/settings.py:76
msgid "Secondary Language Model"
msgstr "সেকেন্ডারি ভাষা মডেল"

#: src/ui/settings.py:76
msgid ""
"Model used for secondary tasks, like offer, chat name and memory generation"
msgstr "অফার, চ্যাট নাম এবং মেমরি জেনারেশনের মতো সেকেন্ডারি কাজের জন্য ব্যবহৃত মডেল"

#: src/ui/settings.py:93
msgid "Embedding Model"
msgstr "এম্বেডিং মডেল"

#: src/ui/settings.py:93
msgid ""
"Embedding is used to trasform text into vectors. Used by Long Term Memory "
"and RAG. Changing it might require you to re-index documents or reset memory."
msgstr ""
"এম্বেডিং টেক্সটকে ভেক্টরে রূপান্তর করতে ব্যবহৃত হয়। দীর্ঘমেয়াদী মেমরি এবং RAG দ্বারা "
"ব্যবহৃত। এটি পরিবর্তন করলে ডকুমেন্টগুলি পুনরায় ইন্ডেক্স করতে বা মেমরি রিসেট করার "
"প্রয়োজন হতে পারে।"

#: src/ui/settings.py:104 src/window.py:645
msgid "Long Term Memory"
msgstr "দীর্ঘমেয়াদী মেমরি"

#: src/ui/settings.py:104
msgid "Keep memory of old conversations"
msgstr "পুরানো কথোপকথনের স্মৃতি রাখুন"

#: src/ui/settings.py:116 src/constants.py:401
msgid "Web Search"
msgstr "ওয়েব অনুসন্ধান"

#: src/ui/settings.py:116
msgid "Search information on the Web"
msgstr "ওয়েবে তথ্য অনুসন্ধান করুন"

#: src/ui/settings.py:132
msgid "Text To Speech Program"
msgstr "টেক্সট টু স্পিচ প্রোগ্রাম"

#: src/ui/settings.py:132
msgid "Choose which text to speech to use"
msgstr "কোন টেক্সট টু স্পিচ ব্যবহার করতে হবে তা নির্বাচন করুন"

#: src/ui/settings.py:141
msgid "Speech To Text Engine"
msgstr "স্পিচ টু টেক্সট ইঞ্জিন"

#: src/ui/settings.py:141
msgid "Choose which speech recognition engine you want"
msgstr "আপনি কোন স্পিচ রিকগনিশন ইঞ্জিন চান তা নির্বাচন করুন"

#: src/ui/settings.py:149
msgid "Automatic Speech To Text"
msgstr "স্বয়ংক্রিয় স্পিচ টু টেক্সট"

#: src/ui/settings.py:149
msgid "Automatically restart speech to text at the end of a text/TTS"
msgstr "একটি টেক্সট/TTS শেষে স্বয়ংক্রিয়ভাবে স্পিচ টু টেক্সট পুনরায় চালু করুন"

#: src/ui/settings.py:153
msgid "Prompt control"
msgstr "প্রম্পট নিয়ন্ত্রণ"

#: src/ui/settings.py:158
msgid "Interface"
msgstr "ইন্টারফেস"

#: src/ui/settings.py:161
msgid "Interface Size"
msgstr "ইন্টারফেসের আকার"

#: src/ui/settings.py:161
msgid "Adjust the size of the interface"
msgstr "ইন্টারফেসের আকার সামঞ্জস্য করুন"

#: src/ui/settings.py:173
msgid "Editor color scheme"
msgstr "সম্পাদকের রঙের থিম"

#: src/ui/settings.py:173
msgid "Change the color scheme of the editor and codeblocks"
msgstr "সম্পাদকের ও কোডব্লকের রঙের থিম পরিবর্তন করুন"

#: src/ui/settings.py:180
msgid "Hidden files"
msgstr "লুকানো ফাইল"

#: src/ui/settings.py:180
msgid "Show hidden files"
msgstr "লুকানো ফাইল দেখান"

#: src/ui/settings.py:186
msgid "Send with ENTER"
msgstr "এন্টার দিয়ে পাঠান"

#: src/ui/settings.py:186
msgid ""
"If enabled, messages will be sent with ENTER, to go to a new line use "
"CTRL+ENTER. If disabled, messages will be sent with SHIFT+ENTER, and newline "
"with enter"
=======
#: src/constants.py:27
#, fuzzy
msgid "Nyarch Demo API"
msgstr "নিউয়েল ডেমো API"

#: src/constants.py:33
msgid "Any free Provider"
msgstr "যেকোনো বিনামূল্যের প্রদানকারী"

#: src/constants.py:40
msgid "Local Model"
msgstr "স্থানীয় মডেল"

#: src/constants.py:41
msgid ""
"NO GPU SUPPORT, USE OLLAMA INSTEAD. Run a LLM model locally, more privacy "
"but slower"
msgstr ""
"GPU সাপোর্ট নেই, এর পরিবর্তে OLLAMA ব্যবহার করুন। LLM মডেল স্থানীয়ভাবে চালান, "
"বেশি গোপনীয়তা কিন্তু ধীরগতির"

#: src/constants.py:46
msgid "Ollama Instance"
msgstr "Ollama ইনস্ট্যান্স"

#: src/constants.py:47
msgid "Easily run multiple LLM models on your own hardware"
msgstr "আপনার নিজের হার্ডওয়্যারে সহজেই একাধিক LLM মডেল চালান"

#: src/constants.py:53
msgid "Groq"
msgstr "Groq"

#: src/constants.py:60 src/constants.py:258
msgid "Google Gemini API"
msgstr "Google Gemini API"

#: src/constants.py:66 src/constants.py:252 src/constants.py:253
msgid "OpenAI API"
msgstr "OpenAI API"

#: src/constants.py:67
msgid "OpenAI API. Custom endpoints supported. Use this for custom providers"
msgstr ""
"OpenAI API। কাস্টম এন্ডপয়েন্ট সমর্থিত। কাস্টম প্রদানকারীদের জন্য এটি ব্যবহার করুন"

#: src/constants.py:72
msgid "Anthropic Claude"
msgstr "Anthropic Claude"

#: src/constants.py:73
msgid ""
"Official APIs for Anthropic Claude's models, with image and file support, "
"requires an API key"
msgstr ""
"Anthropic Claude-এর মডেলগুলির জন্য অফিসিয়াল API, ছবি এবং ফাইল সাপোর্ট সহ, একটি "
"API কী প্রয়োজন"

#: src/constants.py:79
msgid "Mistral"
msgstr "Mistral"

#: src/constants.py:80
msgid "Mistral API"
msgstr "Mistral API"

#: src/constants.py:87
msgid "OpenRouter"
msgstr "OpenRouter"

#: src/constants.py:88
msgid "Openrouter.ai API, supports lots of models"
msgstr "Openrouter.ai API, অনেক মডেল সমর্থন করে"

#: src/constants.py:95
msgid "Deepseek"
msgstr "Deepseek"

#: src/constants.py:96
msgid "Deepseek API, strongest open source models"
msgstr "Deepseek API, সবচেয়ে শক্তিশালী ওপেন সোর্স মডেল"

#: src/constants.py:102 src/constants.py:231
msgid "Custom Command"
msgstr "কাস্টম কমান্ড"

#: src/constants.py:103
msgid "Use the output of a custom command"
msgstr "একটি কাস্টম কমান্ডের আউটপুট ব্যবহার করুন"

#: src/constants.py:112
msgid "CMU Sphinx"
msgstr "CMU Sphinx"

#: src/constants.py:113
msgid "Works offline. Only English supported"
msgstr "অফলাইনে কাজ করে। শুধুমাত্র ইংরেজি সমর্থিত"

#: src/constants.py:119
msgid "Whisper C++"
msgstr "Whisper C++"

#: src/constants.py:120
msgid "Works offline. Optimized Whisper impelementation written in C++"
msgstr "অফলাইনে কাজ করে। C++ এ লেখা অপ্টিমাইজড Whisper ইমপ্লিমেন্টেশন"

#: src/constants.py:126
msgid "Google Speech Recognition"
msgstr "Google Speech Recognition"

#: src/constants.py:127 src/constants.py:133
msgid "Google Speech Recognition online"
msgstr "Google Speech Recognition অনলাইন"

#: src/constants.py:132
msgid "Groq Speech Recognition"
msgstr "Groq Speech Recognition"

#: src/constants.py:138
msgid "Wit AI"
msgstr "Wit AI"

#: src/constants.py:139
msgid "wit.ai speech recognition free API (language chosen on the website)"
msgstr "wit.ai স্পিচ রিকগনিশন ফ্রি API (ভাষা ওয়েবসাইটে নির্বাচিত)"

#: src/constants.py:145
msgid "Vosk API"
msgstr "Vosk API"

#: src/constants.py:146
msgid "Works Offline"
msgstr "অফলাইনে কাজ করে"

#: src/constants.py:152
msgid "Whisper API"
msgstr "Whisper API"

#: src/constants.py:153
msgid "Uses OpenAI Whisper API"
msgstr "OpenAI Whisper API ব্যবহার করে"

#: src/constants.py:159
msgid "Custom command"
msgstr "কাস্টম কমান্ড"

#: src/constants.py:160
msgid "Runs a custom command"
msgstr "একটি কাস্টম কমান্ড চালায়"

#: src/constants.py:169
#, fuzzy
msgid "Edge TTS"
msgstr "Google TTS"

#: src/constants.py:170
msgid "Use Microsoft Edge online TTS without any API Key"
>>>>>>> fb419819
msgstr ""

<<<<<<< HEAD
#: src/ui/settings.py:192
msgid "Remove thinking from history"
msgstr "ইতিহাস থেকে চিন্তা মুছে ফেলুন"

#: src/ui/settings.py:192
msgid ""
"Do not send old thinking blocks for reasoning models in order to reduce "
"token usage"
msgstr "টোকেন ব্যবহার কমাতে রিজনিং মডেলগুলির জন্য পুরানো থিঙ্কিং ব্লক পাঠাবেন না"

#: src/ui/settings.py:198
msgid "Display LaTeX"
msgstr "LaTeX প্রদর্শন করুন"

#: src/ui/settings.py:198
msgid "Display LaTeX formulas in chat"
msgstr "চ্যাটে LaTeX সূত্র প্রদর্শন করুন"

#: src/ui/settings.py:204
msgid "Reverse Chat Order"
msgstr "চ্যাটের ক্রম উল্টান"

#: src/ui/settings.py:204
msgid "Show most recent chats on top in chat list (change chat to apply)"
msgstr ""
"চ্যাট তালিকায় সাম্প্রতিকতম চ্যাটগুলি উপরে দেখান (প্রয়োগ করতে চ্যাট পরিবর্তন করুন)"

#: src/ui/settings.py:210
msgid "Automatically Generate Chat Names"
msgstr "স্বয়ংক্রিয়ভাবে চ্যাট নাম তৈরি করুন"

#: src/ui/settings.py:210
msgid "Generate chat names automatically after the first two messages"
msgstr "প্রথম দুটি বার্তার পরে স্বয়ংক্রিয়ভাবে চ্যাট নাম তৈরি করুন"

#: src/ui/settings.py:216
msgid "Number of offers"
msgstr "অফারের সংখ্যা"

#: src/ui/settings.py:216
msgid "Number of message suggestions to send to chat "
msgstr "চ্যাটে পাঠানোর জন্য বার্তা পরামর্শের সংখ্যা "

#: src/ui/settings.py:223
msgid "Username"
msgstr "ব্যবহারকারীর নাম"

#: src/ui/settings.py:223
#, python-brace-format
=======
#: src/constants.py:175
msgid "Google TTS"
msgstr "Google TTS"

#: src/constants.py:176
msgid "Google's text to speech"
msgstr "Google-এর টেক্সট-টু-স্পিচ"

#: src/constants.py:181
msgid "Kokoro TTS"
msgstr "Kokoro TTS"

#: src/constants.py:182
msgid ""
"Lightweight and fast open source TTS engine. ~3GB dependencies, 400MB model"
msgstr "হালকা এবং দ্রুত ওপেন সোর্স TTS ইঞ্জিন। ~3GB ডিপেন্ডেন্সি, 400MB মডেল"

#: src/constants.py:187
msgid "ElevenLabs TTS"
msgstr "ElevenLabs TTS"

#: src/constants.py:188
msgid "Natural sounding TTS"
msgstr "স্বাভাবিক শোনানো TTS"

#: src/constants.py:193 src/constants.py:194
msgid "OpenAI TTS"
msgstr "OpenAI TTS"

#: src/constants.py:199
msgid "Groq TTS"
msgstr "Groq TTS"

#: src/constants.py:200
msgid "Groq TTS API"
msgstr "Groq TTS API"

#: src/constants.py:205 src/constants.py:206
msgid "Custom OpenAI TTS"
msgstr "কাস্টম OpenAI TTS"

#: src/constants.py:211
#, fuzzy
msgid "Voicevox API"
msgstr "Vosk API"

#: src/constants.py:212
>>>>>>> fb419819
msgid ""
"(Selfhostable) JP ONLY. API for voicevox anime-like natural sounding tts"
msgstr ""

<<<<<<< HEAD
#: src/ui/settings.py:233
msgid "Neural Network Control"
msgstr "নিউরাল নেটওয়ার্ক নিয়ন্ত্রণ"

#: src/ui/settings.py:236
msgid "Run commands in a virtual machine"
msgstr "একটি ভার্চুয়াল মেশিনে কমান্ড চালান"

#: src/ui/settings.py:249
msgid "External Terminal"
msgstr "বাহ্যিক টার্মিনাল"

#: src/ui/settings.py:249
msgid "Choose the external terminal where to run the console commands"
msgstr "কনসোল কমান্ড চালানোর জন্য বাহ্যিক টার্মিনাল নির্বাচন করুন"

#: src/ui/settings.py:258
msgid "Program memory"
msgstr "প্রোগ্রাম মেমরি"

#: src/ui/settings.py:258
msgid "How long the program remembers the chat "
msgstr "প্রোগ্রামটি কতক্ষণ চ্যাট মনে রাখে "

#: src/ui/settings.py:265
msgid "Developer"
msgstr ""

#: src/ui/settings.py:268 src/ui/stdout_monitor.py:31
#: src/ui/stdout_monitor.py:41
msgid "Program Output Monitor"
msgstr ""

#: src/ui/settings.py:268
msgid ""
"Monitor the program output in real-time, useful for debugging and seeing "
"downloads progress"
msgstr ""

#: src/ui/settings.py:269
msgid "Open"
msgstr ""

#: src/ui/settings.py:274
msgid "Delete pip path"
msgstr ""

#: src/ui/settings.py:274
msgid "Remove the extra dependencies installed"
msgstr ""

#: src/ui/settings.py:294
msgid "Auto-run commands"
msgstr "স্বয়ংক্রিয়-রান কমান্ড"

#: src/ui/settings.py:294
msgid "Commands that the bot will write will automatically run"
msgstr "বট যে কমান্ডগুলি লিখবে সেগুলি স্বয়ংক্রিয়ভাবে চলবে"

#: src/ui/settings.py:297
msgid "Max number of commands"
msgstr "কমান্ডের সর্বোচ্চ সংখ্যা"

#: src/ui/settings.py:297
=======
#: src/constants.py:218
#, fuzzy
msgid "VITS API"
msgstr "Vosk API"

#: src/constants.py:219
msgid "(Selfhostable) VITS simple API. AI based TTS, very good for Japanese"
msgstr ""

#: src/constants.py:225
msgid "Espeak TTS"
msgstr "Espeak TTS"

#: src/constants.py:226
msgid "Offline TTS"
msgstr "অফলাইন TTS"

#: src/constants.py:232
#, python-brace-format
msgid "Use a custom command as TTS, {0} will be replaced with the text"
msgstr "TTS হিসাবে একটি কাস্টম কমান্ড ব্যবহার করুন, {0} টেক্সট দ্বারা প্রতিস্থাপিত হবে"

#: src/constants.py:240
msgid "WordLlama"
msgstr "WordLlama"

#: src/constants.py:241
msgid ""
"Light local embedding model based on llama. Works offline, very low "
"resources usage"
msgstr ""
"llama-ভিত্তিক হালকা স্থানীয় এম্বেডিং মডেল। অফলাইনে কাজ করে, খুব কম রিসোর্স ব্যবহার"

#: src/constants.py:246
msgid "Ollama Embedding"
msgstr "Ollama Embedding"

#: src/constants.py:247
>>>>>>> fb419819
msgid ""
"Use Ollama models for Embedding. Works offline, very low resources usage"
msgstr ""
"Embedding-এর জন্য Ollama মডেল ব্যবহার করুন। অফলাইনে কাজ করে, খুব কম রিসোর্স ব্যবহার"

<<<<<<< HEAD
#: src/ui/settings.py:328
msgid "Browser"
msgstr "ব্রাউজার"

#: src/ui/settings.py:328
msgid "Settings for the browser"
msgstr "ব্রাউজারের জন্য সেটিংস"

#: src/ui/settings.py:333
msgid "Use external browser"
msgstr "বাহ্যিক ব্রাউজার ব্যবহার করুন"

#: src/ui/settings.py:333
msgid "Use an external browser to open links instead of integrated one"
msgstr "লিঙ্কগুলি খোলার জন্য ইন্টিগ্রেটেড ব্রাউজারের বদলে বাহ্যিক ব্রাউজার ব্যবহার করুন"

#: src/ui/settings.py:340
msgid "Persist browser session"
msgstr "ব্রাউজার সেশন বজায় রাখুন"

#: src/ui/settings.py:340
msgid ""
"Persist browser session between restarts. Turning this off requires "
"restarting the program"
msgstr ""
"রিস্টার্টের মধ্যে ব্রাউজার সেশন বজায় রাখুন। এটি বন্ধ করলে প্রোগ্রাম রিস্টার্ট করতে হবে"

#: src/ui/settings.py:345
#, fuzzy
msgid "Delete browser data"
msgstr "ব্রাউজার সেশন এবং ডেটা মুছে ফেলুন"

#: src/ui/settings.py:345
msgid "Delete browser session and data"
msgstr "ব্রাউজার সেশন এবং ডেটা মুছে ফেলুন"

#: src/ui/settings.py:352
msgid "Initial browser page"
msgstr "প্রাথমিক ব্রাউজার পাতা"

#: src/ui/settings.py:352
msgid "The page where the browser will start"
msgstr "যে পাতা থেকে ব্রাউজার শুরু হবে"

#: src/ui/settings.py:359
msgid "Search string"
msgstr "সার্চ স্ট্রিং"

#: src/ui/settings.py:359
#, python-format
msgid "The search string used in the browser, %s is replaced with the query"
msgstr "ব্রাউজারে ব্যবহৃত সার্চ স্ট্রিং, %s প্রশ্নের সাথে প্রতিস্থাপিত হবে"

#: src/ui/settings.py:380
msgid "Document Sources (RAG)"
msgstr "ডকুমেন্ট সোর্স (RAG)"

#: src/ui/settings.py:380
msgid "Include content from your documents in the responses"
msgstr "প্রতিক্রিয়াগুলিতে আপনার ডকুমেন্টগুলির থেকে সামগ্রী অন্তর্ভুক্ত করুন"

#: src/ui/settings.py:381
msgid "Document Analyzer"
msgstr "ডকুমেন্ট অ্যানালাইজার"

#: src/ui/settings.py:381
msgid ""
"The document analyzer uses multiple techniques to extract relevant "
"information about your documents"
msgstr ""
"ডকুমেন্ট অ্যানালাইজার আপনার ডকুমেন্টগুলি সম্পর্কে প্রাসঙ্গিক তথ্য নিষ্কাশন করতে একাধিক "
"কৌশল ব্যবহার করে"

#: src/ui/settings.py:392
msgid "Read documents if unsupported"
msgstr "অসমর্থিত হলে ডকুমেন্ট পড়ুন"

#: src/ui/settings.py:392
msgid ""
"If the LLM does not support reading documents, relevant information about "
"documents sent in the chat will be given to the LLM using your Document "
"Analyzer."
msgstr ""
"যদি LLM ডকুমেন্ট পড়া সমর্থন না করে, তবে চ্যাটে পাঠানো ডকুমেন্টগুলি সম্পর্কে প্রাসঙ্গিক "
"তথ্য আপনার ডকুমেন্ট অ্যানালাইজার ব্যবহার করে LLM-কে দেওয়া হবে।"

#: src/ui/settings.py:396
msgid "Maximum tokens for RAG"
msgstr "RAG-এর জন্য সর্বোচ্চ টোকেন"

#: src/ui/settings.py:396
msgid ""
"The maximum amount of tokens to be used for RAG. If the documents do not "
"exceed this token count,\n"
"dump all of them in the context"
msgstr ""
"RAG-এর জন্য ব্যবহার করা সর্বোচ্চ টোকেন সংখ্যা। যদি ডকুমেন্টগুলি এই টোকেন সংখ্যা "
"অতিক্রম না করে, তাহলে তাদের সবগুলিকে প্রসঙ্গে ডাম্প করুন।"

#: src/ui/settings.py:413
msgid "Document Folder"
msgstr "ডকুমেন্ট ফোল্ডার"

#: src/ui/settings.py:413
msgid ""
"Put the documents you want to query in your document folder. The document "
"analyzer will find relevant information in them if this option is enabled"
msgstr ""
"আপনি যে ডকুমেন্টগুলি কোয়েরি করতে চান সেগুলি আপনার ডকুমেন্ট ফোল্ডারে রাখুন। যদি এই "
"বিকল্পটি সক্ষম থাকে তবে ডকুমেন্ট অ্যানালাইজার সেগুলিতে প্রাসঙ্গিক তথ্য খুঁজে পাবে"

#: src/ui/settings.py:416
msgid "Put all the documents you want to index in this folder"
msgstr "আপনি যে সমস্ত ডকুমেন্ট ইন্ডেক্স করতে চান সেগুলি এই ফোল্ডারে রাখুন"

#: src/ui/settings.py:452
msgid "Silence threshold"
msgstr "নীরবতার থ্রেশহোল্ড"

#: src/ui/settings.py:452
msgid ""
"Silence threshold in seconds, percentage of the volume to be considered "
"silence"
msgstr ""
"সেকেন্ডে নীরবতার থ্রেশহোল্ড, নীরবতা হিসাবে বিবেচিত হওয়ার জন্য ভলিউমের শতাংশ"

#: src/ui/settings.py:465
msgid "Silence time"
msgstr "নীরবতার সময়"

#: src/ui/settings.py:465
msgid "Silence time in seconds before recording stops automatically"
msgstr "রেকর্ডিং স্বয়ংক্রিয়ভাবে বন্ধ হওয়ার আগে সেকেন্ডে নীরবতার সময়"

#: src/ui/settings.py:1044
msgid "Not enough permissions"
msgstr "পর্যাপ্ত অনুমতি নেই"

#: src/ui/settings.py:1048
msgid ""
"Newelle does not have enough permissions to run commands on your system, "
"please run the following command"
msgstr ""
"নিউয়েলের আপনার সিস্টেমে কমান্ড চালানোর জন্য পর্যাপ্ত অনুমতি নেই, দয়া করে নিম্নলিখিত "
"কমান্ডটি চালান"

#: src/ui/settings.py:1049 src/ui/settings.py:1062
msgid "Understood"
msgstr "বুঝেছি"

#: src/ui/settings.py:1061
msgid "Pip path deleted"
msgstr ""

#: src/ui/settings.py:1061
msgid ""
"The pip path has been deleted, you can now reinstall the dependencies. This "
"operation requires a restart of the application."
msgstr ""

#: src/ui/stdout_monitor.py:48
msgid "Clear output"
msgstr ""

#: src/ui/stdout_monitor.py:61
#, fuzzy
msgid "Start/Stop monitoring"
msgstr "রেকর্ডিং শুরু করুন"

#: src/ui/stdout_monitor.py:109 src/ui/stdout_monitor.py:182
#: src/ui/stdout_monitor.py:191 src/window.py:3683
msgid "Monitoring: Active"
msgstr ""

#: src/ui/stdout_monitor.py:109 src/ui/stdout_monitor.py:208
msgid "Monitoring: Stopped"
msgstr ""

#: src/ui/stdout_monitor.py:116 src/ui/stdout_monitor.py:252
msgid "Lines: {}"
msgstr ""

#: src/ui/stdout_monitor.py:267
msgid "Lines: 0"
msgstr ""

#: src/constants.py:20
msgid "Newelle Demo API"
msgstr "নিউয়েল ডেমো API"

#: src/constants.py:26
msgid "GPT4Free"
msgstr ""

#: src/constants.py:34
msgid "Local Model"
msgstr "স্থানীয় মডেল"

#: src/constants.py:35
=======
#: src/constants.py:259
msgid "Use Google Gemini API to get embeddings"
msgstr "এম্বেডিং পেতে Google Gemini API ব্যবহার করুন"

#: src/constants.py:267
msgid "User Summary"
msgstr "ব্যবহারকারীর সারাংশ"

#: src/constants.py:268
msgid "Generate a summary of the user's conversation"
msgstr "ব্যবহারকারীর কথোপকথনের একটি সারাংশ তৈরি করুন"

#: src/constants.py:273
msgid "Memoripy"
msgstr "Memoripy"

#: src/constants.py:274
msgid ""
"Extract messages from previous conversations using contextual memory "
"retrivial, memory decay, concept extraction and other advanced techniques. "
"Does 1 llm call per message."
msgstr ""
"প্রাসঙ্গিক মেমরি পুনরুদ্ধার, মেমরি ডেকি, ধারণা নিষ্কাশন এবং অন্যান্য উন্নত কৌশল "
"ব্যবহার করে পূর্ববর্তী কথোপকথন থেকে বার্তাগুলি বের করুন। প্রতি বার্তার জন্য 1 llm কল "
"করে।"

#: src/constants.py:279
msgid "User Summary + Memoripy"
msgstr "ব্যবহারকারীর সারাংশ + Memoripy"

#: src/constants.py:280
msgid "Use both technologies for long term memory"
msgstr "দীর্ঘমেয়াদী স্মৃতির জন্য উভয় প্রযুক্তি ব্যবহার করুন"

#: src/constants.py:288
msgid "Document reader"
msgstr "ডকুমেন্ট রিডার"

#: src/constants.py:289
msgid ""
"Classic RAG approach - chunk documents and embed them, then compare them to "
"the query and return the most relevant documents"
msgstr ""
"ক্লাসিক RAG পদ্ধতি - ডকুমেন্টগুলিকে খণ্ড খণ্ড করে এম্বেড করুন, তারপর কোয়েরির সাথে "
"তুলনা করুন এবং সবচেয়ে প্রাসঙ্গিক ডকুমেন্টগুলি ফেরত দিন"

#: src/constants.py:296
msgid "Live2D"
msgstr ""

#: src/constants.py:297
msgid "Cubism Live2D, usually used by VTubers"
msgstr ""

#: src/constants.py:302
msgid "LivePNG"
msgstr ""

#: src/constants.py:303
msgid "LivePNG model"
msgstr ""

#: src/constants.py:311
msgid "Google Translator"
msgstr ""

#: src/constants.py:312
msgid "Use Google transate"
msgstr ""

#: src/constants.py:317
msgid "Libre Translate"
msgstr ""

#: src/constants.py:318 src/constants.py:324
msgid "Open source self hostable translator"
msgstr ""

#: src/constants.py:323
msgid "Ligva Translate"
msgstr ""

#: src/constants.py:329
#, fuzzy
msgid "Custom Translator"
msgstr "কাস্টম প্রম্পট"

#: src/constants.py:330
#, fuzzy
msgid "Use a custom translator"
msgstr "একটি কাস্টম মডেল ব্যবহার করুন"

#: src/constants.py:338
msgid "Nyarch Smart Prompt Lite"
msgstr ""

#: src/constants.py:339
msgid ""
"EXPERIMENTAL: Local mini models that helps the llm to provide better "
"responses"
msgstr ""

#: src/constants.py:344
msgid "Nyarch Smart Prompt Medium"
msgstr ""

#: src/constants.py:345
msgid ""
"EXPERIMENTAL: Local medium models that helps the llm to provide better "
"responses - Medium ~30MB download"
msgstr ""

#: src/constants.py:353
msgid "SearXNG"
msgstr ""

#: src/constants.py:354
msgid "SearXNG - Private and selfhostable search engine"
msgstr ""

#: src/constants.py:359
msgid "DuckDuckGo"
msgstr ""

#: src/constants.py:360
msgid "DuckDuckGo search"
msgstr ""

#: src/constants.py:365
msgid "Tavily"
msgstr ""

#: src/constants.py:366
msgid "Tavily search"
msgstr ""

#: src/constants.py:515
msgid "Helpful assistant"
msgstr "সহায়ক অ্যাসিস্ট্যান্ট"

#: src/constants.py:516
msgid "General purpose prompt to enhance the LLM answers and give more context"
msgstr "LLM উত্তর উন্নত করতে এবং আরও প্রসঙ্গ দিতে সাধারণ উদ্দেশ্যের প্রম্পট"

#: src/constants.py:524
msgid "Console access"
msgstr "কনসোল অ্যাক্সেস"

#: src/constants.py:525
msgid "Can the program run terminal commands on the computer"
msgstr "প্রোগ্রামটি কম্পিউটারে টার্মিনাল কমান্ড চালাতে পারে কি না"

#: src/constants.py:532
msgid "Current directory"
msgstr "বর্তমান ডিরেক্টরি"

#: src/constants.py:533
msgid "What is the current directory"
msgstr "বর্তমান ডিরেক্টরি কী"

#: src/constants.py:542
msgid "Allow the LLM to search on the internet"
msgstr ""

#: src/constants.py:550
msgid "Basic functionality"
msgstr "মৌলিক কার্যকারিতা"

#: src/constants.py:551
msgid "Showing tables and code (*can work without it)"
msgstr "টেবিল এবং কোড দেখানো (*এটি ছাড়াও কাজ করতে পারে)"

#: src/constants.py:559
msgid "Graphs access"
msgstr "গ্রাফ অ্যাক্সেস"

#: src/constants.py:560
msgid "Can the program display graphs"
msgstr "প্রোগ্রামটি গ্রাফ প্রদর্শন করতে পারে কি না"

#: src/constants.py:568
msgid "Show image"
msgstr "ছবি দেখান"

#: src/constants.py:569
msgid "Show image in chat"
msgstr "চ্যাটে ছবি দেখান"

#: src/constants.py:577
#, fuzzy
msgid "Show expressions"
msgstr "এক্সটেনশন ডাউনলোড করুন"

#: src/constants.py:578
msgid "Let the avatar show expressions"
msgstr ""

#: src/constants.py:586
msgid "Show a personality"
msgstr ""

#: src/constants.py:587
#, fuzzy
msgid "Show a personality in chat"
msgstr "চ্যাটে ছবি দেখান"

#: src/constants.py:595
msgid "Custom Prompt"
msgstr "কাস্টম প্রম্পট"

#: src/constants.py:596
msgid "Add your own custom prompt"
msgstr "আপনার নিজস্ব কাস্টম প্রম্পট যোগ করুন"

#: src/constants.py:609
#, fuzzy
msgid "LLM and Secondary LLM settings"
msgstr "উন্নত LLM সেটিংস"

#: src/constants.py:614
#, fuzzy
msgid "Text to Speech settings"
msgstr "টেক্সট টু স্পিচ প্রোগ্রাম"

#: src/constants.py:617
msgid "STT"
msgstr ""

#: src/constants.py:619
#, fuzzy
msgid "Speech to Text settings"
msgstr "স্পিচ টু টেক্সট ইঞ্জিন"

#: src/constants.py:624
#, fuzzy
msgid "Avatar settings"
msgstr "সেটিংস"

#: src/constants.py:627
#, fuzzy
msgid "Embedding"
msgstr "এম্বেডিং মডেল"

#: src/constants.py:629
#, fuzzy
msgid "Embedding settings"
msgstr "এম্বেডিং মডেল"

#: src/constants.py:632
msgid "Memory"
msgstr "মেমরি"

#: src/constants.py:634
#, fuzzy
msgid "Memory settings"
msgstr "সেটিংস"

#: src/constants.py:637
#, fuzzy
msgid "Websearch"
msgstr "নিরাপত্তা সেটিংস সক্ষম করুন"

#: src/constants.py:639
#, fuzzy
msgid "Websearch settings"
msgstr "নিরাপত্তা সেটিংস সক্ষম করুন"

#: src/constants.py:642
msgid "RAG"
msgstr ""

#: src/constants.py:644
#, fuzzy
msgid "Document analyzer settings"
msgstr "ডকুমেন্ট অ্যানালাইজার"

#: src/constants.py:649
#, fuzzy
msgid "Extensions settings"
msgstr "এক্সটেনশন"

#: src/constants.py:652
#, fuzzy
msgid "Inteface"
msgstr "ইন্টারফেস"

#: src/constants.py:654
msgid "Interface settings, hidden files, reverse order, zoom..."
msgstr ""

#: src/constants.py:659
>>>>>>> fb419819
msgid ""
"General settings, virtualization, offers, memory length, automatically "
"generate chat name, current folder..."
msgstr ""

<<<<<<< HEAD
#: src/constants.py:40
msgid "Ollama Instance"
msgstr "Ollama ইনস্ট্যান্স"

#: src/constants.py:41
msgid "Easily run multiple LLM models on your own hardware"
msgstr "আপনার নিজের হার্ডওয়্যারে সহজেই একাধিক LLM মডেল চালান"

#: src/constants.py:47
msgid "Groq"
msgstr "Groq"

#: src/constants.py:54 src/constants.py:230
msgid "Google Gemini API"
msgstr "Google Gemini API"

#: src/constants.py:60 src/constants.py:224 src/constants.py:225
msgid "OpenAI API"
msgstr "OpenAI API"

#: src/constants.py:61
msgid "OpenAI API. Custom endpoints supported. Use this for custom providers"
=======
#: src/constants.py:664
msgid "Prompts settings, custom extra prompt, custom prompts..."
msgstr ""

#: src/handlers/websearch/tavily.py:20
#, fuzzy
msgid "Token"
msgstr "সর্বোচ্চ টোকেন"

#: src/handlers/websearch/tavily.py:20
msgid "Tavily API key"
msgstr ""

#: src/handlers/websearch/tavily.py:21
#: src/handlers/websearch/duckduckgo_handler.py:13
msgid "Max Results"
msgstr ""

#: src/handlers/websearch/tavily.py:21
#: src/handlers/websearch/duckduckgo_handler.py:13
msgid "Number of results to consider"
>>>>>>> fb419819
msgstr ""

<<<<<<< HEAD
#: src/constants.py:66
msgid "Anthropic Claude"
msgstr "Anthropic Claude"

#: src/constants.py:67
=======
#: src/handlers/websearch/tavily.py:22
msgid "The depth of the search"
msgstr ""

#: src/handlers/websearch/tavily.py:22
>>>>>>> fb419819
msgid ""
"The depth of the search. Advanced search is tailored to retrieve the most "
"relevant sources and content snippets for your query, while basic search "
"provides generic content snippets from each source. A basic search costs 1 "
"API Credit, while an advanced search costs 2 API Credits."
msgstr ""

<<<<<<< HEAD
#: src/constants.py:73
msgid "Mistral"
msgstr "Mistral"

#: src/constants.py:74
msgid "Mistral API"
msgstr "Mistral API"

#: src/constants.py:80
msgid "OpenRouter"
msgstr "OpenRouter"

#: src/constants.py:81
msgid "Openrouter.ai API, supports lots of models"
msgstr "Openrouter.ai API, অনেক মডেল সমর্থন করে"

#: src/constants.py:87
msgid "Deepseek"
msgstr "Deepseek"

#: src/constants.py:88
msgid "Deepseek API, strongest open source models"
msgstr "Deepseek API, সবচেয়ে শক্তিশালী ওপেন সোর্স মডেল"

#: src/constants.py:94 src/constants.py:203
msgid "Custom Command"
msgstr "কাস্টম কমান্ড"

#: src/constants.py:95
msgid "Use the output of a custom command"
msgstr "একটি কাস্টম কমান্ডের আউটপুট ব্যবহার করুন"

#: src/constants.py:104
msgid "Whisper C++"
msgstr "Whisper C++"

#: src/constants.py:105
msgid "Works offline. Optimized Whisper impelementation written in C++"
msgstr "অফলাইনে কাজ করে। C++ এ লেখা অপ্টিমাইজড Whisper ইমপ্লিমেন্টেশন"

#: src/constants.py:111
msgid "CMU Sphinx"
msgstr "CMU Sphinx"

#: src/constants.py:112
msgid "Works offline. Only English supported"
msgstr "অফলাইনে কাজ করে। শুধুমাত্র ইংরেজি সমর্থিত"

#: src/constants.py:118
msgid "Google Speech Recognition"
msgstr "Google Speech Recognition"

#: src/constants.py:119 src/constants.py:125
msgid "Google Speech Recognition online"
msgstr "Google Speech Recognition অনলাইন"

#: src/constants.py:124
msgid "Groq Speech Recognition"
msgstr "Groq Speech Recognition"

#: src/constants.py:130
msgid "Wit AI"
msgstr "Wit AI"

#: src/constants.py:131
msgid "wit.ai speech recognition free API (language chosen on the website)"
msgstr "wit.ai স্পিচ রিকগনিশন ফ্রি API (ভাষা ওয়েবসাইটে নির্বাচিত)"

#: src/constants.py:137
msgid "Vosk API"
msgstr "Vosk API"

#: src/constants.py:138
msgid "Works Offline"
msgstr "অফলাইনে কাজ করে"

#: src/constants.py:144
msgid "Whisper API"
msgstr "Whisper API"

#: src/constants.py:145
msgid "Uses OpenAI Whisper API"
msgstr "OpenAI Whisper API ব্যবহার করে"

#: src/constants.py:151
msgid "Custom command"
msgstr "কাস্টম কমান্ড"

#: src/constants.py:152
msgid "Runs a custom command"
msgstr "একটি কাস্টম কমান্ড চালায়"

#: src/constants.py:161
msgid "Google TTS"
msgstr "Google TTS"

#: src/constants.py:162
msgid "Google's text to speech"
msgstr "Google-এর টেক্সট-টু-স্পিচ"

#: src/constants.py:167
msgid "Kokoro TTS"
msgstr "Kokoro TTS"

#: src/constants.py:168
msgid ""
"Lightweight and fast open source TTS engine. ~3GB dependencies, 400MB model"
msgstr "হালকা এবং দ্রুত ওপেন সোর্স TTS ইঞ্জিন। ~3GB ডিপেন্ডেন্সি, 400MB মডেল"

#: src/constants.py:173
msgid "ElevenLabs TTS"
msgstr "ElevenLabs TTS"

#: src/constants.py:174
msgid "Natural sounding TTS"
msgstr "স্বাভাবিক শোনানো TTS"

#: src/constants.py:179 src/constants.py:180
msgid "OpenAI TTS"
msgstr "OpenAI TTS"

#: src/constants.py:185
msgid "Groq TTS"
msgstr "Groq TTS"

#: src/constants.py:186
msgid "Groq TTS API"
msgstr "Groq TTS API"

#: src/constants.py:191 src/constants.py:192
msgid "Custom OpenAI TTS"
msgstr "কাস্টম OpenAI TTS"

#: src/constants.py:197
msgid "Espeak TTS"
msgstr "Espeak TTS"

#: src/constants.py:198
msgid "Offline TTS"
msgstr "অফলাইন TTS"

#: src/constants.py:204
#, python-brace-format
msgid "Use a custom command as TTS, {0} will be replaced with the text"
msgstr "TTS হিসাবে একটি কাস্টম কমান্ড ব্যবহার করুন, {0} টেক্সট দ্বারা প্রতিস্থাপিত হবে"

#: src/constants.py:212
msgid "WordLlama"
msgstr "WordLlama"

#: src/constants.py:213
msgid ""
"Light local embedding model based on llama. Works offline, very low "
"resources usage"
msgstr ""
"llama-ভিত্তিক হালকা স্থানীয় এম্বেডিং মডেল। অফলাইনে কাজ করে, খুব কম রিসোর্স ব্যবহার"

#: src/constants.py:218
msgid "Ollama Embedding"
msgstr "Ollama Embedding"

#: src/constants.py:219
msgid ""
"Use Ollama models for Embedding. Works offline, very low resources usage"
msgstr ""
"Embedding-এর জন্য Ollama মডেল ব্যবহার করুন। অফলাইনে কাজ করে, খুব কম রিসোর্স ব্যবহার"

#: src/constants.py:231
msgid "Use Google Gemini API to get embeddings"
msgstr "এম্বেডিং পেতে Google Gemini API ব্যবহার করুন"

#: src/constants.py:239
msgid "User Summary"
msgstr "ব্যবহারকারীর সারাংশ"

#: src/constants.py:240
msgid "Generate a summary of the user's conversation"
msgstr "ব্যবহারকারীর কথোপকথনের একটি সারাংশ তৈরি করুন"

#: src/constants.py:245
msgid "Memoripy"
msgstr "Memoripy"

#: src/constants.py:246
=======
#: src/handlers/websearch/tavily.py:23
msgid "The category of the search"
msgstr ""

#: src/handlers/websearch/tavily.py:23
msgid ""
"The category of the search. News is useful for retrieving real-time updates, "
"particularly about politics, sports, and major current events covered by "
"mainstream media sources. General is for broader, more general-purpose "
"searches that may include a wide range of sources."
msgstr ""

#: src/handlers/websearch/tavily.py:24
msgid "Chunks per source"
msgstr ""

#: src/handlers/websearch/tavily.py:24
msgid ""
"The number of content chunks to retrieve from each source. Each chunk's "
"length is maximum 500 characters. Available only when search depth is "
"advanced."
msgstr ""

#: src/handlers/websearch/tavily.py:25
msgid "Number of days back from the current date to include"
msgstr ""

#: src/handlers/websearch/tavily.py:25
msgid "Available only if topic is news."
msgstr ""

#: src/handlers/websearch/tavily.py:26
msgid "Include answer"
msgstr ""

#: src/handlers/websearch/tavily.py:26
msgid ""
"Include an LLM-generated answer to the provided query. Basic search returns "
"a quick answer. Advanced returns a more detailed answer."
msgstr ""

#: src/handlers/websearch/tavily.py:27
msgid "Include raw content"
msgstr ""

#: src/handlers/websearch/tavily.py:27
msgid "Include the cleaned and parsed HTML content of each search result."
msgstr ""

#: src/handlers/websearch/tavily.py:28
msgid "Include images"
msgstr ""

#: src/handlers/websearch/tavily.py:28
msgid "Perform an image search and include the results in the response."
msgstr ""

#: src/handlers/websearch/tavily.py:29
msgid "Include image descriptions"
msgstr ""

#: src/handlers/websearch/tavily.py:29
msgid ""
"When Include images is enabled, also add a descriptive text for each image."
msgstr ""

#: src/handlers/websearch/tavily.py:30
msgid "Include domains"
msgstr ""

#: src/handlers/websearch/tavily.py:30
msgid "A list of domains to specifically include in the search results."
msgstr ""

#: src/handlers/websearch/tavily.py:31
msgid "Exclude domains"
msgstr ""

#: src/handlers/websearch/tavily.py:31
msgid "A list of domains to specifically exclude from the search results."
msgstr ""

#: src/handlers/websearch/duckduckgo_handler.py:14
msgid "Region"
msgstr ""

#: src/handlers/websearch/duckduckgo_handler.py:14
msgid "Region for the search results"
msgstr ""

#: src/handlers/llm/openrouter_handler.py:14
#, fuzzy
msgid "Provider Sorting"
msgstr "প্রদানকারী ত্রুটি"

#: src/handlers/llm/openrouter_handler.py:14
msgid "Choose providers based on pricing/throughput or latency"
msgstr ""

#: src/handlers/llm/openrouter_handler.py:14
msgid "Price"
msgstr ""

#: src/handlers/llm/openrouter_handler.py:14
msgid "Throughput"
msgstr ""

#: src/handlers/llm/openrouter_handler.py:14
msgid "Latency"
msgstr ""

#: src/handlers/llm/openrouter_handler.py:15
#, fuzzy
msgid "Providers Order"
msgstr "প্রদানকারী ত্রুটি"

#: src/handlers/llm/openrouter_handler.py:15
msgid ""
"Add order of providers to use, names separated by a comma.\n"
"Empty to not specify"
msgstr ""

#: src/handlers/llm/openrouter_handler.py:16
msgid "Allow Fallbacks"
msgstr ""

#: src/handlers/llm/openrouter_handler.py:16
msgid "Allow fallbacks to other providers"
msgstr ""

#: src/handlers/llm/openai_handler.py:75 src/handlers/llm/claude_handler.py:84
#: src/handlers/embeddings/openai_handler.py:35
#: src/handlers/stt/openaisr_handler.py:17
#: src/handlers/tts/custom_openai_tts.py:18
#: src/handlers/stt/googlesr_handler.py:13
#: src/handlers/tts/openai_tts_handler.py:18
#: src/handlers/stt/groqsr_handler.py:13
#: src/handlers/tts/groq_tts_handler.py:32 src/handlers/stt/witai_handler.py:12
#: src/handlers/tts/elevenlabs_handler.py:9
msgid "API Key"
msgstr "API কী"

#: src/handlers/llm/openai_handler.py:75
#: src/handlers/embeddings/openai_handler.py:35
msgid "API Key for "
msgstr "-এর জন্য API কী "

#: src/handlers/llm/openai_handler.py:78 src/handlers/llm/ollama_handler.py:149
#: src/handlers/embeddings/ollama_handler.py:32
#: src/handlers/embeddings/openai_handler.py:38
#: src/handlers/stt/openaisr_handler.py:10
msgid "API Endpoint"
msgstr "API এন্ডপয়েন্ট"

#: src/handlers/llm/openai_handler.py:78 src/handlers/llm/ollama_handler.py:149
#: src/handlers/embeddings/ollama_handler.py:32
msgid "API base url, change this to use interference APIs"
msgstr "API বেস URL, ইন্টারফারেন্স API ব্যবহার করতে এটি পরিবর্তন করুন"

#: src/handlers/llm/openai_handler.py:81
#: src/handlers/embeddings/openai_handler.py:41
msgid "Use Custom Model"
msgstr "কাস্টম মডেল ব্যবহার করুন"

#: src/handlers/llm/openai_handler.py:81 src/handlers/llm/ollama_handler.py:151
#: src/handlers/llm/claude_handler.py:85
#: src/handlers/embeddings/ollama_handler.py:34
#: src/handlers/embeddings/openai_handler.py:41
msgid "Use a custom model"
msgstr "একটি কাস্টম মডেল ব্যবহার করুন"

#: src/handlers/llm/openai_handler.py:84 src/handlers/llm/gemini_handler.py:135
msgid "Advanced Parameters"
msgstr "উন্নত প্যারামিটার"

#: src/handlers/llm/openai_handler.py:84
msgid "Include parameters like Max Tokens, Top-P, Temperature, etc."
msgstr "সর্বোচ্চ টোকেন, টপ-পি, তাপমাত্রা ইত্যাদি প্যারামিটার অন্তর্ভুক্ত করুন।"

#: src/handlers/llm/openai_handler.py:87 src/handlers/llm/gemini_handler.py:97
#: src/handlers/llm/claude_handler.py:89 src/handlers/llm/claude_handler.py:93
#: src/handlers/embeddings/openai_handler.py:44
#: src/handlers/tts/custom_openai_tts.py:20
#: src/handlers/tts/openai_tts_handler.py:20
#: src/handlers/stt/whisper_handler.py:15
#: src/handlers/stt/whispercpp_handler.py:39
#: src/handlers/tts/groq_tts_handler.py:34
#: src/handlers/tts/elevenlabs_handler.py:24
msgid "Model"
msgstr "মডেল"

#: src/handlers/llm/openai_handler.py:87
msgid "Name of the LLM Model to use"
msgstr "ব্যবহার করার জন্য LLM মডেলের নাম"

#: src/handlers/llm/openai_handler.py:94
#: src/handlers/embeddings/openai_handler.py:51
msgid " Model"
msgstr " মডেল"

#: src/handlers/llm/openai_handler.py:106
msgid "max Tokens"
msgstr "সর্বোচ্চ টোকেন"

#: src/handlers/llm/openai_handler.py:106
msgid "Max tokens of the generated text"
msgstr "তৈরি করা টেক্সটের সর্বোচ্চ টোকেন"

#: src/handlers/llm/openai_handler.py:107
msgid "Top-P"
msgstr "টপ-পি"

#: src/handlers/llm/openai_handler.py:107
msgid "An alternative to sampling with temperature, called nucleus sampling"
msgstr "তাপমাত্রার সাথে স্যাম্পলিংয়ের একটি বিকল্প, যাকে নিউক্লিয়াস স্যাম্পলিং বলা হয়"

#: src/handlers/llm/openai_handler.py:108
msgid "Temperature"
msgstr "তাপমাত্রা"

#: src/handlers/llm/openai_handler.py:108
>>>>>>> fb419819
msgid ""
"What sampling temperature to use. Higher values will make the output more "
"random"
msgstr ""
<<<<<<< HEAD
"প্রাসঙ্গিক মেমরি পুনরুদ্ধার, মেমরি ডেকি, ধারণা নিষ্কাশন এবং অন্যান্য উন্নত কৌশল "
"ব্যবহার করে পূর্ববর্তী কথোপকথন থেকে বার্তাগুলি বের করুন। প্রতি বার্তার জন্য 1 llm কল "
"করে।"

#: src/constants.py:251
msgid "User Summary + Memoripy"
msgstr "ব্যবহারকারীর সারাংশ + Memoripy"

#: src/constants.py:252
msgid "Use both technologies for long term memory"
msgstr "দীর্ঘমেয়াদী স্মৃতির জন্য উভয় প্রযুক্তি ব্যবহার করুন"

#: src/constants.py:260
msgid "Document reader"
msgstr "ডকুমেন্ট রিডার"

#: src/constants.py:261
=======
"কোন স্যাম্পলিং তাপমাত্রা ব্যবহার করতে হবে। উচ্চতর মান আউটপুটকে আরও এলোমেলো করে তুলবে"

#: src/handlers/llm/openai_handler.py:109
msgid "Frequency Penalty"
msgstr "ফ্রিকোয়েন্সি পেনাল্টি"

#: src/handlers/llm/openai_handler.py:109
>>>>>>> fb419819
msgid ""
"Number between -2.0 and 2.0. Positive values decrease the model's likelihood "
"to repeat the same line verbatim"
msgstr ""
<<<<<<< HEAD
"ক্লাসিক RAG পদ্ধতি - ডকুমেন্টগুলিকে খণ্ড খণ্ড করে এম্বেড করুন, তারপর কোয়েরির সাথে "
"তুলনা করুন এবং সবচেয়ে প্রাসঙ্গিক ডকুমেন্টগুলি ফেরত দিন"

#: src/constants.py:269
msgid "SearXNG"
msgstr "SearXNG"

#: src/constants.py:270
msgid "SearXNG - Private and selfhostable search engine"
msgstr "SearXNG - ব্যক্তিগত এবং স্ব-হোস্টযোগ্য অনুসন্ধান ইঞ্জিন"

#: src/constants.py:275
msgid "DuckDuckGo"
msgstr "DuckDuckGo"

#: src/constants.py:276
msgid "DuckDuckGo search"
msgstr "DuckDuckGo অনুসন্ধান"

#: src/constants.py:281
msgid "Tavily"
msgstr "Tavily"

#: src/constants.py:282
msgid "Tavily search"
msgstr "Tavily অনুসন্ধান"

#: src/constants.py:375
msgid "Helpful assistant"
msgstr "সহায়ক অ্যাসিস্ট্যান্ট"

#: src/constants.py:376
msgid "General purpose prompt to enhance the LLM answers and give more context"
msgstr "LLM উত্তর উন্নত করতে এবং আরও প্রসঙ্গ দিতে সাধারণ উদ্দেশ্যের প্রম্পট"

#: src/constants.py:384
msgid "Console access"
msgstr "কনসোল অ্যাক্সেস"

#: src/constants.py:385
msgid "Can the program run terminal commands on the computer"
msgstr "প্রোগ্রামটি কম্পিউটারে টার্মিনাল কমান্ড চালাতে পারে কি না"

#: src/constants.py:392
msgid "Current directory"
msgstr "বর্তমান ডিরেক্টরি"

#: src/constants.py:393
msgid "What is the current directory"
msgstr "বর্তমান ডিরেক্টরি কী"

#: src/constants.py:402
msgid "Allow the LLM to search on the internet"
msgstr "এলএলএম-কে ইন্টারনেটে অনুসন্ধান করার অনুমতি দিন"

#: src/constants.py:410
msgid "Basic functionality"
msgstr "মৌলিক কার্যকারিতা"

#: src/constants.py:411
msgid "Showing tables and code (*can work without it)"
msgstr "টেবিল এবং কোড দেখানো (*এটি ছাড়াও কাজ করতে পারে)"

#: src/constants.py:419
msgid "Graphs access"
msgstr "গ্রাফ অ্যাক্সেস"

#: src/constants.py:420
msgid "Can the program display graphs"
msgstr "প্রোগ্রামটি গ্রাফ প্রদর্শন করতে পারে কি না"

#: src/constants.py:428
msgid "Show image"
msgstr "ছবি দেখান"

#: src/constants.py:429
msgid "Show image in chat"
msgstr "চ্যাটে ছবি দেখান"

#: src/constants.py:437
msgid "Custom Prompt"
msgstr "কাস্টম প্রম্পট"

#: src/constants.py:438
msgid "Add your own custom prompt"
msgstr "আপনার নিজস্ব কাস্টম প্রম্পট যোগ করুন"

#: src/constants.py:480
=======
"সংখ্যা -2.0 এবং 2.0 এর মধ্যে। পজিটিভ মান মডেলের একই লাইন হুবহু পুনরাবৃত্তি করার "
"সম্ভাবনা হ্রাস করে"

#: src/handlers/llm/openai_handler.py:110
msgid "Presence Penalty"
msgstr "প্রেজেন্স পেনাল্টি"

#: src/handlers/llm/openai_handler.py:110
msgid ""
"Number between -2.0 and 2.0. Positive values decrease the model's likelihood "
"to talk about new topics"
msgstr ""
"সংখ্যা -2.0 এবং 2.0 এর মধ্যে। পজিটিভ মান মডেলের নতুন বিষয় নিয়ে কথা বলার সম্ভাবনা "
"হ্রাস করে"

#: src/handlers/llm/openai_handler.py:115
#: src/handlers/llm/gemini_handler.py:131
#: src/handlers/llm/newelle_handler.py:18
msgid "Privacy Policy"
msgstr "গোপনীয়তা নীতি"

#: src/handlers/llm/openai_handler.py:115
#: src/handlers/llm/gemini_handler.py:132
#: src/handlers/llm/newelle_handler.py:19
msgid "Open privacy policy website"
msgstr "গোপনীয়তা নীতি ওয়েবসাইট খুলুন"

#: src/handlers/llm/ollama_handler.py:150
#: src/handlers/embeddings/ollama_handler.py:33
msgid "Automatically Serve"
msgstr "স্বয়ংক্রিয়ভাবে পরিবেশন করুন"

#: src/handlers/llm/ollama_handler.py:150
#: src/handlers/embeddings/ollama_handler.py:33
msgid ""
"Automatically run ollama serve in background when needed if it's not "
"running. You can kill it with killall ollama"
msgstr ""
"প্রয়োজনে ব্যাকগ্রাউন্ডে স্বয়ংক্রিয়ভাবে ollama serve চালান যদি এটি চালু না থাকে। "
"আপনি killall ollama দিয়ে এটি বন্ধ করতে পারেন"

#: src/handlers/llm/ollama_handler.py:151
#: src/handlers/embeddings/ollama_handler.py:34
msgid "Custom Model"
msgstr "কাস্টম মডেল"

#: src/handlers/llm/ollama_handler.py:157
#: src/handlers/llm/ollama_handler.py:166
#: src/handlers/embeddings/ollama_handler.py:40
#: src/handlers/embeddings/ollama_handler.py:49
msgid "Ollama Model"
msgstr "Ollama মডেল"

#: src/handlers/llm/ollama_handler.py:158
#: src/handlers/llm/ollama_handler.py:166
#: src/handlers/embeddings/ollama_handler.py:41
#: src/handlers/embeddings/ollama_handler.py:49
msgid "Name of the Ollama Model"
msgstr "Ollama মডেলের নাম"

#: src/handlers/llm/ollama_handler.py:170
#: src/handlers/llm/gpt4all_handler.py:155
msgid "Model Manager"
msgstr "মডেল ম্যানেজার"

#: src/handlers/llm/ollama_handler.py:170
#: src/handlers/llm/gpt4all_handler.py:155
msgid "List of models available"
msgstr "উপলব্ধ মডেলগুলির তালিকা"

#: src/handlers/llm/ollama_handler.py:174
msgid "Add custom model"
msgstr "কাস্টম মডেল যোগ করুন"

#: src/handlers/llm/ollama_handler.py:175
msgid ""
"Add any model to this list by putting name:size\n"
"Or any gguf from hf with hf.co/username/model"
msgstr ""
"নাম:আকার বসিয়ে এই তালিকায় যেকোনো মডেল যোগ করুন\n"
"অথবা hf.co/ব্যবহারকারীর নাম/মডেল সহ hf থেকে যেকোনো gguf"

#: src/handlers/llm/gemini_handler.py:94
msgid "API Key (required)"
msgstr "API কী (প্রয়োজনীয়)"

#: src/handlers/llm/gemini_handler.py:94
msgid "API key got from ai.google.dev"
msgstr "ai.google.dev থেকে প্রাপ্ত API কী"

#: src/handlers/llm/gemini_handler.py:98
msgid "AI Model to use"
msgstr "ব্যবহার করার জন্য AI মডেল"

#: src/handlers/llm/gemini_handler.py:103
msgid "Enable System Prompt"
msgstr "সিস্টেম প্রম্পট সক্ষম করুন"

#: src/handlers/llm/gemini_handler.py:103
msgid ""
"Some models don't support system prompt (or developers instructions), "
"disable it if you get errors about it"
msgstr ""
"কিছু মডেল সিস্টেম প্রম্পট (বা ডেভেলপারদের নির্দেশাবলী) সমর্থন করে না, যদি এটি "
"সম্পর্কে ত্রুটি পান তবে এটি নিষ্ক্রিয় করুন"

#: src/handlers/llm/gemini_handler.py:107
msgid "Inject system prompt"
msgstr "সিস্টেম প্রম্পট ইনজেক্ট করুন"

#: src/handlers/llm/gemini_handler.py:107
msgid ""
"Even if the model doesn't support system prompts, put the prompts on top of "
"the user message"
msgstr ""
"এমনকি যদি মডেল সিস্টেম প্রম্পট সমর্থন না করে, ব্যবহারকারীর বার্তার উপরে প্রম্পটগুলি "
"রাখুন"

#: src/handlers/llm/gemini_handler.py:109
>>>>>>> fb419819
#, fuzzy
msgid "Thinking Settings"
msgstr "সেটিংস"

<<<<<<< HEAD
#: src/constants.py:483 src/window.py:646
msgid "TTS"
msgstr "টিটিএস"

#: src/constants.py:485
#, fuzzy
msgid "Text to Speech settings"
msgstr "টেক্সট টু স্পিচ সেটিংস"

#: src/constants.py:488
msgid "STT"
msgstr "এসটিটি"

#: src/constants.py:490
#, fuzzy
msgid "Speech to Text settings"
msgstr "স্পিচ টু টেক্সট ইঞ্জিন"

#: src/constants.py:493
#, fuzzy
msgid "Embedding"
msgstr "এম্বেডিং মডেল"

#: src/constants.py:495
#, fuzzy
msgid "Embedding settings"
msgstr "এম্বেডিং মডেল"

#: src/constants.py:498
msgid "Memory"
msgstr "মেমরি"

#: src/constants.py:500
#, fuzzy
msgid "Memory settings"
msgstr "সেটিংস"

#: src/constants.py:503
#, fuzzy
msgid "Websearch"
msgstr "নিরাপত্তা সেটিংস সক্ষম করুন"

#: src/constants.py:505
#, fuzzy
msgid "Websearch settings"
msgstr "নিরাপত্তা সেটিংস সক্ষম করুন"

#: src/constants.py:508
msgid "RAG"
msgstr "RAG"

#: src/constants.py:510
#, fuzzy
msgid "Document analyzer settings"
msgstr "ডকুমেন্ট অ্যানালাইজার"

#: src/constants.py:515
=======
#: src/handlers/llm/gemini_handler.py:109
msgid "Settings about thinking models"
msgstr ""

#: src/handlers/llm/gemini_handler.py:110
msgid "Enable Thinking"
msgstr ""

#: src/handlers/llm/gemini_handler.py:110
msgid "Show thinking, disable it if your model does not support it"
msgstr ""

#: src/handlers/llm/gemini_handler.py:111
msgid "Enable Thinking Budget"
msgstr ""

#: src/handlers/llm/gemini_handler.py:111
msgid "If to enable thinking budget"
msgstr ""

#: src/handlers/llm/gemini_handler.py:112
msgid "Thinking Budget"
msgstr ""

#: src/handlers/llm/gemini_handler.py:112
msgid "How much time to spend thinking"
msgstr ""

#: src/handlers/llm/gemini_handler.py:116
msgid "Image Output"
msgstr "চিত্র আউটপুট"

#: src/handlers/llm/gemini_handler.py:116
msgid "Enable image output, only supported by gemini-2.0-flash-exp"
msgstr "চিত্র আউটপুট সক্ষম করুন, শুধুমাত্র gemini-2.0-flash-exp দ্বারা সমর্থিত"

#: src/handlers/llm/gemini_handler.py:125
msgid "Enable safety settings"
msgstr "নিরাপত্তা সেটিংস সক্ষম করুন"

#: src/handlers/llm/gemini_handler.py:126
msgid "Enable google safety settings to avoid generating harmful content"
msgstr "ক্ষতিকারক সামগ্রী তৈরি এড়াতে Google নিরাপত্তা সেটিংস সক্ষম করুন"

#: src/handlers/llm/gemini_handler.py:135
msgid "Enable advanced parameters"
msgstr "উন্নত প্যারামিটার সক্ষম করুন"

#: src/handlers/avatar/live2d_handler.py:59
>>>>>>> fb419819
#, fuzzy
msgid "Live2D Model"
msgstr " মডেল"

<<<<<<< HEAD
#: src/constants.py:518
#, fuzzy
msgid "Inteface"
msgstr "ইন্টারফেস"

#: src/constants.py:520
msgid "Interface settings, hidden files, reverse order, zoom..."
msgstr "ইন্টারফেস সেটিংস, লুকানো ফাইল, বিপরীত ক্রম, জুম..."

#: src/constants.py:525
msgid ""
"General settings, virtualization, offers, memory length, automatically "
"generate chat name, current folder..."
=======
#: src/handlers/avatar/live2d_handler.py:60
#, fuzzy
msgid "Live2D Model to use"
msgstr "ব্যবহার করার জন্য মডেল"

#: src/handlers/avatar/live2d_handler.py:70
#: src/handlers/avatar/livepng_handler.py:34
msgid "Lipsync Framerate"
>>>>>>> fb419819
msgstr ""

<<<<<<< HEAD
#: src/constants.py:530
msgid "Prompts settings, custom extra prompt, custom prompts..."
msgstr "প্রম্পট সেটিংস, কাস্টম অতিরিক্ত প্রম্পট, কাস্টম প্রম্পট..."

#: src/controller.py:135 src/window.py:1846
msgid "Chat "
msgstr "চ্যাট "

#: src/main.py:205
msgid "Terminal threads are still running in the background"
msgstr "টার্মিনাল থ্রেডগুলি এখনও ব্যাকগ্রাউন্ডে চলছে"

#: src/main.py:206
msgid "When you close the window, they will be automatically terminated"
msgstr "আপনি যখন উইন্ডোটি বন্ধ করবেন, তখন সেগুলি স্বয়ংক্রিয়ভাবে বন্ধ হয়ে যাবে"

#: src/main.py:210
msgid "Close"
msgstr "বন্ধ করুন"

#: src/main.py:244
msgid "Chat is rebooted"
msgstr "চ্যাট রিবুট করা হয়েছে"

#: src/main.py:249
msgid "Folder is rebooted"
msgstr "ফোল্ডার রিবুট করা হয়েছে"

#: src/main.py:254
msgid "Chat is created"
msgstr "চ্যাট তৈরি করা হয়েছে"

#: src/window.py:120
msgid "Keyboard shorcuts"
msgstr "কিবোর্ড শর্টকাট"

#: src/window.py:121
msgid "About"
msgstr "সম্পর্কে"

#: src/window.py:128 src/window.py:197
msgid "Chat"
msgstr "চ্যাট"

#: src/window.py:170
msgid "History"
msgstr "ইতিহাস"

#: src/window.py:191
msgid "Create a chat"
msgstr "একটি চ্যাট তৈরি করুন"

#: src/window.py:196
#, fuzzy
msgid "Chats"
msgstr "চ্যাট"

#: src/window.py:267
msgid " Stop"
msgstr " থামুন"

#: src/window.py:282
msgid " Clear"
msgstr " পরিষ্কার করুন"

#: src/window.py:297
msgid " Continue"
msgstr " চালিয়ে যান"

#: src/window.py:310
msgid " Regenerate"
msgstr " পুনরায় তৈরি করুন"

#: src/window.py:376
msgid "Send a message..."
msgstr "একটি বার্তা পাঠান..."

#: src/window.py:467
msgid "Explorer Tab"
msgstr "এক্সপ্লোরার ট্যাব"

#: src/window.py:468
msgid "Terminal Tab"
msgstr "টার্মিনাল ট্যাব"

#: src/window.py:469
msgid "Browser Tab"
msgstr "ব্রাউজার ট্যাব"

#: src/window.py:587
msgid "Ask about a website"
msgstr "একটি ওয়েবসাইট সম্পর্কে জিজ্ঞাসা করুন"

#: src/window.py:587
msgid "Write #https://website.com in chat to ask information about a website"
msgstr "একটি ওয়েবসাইট সম্পর্কে তথ্য জানতে চ্যাটে #https://website.com লিখুন"

#: src/window.py:588
#, fuzzy
msgid "Check out our Extensions!"
msgstr "আমাদের এক্সটেনশনগুলি দেখুন!"

#: src/window.py:588
msgid "We have a lot of extensions for different things. Check it out!"
msgstr "আমাদের কাছে বিভিন্ন কাজের জন্য অনেক এক্সটেনশন আছে। দেখে নিন!"

#: src/window.py:589
=======
#: src/handlers/avatar/live2d_handler.py:71
#: src/handlers/avatar/livepng_handler.py:35
msgid "Maximum amount of frames to generate for lipsync"
msgstr ""

#: src/handlers/avatar/live2d_handler.py:80
msgid "Background Color"
msgstr ""

#: src/handlers/avatar/live2d_handler.py:81
msgid "Background color of the avatar"
msgstr ""

#: src/handlers/avatar/live2d_handler.py:87
#, fuzzy
msgid "Zoom Model"
msgstr " মডেল"

#: src/handlers/avatar/live2d_handler.py:88
#, fuzzy
msgid "Zoom the Live2D model"
msgstr "Whisper মডেলের নাম"

#: src/handlers/llm/gpt4all_handler.py:67
msgid "RAM Required: "
msgstr "RAM প্রয়োজন: "

#: src/handlers/llm/gpt4all_handler.py:68
msgid "Parameters: "
msgstr "প্যারামিটার: "

#: src/handlers/llm/gpt4all_handler.py:69
msgid "Size: "
msgstr "আকার: "

#: src/handlers/llm/gpt4all_handler.py:154
msgid "Model to use"
msgstr "ব্যবহার করার জন্য মডেল"

#: src/handlers/llm/gpt4all_handler.py:154
#: src/handlers/tts/elevenlabs_handler.py:25
msgid "Name of the model to use"
msgstr "ব্যবহার করার জন্য মডেলের নাম"

#: src/handlers/llm/claude_handler.py:84
#: src/handlers/tts/custom_openai_tts.py:18
#: src/handlers/tts/openai_tts_handler.py:18
#: src/handlers/tts/groq_tts_handler.py:32
msgid "The API key to use"
msgstr "ব্যবহার করার জন্য API কী"

#: src/handlers/llm/claude_handler.py:89 src/handlers/llm/claude_handler.py:93
#: src/handlers/tts/custom_openai_tts.py:20
#: src/handlers/tts/openai_tts_handler.py:20
#: src/handlers/tts/groq_tts_handler.py:34
msgid "The model to use"
msgstr "ব্যবহার করার জন্য মডেল"

#: src/handlers/llm/claude_handler.py:96
msgid "Max Tokens"
msgstr "সর্বোচ্চ টোকেন"

#: src/handlers/llm/claude_handler.py:96
msgid "The maximum number of tokens to generate"
msgstr "তৈরি করার জন্য টোকেনের সর্বোচ্চ সংখ্যা"

#: src/handlers/llm/custom_handler.py:21
msgid "Command to execute to get bot output"
msgstr "বট আউটপুট পেতে চালানোর জন্য কমান্ড"

#: src/handlers/llm/custom_handler.py:21
#, python-brace-format
msgid ""
"Command to execute to get bot response, {0} will be replaced with a JSON "
"file containing the chat, {1} with the system prompt"
msgstr ""
"বট প্রতিক্রিয়া পেতে চালানোর জন্য কমান্ড, {0} চ্যাট ধারণকারী একটি JSON ফাইল দ্বারা "
"প্রতিস্থাপিত হবে, {1} সিস্টেম প্রম্পট দ্বারা প্রতিস্থাপিত হবে"

#: src/handlers/llm/custom_handler.py:22
msgid "Command to execute to get bot's suggestions"
msgstr "বটের পরামর্শ পেতে চালানোর জন্য কমান্ড"

#: src/handlers/llm/custom_handler.py:22
#, python-brace-format
msgid ""
"Command to execute to get chat suggestions, {0} will be replaced with a JSON "
"file containing the chat, {1} with the extra prompts, {2} with the numer of "
"suggestions to generate. Must return a JSON array containing the suggestions "
"as strings"
msgstr ""
"চ্যাট পরামর্শ পেতে চালানোর জন্য কমান্ড, {0} চ্যাট ধারণকারী একটি JSON ফাইল দ্বারা "
"প্রতিস্থাপিত হবে, {1} অতিরিক্ত প্রম্পট দ্বারা, {2} তৈরি করার জন্য পরামর্শের সংখ্যা "
"দ্বারা। অবশ্যই স্ট্রিং হিসাবে পরামর্শ ধারণকারী একটি JSON অ্যারে ফেরত দিতে হবে"

#: src/handlers/avatar/livepng_handler.py:23
#, fuzzy
msgid "LivePNG Model"
msgstr " মডেল"

#: src/handlers/avatar/livepng_handler.py:24
>>>>>>> fb419819
#, fuzzy
msgid "LivePNG Model to use"
msgstr "ব্যবহার করার জন্য মডেল"

<<<<<<< HEAD
#: src/window.py:589
msgid ""
"Add your documents to your documents folder and chat using the information "
"contained in them!"
=======
#: src/handlers/avatar/livepng_handler.py:44
msgid "LivePNG model style"
>>>>>>> fb419819
msgstr ""

<<<<<<< HEAD
#: src/window.py:590
msgid "Surf the web!"
msgstr "ওয়েব সার্ফ করুন!"

#: src/window.py:590
=======
#: src/handlers/avatar/livepng_handler.py:45
msgid "Choose the style of the model for the specified one"
msgstr ""

#: src/handlers/rag/rag_handler.py:104
msgid "Index your documents"
msgstr "আপনার ডকুমেন্টগুলি ইন্ডেক্স করুন"

#: src/handlers/rag/rag_handler.py:105
>>>>>>> fb419819
msgid ""
"Index all the documents in your document folder. You have to run this "
"operation every time you edit/create a document, change document analyzer or "
"change embedding model"
msgstr ""
"আপনার ডকুমেন্ট ফোল্ডারের সমস্ত ডকুমেন্ট ইন্ডেক্স করুন। আপনাকে প্রতিবার ডকুমেন্ট সম্পাদনা/"
"তৈরি করার সময়, ডকুমেন্ট অ্যানালাইজার পরিবর্তন করার সময় বা এম্বেডিং মডেল পরিবর্তন "
"করার সময় এই অপারেশনটি চালাতে হবে"

<<<<<<< HEAD
#: src/window.py:591
msgid "Mini Window"
msgstr "মিনি উইন্ডো"

#: src/window.py:591
msgid "Ask questions on the fly using the mini window mode"
msgstr "মিনি উইন্ডো মোড ব্যবহার করে দ্রুত প্রশ্ন জিজ্ঞাসা করুন"

#: src/window.py:592
#, fuzzy
msgid "Text to Speech"
msgstr "টেক্সট টু স্পিচ প্রোগ্রাম"

#: src/window.py:592
msgid "Newelle supports text-to-speech! Enable it in the settings"
msgstr "নিউয়েল টেক্সট-টু-স্পিচ সমর্থন করে! সেটিংসে এটি সক্রিয় করুন"

#: src/window.py:593
#, fuzzy
msgid "Keyboard Shortcuts"
msgstr "কিবোর্ড শর্টকাট"

#: src/window.py:593
#, fuzzy
msgid "Control Newelle using Keyboard Shortcuts"
msgstr "কিবোর্ড শর্টকাট"

#: src/window.py:594
#, fuzzy
msgid "Prompt Control"
msgstr "প্রম্পট নিয়ন্ত্রণ"

#: src/window.py:594
msgid "Newelle gives you 100% prompt control. Tune your prompts for your use."
msgstr ""
"নিউয়েল আপনাকে 100% প্রম্পট নিয়ন্ত্রণ দেয়। আপনার ব্যবহারের জন্য আপনার প্রম্পটগুলি টিউন "
"করুন।"

#: src/window.py:595
#, fuzzy
msgid "Thread Editing"
msgstr "থ্রেড সম্পাদনা"

#: src/window.py:595
msgid "Check the programs and processes you run from Newelle"
msgstr "নিউয়েল থেকে আপনি যে প্রোগ্রাম এবং প্রক্রিয়াগুলি চালান তা পরীক্ষা করুন"

#: src/window.py:596
msgid "Programmable Prompts"
msgstr ""

#: src/window.py:596
msgid ""
"You can add dynamic prompts to Newelle, with conditions and probabilities"
msgstr ""

#: src/window.py:603
#, fuzzy
msgid "New Chat"
msgstr "নতুন ট্যাব"

#: src/window.py:621
msgid "Provider Errror"
msgstr "প্রদানকারী ত্রুটি"

#: src/window.py:644
#, fuzzy
msgid "Local Documents"
msgstr "স্থানীয় মডেল"

#: src/window.py:648
#, fuzzy
msgid "Web search"
msgstr "নিরাপত্তা সেটিংস সক্ষম করুন"

#: src/window.py:890
msgid "This provider does not have a model list"
msgstr "এই প্রদানকারীর কোনও মডেল তালিকা নেই"

#: src/window.py:895
msgid " Models"
msgstr " মডেল"

#: src/window.py:898
msgid "Search Models..."
msgstr "মডেল অনুসন্ধান করুন..."

#: src/window.py:1126
msgid "Create new profile"
msgstr "নতুন প্রোফাইল তৈরি করুন"

#: src/window.py:1260
msgid "Could not recognize your voice"
msgstr "আপনার ভয়েস চিনতে পারিনি"

#: src/window.py:1297
msgid "Images"
msgstr "ছবি"

#: src/window.py:1301
msgid "LLM Supported Files"
msgstr "এলএলএম সমর্থিত ফাইল"

#: src/window.py:1309
msgid "RAG Supported files"
msgstr "RAG সমর্থিত ফাইল"

#: src/window.py:1327
msgid "Supported Files"
msgstr "সমর্থিত ফাইল"

#: src/window.py:1331
msgid "All Files"
msgstr "সকল ফাইল"

#: src/window.py:1337
msgid "Attach file"
msgstr "ফাইল সংযুক্ত করুন"

#: src/window.py:1592
msgid "The file cannot be sent until the program is finished"
msgstr "প্রোগ্রাম শেষ না হওয়া পর্যন্ত ফাইলটি পাঠানো যাবে না"

#: src/window.py:1614
msgid "The file is not recognized"
msgstr "ফাইলটি স্বীকৃত নয়"

#: src/window.py:1633
msgid "You can no longer continue the message."
msgstr "আপনি আর বার্তাটি চালিয়ে যেতে পারবেন না।"

#: src/window.py:1658
msgid "You can no longer regenerate the message."
msgstr "আপনি আর বার্তাটি পুনরায় তৈরি করতে পারবেন না।"

#: src/window.py:1890
msgid "Chat is cleared"
msgstr "চ্যাট পরিষ্কার করা হয়েছে"

#: src/window.py:1915
msgid "The message was canceled and deleted from history"
msgstr "বার্তাটি বাতিল করা হয়েছে এবং ইতিহাস থেকে মুছে ফেলা হয়েছে"

#: src/window.py:1959
msgid "The message cannot be sent until the program is finished"
msgstr "প্রোগ্রাম শেষ না হওয়া পর্যন্ত বার্তাটি পাঠানো যাবে না"

#: src/window.py:2936
msgid "You can't edit a message while the program is running."
msgstr "প্রোগ্রাম চলার সময় আপনি একটি বার্তা সম্পাদনা করতে পারবেন না।"

#: src/window.py:3061
msgid "Prompt content"
msgstr "প্রম্পট বিষয়বস্তু"

#: src/window.py:3320
=======
#: src/handlers/embeddings/openai_handler.py:38
msgid "API base url, change this to use different APIs"
msgstr "API বেস URL, ভিন্ন API ব্যবহার করতে এটি পরিবর্তন করুন"

#: src/handlers/embeddings/openai_handler.py:44
msgid "Name of the Embedding Model to use"
msgstr "ব্যবহার করার জন্য Embedding মডেলের নাম"

#: src/handlers/stt/openaisr_handler.py:11
msgid "Endpoint for OpenAI requests"
msgstr "OpenAI অনুরোধের জন্য এন্ডপয়েন্ট"

#: src/handlers/stt/openaisr_handler.py:18
msgid "API Key for OpenAI"
msgstr "OpenAI-এর জন্য API কী"

#: src/handlers/stt/openaisr_handler.py:25
msgid "Whisper Model"
msgstr "Whisper মডেল"

#: src/handlers/stt/openaisr_handler.py:26
msgid "Name of the OpenAI model"
msgstr "OpenAI মডেলের নাম"

#: src/handlers/stt/openaisr_handler.py:32
#: src/handlers/stt/googlesr_handler.py:21
#: src/handlers/stt/groqsr_handler.py:29
msgid "Language"
msgstr "ভাষা"

#: src/handlers/stt/openaisr_handler.py:33
msgid ""
"Optional: Specify the language for transcription. Use ISO 639-1 language "
"codes (e.g. \"en\" for English, \"fr\" for French, etc.). "
msgstr ""
"ঐচ্ছিক: ট্রান্সক্রিপশনের জন্য ভাষা নির্দিষ্ট করুন। ISO 639-1 ভাষার কোড ব্যবহার করুন "
"(যেমন ইংরেজির জন্য \"en\", ফরাসি জন্য \"fr\" ইত্যাদি)। "

#: src/handlers/tts/custom_openai_tts.py:17
msgid "Endpoint"
msgstr "এন্ডপয়েন্ট"

#: src/handlers/tts/custom_openai_tts.py:17
msgid "Custom endpoint of the service to use"
msgstr "ব্যবহার করার জন্য সার্ভিসের কাস্টম এন্ডপয়েন্ট"

#: src/handlers/tts/custom_openai_tts.py:19
#: src/handlers/tts/openai_tts_handler.py:19
#: src/handlers/tts/groq_tts_handler.py:33
msgid "The voice to use"
msgstr "ব্যবহার করার জন্য ভয়েস"

#: src/handlers/tts/custom_openai_tts.py:21
#: src/handlers/tts/openai_tts_handler.py:21
msgid "Instructions"
msgstr "নির্দেশাবলী"

#: src/handlers/tts/custom_openai_tts.py:21
#: src/handlers/tts/openai_tts_handler.py:21
msgid ""
"Instructions for the voice generation. Leave it blank to avoid this field"
msgstr "ভয়েস জেনারেশনের জন্য নির্দেশাবলী। এই ক্ষেত্রটি এড়াতে এটি ফাঁকা রাখুন"

#: src/handlers/stt/googlesr_handler.py:14
msgid "API Key for Google SR, write 'default' to use the default one"
msgstr "Google SR-এর জন্য API কী, ডিফল্টটি ব্যবহার করতে 'default' লিখুন"

#: src/handlers/stt/googlesr_handler.py:22
msgid "The language of the text to recgnize in IETF"
msgstr "IETF-এ চেনার জন্য টেক্সটের ভাষা"

#: src/handlers/stt/vosk_handler.py:17
msgid "Model Path"
msgstr "মডেল পাথ"

#: src/handlers/stt/vosk_handler.py:18
msgid "Absolute path to the VOSK model (unzipped)"
msgstr "VOSK মডেলের অ্যাবসোলিউট পাথ (আনজিপ করা)"

#: src/handlers/tts/tts.py:38
msgid "Choose the preferred voice"
msgstr "পছন্দের ভয়েস নির্বাচন করুন"

#: src/handlers/stt/sphinx_handler.py:19
msgid "Could not understand the audio"
msgstr "অডিও বোঝা যায়নি"

#: src/handlers/stt/custom_handler.py:14 src/handlers/tts/custom_handler.py:23
#, python-brace-format
msgid "{0} will be replaced with the model fullpath"
msgstr "{0} মডেলের সম্পূর্ণ পাথ দ্বারা প্রতিস্থাপিত হবে"

#: src/handlers/stt/whisper_handler.py:16
#: src/handlers/stt/whispercpp_handler.py:40
msgid "Name of the Whisper model"
msgstr "Whisper মডেলের নাম"

#: src/handlers/stt/groqsr_handler.py:14
msgid "API Key for Groq SR, write 'default' to use the default one"
msgstr "Groq SR-এর জন্য API কী, ডিফল্টটি ব্যবহার করতে 'default' লিখুন"

#: src/handlers/stt/groqsr_handler.py:21
msgid "Groq Model"
msgstr "Groq মডেল"

#: src/handlers/stt/groqsr_handler.py:22
msgid "Name of the Groq Model"
msgstr "Groq মডেলের নাম"

#: src/handlers/stt/groqsr_handler.py:30
msgid ""
"Specify the language for transcription. Use ISO 639-1 language codes (e.g. "
"\"en\" for English, \"fr\" for French, etc.). "
msgstr ""
"ট্রান্সক্রিপশনের জন্য ভাষা নির্দিষ্ট করুন। ISO 639-1 ভাষার কোড ব্যবহার করুন (যেমন "
"ইংরেজির জন্য \"en\", ফরাসি জন্য \"fr\" ইত্যাদি)। "

#: src/handlers/stt/witai_handler.py:13
msgid "Server Access Token for wit.ai"
msgstr "wit.ai-এর জন্য সার্ভার অ্যাক্সেস টোকেন"

#: src/handlers/tts/elevenlabs_handler.py:10
msgid "API Key for ElevenLabs"
msgstr "ElevenLabs-এর জন্য API কী"

#: src/handlers/tts/elevenlabs_handler.py:18
msgid "Voice ID to use"
msgstr "ব্যবহার করার জন্য ভয়েস আইডি"

#: src/handlers/tts/elevenlabs_handler.py:32
msgid "Stability"
msgstr "স্থিতিশীলতা"

#: src/handlers/tts/elevenlabs_handler.py:33
msgid "stability of the voice"
msgstr "ভয়েসের স্থিতিশীলতা"

#: src/handlers/tts/elevenlabs_handler.py:42
msgid "Similarity boost"
msgstr "সাদৃশ্য বুস্ট"

#: src/handlers/tts/elevenlabs_handler.py:43
msgid "Boosts overall voice clarity and speaker similarity"
msgstr "সামগ্রিক ভয়েস স্বচ্ছতা এবং স্পিকারের সাদৃশ্য বৃদ্ধি করে"

#: src/handlers/tts/elevenlabs_handler.py:52
msgid "Style exaggeration"
msgstr "স্টাইল অতিরঞ্জন"

#: src/handlers/tts/elevenlabs_handler.py:53
>>>>>>> fb419819
msgid ""
"High values are reccomended if the style of the speech must be exaggerated"
msgstr "যদি বক্তৃতার স্টাইল অতিরঞ্জিত করতে হয় তবে উচ্চ মান সুপারিশ করা হয়"

<<<<<<< HEAD
#: src/window.py:3349
msgid ""
"The neural network has access to any data in this chat, be careful, we are "
"not responsible for the neural network. Do not share any sensitive "
"information."
msgstr ""
"নিউরাল নেটওয়ার্কের এই চ্যাটের যেকোনো ডেটাতে অ্যাক্সেস রয়েছে, সতর্ক থাকুন, আমরা "
"নিউরাল নেটওয়ার্কের জন্য দায়ী নই। কোনো সংবেদনশীল তথ্য শেয়ার করবেন না।"

#: src/window.py:3398
msgid "Wrong folder path"
msgstr "ভুল ফোল্ডার পাথ"

#: src/window.py:3431
msgid "Thread has not been completed, thread number: "
msgstr "থ্রেড সম্পন্ন হয়নি, থ্রেড নম্বর: "

#: src/window.py:3443
msgid "Failed to open the folder"
msgstr "ফোল্ডার খুলতে ব্যর্থ"

#: src/window.py:3622
msgid "Chat is empty"
msgstr "চ্যাট খালি"

#: data/io.github.qwersyk.Newelle.appdata.xml.in:9
=======
#: data/moe.nyarchlinux.assistant.appdata.xml.in:7
#: data/moe.nyarchlinux.assistant.desktop.in:2
msgid "Nyarch Assistant"
msgstr ""

#: data/moe.nyarchlinux.assistant.appdata.xml.in:9
>>>>>>> fb419819
msgid ""
"Your personal waifu always at your service to help you with your system!"
msgstr ""

#: data/moe.nyarchlinux.assistant.appdata.xml.in:11
msgid "Your AI-Powered System Assistant"
msgstr ""

#: data/moe.nyarchlinux.assistant.appdata.xml.in:15
#, fuzzy
msgid "Chat page 1"
msgstr "চ্যাট "

#: data/moe.nyarchlinux.assistant.appdata.xml.in:19
#, fuzzy
msgid "Chat page 2"
msgstr "চ্যাট "

#: data/moe.nyarchlinux.assistant.appdata.xml.in:23
#, fuzzy
msgid "Chat page 3"
msgstr "চ্যাট "

#: data/moe.nyarchlinux.assistant.appdata.xml.in:27
#, fuzzy
msgid "Chat page 4"
msgstr "চ্যাট "

#: data/moe.nyarchlinux.assistant.appdata.xml.in:41
msgid "Improve local documents reading and loading performances"
msgstr ""

#: data/moe.nyarchlinux.assistant.appdata.xml.in:42
msgid "Add option to send with CTRL+Enter"
msgstr ""

#: data/moe.nyarchlinux.assistant.appdata.xml.in:43
msgid "Improve codeblocks"
msgstr ""

#: data/moe.nyarchlinux.assistant.appdata.xml.in:44
#, fuzzy
msgid "Fix Kokoro TTS"
msgstr "Kokoro TTS"

#: data/moe.nyarchlinux.assistant.appdata.xml.in:45
msgid "Remove emoji from TTS"
msgstr ""

#: data/moe.nyarchlinux.assistant.appdata.xml.in:46
msgid "Set API keys as password fields"
<<<<<<< HEAD
msgstr "API কীকে পাসওয়ার্ড ক্ষেত্র হিসেবে সেট করুন"
=======
msgstr ""
>>>>>>> fb419819

#: data/moe.nyarchlinux.assistant.appdata.xml.in:47
msgid "Add thinking support for Gemini"
msgstr ""

#: data/moe.nyarchlinux.assistant.appdata.xml.in:48
#, fuzzy
msgid "Updated translations"
msgstr "একটি কাস্টম মডেল ব্যবহার করুন"

#: data/moe.nyarchlinux.assistant.appdata.xml.in:55
msgid "Added new features"
msgstr ""

#: data/moe.nyarchlinux.assistant.appdata.xml.in:56
#: data/moe.nyarchlinux.assistant.appdata.xml.in:117
#: data/moe.nyarchlinux.assistant.appdata.xml.in:122
#: data/moe.nyarchlinux.assistant.appdata.xml.in:127
#: data/moe.nyarchlinux.assistant.appdata.xml.in:132
#: data/moe.nyarchlinux.assistant.appdata.xml.in:137
msgid "Bug fixes"
msgstr ""

#: data/moe.nyarchlinux.assistant.appdata.xml.in:63
msgid "Website reading and web search with SearXNG, DuckDuckGo, and Tavily"
msgstr ""

#: data/moe.nyarchlinux.assistant.appdata.xml.in:64
msgid "Improved LaTeX rendering and document management"
msgstr ""

#: data/moe.nyarchlinux.assistant.appdata.xml.in:65
msgid "New Thinking Widget and OpenRouter handler"
msgstr ""

#: data/moe.nyarchlinux.assistant.appdata.xml.in:66
msgid "Vision support for Llama4 on Groq"
msgstr ""

#: data/moe.nyarchlinux.assistant.appdata.xml.in:67
msgid "New translations (Traditional Chinese, Bengali, Hindi)"
msgstr ""

#: data/moe.nyarchlinux.assistant.appdata.xml.in:73
msgid "Fixed many bugs, added some features!"
msgstr ""

#: data/moe.nyarchlinux.assistant.appdata.xml.in:78
msgid "Support for new features and bug fixes"
msgstr ""

#: data/moe.nyarchlinux.assistant.appdata.xml.in:83
#: data/moe.nyarchlinux.assistant.appdata.xml.in:88
#: data/moe.nyarchlinux.assistant.appdata.xml.in:93
msgid "Added many new features and bug fixes"
msgstr ""

#: data/moe.nyarchlinux.assistant.appdata.xml.in:98
#: data/moe.nyarchlinux.assistant.appdata.xml.in:103
msgid "Added new features and bug fixes"
msgstr ""

#: data/moe.nyarchlinux.assistant.appdata.xml.in:107
msgid ""
"Updated the g4f library with versioning, added user guides, improved "
"extension browsing, and enhanced model handling."
msgstr ""

#: data/moe.nyarchlinux.assistant.appdata.xml.in:112
msgid ""
"Bug fixes and new features have been implemented. We've modified the "
"extension architecture, added new models, and introduced vision support, "
"along with more capabilities."
msgstr ""

#: data/moe.nyarchlinux.assistant.appdata.xml.in:142
msgid "Stable version"
msgstr ""

#: data/moe.nyarchlinux.assistant.appdata.xml.in:147
#, fuzzy
msgid "Added extension"
msgstr "এক্সটেনশন ডাউনলোড করুন"

#: data/moe.nyarchlinux.assistant.appdata.xml.in:152
#, fuzzy
msgid "Blacklist of commands"
msgstr "কাস্টম কমান্ড"

#: data/moe.nyarchlinux.assistant.appdata.xml.in:157
msgid "Localization"
msgstr ""

#: data/moe.nyarchlinux.assistant.appdata.xml.in:162
msgid "Redesign"
msgstr ""

#: data/moe.nyarchlinux.assistant.appdata.xml.in:167
msgid "NyarchLinux"
msgstr ""

#: data/moe.nyarchlinux.assistant.desktop.in:3
msgid "Advanced AI waifu to help you"
msgstr ""

<<<<<<< HEAD
#: data/io.github.qwersyk.Newelle.desktop.in:10
msgid "ai;assistant;chat;chatgpt;gpt;llm;ollama;"
msgstr "কৃত্রিম বুদ্ধিমত্তা;সহকারী;চ্যাট;চ্যাটজিপিটি;জিপিটি;এলএলএম;ওল্লামা;"

#~ msgid "Any free Provider"
#~ msgstr "যেকোনো বিনামূল্যের প্রদানকারী"

#~ msgid "chat;ai;gpt;chatgpt;assistant;"
#~ msgstr "চ্যাট;এআই;জিপিটি;চ্যাটজিপিটি;সহকারী;"
=======
#: data/moe.nyarchlinux.assistant.desktop.in:10
msgid "chat;ai;gpt;chatgpt;assistant;"
msgstr ""
>>>>>>> fb419819

#~ msgid "Welcome to Newelle"
#~ msgstr "নিউয়েলে স্বাগতম"

#~ msgid ""
#~ "Newelle can be used to run commands on your system, but pay attention at "
#~ "what you run! <b>The LLM is not under our control, so it might generate "
#~ "malicious code!</b>\n"
#~ "By default, your commands will be <b>virtualized in the Flatpak "
#~ "environment</b>, but pay attention!"
#~ msgstr ""
#~ "নিউয়েল আপনার সিস্টেমে কমান্ড চালানোর জন্য ব্যবহার করা যেতে পারে, তবে আপনি কী "
#~ "চালাচ্ছেন সেদিকে মনোযোগ দিন! <b>LLM আমাদের নিয়ন্ত্রণে নেই, তাই এটি ক্ষতিকারক "
#~ "কোড তৈরি করতে পারে!</b>\n"
#~ "ডিফল্টরূপে, আপনার কমান্ডগুলি <b>ফ্ল্যাটপ্যাক পরিবেশে ভার্চুয়ালাইজড</b> হবে, তবে "
#~ "মনোযোগ দিন!"

#~ msgid "Newelle"
#~ msgstr "নিউয়েল"

#, fuzzy
#~ msgid "Message Editing"
#~ msgstr "বার্তা স্ট্রিমিং"

#~ msgid "Choose an extension"
#~ msgstr "একটি এক্সটেনশন নির্বাচন করুন"<|MERGE_RESOLUTION|>--- conflicted
+++ resolved
@@ -6,44 +6,17 @@
 #, fuzzy
 msgid ""
 msgstr ""
-"Project-Id-Version: 1.0\n"
+"Project-Id-Version: PACKAGE VERSION\n"
 "Report-Msgid-Bugs-To: \n"
-<<<<<<< HEAD
-"POT-Creation-Date: 2025-07-02 02:15+0800\n"
-"PO-Revision-Date: 2025-07-03 09:00+0200\n"
-"Last-Translator: aritra saha<EMAIL@ADDRESS>\n"
-=======
 "POT-Creation-Date: 2025-05-30 20:22+0800\n"
 "PO-Revision-Date: YEAR-MO-DA HO:MI+ZONE\n"
 "Last-Translator: FULL NAME <EMAIL@ADDRESS>\n"
->>>>>>> fb419819
 "Language-Team: Bengali\n"
 "Language: bn\n"
 "MIME-Version: 1.0\n"
 "Content-Type: text/plain; charset=UTF-8\n"
 "Content-Transfer-Encoding: 8bit\n"
 
-<<<<<<< HEAD
-#: src/handlers/embeddings/ollama_handler.py:32
-#: src/handlers/embeddings/openai_handler.py:38
-#: src/handlers/llm/openai_handler.py:75 src/handlers/llm/ollama_handler.py:150
-#: src/handlers/stt/openaisr_handler.py:10
-msgid "API Endpoint"
-msgstr "API এন্ডপয়েন্ট"
-
-#: src/handlers/embeddings/ollama_handler.py:32
-#: src/handlers/llm/openai_handler.py:75 src/handlers/llm/ollama_handler.py:150
-msgid "API base url, change this to use interference APIs"
-msgstr "API বেস URL, ইন্টারফারেন্স API ব্যবহার করতে এটি পরিবর্তন করুন"
-
-#: src/handlers/embeddings/ollama_handler.py:33
-#: src/handlers/llm/ollama_handler.py:151
-msgid "Automatically Serve"
-msgstr "স্বয়ংক্রিয়ভাবে পরিবেশন করুন"
-
-#: src/handlers/embeddings/ollama_handler.py:33
-#: src/handlers/llm/ollama_handler.py:151
-=======
 #: src/window.py:103 src/ui/thread_editing.py:6
 msgid "Thread editing"
 msgstr "থ্রেড সম্পাদনা"
@@ -120,39 +93,11 @@
 msgstr "আপনার ডকুমেন্টগুলির সাথে চ্যাট করুন"
 
 #: src/window.py:507
->>>>>>> fb419819
 msgid ""
 "Add your documents to your documents folder and chat using the information "
 "contained in them!"
 msgstr ""
 
-<<<<<<< HEAD
-#: src/handlers/embeddings/ollama_handler.py:34
-#: src/handlers/llm/ollama_handler.py:153
-msgid "Custom Model"
-msgstr "কাস্টম মডেল"
-
-#: src/handlers/embeddings/ollama_handler.py:34
-#: src/handlers/embeddings/openai_handler.py:41
-#: src/handlers/llm/claude_handler.py:85 src/handlers/llm/openai_handler.py:78
-#: src/handlers/llm/ollama_handler.py:153
-msgid "Use a custom model"
-msgstr "একটি কাস্টম মডেল ব্যবহার করুন"
-
-#: src/handlers/embeddings/ollama_handler.py:40
-#: src/handlers/embeddings/ollama_handler.py:49
-#: src/handlers/llm/ollama_handler.py:159
-#: src/handlers/llm/ollama_handler.py:168
-msgid "Ollama Model"
-msgstr "Ollama মডেল"
-
-#: src/handlers/embeddings/ollama_handler.py:41
-#: src/handlers/embeddings/ollama_handler.py:49
-#: src/handlers/llm/ollama_handler.py:160
-#: src/handlers/llm/ollama_handler.py:168
-msgid "Name of the Ollama Model"
-msgstr "Ollama মডেলের নাম"
-=======
 #: src/window.py:508
 msgid "Surf the web!"
 msgstr ""
@@ -223,7 +168,6 @@
 #, fuzzy
 msgid "New Chat"
 msgstr "নতুন ট্যাব"
->>>>>>> fb419819
 
 #: src/window.py:539
 msgid "Provider Errror"
@@ -242,23 +186,9 @@
 msgid "TTS"
 msgstr ""
 
-<<<<<<< HEAD
-#: src/handlers/embeddings/openai_handler.py:44
-#: src/handlers/llm/claude_handler.py:89 src/handlers/llm/claude_handler.py:93
-#: src/handlers/llm/gemini_handler.py:97 src/handlers/llm/openai_handler.py:84
-#: src/handlers/llm/g4f_handler.py:44 src/handlers/stt/whisper_handler.py:15
-#: src/handlers/stt/whispercpp_handler.py:40
-#: src/handlers/tts/custom_openai_tts.py:20
-#: src/handlers/tts/elevenlabs_handler.py:24
-#: src/handlers/tts/groq_tts_handler.py:34
-#: src/handlers/tts/openai_tts_handler.py:20
-msgid "Model"
-msgstr "মডেল"
-=======
 #: src/window.py:598 src/ui/settings.py:275
 msgid "Command virtualization"
 msgstr "কমান্ড ভার্চুয়ালাইজেশন"
->>>>>>> fb419819
 
 #: src/window.py:599
 #, fuzzy
@@ -420,15 +350,9 @@
 msgid "Thinking..."
 msgstr ""
 
-<<<<<<< HEAD
-#: src/handlers/llm/gemini_handler.py:94
-msgid "API Key (required)"
-msgstr "API কী (প্রয়োজনীয়)"
-=======
 #: src/ui/widgets/thinking.py:117
 msgid "The LLM is thinking... Expand to see thought process"
 msgstr ""
->>>>>>> fb419819
 
 #: src/ui/widgets/thinking.py:129
 msgid "No thought process recorded"
@@ -489,16 +413,9 @@
 msgid "Github Page"
 msgstr "গিটহাব পেজ"
 
-<<<<<<< HEAD
-#: src/handlers/llm/gemini_handler.py:110
-#: src/handlers/llm/ollama_handler.py:152
-msgid "Enable Thinking"
-msgstr "ভাবনা সক্রিয় করুন"
-=======
 #: src/ui/presentation.py:105
 msgid "Choose your favourite AI Language Model"
 msgstr "আপনার প্রিয় AI ভাষা মডেল নির্বাচন করুন"
->>>>>>> fb419819
 
 #: src/ui/presentation.py:106
 #, fuzzy
@@ -553,19 +470,6 @@
 msgid "Pay attention!"
 msgstr ""
 
-<<<<<<< HEAD
-#: src/handlers/llm/gemini_handler.py:131
-#: src/handlers/llm/openai_handler.py:112
-#: src/handlers/llm/newelle_handler.py:18
-msgid "Privacy Policy"
-msgstr "গোপনীয়তা নীতি"
-
-#: src/handlers/llm/gemini_handler.py:132
-#: src/handlers/llm/openai_handler.py:112
-#: src/handlers/llm/newelle_handler.py:19
-msgid "Open privacy policy website"
-msgstr "গোপনীয়তা নীতি ওয়েবসাইট খুলুন"
-=======
 #: src/ui/presentation.py:144
 msgid ""
 "Nyarch Assistant can run commands on your system! By enabling command "
@@ -579,7 +483,6 @@
 #: src/ui/presentation.py:152
 msgid "Permission Error"
 msgstr "অনুমতি ত্রুটি"
->>>>>>> fb419819
 
 #: src/ui/presentation.py:153
 #, fuzzy
@@ -604,15 +507,9 @@
 msgid "Thread number: "
 msgstr "থ্রেড নম্বর: "
 
-<<<<<<< HEAD
-#: src/handlers/llm/gpt4all_handler.py:154 src/handlers/llm/g4f_handler.py:44
-msgid "Model to use"
-msgstr "ব্যবহার করার জন্য মডেল"
-=======
 #: src/ui/shortcuts.py:6
 msgid "Help"
 msgstr "সাহায্য"
->>>>>>> fb419819
 
 #: src/ui/shortcuts.py:12
 msgid "Shortcuts"
@@ -622,21 +519,6 @@
 msgid "Reload chat"
 msgstr "চ্যাট রিলোড করুন"
 
-<<<<<<< HEAD
-#: src/handlers/llm/gpt4all_handler.py:155
-#: src/handlers/llm/ollama_handler.py:172
-msgid "Model Manager"
-msgstr "মডেল ম্যানেজার"
-
-#: src/handlers/llm/gpt4all_handler.py:155
-#: src/handlers/llm/ollama_handler.py:172
-msgid "List of models available"
-msgstr "উপলব্ধ মডেলগুলির তালিকা"
-
-#: src/handlers/llm/openai_handler.py:81
-msgid "Include parameters like Max Tokens, Top-P, Temperature, etc."
-msgstr "সর্বোচ্চ টোকেন, টপ-পি, তাপমাত্রা ইত্যাদি প্যারামিটার অন্তর্ভুক্ত করুন।"
-=======
 #: src/ui/shortcuts.py:14
 msgid "Reload folder"
 msgstr "ফোল্ডার রিলোড করুন"
@@ -694,7 +576,6 @@
 #: src/ui/settings.py:59
 msgid "Knowledge"
 msgstr ""
->>>>>>> fb419819
 
 #: src/ui/settings.py:60 src/ui/settings.py:179 src/constants.py:622
 msgid "Avatar"
@@ -746,96 +627,11 @@
 #: src/ui/settings.py:129 src/constants.py:541
 msgid "Web Search"
 msgstr ""
-<<<<<<< HEAD
-"সংখ্যা -2.0 এবং 2.0 এর মধ্যে। পজিটিভ মান মডেলের নতুন বিষয় নিয়ে কথা বলার সম্ভাবনা "
-"হ্রাস করে"
-
-#: src/handlers/llm/openrouter_handler.py:14
-#, fuzzy
-msgid "Provider Sorting"
-msgstr "প্রদানকারী ত্রুটি"
-
-#: src/handlers/llm/openrouter_handler.py:14
-msgid "Choose providers based on pricing/throughput or latency"
-msgstr "মূল্য/থ্রুপুট বা লেটেন্সির উপর ভিত্তি করে প্রদানকারী নির্বাচন করুন"
-
-#: src/handlers/llm/openrouter_handler.py:14
-msgid "Price"
-msgstr "মূল্য"
-
-#: src/handlers/llm/openrouter_handler.py:14
-msgid "Throughput"
-msgstr "থ্রুপুট"
-
-#: src/handlers/llm/openrouter_handler.py:14
-msgid "Latency"
-msgstr "লেটেন্সি"
-
-#: src/handlers/llm/openrouter_handler.py:15
-#, fuzzy
-msgid "Providers Order"
-msgstr "প্রদানকারী ত্রুটি"
-
-#: src/handlers/llm/openrouter_handler.py:15
-msgid ""
-"Add order of providers to use, names separated by a comma.\n"
-"Empty to not specify"
-msgstr ""
-"ব্যবহার করার জন্য প্রদানকারীদের ক্রম যোগ করুন, নামগুলি কমা দ্বারা পৃথক করা।\n"
-"নির্দিষ্ট না করতে খালি রাখুন।"
-
-#: src/handlers/llm/openrouter_handler.py:16
-msgid "Allow Fallbacks"
-msgstr "ফলব্যাক অনুমোদন করুন"
-
-#: src/handlers/llm/openrouter_handler.py:16
-msgid "Allow fallbacks to other providers"
-msgstr "অন্যান্য প্রদানকারীদের ফলব্যাক অনুমোদন করুন"
-
-#: src/handlers/llm/g4f_handler.py:45
-msgid "Update G4F"
-msgstr ""
-
-#: src/handlers/llm/ollama_handler.py:152
-msgid "Allow thinking in the model, only some models are supported"
-msgstr ""
-
-#: src/handlers/llm/ollama_handler.py:176
-msgid "Add custom model"
-msgstr "কাস্টম মডেল যোগ করুন"
-
-#: src/handlers/llm/ollama_handler.py:177
-msgid ""
-"Add any model to this list by putting name:size\n"
-"Or any gguf from hf with hf.co/username/model"
-msgstr ""
-"নাম:আকার বসিয়ে এই তালিকায় যেকোনো মডেল যোগ করুন\n"
-"অথবা hf.co/ব্যবহারকারীর নাম/মডেল সহ hf থেকে যেকোনো gguf"
-
-#: src/handlers/llm/ollama_handler.py:187
-msgid "Update Ollama"
-msgstr ""
-
-#: src/handlers/rag/rag_handler.py:104
-msgid "Index your documents"
-msgstr "আপনার ডকুমেন্টগুলি ইন্ডেক্স করুন"
-=======
->>>>>>> fb419819
 
 #: src/ui/settings.py:129
 msgid "Search information on the Web"
 msgstr ""
 
-<<<<<<< HEAD
-#: src/handlers/stt/custom_handler.py:13 src/handlers/tts/custom_handler.py:17
-msgid "Command to execute"
-msgstr "চালানোর জন্য কমান্ড"
-
-#: src/handlers/stt/custom_handler.py:14
-#, python-brace-format
-msgid "{0} will be replaced with the model fullpath"
-msgstr "{0} মডেলের সম্পূর্ণ পাথ দ্বারা প্রতিস্থাপিত হবে"
-=======
 #: src/ui/settings.py:141 src/handlers/tts/custom_openai_tts.py:19
 #: src/handlers/tts/tts.py:37 src/handlers/tts/openai_tts_handler.py:19
 #: src/handlers/tts/groq_tts_handler.py:33
@@ -846,7 +642,6 @@
 #: src/ui/settings.py:145
 msgid "Text To Speech Program"
 msgstr "টেক্সট টু স্পিচ প্রোগ্রাম"
->>>>>>> fb419819
 
 #: src/ui/settings.py:145
 msgid "Choose which text to speech to use"
@@ -898,11 +693,6 @@
 msgid "Give extra context on Nyarch Linux based on your prompt"
 msgstr ""
 
-<<<<<<< HEAD
-#: src/handlers/stt/vosk_handler.py:17
-msgid "Model Path"
-msgstr "মডেল পাথ"
-=======
 #: src/ui/settings.py:205
 msgid "Prompt control"
 msgstr "প্রম্পট নিয়ন্ত্রণ"
@@ -910,7 +700,6 @@
 #: src/ui/settings.py:210
 msgid "Interface"
 msgstr "ইন্টারফেস"
->>>>>>> fb419819
 
 #: src/ui/settings.py:213
 msgid "Interface Size"
@@ -924,16 +713,6 @@
 msgid "Hidden files"
 msgstr "লুকানো ফাইল"
 
-<<<<<<< HEAD
-#: src/handlers/stt/sphinx_handler.py:19
-msgid "Could not understand the audio"
-msgstr "অডিও বোঝা যায়নি"
-
-#: src/handlers/stt/whispercpp_handler.py:47
-#, fuzzy
-msgid "Language of the recognition."
-msgstr "IETF-এ চেনার জন্য টেক্সটের ভাষা"
-=======
 #: src/ui/settings.py:222
 msgid "Show hidden files"
 msgstr "লুকানো ফাইল দেখান"
@@ -941,7 +720,6 @@
 #: src/ui/settings.py:228
 msgid "Send with ENTER"
 msgstr ""
->>>>>>> fb419819
 
 #: src/ui/settings.py:228
 msgid ""
@@ -985,19 +763,9 @@
 msgid "Generate chat names automatically after the first two messages"
 msgstr "প্রথম দুটি বার্তার পরে স্বয়ংক্রিয়ভাবে চ্যাট নাম তৈরি করুন"
 
-<<<<<<< HEAD
-#: src/handlers/tts/custom_openai_tts.py:19
-#: src/handlers/tts/elevenlabs_handler.py:17
-#: src/handlers/tts/groq_tts_handler.py:33
-#: src/handlers/tts/openai_tts_handler.py:19 src/handlers/tts/tts.py:33
-#: src/ui/settings.py:128
-msgid "Voice"
-msgstr "ভয়েস"
-=======
 #: src/ui/settings.py:258
 msgid "Number of offers"
 msgstr "অফারের সংখ্যা"
->>>>>>> fb419819
 
 #: src/ui/settings.py:258
 msgid "Number of message suggestions to send to chat "
@@ -1046,20 +814,9 @@
 msgid "Auto-run commands"
 msgstr "স্বয়ংক্রিয়-রান কমান্ড"
 
-<<<<<<< HEAD
-#: src/handlers/tts/custom_handler.py:17
-#, fuzzy, python-brace-format
-msgid "{0} will be replaced with the file fullpath, {1} with the text"
-msgstr "{0} মডেলের সম্পূর্ণ পাথ দ্বারা প্রতিস্থাপিত হবে"
-
-#: src/handlers/tts/tts.py:34
-msgid "Choose the preferred voice"
-msgstr "পছন্দের ভয়েস নির্বাচন করুন"
-=======
 #: src/ui/settings.py:318
 msgid "Commands that the bot will write will automatically run"
 msgstr "বট যে কমান্ডগুলি লিখবে সেগুলি স্বয়ংক্রিয়ভাবে চলবে"
->>>>>>> fb419819
 
 #: src/ui/settings.py:321
 msgid "Max number of commands"
@@ -1197,15 +954,9 @@
 msgid "Download new Extensions"
 msgstr "নতুন এক্সটেনশন ডাউনলোড করুন"
 
-<<<<<<< HEAD
-#: src/ui/profile.py:33 src/window.py:119
-msgid "Settings"
-msgstr "সেটিংস"
-=======
 #: src/ui/extension.py:92
 msgid "Install extension from file..."
 msgstr ""
->>>>>>> fb419819
 
 #: src/ui/profile.py:53
 msgid "Profile Name"
@@ -1236,19 +987,11 @@
 
 #: src/ui/profile.py:87
 msgid "Export Passwords"
-<<<<<<< HEAD
-msgstr "পাসওয়ার্ড রপ্তানি করুন"
+msgstr ""
 
 #: src/ui/profile.py:87
 msgid "Also export password-like fields"
-msgstr "পাসওয়ার্ড সদৃশ ক্ষেত্রও রপ্তানি করুন"
-=======
-msgstr ""
-
-#: src/ui/profile.py:87
-msgid "Also export password-like fields"
-msgstr ""
->>>>>>> fb419819
+msgstr ""
 
 #: src/ui/profile.py:89
 msgid "Export Propic"
@@ -1266,11 +1009,7 @@
 
 #: src/ui/profile.py:109
 msgid "Apply"
-<<<<<<< HEAD
-msgstr "প্রয়োগ করুন"
-=======
-msgstr ""
->>>>>>> fb419819
+msgstr ""
 
 #: src/ui/profile.py:116
 msgid "The settings of the current profile will be copied into the new one"
@@ -1279,11 +1018,7 @@
 #: src/ui/profile.py:122 src/ui/profile.py:128
 #, fuzzy
 msgid "Newelle Profiles"
-<<<<<<< HEAD
-msgstr "নিউয়েল প্রোফাইলসমূহ"
-=======
 msgstr "নিউয়েল"
->>>>>>> fb419819
 
 #: src/ui/profile.py:123
 msgid "Export"
@@ -1297,501 +1032,6 @@
 msgid "Set profile picture"
 msgstr "প্রোফাইল ছবি সেট করুন"
 
-<<<<<<< HEAD
-#: src/ui/thread_editing.py:6 src/window.py:117
-msgid "Thread editing"
-msgstr "থ্রেড সম্পাদনা"
-
-#: src/ui/thread_editing.py:36
-msgid "No threads are running"
-msgstr "কোনও থ্রেড চলছে না"
-
-#: src/ui/thread_editing.py:42
-msgid "Thread number: "
-msgstr "থ্রেড নম্বর: "
-
-#: src/ui/widgets/profilerow.py:26
-msgid "Select profile"
-msgstr "প্রোফাইল নির্বাচন করুন"
-
-#: src/ui/widgets/profilerow.py:53
-#, fuzzy
-msgid "Delete Profile"
-msgstr "প্রোফাইল নির্বাচন করুন"
-
-#: src/ui/widgets/tipscarousel.py:41
-#, fuzzy
-msgid "Newelle Tips"
-msgstr "নিউয়েল"
-
-#: src/ui/widgets/thinking.py:27
-msgid "Thoughts"
-msgstr "চিন্তা"
-
-#: src/ui/widgets/thinking.py:28 src/ui/widgets/thinking.py:135
-msgid "Expand to see details"
-msgstr "বিস্তারিত দেখতে প্রসারিত করুন"
-
-#: src/ui/widgets/thinking.py:123
-msgid "Thinking..."
-msgstr "ভাবছে..."
-
-#: src/ui/widgets/thinking.py:124
-msgid "The LLM is thinking... Expand to see thought process"
-msgstr "এলএলএম ভাবছে... চিন্তার প্রক্রিয়া দেখতে প্রসারিত করুন"
-
-#: src/ui/widgets/thinking.py:137
-msgid "No thought process recorded"
-msgstr "কোনো চিন্তার প্রক্রিয়া রেকর্ড করা হয়নি"
-
-#: src/ui/explorer.py:192
-#, fuzzy
-msgid "Folder is Empty"
-msgstr "ফোল্ডার রিবুট করা হয়েছে"
-
-#: src/ui/explorer.py:340 src/window.py:1574
-msgid "File not found"
-msgstr ""
-
-#: src/ui/explorer.py:355
-msgid "Open in new tab"
-msgstr "নতুন ট্যাবে খুলুন"
-
-#: src/ui/explorer.py:357
-msgid "Open in integrated editor"
-msgstr "ইন্টিগ্রেটেড সম্পাদক খুলুন"
-
-#: src/ui/explorer.py:360 src/ui/explorer.py:589
-msgid "Open in file manager"
-msgstr "ফাইল ম্যানেজারে খুলুন"
-
-#: src/ui/explorer.py:363 src/ui/explorer.py:451
-#, fuzzy
-msgid "Rename"
-msgstr "নাম পরিবর্তন করুন"
-
-#: src/ui/explorer.py:366 src/ui/explorer.py:502 src/ui/settings.py:275
-#: src/ui/settings.py:346
-msgid "Delete"
-msgstr "মুছে ফেলুন"
-
-#: src/ui/explorer.py:369
-msgid "Copy full path"
-msgstr "সম্পূর্ণ পথ কপি করুন"
-
-#: src/ui/explorer.py:420 src/ui/explorer.py:657
-#, fuzzy
-msgid "Failed to open file manager"
-msgstr "ফোল্ডার খুলতে ব্যর্থ"
-
-#: src/ui/explorer.py:436
-#, fuzzy
-msgid "New name:"
-msgstr "নতুন ট্যাব"
-
-#: src/ui/explorer.py:448 src/ui/explorer.py:501 src/ui/explorer.py:689
-#: src/main.py:209
-msgid "Cancel"
-msgstr "বাতিল করুন"
-
-#: src/ui/explorer.py:471
-msgid "Renamed successfully"
-msgstr "সফলভাবে নাম পরিবর্তন হয়েছে"
-
-#: src/ui/explorer.py:476
-#, fuzzy
-msgid "Failed to rename: {}"
-msgstr "নাম পরিবর্তন করতে ব্যর্থ: {}"
-
-#: src/ui/explorer.py:497
-#, fuzzy
-msgid "Delete File?"
-msgstr "ফাইল মুছে ফেলবেন?"
-
-#: src/ui/explorer.py:499
-msgid "Are you sure you want to delete \"{}\"?"
-msgstr "আপনি কি নিশ্চিত যে আপনি \"{}\" মুছে ফেলতে চান?"
-
-#: src/ui/explorer.py:520
-msgid "Deleted successfully"
-msgstr "সফলভাবে মুছে ফেলা হয়েছে"
-
-#: src/ui/explorer.py:525
-#, fuzzy
-msgid "Failed to delete: {}"
-msgstr "মুছে ফেলতে ব্যর্থ: {}"
-
-#: src/ui/explorer.py:538
-msgid "Path copied to clipboard"
-msgstr "পথ ক্লিপবোর্ডে কপি করা হয়েছে"
-
-#: src/ui/explorer.py:542
-#, fuzzy
-msgid "Failed to copy path"
-msgstr "পথ কপি করতে ব্যর্থ"
-
-#: src/ui/explorer.py:580
-#, fuzzy
-msgid "Create new folder"
-msgstr "নতুন ফোল্ডার তৈরি করুন"
-
-#: src/ui/explorer.py:583
-#, fuzzy
-msgid "Create new file"
-msgstr "নতুন ফাইল তৈরি করুন"
-
-#: src/ui/explorer.py:586
-#, fuzzy
-msgid "Open Terminal Here"
-msgstr "এখানে টার্মিনাল খুলুন"
-
-#: src/ui/explorer.py:640
-#, fuzzy
-msgid "Create New Folder"
-msgstr "নতুন ফোল্ডার তৈরি করুন"
-
-#: src/ui/explorer.py:640
-#, fuzzy
-msgid "Folder name:"
-msgstr "ফোল্ডারের নাম:"
-
-#: src/ui/explorer.py:644
-#, fuzzy
-msgid "Create New File"
-msgstr "নতুন ফাইল তৈরি করুন"
-
-#: src/ui/explorer.py:644
-#, fuzzy
-msgid "File name:"
-msgstr "ফাইলের নাম:"
-
-#: src/ui/explorer.py:713
-msgid "Folder created successfully"
-msgstr "ফোল্ডার সফলভাবে তৈরি হয়েছে"
-
-#: src/ui/explorer.py:720
-msgid "File created successfully"
-msgstr "ফাইল সফলভাবে তৈরি হয়েছে"
-
-#: src/ui/explorer.py:725
-msgid "A file or folder with that name already exists"
-msgstr "সেই নামে একটি ফাইল বা ফোল্ডার ইতিমধ্যে আছে"
-
-#: src/ui/explorer.py:728
-#, fuzzy
-msgid "folder"
-msgstr "ফোল্ডার"
-
-#: src/ui/explorer.py:728
-msgid "file"
-msgstr "ফাইল"
-
-#: src/ui/explorer.py:730
-#, fuzzy
-msgid "Failed to create {}: {}"
-msgstr "ফোল্ডার খুলতে ব্যর্থ"
-
-#: src/ui/shortcuts.py:6
-msgid "Help"
-msgstr "সাহায্য"
-
-#: src/ui/shortcuts.py:12
-msgid "Shortcuts"
-msgstr "শর্টকাট"
-
-#: src/ui/shortcuts.py:13
-msgid "Reload chat"
-msgstr "চ্যাট রিলোড করুন"
-
-#: src/ui/shortcuts.py:14
-msgid "Reload folder"
-msgstr "ফোল্ডার রিলোড করুন"
-
-#: src/ui/shortcuts.py:15
-msgid "New tab"
-msgstr "নতুন ট্যাব"
-
-#: src/ui/shortcuts.py:16
-msgid "Paste Image"
-msgstr "ছবি পেস্ট করুন"
-
-#: src/ui/shortcuts.py:17
-msgid "Focus message box"
-msgstr "বার্তা বক্সে ফোকাস করুন"
-
-#: src/ui/shortcuts.py:18
-#, fuzzy
-msgid "Start/stop recording"
-msgstr "রেকর্ডিং শুরু করুন"
-
-#: src/ui/shortcuts.py:19
-msgid "Save"
-msgstr "সেভ করুন"
-
-#: src/ui/shortcuts.py:20
-#, fuzzy
-msgid "Stop TTS"
-msgstr "Groq TTS"
-
-#: src/ui/shortcuts.py:21
-msgid "Zoom in"
-msgstr ""
-
-#: src/ui/shortcuts.py:22
-msgid "Zoom out"
-msgstr ""
-
-#: src/ui/mini_window.py:9 data/io.github.qwersyk.Newelle.appdata.xml.in:7
-#: data/io.github.qwersyk.Newelle.desktop.in:2
-msgid "Newelle"
-msgstr "নিউয়েল"
-
-#: src/ui/mini_window.py:20
-msgid "Chat is opened in mini window"
-msgstr "চ্যাট মিনি উইন্ডোতে খোলা হয়েছে"
-
-#: src/ui/presentation.py:93
-msgid "Welcome to Newelle"
-msgstr "নিউয়েলে স্বাগতম"
-
-#: src/ui/presentation.py:94
-msgid "Your ultimate virtual assistant."
-msgstr "আপনার চূড়ান্ত ভার্চুয়াল অ্যাসিস্ট্যান্ট।"
-
-#: src/ui/presentation.py:98
-msgid "Github Page"
-msgstr "গিটহাব পেজ"
-
-#: src/ui/presentation.py:105
-msgid "Choose your favourite AI Language Model"
-msgstr "আপনার প্রিয় AI ভাষা মডেল নির্বাচন করুন"
-
-#: src/ui/presentation.py:106
-msgid ""
-"Newelle can be used with mutiple models and providers!\n"
-"<b>Note: It is strongly suggested to read the Guide to LLM page</b>"
-msgstr ""
-"নিউয়েল একাধিক মডেল এবং প্রদানকারীর সাথে ব্যবহার করা যেতে পারে!\n"
-"<b>দ্রষ্টব্য: LLM-এর গাইড পৃষ্ঠাটি পড়ার জন্য জোরালোভাবে পরামর্শ দেওয়া হচ্ছে</b>"
-
-#: src/ui/presentation.py:110
-msgid "Guide to LLM"
-msgstr "LLM-এর গাইড"
-
-#: src/ui/presentation.py:117
-msgid "Chat with your documents"
-msgstr "আপনার ডকুমেন্টগুলির সাথে চ্যাট করুন"
-
-#: src/ui/presentation.py:118
-msgid ""
-"Newelle can retrieve relevant information from documents you send in the "
-"chat or from your own files! Information relevant to your query will be sent "
-"to the LLM."
-msgstr ""
-"নিউয়েল চ্যাটে পাঠানো ডকুমেন্ট বা আপনার নিজস্ব ফাইল থেকে প্রাসঙ্গিক তথ্য পুনরুদ্ধার "
-"করতে পারে! আপনার কোয়েরির সাথে প্রাসঙ্গিক তথ্য LLM-এ পাঠানো হবে।"
-
-#: src/ui/presentation.py:124 src/ui/settings.py:236 src/window.py:647
-msgid "Command virtualization"
-msgstr "কমান্ড ভার্চুয়ালাইজেশন"
-
-#: src/ui/presentation.py:125
-msgid ""
-"Newelle can be used to run commands on your system, but pay attention at "
-"what you run! <b>The LLM is not under our control, so it might generate "
-"malicious code!</b>\n"
-"By default, your commands will be <b>virtualized in the Flatpak environment</"
-"b>, but pay attention!"
-msgstr ""
-"নিউয়েল আপনার সিস্টেমে কমান্ড চালানোর জন্য ব্যবহার করা যেতে পারে, তবে আপনি কী "
-"চালাচ্ছেন সেদিকে মনোযোগ দিন! <b>LLM আমাদের নিয়ন্ত্রণে নেই, তাই এটি ক্ষতিকারক কোড "
-"তৈরি করতে পারে!</b>\n"
-"ডিফল্টরূপে, আপনার কমান্ডগুলি <b>ফ্ল্যাটপ্যাক পরিবেশে ভার্চুয়ালাইজড</b> হবে, তবে "
-"মনোযোগ দিন!"
-
-#: src/ui/presentation.py:131 src/ui/extension.py:17 src/constants.py:513
-#: src/window.py:118
-msgid "Extensions"
-msgstr "এক্সটেনশন"
-
-#: src/ui/presentation.py:132
-msgid "You can extend Newelle's functionalities using extensions!"
-msgstr "আপনি এক্সটেনশন ব্যবহার করে নিউয়েলের কার্যকারিতা প্রসারিত করতে পারেন!"
-
-#: src/ui/presentation.py:136
-msgid "Download extensions"
-msgstr "এক্সটেনশন ডাউনলোড করুন"
-
-#: src/ui/presentation.py:146
-msgid "Permission Error"
-msgstr "অনুমতি ত্রুটি"
-
-#: src/ui/presentation.py:147
-msgid ""
-"Newelle does not have enough permissions to run commands on your system."
-msgstr "নিউয়েলের আপনার সিস্টেমে কমান্ড চালানোর জন্য পর্যাপ্ত অনুমতি নেই।"
-
-#: src/ui/presentation.py:158
-msgid "Begin using the app"
-msgstr "অ্যাপ ব্যবহার শুরু করুন"
-
-#: src/ui/presentation.py:163
-msgid "Start chatting"
-msgstr "চ্যাটিং শুরু করুন"
-
-#: src/ui/extension.py:50
-#, fuzzy
-msgid "Installed Extensions"
-msgstr "ইনস্টল করা এক্সটেনশন"
-
-#: src/ui/extension.py:85
-msgid "User guide to Extensions"
-msgstr "এক্সটেনশনগুলির জন্য ব্যবহারকারী নির্দেশিকা"
-
-#: src/ui/extension.py:88
-msgid "Download new Extensions"
-msgstr "নতুন এক্সটেনশন ডাউনলোড করুন"
-
-#: src/ui/extension.py:91
-msgid "Install extension from file..."
-msgstr "ফাইল থেকে এক্সটেনশন ইনস্টল করুন..."
-
-#: src/ui/settings.py:46 src/constants.py:523
-msgid "General"
-msgstr "সাধারণ"
-
-#: src/ui/settings.py:47 src/constants.py:478
-msgid "LLM"
-msgstr "LLM"
-
-#: src/ui/settings.py:48 src/constants.py:528
-msgid "Prompts"
-msgstr "প্রম্পট"
-
-#: src/ui/settings.py:49
-msgid "Knowledge"
-msgstr "জ্ঞান"
-
-#: src/ui/settings.py:53
-msgid "Language Model"
-msgstr "ভাষা মডেল"
-
-#: src/ui/settings.py:62 src/ui/settings.py:82
-msgid "Other LLMs"
-msgstr "অন্যান্য LLM"
-
-#: src/ui/settings.py:62 src/ui/settings.py:82
-msgid "Other available LLM providers"
-msgstr "অন্যান্য উপলব্ধ LLM প্রদানকারী"
-
-#: src/ui/settings.py:72
-msgid "Advanced LLM Settings"
-msgstr "উন্নত LLM সেটিংস"
-
-#: src/ui/settings.py:76
-msgid "Secondary Language Model"
-msgstr "সেকেন্ডারি ভাষা মডেল"
-
-#: src/ui/settings.py:76
-msgid ""
-"Model used for secondary tasks, like offer, chat name and memory generation"
-msgstr "অফার, চ্যাট নাম এবং মেমরি জেনারেশনের মতো সেকেন্ডারি কাজের জন্য ব্যবহৃত মডেল"
-
-#: src/ui/settings.py:93
-msgid "Embedding Model"
-msgstr "এম্বেডিং মডেল"
-
-#: src/ui/settings.py:93
-msgid ""
-"Embedding is used to trasform text into vectors. Used by Long Term Memory "
-"and RAG. Changing it might require you to re-index documents or reset memory."
-msgstr ""
-"এম্বেডিং টেক্সটকে ভেক্টরে রূপান্তর করতে ব্যবহৃত হয়। দীর্ঘমেয়াদী মেমরি এবং RAG দ্বারা "
-"ব্যবহৃত। এটি পরিবর্তন করলে ডকুমেন্টগুলি পুনরায় ইন্ডেক্স করতে বা মেমরি রিসেট করার "
-"প্রয়োজন হতে পারে।"
-
-#: src/ui/settings.py:104 src/window.py:645
-msgid "Long Term Memory"
-msgstr "দীর্ঘমেয়াদী মেমরি"
-
-#: src/ui/settings.py:104
-msgid "Keep memory of old conversations"
-msgstr "পুরানো কথোপকথনের স্মৃতি রাখুন"
-
-#: src/ui/settings.py:116 src/constants.py:401
-msgid "Web Search"
-msgstr "ওয়েব অনুসন্ধান"
-
-#: src/ui/settings.py:116
-msgid "Search information on the Web"
-msgstr "ওয়েবে তথ্য অনুসন্ধান করুন"
-
-#: src/ui/settings.py:132
-msgid "Text To Speech Program"
-msgstr "টেক্সট টু স্পিচ প্রোগ্রাম"
-
-#: src/ui/settings.py:132
-msgid "Choose which text to speech to use"
-msgstr "কোন টেক্সট টু স্পিচ ব্যবহার করতে হবে তা নির্বাচন করুন"
-
-#: src/ui/settings.py:141
-msgid "Speech To Text Engine"
-msgstr "স্পিচ টু টেক্সট ইঞ্জিন"
-
-#: src/ui/settings.py:141
-msgid "Choose which speech recognition engine you want"
-msgstr "আপনি কোন স্পিচ রিকগনিশন ইঞ্জিন চান তা নির্বাচন করুন"
-
-#: src/ui/settings.py:149
-msgid "Automatic Speech To Text"
-msgstr "স্বয়ংক্রিয় স্পিচ টু টেক্সট"
-
-#: src/ui/settings.py:149
-msgid "Automatically restart speech to text at the end of a text/TTS"
-msgstr "একটি টেক্সট/TTS শেষে স্বয়ংক্রিয়ভাবে স্পিচ টু টেক্সট পুনরায় চালু করুন"
-
-#: src/ui/settings.py:153
-msgid "Prompt control"
-msgstr "প্রম্পট নিয়ন্ত্রণ"
-
-#: src/ui/settings.py:158
-msgid "Interface"
-msgstr "ইন্টারফেস"
-
-#: src/ui/settings.py:161
-msgid "Interface Size"
-msgstr "ইন্টারফেসের আকার"
-
-#: src/ui/settings.py:161
-msgid "Adjust the size of the interface"
-msgstr "ইন্টারফেসের আকার সামঞ্জস্য করুন"
-
-#: src/ui/settings.py:173
-msgid "Editor color scheme"
-msgstr "সম্পাদকের রঙের থিম"
-
-#: src/ui/settings.py:173
-msgid "Change the color scheme of the editor and codeblocks"
-msgstr "সম্পাদকের ও কোডব্লকের রঙের থিম পরিবর্তন করুন"
-
-#: src/ui/settings.py:180
-msgid "Hidden files"
-msgstr "লুকানো ফাইল"
-
-#: src/ui/settings.py:180
-msgid "Show hidden files"
-msgstr "লুকানো ফাইল দেখান"
-
-#: src/ui/settings.py:186
-msgid "Send with ENTER"
-msgstr "এন্টার দিয়ে পাঠান"
-
-#: src/ui/settings.py:186
-msgid ""
-"If enabled, messages will be sent with ENTER, to go to a new line use "
-"CTRL+ENTER. If disabled, messages will be sent with SHIFT+ENTER, and newline "
-"with enter"
-=======
 #: src/constants.py:27
 #, fuzzy
 msgid "Nyarch Demo API"
@@ -1949,60 +1189,8 @@
 
 #: src/constants.py:170
 msgid "Use Microsoft Edge online TTS without any API Key"
->>>>>>> fb419819
-msgstr ""
-
-<<<<<<< HEAD
-#: src/ui/settings.py:192
-msgid "Remove thinking from history"
-msgstr "ইতিহাস থেকে চিন্তা মুছে ফেলুন"
-
-#: src/ui/settings.py:192
-msgid ""
-"Do not send old thinking blocks for reasoning models in order to reduce "
-"token usage"
-msgstr "টোকেন ব্যবহার কমাতে রিজনিং মডেলগুলির জন্য পুরানো থিঙ্কিং ব্লক পাঠাবেন না"
-
-#: src/ui/settings.py:198
-msgid "Display LaTeX"
-msgstr "LaTeX প্রদর্শন করুন"
-
-#: src/ui/settings.py:198
-msgid "Display LaTeX formulas in chat"
-msgstr "চ্যাটে LaTeX সূত্র প্রদর্শন করুন"
-
-#: src/ui/settings.py:204
-msgid "Reverse Chat Order"
-msgstr "চ্যাটের ক্রম উল্টান"
-
-#: src/ui/settings.py:204
-msgid "Show most recent chats on top in chat list (change chat to apply)"
-msgstr ""
-"চ্যাট তালিকায় সাম্প্রতিকতম চ্যাটগুলি উপরে দেখান (প্রয়োগ করতে চ্যাট পরিবর্তন করুন)"
-
-#: src/ui/settings.py:210
-msgid "Automatically Generate Chat Names"
-msgstr "স্বয়ংক্রিয়ভাবে চ্যাট নাম তৈরি করুন"
-
-#: src/ui/settings.py:210
-msgid "Generate chat names automatically after the first two messages"
-msgstr "প্রথম দুটি বার্তার পরে স্বয়ংক্রিয়ভাবে চ্যাট নাম তৈরি করুন"
-
-#: src/ui/settings.py:216
-msgid "Number of offers"
-msgstr "অফারের সংখ্যা"
-
-#: src/ui/settings.py:216
-msgid "Number of message suggestions to send to chat "
-msgstr "চ্যাটে পাঠানোর জন্য বার্তা পরামর্শের সংখ্যা "
-
-#: src/ui/settings.py:223
-msgid "Username"
-msgstr "ব্যবহারকারীর নাম"
-
-#: src/ui/settings.py:223
-#, python-brace-format
-=======
+msgstr ""
+
 #: src/constants.py:175
 msgid "Google TTS"
 msgstr "Google TTS"
@@ -2050,77 +1238,10 @@
 msgstr "Vosk API"
 
 #: src/constants.py:212
->>>>>>> fb419819
 msgid ""
 "(Selfhostable) JP ONLY. API for voicevox anime-like natural sounding tts"
 msgstr ""
 
-<<<<<<< HEAD
-#: src/ui/settings.py:233
-msgid "Neural Network Control"
-msgstr "নিউরাল নেটওয়ার্ক নিয়ন্ত্রণ"
-
-#: src/ui/settings.py:236
-msgid "Run commands in a virtual machine"
-msgstr "একটি ভার্চুয়াল মেশিনে কমান্ড চালান"
-
-#: src/ui/settings.py:249
-msgid "External Terminal"
-msgstr "বাহ্যিক টার্মিনাল"
-
-#: src/ui/settings.py:249
-msgid "Choose the external terminal where to run the console commands"
-msgstr "কনসোল কমান্ড চালানোর জন্য বাহ্যিক টার্মিনাল নির্বাচন করুন"
-
-#: src/ui/settings.py:258
-msgid "Program memory"
-msgstr "প্রোগ্রাম মেমরি"
-
-#: src/ui/settings.py:258
-msgid "How long the program remembers the chat "
-msgstr "প্রোগ্রামটি কতক্ষণ চ্যাট মনে রাখে "
-
-#: src/ui/settings.py:265
-msgid "Developer"
-msgstr ""
-
-#: src/ui/settings.py:268 src/ui/stdout_monitor.py:31
-#: src/ui/stdout_monitor.py:41
-msgid "Program Output Monitor"
-msgstr ""
-
-#: src/ui/settings.py:268
-msgid ""
-"Monitor the program output in real-time, useful for debugging and seeing "
-"downloads progress"
-msgstr ""
-
-#: src/ui/settings.py:269
-msgid "Open"
-msgstr ""
-
-#: src/ui/settings.py:274
-msgid "Delete pip path"
-msgstr ""
-
-#: src/ui/settings.py:274
-msgid "Remove the extra dependencies installed"
-msgstr ""
-
-#: src/ui/settings.py:294
-msgid "Auto-run commands"
-msgstr "স্বয়ংক্রিয়-রান কমান্ড"
-
-#: src/ui/settings.py:294
-msgid "Commands that the bot will write will automatically run"
-msgstr "বট যে কমান্ডগুলি লিখবে সেগুলি স্বয়ংক্রিয়ভাবে চলবে"
-
-#: src/ui/settings.py:297
-msgid "Max number of commands"
-msgstr "কমান্ডের সর্বোচ্চ সংখ্যা"
-
-#: src/ui/settings.py:297
-=======
 #: src/constants.py:218
 #, fuzzy
 msgid "VITS API"
@@ -2159,213 +1280,11 @@
 msgstr "Ollama Embedding"
 
 #: src/constants.py:247
->>>>>>> fb419819
 msgid ""
 "Use Ollama models for Embedding. Works offline, very low resources usage"
 msgstr ""
 "Embedding-এর জন্য Ollama মডেল ব্যবহার করুন। অফলাইনে কাজ করে, খুব কম রিসোর্স ব্যবহার"
 
-<<<<<<< HEAD
-#: src/ui/settings.py:328
-msgid "Browser"
-msgstr "ব্রাউজার"
-
-#: src/ui/settings.py:328
-msgid "Settings for the browser"
-msgstr "ব্রাউজারের জন্য সেটিংস"
-
-#: src/ui/settings.py:333
-msgid "Use external browser"
-msgstr "বাহ্যিক ব্রাউজার ব্যবহার করুন"
-
-#: src/ui/settings.py:333
-msgid "Use an external browser to open links instead of integrated one"
-msgstr "লিঙ্কগুলি খোলার জন্য ইন্টিগ্রেটেড ব্রাউজারের বদলে বাহ্যিক ব্রাউজার ব্যবহার করুন"
-
-#: src/ui/settings.py:340
-msgid "Persist browser session"
-msgstr "ব্রাউজার সেশন বজায় রাখুন"
-
-#: src/ui/settings.py:340
-msgid ""
-"Persist browser session between restarts. Turning this off requires "
-"restarting the program"
-msgstr ""
-"রিস্টার্টের মধ্যে ব্রাউজার সেশন বজায় রাখুন। এটি বন্ধ করলে প্রোগ্রাম রিস্টার্ট করতে হবে"
-
-#: src/ui/settings.py:345
-#, fuzzy
-msgid "Delete browser data"
-msgstr "ব্রাউজার সেশন এবং ডেটা মুছে ফেলুন"
-
-#: src/ui/settings.py:345
-msgid "Delete browser session and data"
-msgstr "ব্রাউজার সেশন এবং ডেটা মুছে ফেলুন"
-
-#: src/ui/settings.py:352
-msgid "Initial browser page"
-msgstr "প্রাথমিক ব্রাউজার পাতা"
-
-#: src/ui/settings.py:352
-msgid "The page where the browser will start"
-msgstr "যে পাতা থেকে ব্রাউজার শুরু হবে"
-
-#: src/ui/settings.py:359
-msgid "Search string"
-msgstr "সার্চ স্ট্রিং"
-
-#: src/ui/settings.py:359
-#, python-format
-msgid "The search string used in the browser, %s is replaced with the query"
-msgstr "ব্রাউজারে ব্যবহৃত সার্চ স্ট্রিং, %s প্রশ্নের সাথে প্রতিস্থাপিত হবে"
-
-#: src/ui/settings.py:380
-msgid "Document Sources (RAG)"
-msgstr "ডকুমেন্ট সোর্স (RAG)"
-
-#: src/ui/settings.py:380
-msgid "Include content from your documents in the responses"
-msgstr "প্রতিক্রিয়াগুলিতে আপনার ডকুমেন্টগুলির থেকে সামগ্রী অন্তর্ভুক্ত করুন"
-
-#: src/ui/settings.py:381
-msgid "Document Analyzer"
-msgstr "ডকুমেন্ট অ্যানালাইজার"
-
-#: src/ui/settings.py:381
-msgid ""
-"The document analyzer uses multiple techniques to extract relevant "
-"information about your documents"
-msgstr ""
-"ডকুমেন্ট অ্যানালাইজার আপনার ডকুমেন্টগুলি সম্পর্কে প্রাসঙ্গিক তথ্য নিষ্কাশন করতে একাধিক "
-"কৌশল ব্যবহার করে"
-
-#: src/ui/settings.py:392
-msgid "Read documents if unsupported"
-msgstr "অসমর্থিত হলে ডকুমেন্ট পড়ুন"
-
-#: src/ui/settings.py:392
-msgid ""
-"If the LLM does not support reading documents, relevant information about "
-"documents sent in the chat will be given to the LLM using your Document "
-"Analyzer."
-msgstr ""
-"যদি LLM ডকুমেন্ট পড়া সমর্থন না করে, তবে চ্যাটে পাঠানো ডকুমেন্টগুলি সম্পর্কে প্রাসঙ্গিক "
-"তথ্য আপনার ডকুমেন্ট অ্যানালাইজার ব্যবহার করে LLM-কে দেওয়া হবে।"
-
-#: src/ui/settings.py:396
-msgid "Maximum tokens for RAG"
-msgstr "RAG-এর জন্য সর্বোচ্চ টোকেন"
-
-#: src/ui/settings.py:396
-msgid ""
-"The maximum amount of tokens to be used for RAG. If the documents do not "
-"exceed this token count,\n"
-"dump all of them in the context"
-msgstr ""
-"RAG-এর জন্য ব্যবহার করা সর্বোচ্চ টোকেন সংখ্যা। যদি ডকুমেন্টগুলি এই টোকেন সংখ্যা "
-"অতিক্রম না করে, তাহলে তাদের সবগুলিকে প্রসঙ্গে ডাম্প করুন।"
-
-#: src/ui/settings.py:413
-msgid "Document Folder"
-msgstr "ডকুমেন্ট ফোল্ডার"
-
-#: src/ui/settings.py:413
-msgid ""
-"Put the documents you want to query in your document folder. The document "
-"analyzer will find relevant information in them if this option is enabled"
-msgstr ""
-"আপনি যে ডকুমেন্টগুলি কোয়েরি করতে চান সেগুলি আপনার ডকুমেন্ট ফোল্ডারে রাখুন। যদি এই "
-"বিকল্পটি সক্ষম থাকে তবে ডকুমেন্ট অ্যানালাইজার সেগুলিতে প্রাসঙ্গিক তথ্য খুঁজে পাবে"
-
-#: src/ui/settings.py:416
-msgid "Put all the documents you want to index in this folder"
-msgstr "আপনি যে সমস্ত ডকুমেন্ট ইন্ডেক্স করতে চান সেগুলি এই ফোল্ডারে রাখুন"
-
-#: src/ui/settings.py:452
-msgid "Silence threshold"
-msgstr "নীরবতার থ্রেশহোল্ড"
-
-#: src/ui/settings.py:452
-msgid ""
-"Silence threshold in seconds, percentage of the volume to be considered "
-"silence"
-msgstr ""
-"সেকেন্ডে নীরবতার থ্রেশহোল্ড, নীরবতা হিসাবে বিবেচিত হওয়ার জন্য ভলিউমের শতাংশ"
-
-#: src/ui/settings.py:465
-msgid "Silence time"
-msgstr "নীরবতার সময়"
-
-#: src/ui/settings.py:465
-msgid "Silence time in seconds before recording stops automatically"
-msgstr "রেকর্ডিং স্বয়ংক্রিয়ভাবে বন্ধ হওয়ার আগে সেকেন্ডে নীরবতার সময়"
-
-#: src/ui/settings.py:1044
-msgid "Not enough permissions"
-msgstr "পর্যাপ্ত অনুমতি নেই"
-
-#: src/ui/settings.py:1048
-msgid ""
-"Newelle does not have enough permissions to run commands on your system, "
-"please run the following command"
-msgstr ""
-"নিউয়েলের আপনার সিস্টেমে কমান্ড চালানোর জন্য পর্যাপ্ত অনুমতি নেই, দয়া করে নিম্নলিখিত "
-"কমান্ডটি চালান"
-
-#: src/ui/settings.py:1049 src/ui/settings.py:1062
-msgid "Understood"
-msgstr "বুঝেছি"
-
-#: src/ui/settings.py:1061
-msgid "Pip path deleted"
-msgstr ""
-
-#: src/ui/settings.py:1061
-msgid ""
-"The pip path has been deleted, you can now reinstall the dependencies. This "
-"operation requires a restart of the application."
-msgstr ""
-
-#: src/ui/stdout_monitor.py:48
-msgid "Clear output"
-msgstr ""
-
-#: src/ui/stdout_monitor.py:61
-#, fuzzy
-msgid "Start/Stop monitoring"
-msgstr "রেকর্ডিং শুরু করুন"
-
-#: src/ui/stdout_monitor.py:109 src/ui/stdout_monitor.py:182
-#: src/ui/stdout_monitor.py:191 src/window.py:3683
-msgid "Monitoring: Active"
-msgstr ""
-
-#: src/ui/stdout_monitor.py:109 src/ui/stdout_monitor.py:208
-msgid "Monitoring: Stopped"
-msgstr ""
-
-#: src/ui/stdout_monitor.py:116 src/ui/stdout_monitor.py:252
-msgid "Lines: {}"
-msgstr ""
-
-#: src/ui/stdout_monitor.py:267
-msgid "Lines: 0"
-msgstr ""
-
-#: src/constants.py:20
-msgid "Newelle Demo API"
-msgstr "নিউয়েল ডেমো API"
-
-#: src/constants.py:26
-msgid "GPT4Free"
-msgstr ""
-
-#: src/constants.py:34
-msgid "Local Model"
-msgstr "স্থানীয় মডেল"
-
-#: src/constants.py:35
-=======
 #: src/constants.py:259
 msgid "Use Google Gemini API to get embeddings"
 msgstr "এম্বেডিং পেতে Google Gemini API ব্যবহার করুন"
@@ -2657,36 +1576,11 @@
 msgstr ""
 
 #: src/constants.py:659
->>>>>>> fb419819
 msgid ""
 "General settings, virtualization, offers, memory length, automatically "
 "generate chat name, current folder..."
 msgstr ""
 
-<<<<<<< HEAD
-#: src/constants.py:40
-msgid "Ollama Instance"
-msgstr "Ollama ইনস্ট্যান্স"
-
-#: src/constants.py:41
-msgid "Easily run multiple LLM models on your own hardware"
-msgstr "আপনার নিজের হার্ডওয়্যারে সহজেই একাধিক LLM মডেল চালান"
-
-#: src/constants.py:47
-msgid "Groq"
-msgstr "Groq"
-
-#: src/constants.py:54 src/constants.py:230
-msgid "Google Gemini API"
-msgstr "Google Gemini API"
-
-#: src/constants.py:60 src/constants.py:224 src/constants.py:225
-msgid "OpenAI API"
-msgstr "OpenAI API"
-
-#: src/constants.py:61
-msgid "OpenAI API. Custom endpoints supported. Use this for custom providers"
-=======
 #: src/constants.py:664
 msgid "Prompts settings, custom extra prompt, custom prompts..."
 msgstr ""
@@ -2708,22 +1602,13 @@
 #: src/handlers/websearch/tavily.py:21
 #: src/handlers/websearch/duckduckgo_handler.py:13
 msgid "Number of results to consider"
->>>>>>> fb419819
-msgstr ""
-
-<<<<<<< HEAD
-#: src/constants.py:66
-msgid "Anthropic Claude"
-msgstr "Anthropic Claude"
-
-#: src/constants.py:67
-=======
+msgstr ""
+
 #: src/handlers/websearch/tavily.py:22
 msgid "The depth of the search"
 msgstr ""
 
 #: src/handlers/websearch/tavily.py:22
->>>>>>> fb419819
 msgid ""
 "The depth of the search. Advanced search is tailored to retrieve the most "
 "relevant sources and content snippets for your query, while basic search "
@@ -2731,192 +1616,6 @@
 "API Credit, while an advanced search costs 2 API Credits."
 msgstr ""
 
-<<<<<<< HEAD
-#: src/constants.py:73
-msgid "Mistral"
-msgstr "Mistral"
-
-#: src/constants.py:74
-msgid "Mistral API"
-msgstr "Mistral API"
-
-#: src/constants.py:80
-msgid "OpenRouter"
-msgstr "OpenRouter"
-
-#: src/constants.py:81
-msgid "Openrouter.ai API, supports lots of models"
-msgstr "Openrouter.ai API, অনেক মডেল সমর্থন করে"
-
-#: src/constants.py:87
-msgid "Deepseek"
-msgstr "Deepseek"
-
-#: src/constants.py:88
-msgid "Deepseek API, strongest open source models"
-msgstr "Deepseek API, সবচেয়ে শক্তিশালী ওপেন সোর্স মডেল"
-
-#: src/constants.py:94 src/constants.py:203
-msgid "Custom Command"
-msgstr "কাস্টম কমান্ড"
-
-#: src/constants.py:95
-msgid "Use the output of a custom command"
-msgstr "একটি কাস্টম কমান্ডের আউটপুট ব্যবহার করুন"
-
-#: src/constants.py:104
-msgid "Whisper C++"
-msgstr "Whisper C++"
-
-#: src/constants.py:105
-msgid "Works offline. Optimized Whisper impelementation written in C++"
-msgstr "অফলাইনে কাজ করে। C++ এ লেখা অপ্টিমাইজড Whisper ইমপ্লিমেন্টেশন"
-
-#: src/constants.py:111
-msgid "CMU Sphinx"
-msgstr "CMU Sphinx"
-
-#: src/constants.py:112
-msgid "Works offline. Only English supported"
-msgstr "অফলাইনে কাজ করে। শুধুমাত্র ইংরেজি সমর্থিত"
-
-#: src/constants.py:118
-msgid "Google Speech Recognition"
-msgstr "Google Speech Recognition"
-
-#: src/constants.py:119 src/constants.py:125
-msgid "Google Speech Recognition online"
-msgstr "Google Speech Recognition অনলাইন"
-
-#: src/constants.py:124
-msgid "Groq Speech Recognition"
-msgstr "Groq Speech Recognition"
-
-#: src/constants.py:130
-msgid "Wit AI"
-msgstr "Wit AI"
-
-#: src/constants.py:131
-msgid "wit.ai speech recognition free API (language chosen on the website)"
-msgstr "wit.ai স্পিচ রিকগনিশন ফ্রি API (ভাষা ওয়েবসাইটে নির্বাচিত)"
-
-#: src/constants.py:137
-msgid "Vosk API"
-msgstr "Vosk API"
-
-#: src/constants.py:138
-msgid "Works Offline"
-msgstr "অফলাইনে কাজ করে"
-
-#: src/constants.py:144
-msgid "Whisper API"
-msgstr "Whisper API"
-
-#: src/constants.py:145
-msgid "Uses OpenAI Whisper API"
-msgstr "OpenAI Whisper API ব্যবহার করে"
-
-#: src/constants.py:151
-msgid "Custom command"
-msgstr "কাস্টম কমান্ড"
-
-#: src/constants.py:152
-msgid "Runs a custom command"
-msgstr "একটি কাস্টম কমান্ড চালায়"
-
-#: src/constants.py:161
-msgid "Google TTS"
-msgstr "Google TTS"
-
-#: src/constants.py:162
-msgid "Google's text to speech"
-msgstr "Google-এর টেক্সট-টু-স্পিচ"
-
-#: src/constants.py:167
-msgid "Kokoro TTS"
-msgstr "Kokoro TTS"
-
-#: src/constants.py:168
-msgid ""
-"Lightweight and fast open source TTS engine. ~3GB dependencies, 400MB model"
-msgstr "হালকা এবং দ্রুত ওপেন সোর্স TTS ইঞ্জিন। ~3GB ডিপেন্ডেন্সি, 400MB মডেল"
-
-#: src/constants.py:173
-msgid "ElevenLabs TTS"
-msgstr "ElevenLabs TTS"
-
-#: src/constants.py:174
-msgid "Natural sounding TTS"
-msgstr "স্বাভাবিক শোনানো TTS"
-
-#: src/constants.py:179 src/constants.py:180
-msgid "OpenAI TTS"
-msgstr "OpenAI TTS"
-
-#: src/constants.py:185
-msgid "Groq TTS"
-msgstr "Groq TTS"
-
-#: src/constants.py:186
-msgid "Groq TTS API"
-msgstr "Groq TTS API"
-
-#: src/constants.py:191 src/constants.py:192
-msgid "Custom OpenAI TTS"
-msgstr "কাস্টম OpenAI TTS"
-
-#: src/constants.py:197
-msgid "Espeak TTS"
-msgstr "Espeak TTS"
-
-#: src/constants.py:198
-msgid "Offline TTS"
-msgstr "অফলাইন TTS"
-
-#: src/constants.py:204
-#, python-brace-format
-msgid "Use a custom command as TTS, {0} will be replaced with the text"
-msgstr "TTS হিসাবে একটি কাস্টম কমান্ড ব্যবহার করুন, {0} টেক্সট দ্বারা প্রতিস্থাপিত হবে"
-
-#: src/constants.py:212
-msgid "WordLlama"
-msgstr "WordLlama"
-
-#: src/constants.py:213
-msgid ""
-"Light local embedding model based on llama. Works offline, very low "
-"resources usage"
-msgstr ""
-"llama-ভিত্তিক হালকা স্থানীয় এম্বেডিং মডেল। অফলাইনে কাজ করে, খুব কম রিসোর্স ব্যবহার"
-
-#: src/constants.py:218
-msgid "Ollama Embedding"
-msgstr "Ollama Embedding"
-
-#: src/constants.py:219
-msgid ""
-"Use Ollama models for Embedding. Works offline, very low resources usage"
-msgstr ""
-"Embedding-এর জন্য Ollama মডেল ব্যবহার করুন। অফলাইনে কাজ করে, খুব কম রিসোর্স ব্যবহার"
-
-#: src/constants.py:231
-msgid "Use Google Gemini API to get embeddings"
-msgstr "এম্বেডিং পেতে Google Gemini API ব্যবহার করুন"
-
-#: src/constants.py:239
-msgid "User Summary"
-msgstr "ব্যবহারকারীর সারাংশ"
-
-#: src/constants.py:240
-msgid "Generate a summary of the user's conversation"
-msgstr "ব্যবহারকারীর কথোপকথনের একটি সারাংশ তৈরি করুন"
-
-#: src/constants.py:245
-msgid "Memoripy"
-msgstr "Memoripy"
-
-#: src/constants.py:246
-=======
 #: src/handlers/websearch/tavily.py:23
 msgid "The category of the search"
 msgstr ""
@@ -3138,30 +1837,10 @@
 msgstr "তাপমাত্রা"
 
 #: src/handlers/llm/openai_handler.py:108
->>>>>>> fb419819
 msgid ""
 "What sampling temperature to use. Higher values will make the output more "
 "random"
 msgstr ""
-<<<<<<< HEAD
-"প্রাসঙ্গিক মেমরি পুনরুদ্ধার, মেমরি ডেকি, ধারণা নিষ্কাশন এবং অন্যান্য উন্নত কৌশল "
-"ব্যবহার করে পূর্ববর্তী কথোপকথন থেকে বার্তাগুলি বের করুন। প্রতি বার্তার জন্য 1 llm কল "
-"করে।"
-
-#: src/constants.py:251
-msgid "User Summary + Memoripy"
-msgstr "ব্যবহারকারীর সারাংশ + Memoripy"
-
-#: src/constants.py:252
-msgid "Use both technologies for long term memory"
-msgstr "দীর্ঘমেয়াদী স্মৃতির জন্য উভয় প্রযুক্তি ব্যবহার করুন"
-
-#: src/constants.py:260
-msgid "Document reader"
-msgstr "ডকুমেন্ট রিডার"
-
-#: src/constants.py:261
-=======
 "কোন স্যাম্পলিং তাপমাত্রা ব্যবহার করতে হবে। উচ্চতর মান আউটপুটকে আরও এলোমেলো করে তুলবে"
 
 #: src/handlers/llm/openai_handler.py:109
@@ -3169,101 +1848,10 @@
 msgstr "ফ্রিকোয়েন্সি পেনাল্টি"
 
 #: src/handlers/llm/openai_handler.py:109
->>>>>>> fb419819
 msgid ""
 "Number between -2.0 and 2.0. Positive values decrease the model's likelihood "
 "to repeat the same line verbatim"
 msgstr ""
-<<<<<<< HEAD
-"ক্লাসিক RAG পদ্ধতি - ডকুমেন্টগুলিকে খণ্ড খণ্ড করে এম্বেড করুন, তারপর কোয়েরির সাথে "
-"তুলনা করুন এবং সবচেয়ে প্রাসঙ্গিক ডকুমেন্টগুলি ফেরত দিন"
-
-#: src/constants.py:269
-msgid "SearXNG"
-msgstr "SearXNG"
-
-#: src/constants.py:270
-msgid "SearXNG - Private and selfhostable search engine"
-msgstr "SearXNG - ব্যক্তিগত এবং স্ব-হোস্টযোগ্য অনুসন্ধান ইঞ্জিন"
-
-#: src/constants.py:275
-msgid "DuckDuckGo"
-msgstr "DuckDuckGo"
-
-#: src/constants.py:276
-msgid "DuckDuckGo search"
-msgstr "DuckDuckGo অনুসন্ধান"
-
-#: src/constants.py:281
-msgid "Tavily"
-msgstr "Tavily"
-
-#: src/constants.py:282
-msgid "Tavily search"
-msgstr "Tavily অনুসন্ধান"
-
-#: src/constants.py:375
-msgid "Helpful assistant"
-msgstr "সহায়ক অ্যাসিস্ট্যান্ট"
-
-#: src/constants.py:376
-msgid "General purpose prompt to enhance the LLM answers and give more context"
-msgstr "LLM উত্তর উন্নত করতে এবং আরও প্রসঙ্গ দিতে সাধারণ উদ্দেশ্যের প্রম্পট"
-
-#: src/constants.py:384
-msgid "Console access"
-msgstr "কনসোল অ্যাক্সেস"
-
-#: src/constants.py:385
-msgid "Can the program run terminal commands on the computer"
-msgstr "প্রোগ্রামটি কম্পিউটারে টার্মিনাল কমান্ড চালাতে পারে কি না"
-
-#: src/constants.py:392
-msgid "Current directory"
-msgstr "বর্তমান ডিরেক্টরি"
-
-#: src/constants.py:393
-msgid "What is the current directory"
-msgstr "বর্তমান ডিরেক্টরি কী"
-
-#: src/constants.py:402
-msgid "Allow the LLM to search on the internet"
-msgstr "এলএলএম-কে ইন্টারনেটে অনুসন্ধান করার অনুমতি দিন"
-
-#: src/constants.py:410
-msgid "Basic functionality"
-msgstr "মৌলিক কার্যকারিতা"
-
-#: src/constants.py:411
-msgid "Showing tables and code (*can work without it)"
-msgstr "টেবিল এবং কোড দেখানো (*এটি ছাড়াও কাজ করতে পারে)"
-
-#: src/constants.py:419
-msgid "Graphs access"
-msgstr "গ্রাফ অ্যাক্সেস"
-
-#: src/constants.py:420
-msgid "Can the program display graphs"
-msgstr "প্রোগ্রামটি গ্রাফ প্রদর্শন করতে পারে কি না"
-
-#: src/constants.py:428
-msgid "Show image"
-msgstr "ছবি দেখান"
-
-#: src/constants.py:429
-msgid "Show image in chat"
-msgstr "চ্যাটে ছবি দেখান"
-
-#: src/constants.py:437
-msgid "Custom Prompt"
-msgstr "কাস্টম প্রম্পট"
-
-#: src/constants.py:438
-msgid "Add your own custom prompt"
-msgstr "আপনার নিজস্ব কাস্টম প্রম্পট যোগ করুন"
-
-#: src/constants.py:480
-=======
 "সংখ্যা -2.0 এবং 2.0 এর মধ্যে। পজিটিভ মান মডেলের একই লাইন হুবহু পুনরাবৃত্তি করার "
 "সম্ভাবনা হ্রাস করে"
 
@@ -3383,70 +1971,10 @@
 "রাখুন"
 
 #: src/handlers/llm/gemini_handler.py:109
->>>>>>> fb419819
 #, fuzzy
 msgid "Thinking Settings"
 msgstr "সেটিংস"
 
-<<<<<<< HEAD
-#: src/constants.py:483 src/window.py:646
-msgid "TTS"
-msgstr "টিটিএস"
-
-#: src/constants.py:485
-#, fuzzy
-msgid "Text to Speech settings"
-msgstr "টেক্সট টু স্পিচ সেটিংস"
-
-#: src/constants.py:488
-msgid "STT"
-msgstr "এসটিটি"
-
-#: src/constants.py:490
-#, fuzzy
-msgid "Speech to Text settings"
-msgstr "স্পিচ টু টেক্সট ইঞ্জিন"
-
-#: src/constants.py:493
-#, fuzzy
-msgid "Embedding"
-msgstr "এম্বেডিং মডেল"
-
-#: src/constants.py:495
-#, fuzzy
-msgid "Embedding settings"
-msgstr "এম্বেডিং মডেল"
-
-#: src/constants.py:498
-msgid "Memory"
-msgstr "মেমরি"
-
-#: src/constants.py:500
-#, fuzzy
-msgid "Memory settings"
-msgstr "সেটিংস"
-
-#: src/constants.py:503
-#, fuzzy
-msgid "Websearch"
-msgstr "নিরাপত্তা সেটিংস সক্ষম করুন"
-
-#: src/constants.py:505
-#, fuzzy
-msgid "Websearch settings"
-msgstr "নিরাপত্তা সেটিংস সক্ষম করুন"
-
-#: src/constants.py:508
-msgid "RAG"
-msgstr "RAG"
-
-#: src/constants.py:510
-#, fuzzy
-msgid "Document analyzer settings"
-msgstr "ডকুমেন্ট অ্যানালাইজার"
-
-#: src/constants.py:515
-=======
 #: src/handlers/llm/gemini_handler.py:109
 msgid "Settings about thinking models"
 msgstr ""
@@ -3496,26 +2024,10 @@
 msgstr "উন্নত প্যারামিটার সক্ষম করুন"
 
 #: src/handlers/avatar/live2d_handler.py:59
->>>>>>> fb419819
 #, fuzzy
 msgid "Live2D Model"
 msgstr " মডেল"
 
-<<<<<<< HEAD
-#: src/constants.py:518
-#, fuzzy
-msgid "Inteface"
-msgstr "ইন্টারফেস"
-
-#: src/constants.py:520
-msgid "Interface settings, hidden files, reverse order, zoom..."
-msgstr "ইন্টারফেস সেটিংস, লুকানো ফাইল, বিপরীত ক্রম, জুম..."
-
-#: src/constants.py:525
-msgid ""
-"General settings, virtualization, offers, memory length, automatically "
-"generate chat name, current folder..."
-=======
 #: src/handlers/avatar/live2d_handler.py:60
 #, fuzzy
 msgid "Live2D Model to use"
@@ -3524,118 +2036,8 @@
 #: src/handlers/avatar/live2d_handler.py:70
 #: src/handlers/avatar/livepng_handler.py:34
 msgid "Lipsync Framerate"
->>>>>>> fb419819
-msgstr ""
-
-<<<<<<< HEAD
-#: src/constants.py:530
-msgid "Prompts settings, custom extra prompt, custom prompts..."
-msgstr "প্রম্পট সেটিংস, কাস্টম অতিরিক্ত প্রম্পট, কাস্টম প্রম্পট..."
-
-#: src/controller.py:135 src/window.py:1846
-msgid "Chat "
-msgstr "চ্যাট "
-
-#: src/main.py:205
-msgid "Terminal threads are still running in the background"
-msgstr "টার্মিনাল থ্রেডগুলি এখনও ব্যাকগ্রাউন্ডে চলছে"
-
-#: src/main.py:206
-msgid "When you close the window, they will be automatically terminated"
-msgstr "আপনি যখন উইন্ডোটি বন্ধ করবেন, তখন সেগুলি স্বয়ংক্রিয়ভাবে বন্ধ হয়ে যাবে"
-
-#: src/main.py:210
-msgid "Close"
-msgstr "বন্ধ করুন"
-
-#: src/main.py:244
-msgid "Chat is rebooted"
-msgstr "চ্যাট রিবুট করা হয়েছে"
-
-#: src/main.py:249
-msgid "Folder is rebooted"
-msgstr "ফোল্ডার রিবুট করা হয়েছে"
-
-#: src/main.py:254
-msgid "Chat is created"
-msgstr "চ্যাট তৈরি করা হয়েছে"
-
-#: src/window.py:120
-msgid "Keyboard shorcuts"
-msgstr "কিবোর্ড শর্টকাট"
-
-#: src/window.py:121
-msgid "About"
-msgstr "সম্পর্কে"
-
-#: src/window.py:128 src/window.py:197
-msgid "Chat"
-msgstr "চ্যাট"
-
-#: src/window.py:170
-msgid "History"
-msgstr "ইতিহাস"
-
-#: src/window.py:191
-msgid "Create a chat"
-msgstr "একটি চ্যাট তৈরি করুন"
-
-#: src/window.py:196
-#, fuzzy
-msgid "Chats"
-msgstr "চ্যাট"
-
-#: src/window.py:267
-msgid " Stop"
-msgstr " থামুন"
-
-#: src/window.py:282
-msgid " Clear"
-msgstr " পরিষ্কার করুন"
-
-#: src/window.py:297
-msgid " Continue"
-msgstr " চালিয়ে যান"
-
-#: src/window.py:310
-msgid " Regenerate"
-msgstr " পুনরায় তৈরি করুন"
-
-#: src/window.py:376
-msgid "Send a message..."
-msgstr "একটি বার্তা পাঠান..."
-
-#: src/window.py:467
-msgid "Explorer Tab"
-msgstr "এক্সপ্লোরার ট্যাব"
-
-#: src/window.py:468
-msgid "Terminal Tab"
-msgstr "টার্মিনাল ট্যাব"
-
-#: src/window.py:469
-msgid "Browser Tab"
-msgstr "ব্রাউজার ট্যাব"
-
-#: src/window.py:587
-msgid "Ask about a website"
-msgstr "একটি ওয়েবসাইট সম্পর্কে জিজ্ঞাসা করুন"
-
-#: src/window.py:587
-msgid "Write #https://website.com in chat to ask information about a website"
-msgstr "একটি ওয়েবসাইট সম্পর্কে তথ্য জানতে চ্যাটে #https://website.com লিখুন"
-
-#: src/window.py:588
-#, fuzzy
-msgid "Check out our Extensions!"
-msgstr "আমাদের এক্সটেনশনগুলি দেখুন!"
-
-#: src/window.py:588
-msgid "We have a lot of extensions for different things. Check it out!"
-msgstr "আমাদের কাছে বিভিন্ন কাজের জন্য অনেক এক্সটেনশন আছে। দেখে নিন!"
-
-#: src/window.py:589
-=======
+msgstr ""
+
 #: src/handlers/avatar/live2d_handler.py:71
 #: src/handlers/avatar/livepng_handler.py:35
 msgid "Maximum amount of frames to generate for lipsync"
@@ -3737,29 +2139,14 @@
 msgstr " মডেল"
 
 #: src/handlers/avatar/livepng_handler.py:24
->>>>>>> fb419819
 #, fuzzy
 msgid "LivePNG Model to use"
 msgstr "ব্যবহার করার জন্য মডেল"
 
-<<<<<<< HEAD
-#: src/window.py:589
-msgid ""
-"Add your documents to your documents folder and chat using the information "
-"contained in them!"
-=======
 #: src/handlers/avatar/livepng_handler.py:44
 msgid "LivePNG model style"
->>>>>>> fb419819
-msgstr ""
-
-<<<<<<< HEAD
-#: src/window.py:590
-msgid "Surf the web!"
-msgstr "ওয়েব সার্ফ করুন!"
-
-#: src/window.py:590
-=======
+msgstr ""
+
 #: src/handlers/avatar/livepng_handler.py:45
 msgid "Choose the style of the model for the specified one"
 msgstr ""
@@ -3769,7 +2156,6 @@
 msgstr "আপনার ডকুমেন্টগুলি ইন্ডেক্স করুন"
 
 #: src/handlers/rag/rag_handler.py:105
->>>>>>> fb419819
 msgid ""
 "Index all the documents in your document folder. You have to run this "
 "operation every time you edit/create a document, change document analyzer or "
@@ -3779,164 +2165,6 @@
 "তৈরি করার সময়, ডকুমেন্ট অ্যানালাইজার পরিবর্তন করার সময় বা এম্বেডিং মডেল পরিবর্তন "
 "করার সময় এই অপারেশনটি চালাতে হবে"
 
-<<<<<<< HEAD
-#: src/window.py:591
-msgid "Mini Window"
-msgstr "মিনি উইন্ডো"
-
-#: src/window.py:591
-msgid "Ask questions on the fly using the mini window mode"
-msgstr "মিনি উইন্ডো মোড ব্যবহার করে দ্রুত প্রশ্ন জিজ্ঞাসা করুন"
-
-#: src/window.py:592
-#, fuzzy
-msgid "Text to Speech"
-msgstr "টেক্সট টু স্পিচ প্রোগ্রাম"
-
-#: src/window.py:592
-msgid "Newelle supports text-to-speech! Enable it in the settings"
-msgstr "নিউয়েল টেক্সট-টু-স্পিচ সমর্থন করে! সেটিংসে এটি সক্রিয় করুন"
-
-#: src/window.py:593
-#, fuzzy
-msgid "Keyboard Shortcuts"
-msgstr "কিবোর্ড শর্টকাট"
-
-#: src/window.py:593
-#, fuzzy
-msgid "Control Newelle using Keyboard Shortcuts"
-msgstr "কিবোর্ড শর্টকাট"
-
-#: src/window.py:594
-#, fuzzy
-msgid "Prompt Control"
-msgstr "প্রম্পট নিয়ন্ত্রণ"
-
-#: src/window.py:594
-msgid "Newelle gives you 100% prompt control. Tune your prompts for your use."
-msgstr ""
-"নিউয়েল আপনাকে 100% প্রম্পট নিয়ন্ত্রণ দেয়। আপনার ব্যবহারের জন্য আপনার প্রম্পটগুলি টিউন "
-"করুন।"
-
-#: src/window.py:595
-#, fuzzy
-msgid "Thread Editing"
-msgstr "থ্রেড সম্পাদনা"
-
-#: src/window.py:595
-msgid "Check the programs and processes you run from Newelle"
-msgstr "নিউয়েল থেকে আপনি যে প্রোগ্রাম এবং প্রক্রিয়াগুলি চালান তা পরীক্ষা করুন"
-
-#: src/window.py:596
-msgid "Programmable Prompts"
-msgstr ""
-
-#: src/window.py:596
-msgid ""
-"You can add dynamic prompts to Newelle, with conditions and probabilities"
-msgstr ""
-
-#: src/window.py:603
-#, fuzzy
-msgid "New Chat"
-msgstr "নতুন ট্যাব"
-
-#: src/window.py:621
-msgid "Provider Errror"
-msgstr "প্রদানকারী ত্রুটি"
-
-#: src/window.py:644
-#, fuzzy
-msgid "Local Documents"
-msgstr "স্থানীয় মডেল"
-
-#: src/window.py:648
-#, fuzzy
-msgid "Web search"
-msgstr "নিরাপত্তা সেটিংস সক্ষম করুন"
-
-#: src/window.py:890
-msgid "This provider does not have a model list"
-msgstr "এই প্রদানকারীর কোনও মডেল তালিকা নেই"
-
-#: src/window.py:895
-msgid " Models"
-msgstr " মডেল"
-
-#: src/window.py:898
-msgid "Search Models..."
-msgstr "মডেল অনুসন্ধান করুন..."
-
-#: src/window.py:1126
-msgid "Create new profile"
-msgstr "নতুন প্রোফাইল তৈরি করুন"
-
-#: src/window.py:1260
-msgid "Could not recognize your voice"
-msgstr "আপনার ভয়েস চিনতে পারিনি"
-
-#: src/window.py:1297
-msgid "Images"
-msgstr "ছবি"
-
-#: src/window.py:1301
-msgid "LLM Supported Files"
-msgstr "এলএলএম সমর্থিত ফাইল"
-
-#: src/window.py:1309
-msgid "RAG Supported files"
-msgstr "RAG সমর্থিত ফাইল"
-
-#: src/window.py:1327
-msgid "Supported Files"
-msgstr "সমর্থিত ফাইল"
-
-#: src/window.py:1331
-msgid "All Files"
-msgstr "সকল ফাইল"
-
-#: src/window.py:1337
-msgid "Attach file"
-msgstr "ফাইল সংযুক্ত করুন"
-
-#: src/window.py:1592
-msgid "The file cannot be sent until the program is finished"
-msgstr "প্রোগ্রাম শেষ না হওয়া পর্যন্ত ফাইলটি পাঠানো যাবে না"
-
-#: src/window.py:1614
-msgid "The file is not recognized"
-msgstr "ফাইলটি স্বীকৃত নয়"
-
-#: src/window.py:1633
-msgid "You can no longer continue the message."
-msgstr "আপনি আর বার্তাটি চালিয়ে যেতে পারবেন না।"
-
-#: src/window.py:1658
-msgid "You can no longer regenerate the message."
-msgstr "আপনি আর বার্তাটি পুনরায় তৈরি করতে পারবেন না।"
-
-#: src/window.py:1890
-msgid "Chat is cleared"
-msgstr "চ্যাট পরিষ্কার করা হয়েছে"
-
-#: src/window.py:1915
-msgid "The message was canceled and deleted from history"
-msgstr "বার্তাটি বাতিল করা হয়েছে এবং ইতিহাস থেকে মুছে ফেলা হয়েছে"
-
-#: src/window.py:1959
-msgid "The message cannot be sent until the program is finished"
-msgstr "প্রোগ্রাম শেষ না হওয়া পর্যন্ত বার্তাটি পাঠানো যাবে না"
-
-#: src/window.py:2936
-msgid "You can't edit a message while the program is running."
-msgstr "প্রোগ্রাম চলার সময় আপনি একটি বার্তা সম্পাদনা করতে পারবেন না।"
-
-#: src/window.py:3061
-msgid "Prompt content"
-msgstr "প্রম্পট বিষয়বস্তু"
-
-#: src/window.py:3320
-=======
 #: src/handlers/embeddings/openai_handler.py:38
 msgid "API base url, change this to use different APIs"
 msgstr "API বেস URL, ভিন্ন API ব্যবহার করতে এটি পরিবর্তন করুন"
@@ -4087,46 +2315,16 @@
 msgstr "স্টাইল অতিরঞ্জন"
 
 #: src/handlers/tts/elevenlabs_handler.py:53
->>>>>>> fb419819
 msgid ""
 "High values are reccomended if the style of the speech must be exaggerated"
 msgstr "যদি বক্তৃতার স্টাইল অতিরঞ্জিত করতে হয় তবে উচ্চ মান সুপারিশ করা হয়"
 
-<<<<<<< HEAD
-#: src/window.py:3349
-msgid ""
-"The neural network has access to any data in this chat, be careful, we are "
-"not responsible for the neural network. Do not share any sensitive "
-"information."
-msgstr ""
-"নিউরাল নেটওয়ার্কের এই চ্যাটের যেকোনো ডেটাতে অ্যাক্সেস রয়েছে, সতর্ক থাকুন, আমরা "
-"নিউরাল নেটওয়ার্কের জন্য দায়ী নই। কোনো সংবেদনশীল তথ্য শেয়ার করবেন না।"
-
-#: src/window.py:3398
-msgid "Wrong folder path"
-msgstr "ভুল ফোল্ডার পাথ"
-
-#: src/window.py:3431
-msgid "Thread has not been completed, thread number: "
-msgstr "থ্রেড সম্পন্ন হয়নি, থ্রেড নম্বর: "
-
-#: src/window.py:3443
-msgid "Failed to open the folder"
-msgstr "ফোল্ডার খুলতে ব্যর্থ"
-
-#: src/window.py:3622
-msgid "Chat is empty"
-msgstr "চ্যাট খালি"
-
-#: data/io.github.qwersyk.Newelle.appdata.xml.in:9
-=======
 #: data/moe.nyarchlinux.assistant.appdata.xml.in:7
 #: data/moe.nyarchlinux.assistant.desktop.in:2
 msgid "Nyarch Assistant"
 msgstr ""
 
 #: data/moe.nyarchlinux.assistant.appdata.xml.in:9
->>>>>>> fb419819
 msgid ""
 "Your personal waifu always at your service to help you with your system!"
 msgstr ""
@@ -4178,11 +2376,7 @@
 
 #: data/moe.nyarchlinux.assistant.appdata.xml.in:46
 msgid "Set API keys as password fields"
-<<<<<<< HEAD
-msgstr "API কীকে পাসওয়ার্ড ক্ষেত্র হিসেবে সেট করুন"
-=======
-msgstr ""
->>>>>>> fb419819
+msgstr ""
 
 #: data/moe.nyarchlinux.assistant.appdata.xml.in:47
 msgid "Add thinking support for Gemini"
@@ -4288,21 +2482,9 @@
 msgid "Advanced AI waifu to help you"
 msgstr ""
 
-<<<<<<< HEAD
-#: data/io.github.qwersyk.Newelle.desktop.in:10
-msgid "ai;assistant;chat;chatgpt;gpt;llm;ollama;"
-msgstr "কৃত্রিম বুদ্ধিমত্তা;সহকারী;চ্যাট;চ্যাটজিপিটি;জিপিটি;এলএলএম;ওল্লামা;"
-
-#~ msgid "Any free Provider"
-#~ msgstr "যেকোনো বিনামূল্যের প্রদানকারী"
-
-#~ msgid "chat;ai;gpt;chatgpt;assistant;"
-#~ msgstr "চ্যাট;এআই;জিপিটি;চ্যাটজিপিটি;সহকারী;"
-=======
 #: data/moe.nyarchlinux.assistant.desktop.in:10
 msgid "chat;ai;gpt;chatgpt;assistant;"
 msgstr ""
->>>>>>> fb419819
 
 #~ msgid "Welcome to Newelle"
 #~ msgstr "নিউয়েলে স্বাগতম"
