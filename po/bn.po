--- conflicted
+++ resolved
@@ -8,11 +8,7 @@
 msgstr ""
 "Project-Id-Version: PACKAGE VERSION\n"
 "Report-Msgid-Bugs-To: \n"
-<<<<<<< HEAD
-"POT-Creation-Date: 2025-05-30 16:13+0800\n"
-=======
 "POT-Creation-Date: 2025-05-20 20:08+0800\n"
->>>>>>> 1ac8d949
 "PO-Revision-Date: YEAR-MO-DA HO:MI+ZONE\n"
 "Last-Translator: FULL NAME <EMAIL@ADDRESS>\n"
 "Language-Team: Bengali\n"
@@ -70,23 +66,9 @@
 msgid " Regenerate"
 msgstr " পুনরায় তৈরি করুন"
 
-<<<<<<< HEAD
-#: src/handlers/embeddings/openai_handler.py:44
-#: src/handlers/llm/claude_handler.py:89 src/handlers/llm/claude_handler.py:93
-#: src/handlers/llm/gemini_handler.py:97 src/handlers/llm/openai_handler.py:84
-#: src/handlers/stt/whisper_handler.py:15
-#: src/handlers/stt/whispercpp_handler.py:39
-#: src/handlers/tts/custom_openai_tts.py:20
-#: src/handlers/tts/elevenlabs_handler.py:24
-#: src/handlers/tts/groq_tts_handler.py:34
-#: src/handlers/tts/openai_tts_handler.py:20
-msgid "Model"
-msgstr "মডেল"
-=======
 #: src/window.py:440
 msgid "Send a message..."
 msgstr "একটি বার্তা পাঠান..."
->>>>>>> 1ac8d949
 
 #: src/window.py:505
 msgid "Ask about a website"
@@ -143,19 +125,6 @@
 msgid "Nyarch Assistant supports text-to-speech! Enable it in the settings"
 msgstr ""
 
-<<<<<<< HEAD
-#: src/handlers/llm/newelle_handler.py:18
-#: src/handlers/llm/gemini_handler.py:131
-#: src/handlers/llm/openai_handler.py:112
-msgid "Privacy Policy"
-msgstr "গোপনীয়তা নীতি"
-
-#: src/handlers/llm/newelle_handler.py:19
-#: src/handlers/llm/gemini_handler.py:132
-#: src/handlers/llm/openai_handler.py:112
-msgid "Open privacy policy website"
-msgstr "গোপনীয়তা নীতি ওয়েবসাইট খুলুন"
-=======
 #: src/window.py:511
 #, fuzzy
 msgid "Keyboard Shortcuts"
@@ -165,7 +134,6 @@
 #, fuzzy
 msgid "Control Nyarch Assistant using Keyboard Shortcuts"
 msgstr "কিবোর্ড শর্টকাট"
->>>>>>> 1ac8d949
 
 #: src/window.py:512
 #, fuzzy
@@ -196,12 +164,6 @@
 msgid "Use any Live2D or LivePNG model"
 msgstr ""
 
-<<<<<<< HEAD
-#: src/handlers/llm/openrouter_handler.py:14
-#, fuzzy
-msgid "Provider Sorting"
-msgstr "প্রদানকারী ত্রুটি"
-=======
 #: src/window.py:521
 #, fuzzy
 msgid "New Chat"
@@ -276,7 +238,6 @@
 #: src/window.py:1289
 msgid "Attach file"
 msgstr "ফাইল সংযুক্ত করুন"
->>>>>>> 1ac8d949
 
 #: src/window.py:1538 src/window.py:1763
 msgid "File not found"
@@ -401,78 +362,6 @@
 msgid "Chat is created"
 msgstr "চ্যাট তৈরি করা হয়েছে"
 
-<<<<<<< HEAD
-#: src/handlers/llm/gemini_handler.py:135 src/handlers/llm/openai_handler.py:81
-msgid "Advanced Parameters"
-msgstr "উন্নত প্যারামিটার"
-
-#: src/handlers/llm/gemini_handler.py:135
-msgid "Enable advanced parameters"
-msgstr "উন্নত প্যারামিটার সক্ষম করুন"
-
-#: src/handlers/llm/openai_handler.py:81
-msgid "Include parameters like Max Tokens, Top-P, Temperature, etc."
-msgstr "সর্বোচ্চ টোকেন, টপ-পি, তাপমাত্রা ইত্যাদি প্যারামিটার অন্তর্ভুক্ত করুন।"
-
-#: src/handlers/llm/openai_handler.py:84
-msgid "Name of the LLM Model to use"
-msgstr "ব্যবহার করার জন্য LLM মডেলের নাম"
-
-#: src/handlers/llm/openai_handler.py:103
-msgid "max Tokens"
-msgstr "সর্বোচ্চ টোকেন"
-
-#: src/handlers/llm/openai_handler.py:103
-msgid "Max tokens of the generated text"
-msgstr "তৈরি করা টেক্সটের সর্বোচ্চ টোকেন"
-
-#: src/handlers/llm/openai_handler.py:104
-msgid "Top-P"
-msgstr "টপ-পি"
-
-#: src/handlers/llm/openai_handler.py:104
-msgid "An alternative to sampling with temperature, called nucleus sampling"
-msgstr "তাপমাত্রার সাথে স্যাম্পলিংয়ের একটি বিকল্প, যাকে নিউক্লিয়াস স্যাম্পলিং বলা হয়"
-
-#: src/handlers/llm/openai_handler.py:105
-msgid "Temperature"
-msgstr "তাপমাত্রা"
-
-#: src/handlers/llm/openai_handler.py:105
-msgid ""
-"What sampling temperature to use. Higher values will make the output more "
-"random"
-msgstr ""
-"কোন স্যাম্পলিং তাপমাত্রা ব্যবহার করতে হবে। উচ্চতর মান আউটপুটকে আরও এলোমেলো করে তুলবে"
-
-#: src/handlers/llm/openai_handler.py:106
-msgid "Frequency Penalty"
-msgstr "ফ্রিকোয়েন্সি পেনাল্টি"
-
-#: src/handlers/llm/openai_handler.py:106
-msgid ""
-"Number between -2.0 and 2.0. Positive values decrease the model's likelihood "
-"to repeat the same line verbatim"
-msgstr ""
-"সংখ্যা -2.0 এবং 2.0 এর মধ্যে। পজিটিভ মান মডেলের একই লাইন হুবহু পুনরাবৃত্তি করার "
-"সম্ভাবনা হ্রাস করে"
-
-#: src/handlers/llm/openai_handler.py:107
-msgid "Presence Penalty"
-msgstr "প্রেজেন্স পেনাল্টি"
-
-#: src/handlers/llm/openai_handler.py:107
-msgid ""
-"Number between -2.0 and 2.0. Positive values decrease the model's likelihood "
-"to talk about new topics"
-msgstr ""
-"সংখ্যা -2.0 এবং 2.0 এর মধ্যে। পজিটিভ মান মডেলের নতুন বিষয় নিয়ে কথা বলার সম্ভাবনা "
-"হ্রাস করে"
-
-#: src/handlers/rag/rag_handler.py:104
-msgid "Index your documents"
-msgstr "আপনার ডকুমেন্টগুলি ইন্ডেক্স করুন"
-=======
 #: src/constants.py:27
 #, fuzzy
 msgid "Nyarch Demo API"
@@ -481,7 +370,6 @@
 #: src/constants.py:33
 msgid "Any free Provider"
 msgstr "যেকোনো বিনামূল্যের প্রদানকারী"
->>>>>>> 1ac8d949
 
 #: src/constants.py:40
 msgid "Local Model"
@@ -727,15 +615,6 @@
 msgstr ""
 "Embedding-এর জন্য Ollama মডেল ব্যবহার করুন। অফলাইনে কাজ করে, খুব কম রিসোর্স ব্যবহার"
 
-<<<<<<< HEAD
-#: src/handlers/websearch/tavily.py:31
-msgid "A list of domains to specifically exclude from the search results."
-msgstr "অনুসন্ধান ফলাফল থেকে বিশেষভাবে বাদ দেওয়ার জন্য ডোমেইনগুলির একটি তালিকা।"
-
-#: src/ui/shortcuts.py:6
-msgid "Help"
-msgstr "সাহায্য"
-=======
 #: src/constants.py:259
 msgid "Use Google Gemini API to get embeddings"
 msgstr "এম্বেডিং পেতে Google Gemini API ব্যবহার করুন"
@@ -765,7 +644,6 @@
 #: src/constants.py:279
 msgid "User Summary + Memoripy"
 msgstr "ব্যবহারকারীর সারাংশ + Memoripy"
->>>>>>> 1ac8d949
 
 #: src/constants.py:280
 msgid "Use both technologies for long term memory"
@@ -824,11 +702,6 @@
 msgid "Custom Translator"
 msgstr "কাস্টম প্রম্পট"
 
-<<<<<<< HEAD
-#: src/ui/widgets/thinking.py:27
-msgid "Thoughts"
-msgstr "চিন্তা"
-=======
 #: src/constants.py:330
 #, fuzzy
 msgid "Use a custom translator"
@@ -837,7 +710,6 @@
 #: src/constants.py:338
 msgid "Nyarch Smart Prompt Lite"
 msgstr ""
->>>>>>> 1ac8d949
 
 #: src/constants.py:339
 msgid ""
@@ -863,30 +735,9 @@
 msgid "SearXNG - Private and selfhostable search engine"
 msgstr ""
 
-<<<<<<< HEAD
-#: src/ui/widgets/profilerow.py:26
-msgid "Select profile"
-msgstr "প্রোফাইল নির্বাচন করুন"
-
-#: src/ui/widgets/profilerow.py:43 src/ui/profile.py:79
-#, fuzzy
-msgid "Edit Profile"
-msgstr "প্রোফাইল নির্বাচন করুন"
-
-#: src/ui/widgets/profilerow.py:53
-#, fuzzy
-msgid "Delete Profile"
-msgstr "প্রোফাইল নির্বাচন করুন"
-
-#: src/ui/extension.py:17 src/ui/presentation.py:131 src/constants.py:489
-#: src/window.py:92
-msgid "Extensions"
-msgstr "এক্সটেনশন"
-=======
 #: src/constants.py:359
 msgid "DuckDuckGo"
 msgstr ""
->>>>>>> 1ac8d949
 
 #: src/constants.py:360
 msgid "DuckDuckGo search"
@@ -1511,93 +1362,9 @@
 msgid "Your ultimate AI Waifu assistant."
 msgstr "আপনার চূড়ান্ত ভার্চুয়াল অ্যাসিস্ট্যান্ট।"
 
-<<<<<<< HEAD
-#: src/ui/profile.py:33 src/window.py:93
-msgid "Settings"
-msgstr "সেটিংস"
-
-#: src/ui/profile.py:53
-msgid "Profile Name"
-msgstr ""
-
-#: src/ui/profile.py:58
-#, fuzzy
-msgid "Copied Settings"
-msgstr "সেটিংস"
-
-#: src/ui/profile.py:58
-#, fuzzy
-msgid "Settings that will be copied to the new profile"
-msgstr "বর্তমান প্রোফাইলের সেটিংস নতুনটিতে কপি করা হবে"
-
-#: src/ui/profile.py:70
-#, fuzzy
-msgid "Create Profile"
-msgstr "নতুন প্রোফাইল তৈরি করুন"
-
-#: src/ui/profile.py:72 src/ui/profile.py:74 src/ui/profile.py:129
-msgid "Import Profile"
-msgstr ""
-
-#: src/ui/profile.py:84 src/ui/profile.py:99 src/ui/profile.py:123
-msgid "Export Profile"
-msgstr ""
-
-#: src/ui/profile.py:87
-msgid "Export Passwords"
-msgstr ""
-
-#: src/ui/profile.py:87
-msgid "Also export password-like fields"
-msgstr ""
-
-#: src/ui/profile.py:89
-msgid "Export Propic"
-msgstr ""
-
-#: src/ui/profile.py:89
-#, fuzzy
-msgid "Also export the profile picture"
-msgstr "প্রোফাইল ছবি সেট করুন"
-
-#: src/ui/profile.py:109
-#, fuzzy
-msgid "Create"
-msgstr "একটি চ্যাট তৈরি করুন"
-
-#: src/ui/profile.py:109
-msgid "Apply"
-msgstr ""
-
-#: src/ui/profile.py:116
-msgid "The settings of the current profile will be copied into the new one"
-msgstr "বর্তমান প্রোফাইলের সেটিংস নতুনটিতে কপি করা হবে"
-
-#: src/ui/profile.py:122 src/ui/profile.py:128
-#, fuzzy
-msgid "Newelle Profiles"
-msgstr "নিউয়েল"
-
-#: src/ui/profile.py:123
-msgid "Export"
-msgstr ""
-
-#: src/ui/profile.py:129
-msgid "Import"
-msgstr ""
-
-#: src/ui/profile.py:197
-msgid "Set profile picture"
-msgstr "প্রোফাইল ছবি সেট করুন"
-
-#: src/constants.py:20
-msgid "Newelle Demo API"
-msgstr "নিউয়েল ডেমো API"
-=======
 #: src/ui/presentation.py:98
 msgid "Github Page"
 msgstr "গিটহাব পেজ"
->>>>>>> 1ac8d949
 
 #: src/ui/presentation.py:105
 msgid "Choose your favourite AI Language Model"
@@ -2068,11 +1835,6 @@
 msgid "Document Folder"
 msgstr "ডকুমেন্ট ফোল্ডার"
 
-<<<<<<< HEAD
-#: src/main.py:200
-msgid "Terminal threads are still running in the background"
-msgstr "টার্মিনাল থ্রেডগুলি এখনও ব্যাকগ্রাউন্ডে চলছে"
-=======
 #: src/ui/settings.py:393
 msgid ""
 "Put the documents you want to query in your document folder. The document "
@@ -2084,7 +1846,6 @@
 #: src/ui/settings.py:396
 msgid "Put all the documents you want to index in this folder"
 msgstr "আপনি যে সমস্ত ডকুমেন্ট ইন্ডেক্স করতে চান সেগুলি এই ফোল্ডারে রাখুন"
->>>>>>> 1ac8d949
 
 #: src/ui/settings.py:432
 msgid "Silence threshold"
@@ -2118,19 +1879,9 @@
 "নিউয়েলের আপনার সিস্টেমে কমান্ড চালানোর জন্য পর্যাপ্ত অনুমতি নেই, দয়া করে নিম্নলিখিত "
 "কমান্ডটি চালান"
 
-<<<<<<< HEAD
-#: src/controller.py:132 src/window.py:1824
-msgid "Chat "
-msgstr "চ্যাট "
-
-#: src/window.py:94
-msgid "Keyboard shorcuts"
-msgstr "কিবোর্ড শর্টকাট"
-=======
 #: src/ui/settings.py:1022
 msgid "Understood"
 msgstr "বুঝেছি"
->>>>>>> 1ac8d949
 
 #: src/ui/thread_editing.py:36
 msgid "No threads are running"
@@ -2317,89 +2068,6 @@
 msgid "Allow Fallbacks"
 msgstr ""
 
-<<<<<<< HEAD
-#: src/window.py:975
-msgid "Create new profile"
-msgstr "নতুন প্রোফাইল তৈরি করুন"
-
-#: src/window.py:1108
-msgid "Could not recognize your voice"
-msgstr "আপনার ভয়েস চিনতে পারিনি"
-
-#: src/window.py:1145
-msgid "Images"
-msgstr "ছবি"
-
-#: src/window.py:1149
-msgid "LLM Supported Files"
-msgstr "এলএলএম সমর্থিত ফাইল"
-
-#: src/window.py:1157
-msgid "RAG Supported files"
-msgstr "RAG সমর্থিত ফাইল"
-
-#: src/window.py:1175
-msgid "Supported Files"
-msgstr "সমর্থিত ফাইল"
-
-#: src/window.py:1179
-msgid "All Files"
-msgstr "সকল ফাইল"
-
-#: src/window.py:1185
-msgid "Attach file"
-msgstr "ফাইল সংযুক্ত করুন"
-
-#: src/window.py:1410 src/window.py:1642
-msgid "File not found"
-msgstr "ফাইল পাওয়া যায়নি"
-
-#: src/window.py:1428
-msgid "The file cannot be sent until the program is finished"
-msgstr "প্রোগ্রাম শেষ না হওয়া পর্যন্ত ফাইলটি পাঠানো যাবে না"
-
-#: src/window.py:1450
-msgid "The file is not recognized"
-msgstr "ফাইলটি স্বীকৃত নয়"
-
-#: src/window.py:1517
-msgid "Folder is Empty"
-msgstr "ফোল্ডারটি খালি"
-
-#: src/window.py:1662
-msgid "You can no longer continue the message."
-msgstr "আপনি আর বার্তাটি চালিয়ে যেতে পারবেন না।"
-
-#: src/window.py:1687
-msgid "You can no longer regenerate the message."
-msgstr "আপনি আর বার্তাটি পুনরায় তৈরি করতে পারবেন না।"
-
-#: src/window.py:1795
-msgid "Chat is empty"
-msgstr "চ্যাট খালি"
-
-#: src/window.py:1864
-msgid "Chat is cleared"
-msgstr "চ্যাট পরিষ্কার করা হয়েছে"
-
-#: src/window.py:1889
-msgid "The message was canceled and deleted from history"
-msgstr "বার্তাটি বাতিল করা হয়েছে এবং ইতিহাস থেকে মুছে ফেলা হয়েছে"
-
-#: src/window.py:1933
-msgid "The message cannot be sent until the program is finished"
-msgstr "প্রোগ্রাম শেষ না হওয়া পর্যন্ত বার্তাটি পাঠানো যাবে না"
-
-#: src/window.py:2848
-msgid "You can't edit a message while the program is running."
-msgstr "প্রোগ্রাম চলার সময় আপনি একটি বার্তা সম্পাদনা করতে পারবেন না।"
-
-#: src/window.py:2972
-msgid "Prompt content"
-msgstr "প্রম্পট বিষয়বস্তু"
-
-#: src/window.py:3228
-=======
 #: src/handlers/llm/openrouter_handler.py:16
 msgid "Allow fallbacks to other providers"
 msgstr ""
@@ -2497,7 +2165,6 @@
 
 #: src/handlers/llm/custom_handler.py:21
 #, python-brace-format
->>>>>>> 1ac8d949
 msgid ""
 "Command to execute to get bot response, {0} will be replaced with a JSON "
 "file containing the chat, {1} with the system prompt"
@@ -2509,42 +2176,17 @@
 msgid "Command to execute to get bot's suggestions"
 msgstr "বটের পরামর্শ পেতে চালানোর জন্য কমান্ড"
 
-<<<<<<< HEAD
-#: src/window.py:3257
-=======
 #: src/handlers/llm/custom_handler.py:22
 #, python-brace-format
->>>>>>> 1ac8d949
 msgid ""
 "Command to execute to get chat suggestions, {0} will be replaced with a JSON "
 "file containing the chat, {1} with the extra prompts, {2} with the numer of "
 "suggestions to generate. Must return a JSON array containing the suggestions "
 "as strings"
 msgstr ""
-<<<<<<< HEAD
-"নিউরাল নেটওয়ার্কের এই চ্যাটের যেকোনো ডেটাতে অ্যাক্সেস রয়েছে, সতর্ক থাকুন, আমরা "
-"নিউরাল নেটওয়ার্কের জন্য দায়ী নই। কোনো সংবেদনশীল তথ্য শেয়ার করবেন না।"
-
-#: src/window.py:3304
-msgid "Wrong folder path"
-msgstr "ভুল ফোল্ডার পাথ"
-
-#: src/window.py:3337
-msgid "Thread has not been completed, thread number: "
-msgstr "থ্রেড সম্পন্ন হয়নি, থ্রেড নম্বর: "
-
-#: src/window.py:3346
-msgid "Failed to open the folder"
-msgstr "ফোল্ডার খুলতে ব্যর্থ"
-
-#: data/io.github.qwersyk.Newelle.desktop.in:3
-msgid "Newelle: Your advanced chat bot"
-msgstr "নিউয়েল: আপনার উন্নত চ্যাট বট"
-=======
 "চ্যাট পরামর্শ পেতে চালানোর জন্য কমান্ড, {0} চ্যাট ধারণকারী একটি JSON ফাইল দ্বারা "
 "প্রতিস্থাপিত হবে, {1} অতিরিক্ত প্রম্পট দ্বারা, {2} তৈরি করার জন্য পরামর্শের সংখ্যা "
 "দ্বারা। অবশ্যই স্ট্রিং হিসাবে পরামর্শ ধারণকারী একটি JSON অ্যারে ফেরত দিতে হবে"
->>>>>>> 1ac8d949
 
 #: src/handlers/llm/ollama_handler.py:174
 msgid "Add custom model"
