# SOME DESCRIPTIVE TITLE.
# Copyright (C) YEAR THE PACKAGE'S COPYRIGHT HOLDER
# This file is distributed under the same license as the PACKAGE package.
# FIRST AUTHOR <EMAIL@ADDRESS>, YEAR.
#
#, fuzzy
msgid ""
msgstr ""
"Project-Id-Version: PACKAGE VERSION\n"
"Report-Msgid-Bugs-To: \n"
<<<<<<< HEAD
"POT-Creation-Date: 2025-07-08 18:07+0800\n"
"PO-Revision-Date: 2025-07-03 09:00+0200\n"
"Last-Translator: aritra saha<EMAIL@ADDRESS>\n"
=======
"POT-Creation-Date: 2025-05-30 20:22+0800\n"
"PO-Revision-Date: YEAR-MO-DA HO:MI+ZONE\n"
"Last-Translator: FULL NAME <EMAIL@ADDRESS>\n"
>>>>>>> a687b823
"Language-Team: Bengali\n"
"Language: bn\n"
"MIME-Version: 1.0\n"
"Content-Type: text/plain; charset=UTF-8\n"
"Content-Transfer-Encoding: 8bit\n"

<<<<<<< HEAD
#: src/handlers/embeddings/ollama_handler.py:32
#: src/handlers/embeddings/openai_handler.py:38
#: src/handlers/llm/ollama_handler.py:150 src/handlers/llm/openai_handler.py:75
#: src/handlers/stt/openaisr_handler.py:10
msgid "API Endpoint"
msgstr "API এন্ডপয়েন্ট"

#: src/handlers/embeddings/ollama_handler.py:32
#: src/handlers/llm/ollama_handler.py:150 src/handlers/llm/openai_handler.py:75
msgid "API base url, change this to use interference APIs"
msgstr "API বেস URL, ইন্টারফারেন্স API ব্যবহার করতে এটি পরিবর্তন করুন"

#: src/handlers/embeddings/ollama_handler.py:33
#: src/handlers/llm/ollama_handler.py:151
msgid "Automatically Serve"
msgstr "স্বয়ংক্রিয়ভাবে পরিবেশন করুন"

#: src/handlers/embeddings/ollama_handler.py:33
#: src/handlers/llm/ollama_handler.py:151
msgid ""
"Automatically run ollama serve in background when needed if it's not "
"running. You can kill it with killall ollama"
msgstr ""
"প্রয়োজনে ব্যাকগ্রাউন্ডে স্বয়ংক্রিয়ভাবে ollama serve চালান যদি এটি চালু না থাকে। "
"আপনি killall ollama দিয়ে এটি বন্ধ করতে পারেন"

#: src/handlers/embeddings/ollama_handler.py:34
#: src/handlers/llm/ollama_handler.py:153
msgid "Custom Model"
msgstr "কাস্টম মডেল"

#: src/handlers/embeddings/ollama_handler.py:34
#: src/handlers/embeddings/openai_handler.py:41
#: src/handlers/llm/claude_handler.py:85 src/handlers/llm/ollama_handler.py:153
#: src/handlers/llm/openai_handler.py:78
msgid "Use a custom model"
msgstr "একটি কাস্টম মডেল ব্যবহার করুন"
=======
#: src/window.py:103 src/ui/thread_editing.py:6
msgid "Thread editing"
msgstr "থ্রেড সম্পাদনা"

#: src/window.py:104 src/ui/presentation.py:131 src/ui/extension.py:18
#: src/constants.py:647
msgid "Extensions"
msgstr "এক্সটেনশন"
>>>>>>> a687b823

#: src/window.py:105 src/ui/profile.py:33
msgid "Settings"
msgstr "সেটিংস"

#: src/window.py:106
msgid "Keyboard shorcuts"
msgstr "কিবোর্ড শর্টকাট"

#: src/window.py:107
msgid "About"
msgstr "সম্পর্কে"

#: src/window.py:114
msgid "Chat"
msgstr "চ্যাট"

#: src/window.py:161
msgid "History"
msgstr "ইতিহাস"

#: src/window.py:182
msgid "Create a chat"
msgstr "একটি চ্যাট তৈরি করুন"

<<<<<<< HEAD
#: src/handlers/embeddings/openai_handler.py:44
#: src/handlers/llm/claude_handler.py:89 src/handlers/llm/claude_handler.py:93
#: src/handlers/llm/g4f_handler.py:44 src/handlers/llm/gemini_handler.py:97
#: src/handlers/llm/openai_handler.py:84 src/handlers/stt/whisper_handler.py:15
#: src/handlers/stt/whispercpp_handler.py:40
#: src/handlers/tts/custom_openai_tts.py:20
#: src/handlers/tts/elevenlabs_handler.py:24
#: src/handlers/tts/groq_tts_handler.py:34
#: src/handlers/tts/openai_tts_handler.py:20
msgid "Model"
msgstr "মডেল"
=======
#: src/window.py:259
msgid " Stop"
msgstr " থামুন"
>>>>>>> a687b823

#: src/window.py:346
msgid " Clear"
msgstr " পরিষ্কার করুন"

#: src/window.py:361
msgid " Continue"
msgstr " চালিয়ে যান"

#: src/window.py:374
msgid " Regenerate"
msgstr " পুনরায় তৈরি করুন"

#: src/window.py:440
msgid "Send a message..."
msgstr "একটি বার্তা পাঠান..."

#: src/window.py:505
msgid "Ask about a website"
msgstr ""

#: src/window.py:505
msgid "Write #https://website.com in chat to ask information about a website"
msgstr ""

<<<<<<< HEAD
#: src/handlers/llm/custom_handler.py:20
#: src/handlers/llm/gpt4all_handler.py:153
#: src/handlers/llm/newelle_handler.py:27
#: src/handlers/llm/gemini_handler.py:119 src/utility/util.py:136
msgid "Message Streaming"
msgstr "বার্তা স্ট্রিমিং"

#: src/handlers/llm/custom_handler.py:20
#: src/handlers/llm/gpt4all_handler.py:153
#: src/handlers/llm/newelle_handler.py:28
#: src/handlers/llm/gemini_handler.py:120 src/utility/util.py:137
msgid "Gradually stream message output"
msgstr "ধীরে ধীরে বার্তা আউটপুট স্ট্রিম করুন"
=======
#: src/window.py:506
#, fuzzy
msgid "Check out our Extensions!"
msgstr "এক্সটেনশনগুলির জন্য ব্যবহারকারী নির্দেশিকা"

#: src/window.py:506
msgid "We have a lot of extensions for different things. Check it out!"
msgstr ""
>>>>>>> a687b823

#: src/window.py:507
#, fuzzy
msgid "Chat with documents!"
msgstr "আপনার ডকুমেন্টগুলির সাথে চ্যাট করুন"

#: src/window.py:507
msgid ""
"Add your documents to your documents folder and chat using the information "
"contained in them!"
msgstr ""

#: src/window.py:508
msgid "Surf the web!"
msgstr ""

#: src/window.py:508
msgid ""
"Enable web search to allow the LLM to surf the web and provide up to date "
"answers"
msgstr ""
<<<<<<< HEAD
"চ্যাট পরামর্শ পেতে চালানোর জন্য কমান্ড, {0} চ্যাট ধারণকারী একটি JSON ফাইল দ্বারা "
"প্রতিস্থাপিত হবে, {1} অতিরিক্ত প্রম্পট দ্বারা, {2} তৈরি করার জন্য পরামর্শের সংখ্যা "
"দ্বারা। অবশ্যই স্ট্রিং হিসাবে পরামর্শ ধারণকারী একটি JSON অ্যারে ফেরত দিতে হবে"

#: src/handlers/llm/gpt4all_handler.py:67
msgid "RAM Required: "
msgstr "RAM প্রয়োজন: "

#: src/handlers/llm/gpt4all_handler.py:68
msgid "Parameters: "
msgstr "প্যারামিটার: "

#: src/handlers/llm/gpt4all_handler.py:69
msgid "Size: "
msgstr "আকার: "

#: src/handlers/llm/gpt4all_handler.py:154 src/handlers/llm/g4f_handler.py:44
msgid "Model to use"
msgstr "ব্যবহার করার জন্য মডেল"

#: src/handlers/llm/gpt4all_handler.py:154
#: src/handlers/tts/elevenlabs_handler.py:25
msgid "Name of the model to use"
msgstr "ব্যবহার করার জন্য মডেলের নাম"

#: src/handlers/llm/gpt4all_handler.py:155
#: src/handlers/llm/ollama_handler.py:172
msgid "Model Manager"
msgstr "মডেল ম্যানেজার"

#: src/handlers/llm/gpt4all_handler.py:155
#: src/handlers/llm/ollama_handler.py:172
msgid "List of models available"
msgstr "উপলব্ধ মডেলগুলির তালিকা"

#: src/handlers/llm/g4f_handler.py:45
msgid "Update G4F"
msgstr ""

#: src/handlers/llm/newelle_handler.py:18
#: src/handlers/llm/gemini_handler.py:131
#: src/handlers/llm/openai_handler.py:111
msgid "Privacy Policy"
msgstr "গোপনীয়তা নীতি"

#: src/handlers/llm/newelle_handler.py:19
#: src/handlers/llm/gemini_handler.py:132
#: src/handlers/llm/openai_handler.py:111
msgid "Open privacy policy website"
msgstr "গোপনীয়তা নীতি ওয়েবসাইট খুলুন"

#: src/handlers/llm/ollama_handler.py:152
#: src/handlers/llm/gemini_handler.py:110
msgid "Enable Thinking"
msgstr "ভাবনা সক্রিয় করুন"

#: src/handlers/llm/ollama_handler.py:152
msgid "Allow thinking in the model, only some models are supported"
msgstr ""

#: src/handlers/llm/ollama_handler.py:176
msgid "Add custom model"
msgstr "কাস্টম মডেল যোগ করুন"

#: src/handlers/llm/ollama_handler.py:177
msgid ""
"Add any model to this list by putting name:size\n"
"Or any gguf from hf with hf.co/username/model"
msgstr ""
"নাম:আকার বসিয়ে এই তালিকায় যেকোনো মডেল যোগ করুন\n"
"অথবা hf.co/ব্যবহারকারীর নাম/মডেল সহ hf থেকে যেকোনো gguf"

#: src/handlers/llm/ollama_handler.py:187
msgid "Update Ollama"
msgstr ""

#: src/handlers/llm/openrouter_handler.py:14
#, fuzzy
msgid "Provider Sorting"
msgstr "প্রদানকারী ত্রুটি"

#: src/handlers/llm/openrouter_handler.py:14
msgid "Choose providers based on pricing/throughput or latency"
msgstr "মূল্য/থ্রুপুট বা লেটেন্সির উপর ভিত্তি করে প্রদানকারী নির্বাচন করুন"

#: src/handlers/llm/openrouter_handler.py:14
msgid "Price"
msgstr "মূল্য"

#: src/handlers/llm/openrouter_handler.py:14
msgid "Throughput"
msgstr "থ্রুপুট"

#: src/handlers/llm/openrouter_handler.py:14
msgid "Latency"
msgstr "লেটেন্সি"

#: src/handlers/llm/openrouter_handler.py:15
#, fuzzy
msgid "Providers Order"
msgstr "প্রদানকারী ত্রুটি"

#: src/handlers/llm/openrouter_handler.py:15
msgid ""
"Add order of providers to use, names separated by a comma.\n"
"Empty to not specify"
msgstr ""
"ব্যবহার করার জন্য প্রদানকারীদের ক্রম যোগ করুন, নামগুলি কমা দ্বারা পৃথক করা।\n"
"নির্দিষ্ট না করতে খালি রাখুন।"

#: src/handlers/llm/openrouter_handler.py:16
msgid "Allow Fallbacks"
msgstr "ফলব্যাক অনুমোদন করুন"

#: src/handlers/llm/openrouter_handler.py:16
msgid "Allow fallbacks to other providers"
msgstr "অন্যান্য প্রদানকারীদের ফলব্যাক অনুমোদন করুন"

#: src/handlers/llm/gemini_handler.py:94
msgid "API Key (required)"
msgstr "API কী (প্রয়োজনীয়)"
=======
>>>>>>> a687b823

#: src/window.py:509
msgid "Mini Window"
msgstr ""

#: src/window.py:509
msgid "Ask questions on the fly using the mini window mode"
msgstr ""

#: src/window.py:510
#, fuzzy
msgid "Text to Speech"
msgstr "টেক্সট টু স্পিচ প্রোগ্রাম"

#: src/window.py:510
msgid "Nyarch Assistant supports text-to-speech! Enable it in the settings"
msgstr ""

#: src/window.py:511
#, fuzzy
msgid "Keyboard Shortcuts"
msgstr "কিবোর্ড শর্টকাট"

#: src/window.py:511
#, fuzzy
msgid "Control Nyarch Assistant using Keyboard Shortcuts"
msgstr "কিবোর্ড শর্টকাট"

#: src/window.py:512
#, fuzzy
msgid "Prompt Control"
msgstr "প্রম্পট নিয়ন্ত্রণ"

#: src/window.py:512
msgid ""
"Nyarch Assistant gives you 100% prompt control. Tune your prompts for your "
"use."
msgstr ""

#: src/window.py:513
#, fuzzy
msgid "Thread Editing"
msgstr "থ্রেড সম্পাদনা"

#: src/window.py:513
msgid "Check the programs and processes you run from Nyarch Assistant"
msgstr ""

<<<<<<< HEAD
#: src/handlers/llm/gemini_handler.py:110
msgid "Show thinking, disable it if your model does not support it"
msgstr "ভাবনা দেখান, আপনার মডেল যদি এটি সমর্থন না করে তবে এটি নিষ্ক্রিয় করুন"
=======
#: src/window.py:514
#, fuzzy
msgid "Use any avatar model"
msgstr "একটি কাস্টম মডেল ব্যবহার করুন"

#: src/window.py:514
msgid "Use any Live2D or LivePNG model"
msgstr ""
>>>>>>> a687b823

#: src/window.py:521
#, fuzzy
msgid "New Chat"
msgstr "নতুন ট্যাব"

#: src/window.py:539
msgid "Provider Errror"
msgstr "প্রদানকারী ত্রুটি"

#: src/window.py:595
#, fuzzy
msgid "Local Documents"
msgstr "স্থানীয় মডেল"

#: src/window.py:596 src/ui/settings.py:117
msgid "Long Term Memory"
msgstr "দীর্ঘমেয়াদী মেমরি"

#: src/window.py:597 src/constants.py:612
msgid "TTS"
msgstr ""

#: src/window.py:598 src/ui/settings.py:275
msgid "Command virtualization"
msgstr "কমান্ড ভার্চুয়ালাইজেশন"

#: src/window.py:599
#, fuzzy
msgid "Web search"
msgstr "নিরাপত্তা সেটিংস সক্ষম করুন"

#: src/window.py:827
msgid "This provider does not have a model list"
msgstr "এই প্রদানকারীর কোনও মডেল তালিকা নেই"

<<<<<<< HEAD
#: src/handlers/llm/gemini_handler.py:135 src/handlers/llm/openai_handler.py:81
msgid "Advanced Parameters"
msgstr "উন্নত প্যারামিটার"
=======
#: src/window.py:832
msgid " Models"
msgstr " মডেল"

#: src/window.py:835
msgid "Search Models..."
msgstr "মডেল অনুসন্ধান করুন..."

#: src/window.py:1096
msgid "Create new profile"
msgstr "নতুন প্রোফাইল তৈরি করুন"
>>>>>>> a687b823

#: src/window.py:1229
msgid "Could not recognize your voice"
msgstr "আপনার ভয়েস চিনতে পারিনি"

<<<<<<< HEAD
#: src/handlers/llm/openai_handler.py:81
#, fuzzy
msgid "Include parameters like Top-P, Temperature, etc."
msgstr "সর্বোচ্চ টোকেন, টপ-পি, তাপমাত্রা ইত্যাদি প্যারামিটার অন্তর্ভুক্ত করুন।"
=======
#: src/window.py:1266
msgid "Images"
msgstr ""

#: src/window.py:1270
msgid "LLM Supported Files"
msgstr ""

#: src/window.py:1278
msgid "RAG Supported files"
msgstr ""

#: src/window.py:1296
msgid "Supported Files"
msgstr ""

#: src/window.py:1300
msgid "All Files"
msgstr ""

#: src/window.py:1306
msgid "Attach file"
msgstr "ফাইল সংযুক্ত করুন"

#: src/window.py:1555 src/window.py:1781
msgid "File not found"
msgstr "ফাইল পাওয়া যায়নি"

#: src/window.py:1573
msgid "The file cannot be sent until the program is finished"
msgstr "প্রোগ্রাম শেষ না হওয়া পর্যন্ত ফাইলটি পাঠানো যাবে না"
>>>>>>> a687b823

#: src/window.py:1595
msgid "The file is not recognized"
msgstr "ফাইলটি স্বীকৃত নয়"

<<<<<<< HEAD
#: src/handlers/llm/openai_handler.py:103
msgid "Top-P"
msgstr "টপ-পি"

#: src/handlers/llm/openai_handler.py:103
msgid "An alternative to sampling with temperature, called nucleus sampling"
msgstr "তাপমাত্রার সাথে স্যাম্পলিংয়ের একটি বিকল্প, যাকে নিউক্লিয়াস স্যাম্পলিং বলা হয়"

#: src/handlers/llm/openai_handler.py:104
#: src/handlers/stt/whispercpp_handler.py:50
msgid "Temperature"
msgstr "তাপমাত্রা"

#: src/handlers/llm/openai_handler.py:104
msgid ""
"What sampling temperature to use. Higher values will make the output more "
"random"
msgstr ""
"কোন স্যাম্পলিং তাপমাত্রা ব্যবহার করতে হবে। উচ্চতর মান আউটপুটকে আরও এলোমেলো করে তুলবে"

#: src/handlers/llm/openai_handler.py:105
msgid "Frequency Penalty"
msgstr "ফ্রিকোয়েন্সি পেনাল্টি"

#: src/handlers/llm/openai_handler.py:105
msgid ""
"Number between -2.0 and 2.0. Positive values decrease the model's likelihood "
"to repeat the same line verbatim"
msgstr ""
"সংখ্যা -2.0 এবং 2.0 এর মধ্যে। পজিটিভ মান মডেলের একই লাইন হুবহু পুনরাবৃত্তি করার "
"সম্ভাবনা হ্রাস করে"

#: src/handlers/llm/openai_handler.py:106
msgid "Presence Penalty"
msgstr "প্রেজেন্স পেনাল্টি"

#: src/handlers/llm/openai_handler.py:106
=======
#: src/window.py:1662
msgid "Folder is Empty"
msgstr "ফোল্ডারটি খালি"

#: src/window.py:1802
msgid "You can no longer continue the message."
msgstr "আপনি আর বার্তাটি চালিয়ে যেতে পারবেন না।"

#: src/window.py:1827
msgid "You can no longer regenerate the message."
msgstr "আপনি আর বার্তাটি পুনরায় তৈরি করতে পারবেন না।"

#: src/window.py:1935
msgid "Chat is empty"
msgstr "চ্যাট খালি"

#: src/window.py:1964 src/controller.py:156
msgid "Chat "
msgstr "চ্যাট "

#: src/window.py:2004
msgid "Chat is cleared"
msgstr "চ্যাট পরিষ্কার করা হয়েছে"

#: src/window.py:2029
msgid "The message was canceled and deleted from history"
msgstr "বার্তাটি বাতিল করা হয়েছে এবং ইতিহাস থেকে মুছে ফেলা হয়েছে"

#: src/window.py:2073
msgid "The message cannot be sent until the program is finished"
msgstr "প্রোগ্রাম শেষ না হওয়া পর্যন্ত বার্তাটি পাঠানো যাবে না"

#: src/window.py:2999
msgid "You can't edit a message while the program is running."
msgstr "প্রোগ্রাম চলার সময় আপনি একটি বার্তা সম্পাদনা করতে পারবেন না।"

#: src/window.py:3123
msgid "Prompt content"
msgstr "প্রম্পট বিষয়বস্তু"

#: src/window.py:3379
>>>>>>> a687b823
msgid ""
"The neural network has access to your computer and any data in this chat and "
"can run commands, be careful, we are not responsible for the neural network. "
"Do not share any sensitive information."
msgstr ""
"নিউরাল নেটওয়ার্কের আপনার কম্পিউটার এবং এই চ্যাটের যেকোনো ডেটাতে অ্যাক্সেস রয়েছে "
"এবং এটি কমান্ড চালাতে পারে, সতর্ক থাকুন, আমরা নিউরাল নেটওয়ার্কের জন্য দায়ী নই। "
"কোনো সংবেদনশীল তথ্য শেয়ার করবেন না।"

<<<<<<< HEAD
#: src/handlers/rag/rag_handler.py:104
msgid "Index your documents"
msgstr "আপনার ডকুমেন্টগুলি ইন্ডেক্স করুন"
=======
#: src/window.py:3408
msgid ""
"The neural network has access to any data in this chat, be careful, we are "
"not responsible for the neural network. Do not share any sensitive "
"information."
msgstr ""
"নিউরাল নেটওয়ার্কের এই চ্যাটের যেকোনো ডেটাতে অ্যাক্সেস রয়েছে, সতর্ক থাকুন, আমরা "
"নিউরাল নেটওয়ার্কের জন্য দায়ী নই। কোনো সংবেদনশীল তথ্য শেয়ার করবেন না।"

#: src/window.py:3455
msgid "Wrong folder path"
msgstr "ভুল ফোল্ডার পাথ"

#: src/window.py:3488
msgid "Thread has not been completed, thread number: "
msgstr "থ্রেড সম্পন্ন হয়নি, থ্রেড নম্বর: "

#: src/window.py:3497
msgid "Failed to open the folder"
msgstr "ফোল্ডার খুলতে ব্যর্থ"

#: src/utility/util.py:136 src/handlers/llm/gemini_handler.py:119
#: src/handlers/llm/gpt4all_handler.py:153
#: src/handlers/llm/custom_handler.py:20 src/handlers/llm/newelle_handler.py:27
msgid "Message Streaming"
msgstr "বার্তা স্ট্রিমিং"

#: src/utility/util.py:137 src/handlers/llm/gemini_handler.py:120
#: src/handlers/llm/gpt4all_handler.py:153
#: src/handlers/llm/custom_handler.py:20 src/handlers/llm/newelle_handler.py:28
msgid "Gradually stream message output"
msgstr "ধীরে ধীরে বার্তা আউটপুট স্ট্রিম করুন"

#: src/ui/widgets/tipscarousel.py:41
msgid "Nyarch Assistant Tips"
msgstr ""

#: src/ui/widgets/thinking.py:27
msgid "Thoughts"
msgstr ""

#: src/ui/widgets/thinking.py:28 src/ui/widgets/thinking.py:127
msgid "Expand to see details"
msgstr ""

#: src/ui/widgets/thinking.py:116
msgid "Thinking..."
msgstr ""

#: src/ui/widgets/thinking.py:117
msgid "The LLM is thinking... Expand to see thought process"
msgstr ""

#: src/ui/widgets/thinking.py:129
msgid "No thought process recorded"
msgstr ""

#: src/ui/widgets/profilerow.py:26
msgid "Select profile"
msgstr "প্রোফাইল নির্বাচন করুন"
>>>>>>> a687b823

#: src/ui/widgets/profilerow.py:43 src/ui/profile.py:79
#, fuzzy
msgid "Edit Profile"
msgstr "প্রোফাইল নির্বাচন করুন"

#: src/ui/widgets/profilerow.py:53
#, fuzzy
msgid "Delete Profile"
msgstr "প্রোফাইল নির্বাচন করুন"

#: src/main.py:204
msgid "Terminal threads are still running in the background"
msgstr "টার্মিনাল থ্রেডগুলি এখনও ব্যাকগ্রাউন্ডে চলছে"

#: src/main.py:205
msgid "When you close the window, they will be automatically terminated"
msgstr "আপনি যখন উইন্ডোটি বন্ধ করবেন, তখন সেগুলি স্বয়ংক্রিয়ভাবে বন্ধ হয়ে যাবে"

#: src/main.py:208
msgid "Cancel"
msgstr "বাতিল করুন"

#: src/main.py:209
msgid "Close"
msgstr "বন্ধ করুন"

#: src/main.py:245
msgid "Chat is rebooted"
msgstr "চ্যাট রিবুট করা হয়েছে"

#: src/main.py:250
msgid "Folder is rebooted"
msgstr "ফোল্ডার রিবুট করা হয়েছে"

#: src/main.py:255
msgid "Chat is created"
msgstr "চ্যাট তৈরি করা হয়েছে"

#: src/ui/presentation.py:93
msgid "Welcome to Nyarch Assistant!"
msgstr ""

#: src/ui/presentation.py:94
#, fuzzy
msgid "Your ultimate AI Waifu assistant."
msgstr "আপনার চূড়ান্ত ভার্চুয়াল অ্যাসিস্ট্যান্ট।"

#: src/ui/presentation.py:98
msgid "Github Page"
msgstr "গিটহাব পেজ"

#: src/ui/presentation.py:105
msgid "Choose your favourite AI Language Model"
msgstr "আপনার প্রিয় AI ভাষা মডেল নির্বাচন করুন"

#: src/ui/presentation.py:106
#, fuzzy
msgid ""
"Nyarch Assistant can be used with mutiple models and providers!\n"
"<b>Note: It is strongly suggested to read the Guide to LLM page</b>"
msgstr ""
"নিউয়েল একাধিক মডেল এবং প্রদানকারীর সাথে ব্যবহার করা যেতে পারে!\n"
"<b>দ্রষ্টব্য: LLM-এর গাইড পৃষ্ঠাটি পড়ার জন্য জোরালোভাবে পরামর্শ দেওয়া হচ্ছে</b>"

#: src/ui/presentation.py:110
msgid "Guide to LLM"
msgstr "LLM-এর গাইড"

#: src/ui/presentation.py:117
msgid "Chat with your documents"
msgstr "আপনার ডকুমেন্টগুলির সাথে চ্যাট করুন"

#: src/ui/presentation.py:118
#, fuzzy
msgid ""
"Nyarch Assistant can retrieve relevant information from documents you send "
"in the chat or from your own files! Information relevant to your query will "
"be sent to the LLM."
msgstr ""
"নিউয়েল চ্যাটে পাঠানো ডকুমেন্ট বা আপনার নিজস্ব ফাইল থেকে প্রাসঙ্গিক তথ্য পুনরুদ্ধার "
"করতে পারে! আপনার কোয়েরির সাথে প্রাসঙ্গিক তথ্য LLM-এ পাঠানো হবে।"

#: src/ui/presentation.py:124
#, fuzzy
msgid "Choose your favourite Voice configuration"
msgstr "আপনার প্রিয় AI ভাষা মডেল নির্বাচন করুন"

#: src/ui/presentation.py:125
msgid ""
"You can speak to Nyarch Assistant! Use any TTS/STT provider in any language, "
"with translation support!"
msgstr ""

#: src/ui/presentation.py:132
#, fuzzy
<<<<<<< HEAD
msgid "Language of the recognition. For example en, it..."
msgstr "IETF-এ চেনার জন্য টেক্সটের ভাষা"
=======
msgid ""
"You can extend Nyarch Assistant's functionalities using extensions! They are "
"easy to make and to install!"
msgstr "আপনি এক্সটেনশন ব্যবহার করে নিউয়েলের কার্যকারিতা প্রসারিত করতে পারেন!"
>>>>>>> a687b823

#: src/ui/presentation.py:136
msgid "Download extensions"
msgstr "এক্সটেনশন ডাউনলোড করুন"

#: src/ui/presentation.py:143
msgid "Pay attention!"
msgstr ""

#: src/ui/presentation.py:144
msgid ""
"Nyarch Assistant can run commands on your system! By enabling command "
"virtualization, you will only run commands inside the flatpak environment, "
"avoiding to create damages to your system.\n"
"\n"
" <b>Pay attention on what you run! Commands generated might harm your system!"
"</b>"
msgstr ""

#: src/ui/presentation.py:152
msgid "Permission Error"
msgstr "অনুমতি ত্রুটি"

#: src/ui/presentation.py:153
#, fuzzy
msgid ""
"nyarchassistant does not have enough permissions to run commands on your "
"system."
msgstr "নিউয়েলের আপনার সিস্টেমে কমান্ড চালানোর জন্য পর্যাপ্ত অনুমতি নেই।"

#: src/ui/presentation.py:164
msgid "Begin using the app"
msgstr "অ্যাপ ব্যবহার শুরু করুন"

#: src/ui/presentation.py:169
msgid "Start chatting"
msgstr "চ্যাটিং শুরু করুন"

#: src/ui/thread_editing.py:36
msgid "No threads are running"
msgstr "কোনও থ্রেড চলছে না"

#: src/ui/thread_editing.py:42
msgid "Thread number: "
msgstr "থ্রেড নম্বর: "

#: src/ui/shortcuts.py:6
msgid "Help"
msgstr "সাহায্য"

#: src/ui/shortcuts.py:12
msgid "Shortcuts"
msgstr "শর্টকাট"

#: src/ui/shortcuts.py:13
msgid "Reload chat"
msgstr "চ্যাট রিলোড করুন"

#: src/ui/shortcuts.py:14
msgid "Reload folder"
msgstr "ফোল্ডার রিলোড করুন"

#: src/ui/shortcuts.py:15
msgid "New tab"
msgstr "নতুন ট্যাব"

#: src/ui/shortcuts.py:16
msgid "Paste Image"
msgstr "ছবি পেস্ট করুন"

#: src/ui/shortcuts.py:17
msgid "Focus message box"
msgstr "বার্তা বক্সে ফোকাস করুন"

#: src/ui/shortcuts.py:18
msgid "Start recording"
msgstr "রেকর্ডিং শুরু করুন"

#: src/ui/shortcuts.py:19
msgid "Stop TTS"
msgstr "TTS বন্ধ করুন"

#: src/ui/shortcuts.py:20
msgid "Zoom in"
msgstr "জুম ইন করুন"

#: src/ui/shortcuts.py:21
msgid "Zoom out"
msgstr "জুম আউট করুন"

#: src/translator.py:67 src/handlers/translator/customtr_handler.py:17
#: src/handlers/stt/custom_handler.py:13 src/handlers/tts/custom_handler.py:22
msgid "Command to execute"
msgstr "চালানোর জন্য কমান্ড"

#: src/translator.py:68 src/handlers/translator/customtr_handler.py:18
#, fuzzy, python-brace-format
msgid "{0} will be replaced with the text to translate"
msgstr "{0} মডেলের সম্পূর্ণ পাথ দ্বারা প্রতিস্থাপিত হবে"

#: src/ui/settings.py:56 src/constants.py:657
msgid "General"
msgstr "সাধারণ"

#: src/ui/settings.py:57 src/constants.py:607
msgid "LLM"
msgstr "LLM"

#: src/ui/settings.py:58 src/constants.py:662
msgid "Prompts"
msgstr "প্রম্পট"

#: src/ui/settings.py:59
msgid "Knowledge"
msgstr ""

#: src/ui/settings.py:60 src/ui/settings.py:179 src/constants.py:622
msgid "Avatar"
msgstr ""

#: src/ui/settings.py:64
msgid "Language Model"
msgstr "ভাষা মডেল"

#: src/ui/settings.py:74 src/ui/settings.py:95
msgid "Other LLMs"
msgstr "অন্যান্য LLM"

#: src/ui/settings.py:74 src/ui/settings.py:95
msgid "Other available LLM providers"
msgstr "অন্যান্য উপলব্ধ LLM প্রদানকারী"

#: src/ui/settings.py:85
msgid "Advanced LLM Settings"
msgstr "উন্নত LLM সেটিংস"

#: src/ui/settings.py:89
msgid "Secondary Language Model"
msgstr "সেকেন্ডারি ভাষা মডেল"

#: src/ui/settings.py:89
#, fuzzy
msgid ""
"Model used for secondary tasks, like offers, chat name and memory generation"
msgstr "অফার, চ্যাট নাম এবং মেমরি জেনারেশনের মতো সেকেন্ডারি কাজের জন্য ব্যবহৃত মডেল"

#: src/ui/settings.py:106
msgid "Embedding Model"
msgstr "এম্বেডিং মডেল"

#: src/ui/settings.py:106
msgid ""
"Embedding is used to trasform text into vectors. Used by Long Term Memory "
"and RAG. Changing it might require you to re-index documents or reset memory."
msgstr ""
"এম্বেডিং টেক্সটকে ভেক্টরে রূপান্তর করতে ব্যবহৃত হয়। দীর্ঘমেয়াদী মেমরি এবং RAG দ্বারা "
"ব্যবহৃত। এটি পরিবর্তন করলে ডকুমেন্টগুলি পুনরায় ইন্ডেক্স করতে বা মেমরি রিসেট করার "
"প্রয়োজন হতে পারে।"

#: src/ui/settings.py:117
msgid "Keep memory of old conversations"
msgstr "পুরানো কথোপকথনের স্মৃতি রাখুন"

#: src/ui/settings.py:129 src/constants.py:541
msgid "Web Search"
msgstr ""

#: src/ui/settings.py:129
msgid "Search information on the Web"
msgstr ""

#: src/ui/settings.py:141 src/handlers/tts/custom_openai_tts.py:19
#: src/handlers/tts/tts.py:37 src/handlers/tts/openai_tts_handler.py:19
#: src/handlers/tts/groq_tts_handler.py:33
#: src/handlers/tts/elevenlabs_handler.py:17
msgid "Voice"
msgstr "ভয়েস"

#: src/ui/settings.py:145
msgid "Text To Speech Program"
msgstr "টেক্সট টু স্পিচ প্রোগ্রাম"

#: src/ui/settings.py:145
msgid "Choose which text to speech to use"
msgstr "কোন টেক্সট টু স্পিচ ব্যবহার করতে হবে তা নির্বাচন করুন"

#: src/ui/settings.py:158
msgid "Translator program"
msgstr ""

#: src/ui/settings.py:158
msgid "Translate the output of the LLM before passing it to the TTS Program"
msgstr ""

#: src/ui/settings.py:166
msgid "Speech To Text Engine"
msgstr "স্পিচ টু টেক্সট ইঞ্জিন"

#: src/ui/settings.py:166
msgid "Choose which speech recognition engine you want"
msgstr "আপনি কোন স্পিচ রিকগনিশন ইঞ্জিন চান তা নির্বাচন করুন"

#: src/ui/settings.py:174
msgid "Automatic Speech To Text"
msgstr "স্বয়ংক্রিয় স্পিচ টু টেক্সট"

#: src/ui/settings.py:174
msgid "Automatically restart speech to text at the end of a text/TTS"
msgstr "একটি টেক্সট/TTS শেষে স্বয়ংক্রিয়ভাবে স্পিচ টু টেক্সট পুনরায় চালু করুন"

#: src/ui/settings.py:183
msgid "Avatar model"
msgstr ""

#: src/ui/settings.py:183
#, fuzzy
msgid "Choose which avatar model to choose"
msgstr "কোন টেক্সট টু স্পিচ ব্যবহার করতে হবে তা নির্বাচন করুন"

#: src/ui/settings.py:192
#, fuzzy
msgid "Smart Prompt"
msgstr "কাস্টম প্রম্পট"

#: src/ui/settings.py:196
msgid "Smart Prompt selector"
msgstr ""

#: src/ui/settings.py:196
msgid "Give extra context on Nyarch Linux based on your prompt"
msgstr ""

#: src/ui/settings.py:205
msgid "Prompt control"
msgstr "প্রম্পট নিয়ন্ত্রণ"

#: src/ui/settings.py:210
msgid "Interface"
msgstr "ইন্টারফেস"

#: src/ui/settings.py:213
msgid "Interface Size"
msgstr "ইন্টারফেসের আকার"

#: src/ui/settings.py:213
msgid "Adjust the size of the interface"
msgstr "ইন্টারফেসের আকার সামঞ্জস্য করুন"

#: src/ui/settings.py:222
msgid "Hidden files"
msgstr "লুকানো ফাইল"

#: src/ui/settings.py:222
msgid "Show hidden files"
msgstr "লুকানো ফাইল দেখান"

#: src/ui/settings.py:228
msgid "Send with ENTER"
msgstr ""

#: src/ui/settings.py:228
msgid ""
"If enabled, messages will be sent with ENTER, to go to a new line use "
"CTRL+ENTER. If disabled, messages will be sent with SHIFT+ENTER, and newline "
"with enter"
msgstr ""

#: src/ui/settings.py:234
msgid "Remove thinking from history"
msgstr "ইতিহাস থেকে চিন্তা মুছে ফেলুন"

#: src/ui/settings.py:234
msgid ""
"Do not send old thinking blocks for reasoning models in order to reduce "
"token usage"
msgstr "টোকেন ব্যবহার কমাতে রিজনিং মডেলগুলির জন্য পুরানো থিঙ্কিং ব্লক পাঠাবেন না"

#: src/ui/settings.py:240
msgid "Display LaTeX"
msgstr "LaTeX প্রদর্শন করুন"

#: src/ui/settings.py:240
msgid "Display LaTeX formulas in chat"
msgstr "চ্যাটে LaTeX সূত্র প্রদর্শন করুন"

#: src/ui/settings.py:246
msgid "Reverse Chat Order"
msgstr "চ্যাটের ক্রম উল্টান"

#: src/ui/settings.py:246
msgid "Show most recent chats on top in chat list (change chat to apply)"
msgstr ""
"চ্যাট তালিকায় সাম্প্রতিকতম চ্যাটগুলি উপরে দেখান (প্রয়োগ করতে চ্যাট পরিবর্তন করুন)"

#: src/ui/settings.py:252
msgid "Automatically Generate Chat Names"
msgstr "স্বয়ংক্রিয়ভাবে চ্যাট নাম তৈরি করুন"

#: src/ui/settings.py:252
msgid "Generate chat names automatically after the first two messages"
msgstr "প্রথম দুটি বার্তার পরে স্বয়ংক্রিয়ভাবে চ্যাট নাম তৈরি করুন"

#: src/ui/settings.py:258
msgid "Number of offers"
msgstr "অফারের সংখ্যা"

#: src/ui/settings.py:258
msgid "Number of message suggestions to send to chat "
msgstr "চ্যাটে পাঠানোর জন্য বার্তা পরামর্শের সংখ্যা "

#: src/ui/settings.py:265
msgid "Username"
msgstr "ব্যবহারকারীর নাম"

<<<<<<< HEAD
#: src/ui/widgets/thinking.py:26
msgid "Thoughts"
msgstr "চিন্তা"

#: src/ui/widgets/thinking.py:27 src/ui/widgets/thinking.py:134
msgid "Expand to see details"
msgstr "বিস্তারিত দেখতে প্রসারিত করুন"

#: src/ui/widgets/thinking.py:122
msgid "Thinking..."
msgstr "ভাবছে..."

#: src/ui/widgets/thinking.py:123
msgid "The LLM is thinking... Expand to see thought process"
msgstr "এলএলএম ভাবছে... চিন্তার প্রক্রিয়া দেখতে প্রসারিত করুন"

#: src/ui/widgets/thinking.py:136
msgid "No thought process recorded"
msgstr "কোনো চিন্তার প্রক্রিয়া রেকর্ড করা হয়নি"
=======
#: src/ui/settings.py:265
#, python-brace-format
msgid ""
"Change the label that appears before your message\n"
"This information is not sent to the LLM by default\n"
"You can add it to a prompt using the {USER} variable"
msgstr ""
"আপনার বার্তার আগে প্রদর্শিত লেবেল পরিবর্তন করুন\n"
"এই তথ্য ডিফল্টরূপে LLM-এ পাঠানো হয় না\n"
"আপনি {USER} ভেরিয়েবল ব্যবহার করে এটি একটি প্রম্পটে যোগ করতে পারেন"

#: src/ui/settings.py:272
msgid "Neural Network Control"
msgstr "নিউরাল নেটওয়ার্ক নিয়ন্ত্রণ"

#: src/ui/settings.py:275
msgid "Run commands in a virtual machine"
msgstr "একটি ভার্চুয়াল মেশিনে কমান্ড চালান"

#: src/ui/settings.py:288
msgid "External Terminal"
msgstr "বাহ্যিক টার্মিনাল"

#: src/ui/settings.py:288
msgid "Choose the external terminal where to run the console commands"
msgstr "কনসোল কমান্ড চালানোর জন্য বাহ্যিক টার্মিনাল নির্বাচন করুন"
>>>>>>> a687b823

#: src/ui/settings.py:297
msgid "Program memory"
msgstr "প্রোগ্রাম মেমরি"

<<<<<<< HEAD
#: src/ui/explorer.py:340 src/window.py:1576
msgid "File not found"
msgstr ""
=======
#: src/ui/settings.py:297
msgid "How long the program remembers the chat "
msgstr "প্রোগ্রামটি কতক্ষণ চ্যাট মনে রাখে "
>>>>>>> a687b823

#: src/ui/settings.py:318
msgid "Auto-run commands"
msgstr "স্বয়ংক্রিয়-রান কমান্ড"

#: src/ui/settings.py:318
msgid "Commands that the bot will write will automatically run"
msgstr "বট যে কমান্ডগুলি লিখবে সেগুলি স্বয়ংক্রিয়ভাবে চলবে"

#: src/ui/settings.py:321
msgid "Max number of commands"
msgstr "কমান্ডের সর্বোচ্চ সংখ্যা"

#: src/ui/settings.py:321
msgid ""
"Maximum number of commands that the bot will write after a single user "
"request"
msgstr "একটি একক ব্যবহারকারীর অনুরোধের পরে বট যে সর্বাধিক সংখ্যক কমান্ড লিখবে"

#: src/ui/settings.py:360
msgid "Document Sources (RAG)"
msgstr "ডকুমেন্ট সোর্স (RAG)"

#: src/ui/settings.py:360
msgid "Include content from your documents in the responses"
msgstr "প্রতিক্রিয়াগুলিতে আপনার ডকুমেন্টগুলির থেকে সামগ্রী অন্তর্ভুক্ত করুন"

#: src/ui/settings.py:361
msgid "Document Analyzer"
msgstr "ডকুমেন্ট অ্যানালাইজার"

#: src/ui/settings.py:361
msgid ""
"The document analyzer uses multiple techniques to extract relevant "
"information about your documents"
msgstr ""
"ডকুমেন্ট অ্যানালাইজার আপনার ডকুমেন্টগুলি সম্পর্কে প্রাসঙ্গিক তথ্য নিষ্কাশন করতে একাধিক "
"কৌশল ব্যবহার করে"

#: src/ui/settings.py:372
msgid "Read documents if unsupported"
msgstr "অসমর্থিত হলে ডকুমেন্ট পড়ুন"

#: src/ui/settings.py:372
msgid ""
"If the LLM does not support reading documents, relevant information about "
"documents sent in the chat will be given to the LLM using your Document "
"Analyzer."
msgstr ""
"যদি LLM ডকুমেন্ট পড়া সমর্থন না করে, তবে চ্যাটে পাঠানো ডকুমেন্টগুলি সম্পর্কে প্রাসঙ্গিক "
"তথ্য আপনার ডকুমেন্ট অ্যানালাইজার ব্যবহার করে LLM-কে দেওয়া হবে।"

#: src/ui/settings.py:376
msgid "Maximum tokens for RAG"
msgstr ""

#: src/ui/settings.py:376
msgid ""
"The maximum amount of tokens to be used for RAG. If the documents do not "
"exceed this token count,\n"
"dump all of them in the context"
msgstr ""

#: src/ui/settings.py:393
msgid "Document Folder"
msgstr "ডকুমেন্ট ফোল্ডার"

#: src/ui/settings.py:393
msgid ""
"Put the documents you want to query in your document folder. The document "
"analyzer will find relevant information in them if this option is enabled"
msgstr ""
"আপনি যে ডকুমেন্টগুলি কোয়েরি করতে চান সেগুলি আপনার ডকুমেন্ট ফোল্ডারে রাখুন। যদি এই "
"বিকল্পটি সক্ষম থাকে তবে ডকুমেন্ট অ্যানালাইজার সেগুলিতে প্রাসঙ্গিক তথ্য খুঁজে পাবে"

#: src/ui/settings.py:396
msgid "Put all the documents you want to index in this folder"
msgstr "আপনি যে সমস্ত ডকুমেন্ট ইন্ডেক্স করতে চান সেগুলি এই ফোল্ডারে রাখুন"

#: src/ui/settings.py:432
msgid "Silence threshold"
msgstr "নীরবতার থ্রেশহোল্ড"

#: src/ui/settings.py:432
msgid ""
"Silence threshold in seconds, percentage of the volume to be considered "
"silence"
msgstr ""
"সেকেন্ডে নীরবতার থ্রেশহোল্ড, নীরবতা হিসাবে বিবেচিত হওয়ার জন্য ভলিউমের শতাংশ"

#: src/ui/settings.py:445
msgid "Silence time"
msgstr "নীরবতার সময়"

#: src/ui/settings.py:445
msgid "Silence time in seconds before recording stops automatically"
msgstr "রেকর্ডিং স্বয়ংক্রিয়ভাবে বন্ধ হওয়ার আগে সেকেন্ডে নীরবতার সময়"

#: src/ui/settings.py:1022
msgid "Not enough permissions"
msgstr "পর্যাপ্ত অনুমতি নেই"

#: src/ui/settings.py:1026
#, fuzzy
msgid ""
"Nyarch Assistant does not have enough permissions to run commands on your "
"system, please run the following command"
msgstr ""
"নিউয়েলের আপনার সিস্টেমে কমান্ড চালানোর জন্য পর্যাপ্ত অনুমতি নেই, দয়া করে নিম্নলিখিত "
"কমান্ডটি চালান"

#: src/ui/settings.py:1027
msgid "Understood"
msgstr "বুঝেছি"

#: src/ui/mini_window.py:9
msgid "Nyarch Linux"
msgstr ""

#: src/ui/mini_window.py:20
msgid "Chat is opened in mini window"
msgstr "চ্যাট মিনি উইন্ডোতে খোলা হয়েছে"

#: src/smart_prompt.py:95 src/handlers/smart_prompt/smart_prompt.py:95
#, fuzzy
msgid "Model Dimension"
msgstr "এক্সটেনশন ডাউনলোড করুন"

#: src/smart_prompt.py:96 src/handlers/smart_prompt/smart_prompt.py:96
msgid "Use bigger models for bigger accuracy less than 100MB"
msgstr ""

#: src/ui/extension.py:51
#, fuzzy
msgid "Installed Extensions"
msgstr "এক্সটেনশন"

#: src/ui/extension.py:86
msgid "User guide to Extensions"
msgstr "এক্সটেনশনগুলির জন্য ব্যবহারকারী নির্দেশিকা"

#: src/ui/extension.py:89
msgid "Download new Extensions"
msgstr "নতুন এক্সটেনশন ডাউনলোড করুন"

#: src/ui/extension.py:92
msgid "Install extension from file..."
msgstr ""

#: src/ui/profile.py:53
msgid "Profile Name"
msgstr ""

#: src/ui/profile.py:58
#, fuzzy
msgid "Copied Settings"
msgstr "সেটিংস"

#: src/ui/profile.py:58
#, fuzzy
msgid "Settings that will be copied to the new profile"
msgstr "বর্তমান প্রোফাইলের সেটিংস নতুনটিতে কপি করা হবে"

#: src/ui/profile.py:70
#, fuzzy
msgid "Create Profile"
msgstr "নতুন প্রোফাইল তৈরি করুন"

#: src/ui/profile.py:72 src/ui/profile.py:74 src/ui/profile.py:129
msgid "Import Profile"
msgstr ""

#: src/ui/profile.py:84 src/ui/profile.py:99 src/ui/profile.py:123
msgid "Export Profile"
msgstr ""

#: src/ui/profile.py:87
msgid "Export Passwords"
msgstr ""

#: src/ui/profile.py:87
msgid "Also export password-like fields"
msgstr ""

#: src/ui/profile.py:89
msgid "Export Propic"
msgstr ""

#: src/ui/profile.py:89
#, fuzzy
msgid "Also export the profile picture"
msgstr "প্রোফাইল ছবি সেট করুন"

#: src/ui/profile.py:109
#, fuzzy
msgid "Create"
msgstr "একটি চ্যাট তৈরি করুন"

#: src/ui/profile.py:109
msgid "Apply"
msgstr ""

#: src/ui/profile.py:116
msgid "The settings of the current profile will be copied into the new one"
msgstr "বর্তমান প্রোফাইলের সেটিংস নতুনটিতে কপি করা হবে"

<<<<<<< HEAD
#: src/ui/extension.py:17 src/ui/presentation.py:131 src/constants.py:513
#: src/window.py:118
msgid "Extensions"
msgstr "এক্সটেনশন"

#: src/ui/extension.py:50
#, fuzzy
msgid "Installed Extensions"
msgstr "ইনস্টল করা এক্সটেনশন"

#: src/ui/extension.py:85
msgid "User guide to Extensions"
msgstr "এক্সটেনশনগুলির জন্য ব্যবহারকারী নির্দেশিকা"

#: src/ui/extension.py:88
msgid "Download new Extensions"
msgstr "নতুন এক্সটেনশন ডাউনলোড করুন"

#: src/ui/extension.py:91
msgid "Install extension from file..."
msgstr "ফাইল থেকে এক্সটেনশন ইনস্টল করুন..."

#: src/ui/mini_window.py:9 data/io.github.qwersyk.Newelle.appdata.xml.in:7
#: data/io.github.qwersyk.Newelle.desktop.in:2
msgid "Newelle"
=======
#: src/ui/profile.py:122 src/ui/profile.py:128
#, fuzzy
msgid "Newelle Profiles"
>>>>>>> a687b823
msgstr "নিউয়েল"

#: src/ui/profile.py:123
msgid "Export"
msgstr ""

#: src/ui/profile.py:129
msgid "Import"
msgstr ""

#: src/ui/profile.py:197
msgid "Set profile picture"
msgstr "প্রোফাইল ছবি সেট করুন"

#: src/constants.py:27
#, fuzzy
msgid "Nyarch Demo API"
msgstr "নিউয়েল ডেমো API"

#: src/constants.py:33
msgid "Any free Provider"
msgstr "যেকোনো বিনামূল্যের প্রদানকারী"

#: src/constants.py:40
msgid "Local Model"
msgstr "স্থানীয় মডেল"

#: src/constants.py:41
msgid ""
"NO GPU SUPPORT, USE OLLAMA INSTEAD. Run a LLM model locally, more privacy "
"but slower"
msgstr ""
"GPU সাপোর্ট নেই, এর পরিবর্তে OLLAMA ব্যবহার করুন। LLM মডেল স্থানীয়ভাবে চালান, "
"বেশি গোপনীয়তা কিন্তু ধীরগতির"

#: src/constants.py:46
msgid "Ollama Instance"
msgstr "Ollama ইনস্ট্যান্স"

#: src/constants.py:47
msgid "Easily run multiple LLM models on your own hardware"
msgstr "আপনার নিজের হার্ডওয়্যারে সহজেই একাধিক LLM মডেল চালান"

<<<<<<< HEAD
#: src/ui/presentation.py:124 src/ui/settings.py:236 src/window.py:649
msgid "Command virtualization"
msgstr "কমান্ড ভার্চুয়ালাইজেশন"

#: src/ui/presentation.py:125
msgid ""
"Newelle can be used to run commands on your system, but pay attention at "
"what you run! <b>The LLM is not under our control, so it might generate "
"malicious code!</b>\n"
"By default, your commands will be <b>virtualized in the Flatpak environment</"
"b>, but pay attention!"
msgstr ""
"নিউয়েল আপনার সিস্টেমে কমান্ড চালানোর জন্য ব্যবহার করা যেতে পারে, তবে আপনি কী "
"চালাচ্ছেন সেদিকে মনোযোগ দিন! <b>LLM আমাদের নিয়ন্ত্রণে নেই, তাই এটি ক্ষতিকারক কোড "
"তৈরি করতে পারে!</b>\n"
"ডিফল্টরূপে, আপনার কমান্ডগুলি <b>ফ্ল্যাটপ্যাক পরিবেশে ভার্চুয়ালাইজড</b> হবে, তবে "
"মনোযোগ দিন!"

#: src/ui/presentation.py:132
msgid "You can extend Newelle's functionalities using extensions!"
msgstr "আপনি এক্সটেনশন ব্যবহার করে নিউয়েলের কার্যকারিতা প্রসারিত করতে পারেন!"
=======
#: src/constants.py:53
msgid "Groq"
msgstr "Groq"

#: src/constants.py:60 src/constants.py:258
msgid "Google Gemini API"
msgstr "Google Gemini API"

#: src/constants.py:66 src/constants.py:252 src/constants.py:253
msgid "OpenAI API"
msgstr "OpenAI API"
>>>>>>> a687b823

#: src/constants.py:67
msgid "OpenAI API. Custom endpoints supported. Use this for custom providers"
msgstr ""
"OpenAI API। কাস্টম এন্ডপয়েন্ট সমর্থিত। কাস্টম প্রদানকারীদের জন্য এটি ব্যবহার করুন"

#: src/constants.py:72
msgid "Anthropic Claude"
msgstr "Anthropic Claude"

#: src/constants.py:73
msgid ""
"Official APIs for Anthropic Claude's models, with image and file support, "
"requires an API key"
msgstr ""
"Anthropic Claude-এর মডেলগুলির জন্য অফিসিয়াল API, ছবি এবং ফাইল সাপোর্ট সহ, একটি "
"API কী প্রয়োজন"

#: src/constants.py:79
msgid "Mistral"
msgstr "Mistral"

<<<<<<< HEAD
#: src/ui/settings.py:46 src/constants.py:523
msgid "General"
msgstr "সাধারণ"
=======
#: src/constants.py:80
msgid "Mistral API"
msgstr "Mistral API"

#: src/constants.py:87
msgid "OpenRouter"
msgstr "OpenRouter"

#: src/constants.py:88
msgid "Openrouter.ai API, supports lots of models"
msgstr "Openrouter.ai API, অনেক মডেল সমর্থন করে"

#: src/constants.py:95
msgid "Deepseek"
msgstr "Deepseek"

#: src/constants.py:96
msgid "Deepseek API, strongest open source models"
msgstr "Deepseek API, সবচেয়ে শক্তিশালী ওপেন সোর্স মডেল"
>>>>>>> a687b823

#: src/constants.py:102 src/constants.py:231
msgid "Custom Command"
msgstr "কাস্টম কমান্ড"

#: src/constants.py:103
msgid "Use the output of a custom command"
msgstr "একটি কাস্টম কমান্ডের আউটপুট ব্যবহার করুন"

#: src/constants.py:112
msgid "CMU Sphinx"
msgstr "CMU Sphinx"

#: src/constants.py:113
msgid "Works offline. Only English supported"
msgstr "অফলাইনে কাজ করে। শুধুমাত্র ইংরেজি সমর্থিত"

#: src/constants.py:119
msgid "Whisper C++"
msgstr "Whisper C++"

#: src/constants.py:120
msgid "Works offline. Optimized Whisper impelementation written in C++"
msgstr "অফলাইনে কাজ করে। C++ এ লেখা অপ্টিমাইজড Whisper ইমপ্লিমেন্টেশন"

#: src/constants.py:126
msgid "Google Speech Recognition"
msgstr "Google Speech Recognition"

#: src/constants.py:127 src/constants.py:133
msgid "Google Speech Recognition online"
msgstr "Google Speech Recognition অনলাইন"

#: src/constants.py:132
msgid "Groq Speech Recognition"
msgstr "Groq Speech Recognition"

#: src/constants.py:138
msgid "Wit AI"
msgstr "Wit AI"

#: src/constants.py:139
msgid "wit.ai speech recognition free API (language chosen on the website)"
msgstr "wit.ai স্পিচ রিকগনিশন ফ্রি API (ভাষা ওয়েবসাইটে নির্বাচিত)"

<<<<<<< HEAD
#: src/ui/settings.py:104 src/window.py:647
msgid "Long Term Memory"
msgstr "দীর্ঘমেয়াদী মেমরি"
=======
#: src/constants.py:145
msgid "Vosk API"
msgstr "Vosk API"
>>>>>>> a687b823

#: src/constants.py:146
msgid "Works Offline"
msgstr "অফলাইনে কাজ করে"

#: src/constants.py:152
msgid "Whisper API"
msgstr "Whisper API"

#: src/constants.py:153
msgid "Uses OpenAI Whisper API"
msgstr "OpenAI Whisper API ব্যবহার করে"

#: src/constants.py:159
msgid "Custom command"
msgstr "কাস্টম কমান্ড"

#: src/constants.py:160
msgid "Runs a custom command"
msgstr "একটি কাস্টম কমান্ড চালায়"

#: src/constants.py:169
#, fuzzy
msgid "Edge TTS"
msgstr "Google TTS"

#: src/constants.py:170
msgid "Use Microsoft Edge online TTS without any API Key"
msgstr ""

#: src/constants.py:175
msgid "Google TTS"
msgstr "Google TTS"

#: src/constants.py:176
msgid "Google's text to speech"
msgstr "Google-এর টেক্সট-টু-স্পিচ"

#: src/constants.py:181
msgid "Kokoro TTS"
msgstr "Kokoro TTS"

#: src/constants.py:182
msgid ""
"Lightweight and fast open source TTS engine. ~3GB dependencies, 400MB model"
msgstr "হালকা এবং দ্রুত ওপেন সোর্স TTS ইঞ্জিন। ~3GB ডিপেন্ডেন্সি, 400MB মডেল"

#: src/constants.py:187
msgid "ElevenLabs TTS"
msgstr "ElevenLabs TTS"

#: src/constants.py:188
msgid "Natural sounding TTS"
msgstr "স্বাভাবিক শোনানো TTS"

#: src/constants.py:193 src/constants.py:194
msgid "OpenAI TTS"
msgstr "OpenAI TTS"

#: src/constants.py:199
msgid "Groq TTS"
msgstr "Groq TTS"

#: src/constants.py:200
msgid "Groq TTS API"
msgstr "Groq TTS API"

#: src/constants.py:205 src/constants.py:206
msgid "Custom OpenAI TTS"
msgstr "কাস্টম OpenAI TTS"

#: src/constants.py:211
#, fuzzy
msgid "Voicevox API"
msgstr "Vosk API"

#: src/constants.py:212
msgid ""
"(Selfhostable) JP ONLY. API for voicevox anime-like natural sounding tts"
msgstr ""

#: src/constants.py:218
#, fuzzy
msgid "VITS API"
msgstr "Vosk API"

#: src/constants.py:219
msgid "(Selfhostable) VITS simple API. AI based TTS, very good for Japanese"
msgstr ""

#: src/constants.py:225
msgid "Espeak TTS"
msgstr "Espeak TTS"

#: src/constants.py:226
msgid "Offline TTS"
msgstr "অফলাইন TTS"

#: src/constants.py:232
#, python-brace-format
msgid "Use a custom command as TTS, {0} will be replaced with the text"
msgstr "TTS হিসাবে একটি কাস্টম কমান্ড ব্যবহার করুন, {0} টেক্সট দ্বারা প্রতিস্থাপিত হবে"

#: src/constants.py:240
msgid "WordLlama"
msgstr "WordLlama"

#: src/constants.py:241
msgid ""
"Light local embedding model based on llama. Works offline, very low "
"resources usage"
msgstr ""
"llama-ভিত্তিক হালকা স্থানীয় এম্বেডিং মডেল। অফলাইনে কাজ করে, খুব কম রিসোর্স ব্যবহার"

#: src/constants.py:246
msgid "Ollama Embedding"
msgstr "Ollama Embedding"

#: src/constants.py:247
msgid ""
"Use Ollama models for Embedding. Works offline, very low resources usage"
msgstr ""
"Embedding-এর জন্য Ollama মডেল ব্যবহার করুন। অফলাইনে কাজ করে, খুব কম রিসোর্স ব্যবহার"

#: src/constants.py:259
msgid "Use Google Gemini API to get embeddings"
msgstr "এম্বেডিং পেতে Google Gemini API ব্যবহার করুন"

#: src/constants.py:267
msgid "User Summary"
msgstr "ব্যবহারকারীর সারাংশ"

#: src/constants.py:268
msgid "Generate a summary of the user's conversation"
msgstr "ব্যবহারকারীর কথোপকথনের একটি সারাংশ তৈরি করুন"

#: src/constants.py:273
msgid "Memoripy"
msgstr "Memoripy"

#: src/constants.py:274
msgid ""
"Extract messages from previous conversations using contextual memory "
"retrivial, memory decay, concept extraction and other advanced techniques. "
"Does 1 llm call per message."
msgstr ""
"প্রাসঙ্গিক মেমরি পুনরুদ্ধার, মেমরি ডেকি, ধারণা নিষ্কাশন এবং অন্যান্য উন্নত কৌশল "
"ব্যবহার করে পূর্ববর্তী কথোপকথন থেকে বার্তাগুলি বের করুন। প্রতি বার্তার জন্য 1 llm কল "
"করে।"

#: src/constants.py:279
msgid "User Summary + Memoripy"
msgstr "ব্যবহারকারীর সারাংশ + Memoripy"

#: src/constants.py:280
msgid "Use both technologies for long term memory"
msgstr "দীর্ঘমেয়াদী স্মৃতির জন্য উভয় প্রযুক্তি ব্যবহার করুন"

#: src/constants.py:288
msgid "Document reader"
msgstr "ডকুমেন্ট রিডার"

#: src/constants.py:289
msgid ""
"Classic RAG approach - chunk documents and embed them, then compare them to "
"the query and return the most relevant documents"
msgstr ""
"ক্লাসিক RAG পদ্ধতি - ডকুমেন্টগুলিকে খণ্ড খণ্ড করে এম্বেড করুন, তারপর কোয়েরির সাথে "
"তুলনা করুন এবং সবচেয়ে প্রাসঙ্গিক ডকুমেন্টগুলি ফেরত দিন"

#: src/constants.py:296
msgid "Live2D"
msgstr ""

#: src/constants.py:297
msgid "Cubism Live2D, usually used by VTubers"
msgstr ""

#: src/constants.py:302
msgid "LivePNG"
msgstr ""

#: src/constants.py:303
msgid "LivePNG model"
msgstr ""

#: src/constants.py:311
msgid "Google Translator"
msgstr ""

#: src/constants.py:312
msgid "Use Google transate"
msgstr ""

#: src/constants.py:317
msgid "Libre Translate"
msgstr ""

#: src/constants.py:318 src/constants.py:324
msgid "Open source self hostable translator"
msgstr ""

#: src/constants.py:323
msgid "Ligva Translate"
msgstr ""

#: src/constants.py:329
#, fuzzy
msgid "Custom Translator"
msgstr "কাস্টম প্রম্পট"

#: src/constants.py:330
#, fuzzy
msgid "Use a custom translator"
msgstr "একটি কাস্টম মডেল ব্যবহার করুন"

#: src/constants.py:338
msgid "Nyarch Smart Prompt Lite"
msgstr ""

#: src/constants.py:339
msgid ""
"EXPERIMENTAL: Local mini models that helps the llm to provide better "
"responses"
msgstr ""

#: src/constants.py:344
msgid "Nyarch Smart Prompt Medium"
msgstr ""

#: src/constants.py:345
msgid ""
"EXPERIMENTAL: Local medium models that helps the llm to provide better "
"responses - Medium ~30MB download"
msgstr ""

#: src/constants.py:353
msgid "SearXNG"
msgstr ""

#: src/constants.py:354
msgid "SearXNG - Private and selfhostable search engine"
msgstr ""

#: src/constants.py:359
msgid "DuckDuckGo"
msgstr ""

#: src/constants.py:360
msgid "DuckDuckGo search"
msgstr ""

#: src/constants.py:365
msgid "Tavily"
msgstr ""

#: src/constants.py:366
msgid "Tavily search"
msgstr ""

#: src/constants.py:515
msgid "Helpful assistant"
msgstr "সহায়ক অ্যাসিস্ট্যান্ট"

#: src/constants.py:516
msgid "General purpose prompt to enhance the LLM answers and give more context"
msgstr "LLM উত্তর উন্নত করতে এবং আরও প্রসঙ্গ দিতে সাধারণ উদ্দেশ্যের প্রম্পট"

#: src/constants.py:524
msgid "Console access"
msgstr "কনসোল অ্যাক্সেস"

#: src/constants.py:525
msgid "Can the program run terminal commands on the computer"
msgstr "প্রোগ্রামটি কম্পিউটারে টার্মিনাল কমান্ড চালাতে পারে কি না"

#: src/constants.py:532
msgid "Current directory"
msgstr "বর্তমান ডিরেক্টরি"

#: src/constants.py:533
msgid "What is the current directory"
msgstr "বর্তমান ডিরেক্টরি কী"

#: src/constants.py:542
msgid "Allow the LLM to search on the internet"
msgstr ""

#: src/constants.py:550
msgid "Basic functionality"
msgstr "মৌলিক কার্যকারিতা"

#: src/constants.py:551
msgid "Showing tables and code (*can work without it)"
msgstr "টেবিল এবং কোড দেখানো (*এটি ছাড়াও কাজ করতে পারে)"

#: src/constants.py:559
msgid "Graphs access"
msgstr "গ্রাফ অ্যাক্সেস"

#: src/constants.py:560
msgid "Can the program display graphs"
msgstr "প্রোগ্রামটি গ্রাফ প্রদর্শন করতে পারে কি না"

#: src/constants.py:568
msgid "Show image"
msgstr "ছবি দেখান"

#: src/constants.py:569
msgid "Show image in chat"
msgstr "চ্যাটে ছবি দেখান"

#: src/constants.py:577
#, fuzzy
msgid "Show expressions"
msgstr "এক্সটেনশন ডাউনলোড করুন"

#: src/constants.py:578
msgid "Let the avatar show expressions"
msgstr ""

#: src/constants.py:586
msgid "Show a personality"
msgstr ""

#: src/constants.py:587
#, fuzzy
msgid "Show a personality in chat"
msgstr "চ্যাটে ছবি দেখান"

#: src/constants.py:595
msgid "Custom Prompt"
msgstr "কাস্টম প্রম্পট"

#: src/constants.py:596
msgid "Add your own custom prompt"
msgstr "আপনার নিজস্ব কাস্টম প্রম্পট যোগ করুন"

#: src/constants.py:609
#, fuzzy
msgid "LLM and Secondary LLM settings"
msgstr "উন্নত LLM সেটিংস"

#: src/constants.py:614
#, fuzzy
msgid "Text to Speech settings"
msgstr "টেক্সট টু স্পিচ প্রোগ্রাম"

#: src/constants.py:617
msgid "STT"
msgstr ""

#: src/constants.py:619
#, fuzzy
msgid "Speech to Text settings"
msgstr "স্পিচ টু টেক্সট ইঞ্জিন"

#: src/constants.py:624
#, fuzzy
msgid "Avatar settings"
msgstr "সেটিংস"

#: src/constants.py:627
#, fuzzy
msgid "Embedding"
msgstr "এম্বেডিং মডেল"

#: src/constants.py:629
#, fuzzy
msgid "Embedding settings"
msgstr "এম্বেডিং মডেল"

#: src/constants.py:632
msgid "Memory"
msgstr "মেমরি"

#: src/constants.py:634
#, fuzzy
msgid "Memory settings"
msgstr "সেটিংস"

#: src/constants.py:637
#, fuzzy
msgid "Websearch"
msgstr "নিরাপত্তা সেটিংস সক্ষম করুন"

#: src/constants.py:639
#, fuzzy
msgid "Websearch settings"
msgstr "নিরাপত্তা সেটিংস সক্ষম করুন"

#: src/constants.py:642
msgid "RAG"
msgstr ""

#: src/constants.py:644
#, fuzzy
msgid "Document analyzer settings"
msgstr "ডকুমেন্ট অ্যানালাইজার"

#: src/constants.py:649
#, fuzzy
msgid "Extensions settings"
msgstr "এক্সটেনশন"

#: src/constants.py:652
#, fuzzy
msgid "Inteface"
msgstr "ইন্টারফেস"

#: src/constants.py:654
msgid "Interface settings, hidden files, reverse order, zoom..."
msgstr ""

#: src/constants.py:659
msgid ""
"General settings, virtualization, offers, memory length, automatically "
"generate chat name, current folder..."
msgstr ""

#: src/constants.py:664
msgid "Prompts settings, custom extra prompt, custom prompts..."
msgstr ""

#: src/handlers/websearch/tavily.py:20
#, fuzzy
msgid "Token"
msgstr "সর্বোচ্চ টোকেন"

<<<<<<< HEAD
#: src/ui/stdout_monitor.py:109 src/ui/stdout_monitor.py:182
#: src/ui/stdout_monitor.py:191 src/window.py:3686
msgid "Monitoring: Active"
=======
#: src/handlers/websearch/tavily.py:20
msgid "Tavily API key"
>>>>>>> a687b823
msgstr ""

#: src/handlers/websearch/tavily.py:21
#: src/handlers/websearch/duckduckgo_handler.py:13
msgid "Max Results"
msgstr ""

#: src/handlers/websearch/tavily.py:21
#: src/handlers/websearch/duckduckgo_handler.py:13
msgid "Number of results to consider"
msgstr ""

#: src/handlers/websearch/tavily.py:22
msgid "The depth of the search"
msgstr ""

#: src/handlers/websearch/tavily.py:22
msgid ""
"The depth of the search. Advanced search is tailored to retrieve the most "
"relevant sources and content snippets for your query, while basic search "
"provides generic content snippets from each source. A basic search costs 1 "
"API Credit, while an advanced search costs 2 API Credits."
msgstr ""

#: src/handlers/websearch/tavily.py:23
msgid "The category of the search"
msgstr ""

#: src/handlers/websearch/tavily.py:23
msgid ""
"The category of the search. News is useful for retrieving real-time updates, "
"particularly about politics, sports, and major current events covered by "
"mainstream media sources. General is for broader, more general-purpose "
"searches that may include a wide range of sources."
msgstr ""

#: src/handlers/websearch/tavily.py:24
msgid "Chunks per source"
msgstr ""

#: src/handlers/websearch/tavily.py:24
msgid ""
"The number of content chunks to retrieve from each source. Each chunk's "
"length is maximum 500 characters. Available only when search depth is "
"advanced."
msgstr ""

#: src/handlers/websearch/tavily.py:25
msgid "Number of days back from the current date to include"
msgstr ""

#: src/handlers/websearch/tavily.py:25
msgid "Available only if topic is news."
msgstr ""

#: src/handlers/websearch/tavily.py:26
msgid "Include answer"
msgstr ""

#: src/handlers/websearch/tavily.py:26
msgid ""
"Include an LLM-generated answer to the provided query. Basic search returns "
"a quick answer. Advanced returns a more detailed answer."
msgstr ""

#: src/handlers/websearch/tavily.py:27
msgid "Include raw content"
msgstr ""

#: src/handlers/websearch/tavily.py:27
msgid "Include the cleaned and parsed HTML content of each search result."
msgstr ""

#: src/handlers/websearch/tavily.py:28
msgid "Include images"
msgstr ""

#: src/handlers/websearch/tavily.py:28
msgid "Perform an image search and include the results in the response."
msgstr ""

#: src/handlers/websearch/tavily.py:29
msgid "Include image descriptions"
msgstr ""

#: src/handlers/websearch/tavily.py:29
msgid ""
"When Include images is enabled, also add a descriptive text for each image."
msgstr ""

#: src/handlers/websearch/tavily.py:30
msgid "Include domains"
msgstr ""

#: src/handlers/websearch/tavily.py:30
msgid "A list of domains to specifically include in the search results."
msgstr ""

#: src/handlers/websearch/tavily.py:31
msgid "Exclude domains"
msgstr ""

#: src/handlers/websearch/tavily.py:31
msgid "A list of domains to specifically exclude from the search results."
msgstr ""

#: src/handlers/websearch/duckduckgo_handler.py:14
msgid "Region"
msgstr ""

#: src/handlers/websearch/duckduckgo_handler.py:14
msgid "Region for the search results"
msgstr ""

#: src/handlers/llm/openrouter_handler.py:14
#, fuzzy
msgid "Provider Sorting"
msgstr "প্রদানকারী ত্রুটি"

#: src/handlers/llm/openrouter_handler.py:14
msgid "Choose providers based on pricing/throughput or latency"
msgstr ""

#: src/handlers/llm/openrouter_handler.py:14
msgid "Price"
msgstr ""

#: src/handlers/llm/openrouter_handler.py:14
msgid "Throughput"
msgstr ""

#: src/handlers/llm/openrouter_handler.py:14
msgid "Latency"
msgstr ""

#: src/handlers/llm/openrouter_handler.py:15
#, fuzzy
msgid "Providers Order"
msgstr "প্রদানকারী ত্রুটি"

#: src/handlers/llm/openrouter_handler.py:15
msgid ""
"Add order of providers to use, names separated by a comma.\n"
"Empty to not specify"
msgstr ""

#: src/handlers/llm/openrouter_handler.py:16
msgid "Allow Fallbacks"
msgstr ""

#: src/handlers/llm/openrouter_handler.py:16
msgid "Allow fallbacks to other providers"
msgstr ""

#: src/handlers/llm/openai_handler.py:75 src/handlers/llm/claude_handler.py:84
#: src/handlers/embeddings/openai_handler.py:35
#: src/handlers/stt/openaisr_handler.py:17
#: src/handlers/tts/custom_openai_tts.py:18
#: src/handlers/stt/googlesr_handler.py:13
#: src/handlers/tts/openai_tts_handler.py:18
#: src/handlers/stt/groqsr_handler.py:13
#: src/handlers/tts/groq_tts_handler.py:32 src/handlers/stt/witai_handler.py:12
#: src/handlers/tts/elevenlabs_handler.py:9
msgid "API Key"
msgstr "API কী"

#: src/handlers/llm/openai_handler.py:75
#: src/handlers/embeddings/openai_handler.py:35
msgid "API Key for "
msgstr "-এর জন্য API কী "

#: src/handlers/llm/openai_handler.py:78 src/handlers/llm/ollama_handler.py:149
#: src/handlers/embeddings/ollama_handler.py:32
#: src/handlers/embeddings/openai_handler.py:38
#: src/handlers/stt/openaisr_handler.py:10
msgid "API Endpoint"
msgstr "API এন্ডপয়েন্ট"

#: src/handlers/llm/openai_handler.py:78 src/handlers/llm/ollama_handler.py:149
#: src/handlers/embeddings/ollama_handler.py:32
msgid "API base url, change this to use interference APIs"
msgstr "API বেস URL, ইন্টারফারেন্স API ব্যবহার করতে এটি পরিবর্তন করুন"

#: src/handlers/llm/openai_handler.py:81
#: src/handlers/embeddings/openai_handler.py:41
msgid "Use Custom Model"
msgstr "কাস্টম মডেল ব্যবহার করুন"

#: src/handlers/llm/openai_handler.py:81 src/handlers/llm/ollama_handler.py:151
#: src/handlers/llm/claude_handler.py:85
#: src/handlers/embeddings/ollama_handler.py:34
#: src/handlers/embeddings/openai_handler.py:41
msgid "Use a custom model"
msgstr "একটি কাস্টম মডেল ব্যবহার করুন"

#: src/handlers/llm/openai_handler.py:84 src/handlers/llm/gemini_handler.py:135
msgid "Advanced Parameters"
msgstr "উন্নত প্যারামিটার"

#: src/handlers/llm/openai_handler.py:84
msgid "Include parameters like Max Tokens, Top-P, Temperature, etc."
msgstr "সর্বোচ্চ টোকেন, টপ-পি, তাপমাত্রা ইত্যাদি প্যারামিটার অন্তর্ভুক্ত করুন।"

#: src/handlers/llm/openai_handler.py:87 src/handlers/llm/gemini_handler.py:97
#: src/handlers/llm/claude_handler.py:89 src/handlers/llm/claude_handler.py:93
#: src/handlers/embeddings/openai_handler.py:44
#: src/handlers/tts/custom_openai_tts.py:20
#: src/handlers/tts/openai_tts_handler.py:20
#: src/handlers/stt/whisper_handler.py:15
#: src/handlers/stt/whispercpp_handler.py:39
#: src/handlers/tts/groq_tts_handler.py:34
#: src/handlers/tts/elevenlabs_handler.py:24
msgid "Model"
msgstr "মডেল"

#: src/handlers/llm/openai_handler.py:87
msgid "Name of the LLM Model to use"
msgstr "ব্যবহার করার জন্য LLM মডেলের নাম"

#: src/handlers/llm/openai_handler.py:94
#: src/handlers/embeddings/openai_handler.py:51
msgid " Model"
msgstr " মডেল"

#: src/handlers/llm/openai_handler.py:106
msgid "max Tokens"
msgstr "সর্বোচ্চ টোকেন"

#: src/handlers/llm/openai_handler.py:106
msgid "Max tokens of the generated text"
msgstr "তৈরি করা টেক্সটের সর্বোচ্চ টোকেন"

#: src/handlers/llm/openai_handler.py:107
msgid "Top-P"
msgstr "টপ-পি"

#: src/handlers/llm/openai_handler.py:107
msgid "An alternative to sampling with temperature, called nucleus sampling"
msgstr "তাপমাত্রার সাথে স্যাম্পলিংয়ের একটি বিকল্প, যাকে নিউক্লিয়াস স্যাম্পলিং বলা হয়"

#: src/handlers/llm/openai_handler.py:108
msgid "Temperature"
msgstr "তাপমাত্রা"

#: src/handlers/llm/openai_handler.py:108
msgid ""
"What sampling temperature to use. Higher values will make the output more "
"random"
msgstr ""
"কোন স্যাম্পলিং তাপমাত্রা ব্যবহার করতে হবে। উচ্চতর মান আউটপুটকে আরও এলোমেলো করে তুলবে"

#: src/handlers/llm/openai_handler.py:109
msgid "Frequency Penalty"
msgstr "ফ্রিকোয়েন্সি পেনাল্টি"

#: src/handlers/llm/openai_handler.py:109
msgid ""
"Number between -2.0 and 2.0. Positive values decrease the model's likelihood "
"to repeat the same line verbatim"
msgstr ""
"সংখ্যা -2.0 এবং 2.0 এর মধ্যে। পজিটিভ মান মডেলের একই লাইন হুবহু পুনরাবৃত্তি করার "
"সম্ভাবনা হ্রাস করে"

#: src/handlers/llm/openai_handler.py:110
msgid "Presence Penalty"
msgstr "প্রেজেন্স পেনাল্টি"

#: src/handlers/llm/openai_handler.py:110
msgid ""
"Number between -2.0 and 2.0. Positive values decrease the model's likelihood "
"to talk about new topics"
msgstr ""
"সংখ্যা -2.0 এবং 2.0 এর মধ্যে। পজিটিভ মান মডেলের নতুন বিষয় নিয়ে কথা বলার সম্ভাবনা "
"হ্রাস করে"

#: src/handlers/llm/openai_handler.py:115
#: src/handlers/llm/gemini_handler.py:131
#: src/handlers/llm/newelle_handler.py:18
msgid "Privacy Policy"
msgstr "গোপনীয়তা নীতি"

#: src/handlers/llm/openai_handler.py:115
#: src/handlers/llm/gemini_handler.py:132
#: src/handlers/llm/newelle_handler.py:19
msgid "Open privacy policy website"
msgstr "গোপনীয়তা নীতি ওয়েবসাইট খুলুন"

#: src/handlers/llm/ollama_handler.py:150
#: src/handlers/embeddings/ollama_handler.py:33
msgid "Automatically Serve"
msgstr "স্বয়ংক্রিয়ভাবে পরিবেশন করুন"

#: src/handlers/llm/ollama_handler.py:150
#: src/handlers/embeddings/ollama_handler.py:33
msgid ""
"Automatically run ollama serve in background when needed if it's not "
"running. You can kill it with killall ollama"
msgstr ""
"প্রয়োজনে ব্যাকগ্রাউন্ডে স্বয়ংক্রিয়ভাবে ollama serve চালান যদি এটি চালু না থাকে। "
"আপনি killall ollama দিয়ে এটি বন্ধ করতে পারেন"

#: src/handlers/llm/ollama_handler.py:151
#: src/handlers/embeddings/ollama_handler.py:34
msgid "Custom Model"
msgstr "কাস্টম মডেল"

#: src/handlers/llm/ollama_handler.py:157
#: src/handlers/llm/ollama_handler.py:166
#: src/handlers/embeddings/ollama_handler.py:40
#: src/handlers/embeddings/ollama_handler.py:49
msgid "Ollama Model"
msgstr "Ollama মডেল"

<<<<<<< HEAD
#: src/constants.py:483 src/window.py:648
msgid "TTS"
msgstr "টিটিএস"
=======
#: src/handlers/llm/ollama_handler.py:158
#: src/handlers/llm/ollama_handler.py:166
#: src/handlers/embeddings/ollama_handler.py:41
#: src/handlers/embeddings/ollama_handler.py:49
msgid "Name of the Ollama Model"
msgstr "Ollama মডেলের নাম"
>>>>>>> a687b823

#: src/handlers/llm/ollama_handler.py:170
#: src/handlers/llm/gpt4all_handler.py:155
msgid "Model Manager"
msgstr "মডেল ম্যানেজার"

#: src/handlers/llm/ollama_handler.py:170
#: src/handlers/llm/gpt4all_handler.py:155
msgid "List of models available"
msgstr "উপলব্ধ মডেলগুলির তালিকা"

#: src/handlers/llm/ollama_handler.py:174
msgid "Add custom model"
msgstr "কাস্টম মডেল যোগ করুন"

#: src/handlers/llm/ollama_handler.py:175
msgid ""
"Add any model to this list by putting name:size\n"
"Or any gguf from hf with hf.co/username/model"
msgstr ""
"নাম:আকার বসিয়ে এই তালিকায় যেকোনো মডেল যোগ করুন\n"
"অথবা hf.co/ব্যবহারকারীর নাম/মডেল সহ hf থেকে যেকোনো gguf"

#: src/handlers/llm/gemini_handler.py:94
msgid "API Key (required)"
msgstr "API কী (প্রয়োজনীয়)"

#: src/handlers/llm/gemini_handler.py:94
msgid "API key got from ai.google.dev"
msgstr "ai.google.dev থেকে প্রাপ্ত API কী"

#: src/handlers/llm/gemini_handler.py:98
msgid "AI Model to use"
msgstr "ব্যবহার করার জন্য AI মডেল"

#: src/handlers/llm/gemini_handler.py:103
msgid "Enable System Prompt"
msgstr "সিস্টেম প্রম্পট সক্ষম করুন"

#: src/handlers/llm/gemini_handler.py:103
msgid ""
"Some models don't support system prompt (or developers instructions), "
"disable it if you get errors about it"
msgstr ""
"কিছু মডেল সিস্টেম প্রম্পট (বা ডেভেলপারদের নির্দেশাবলী) সমর্থন করে না, যদি এটি "
"সম্পর্কে ত্রুটি পান তবে এটি নিষ্ক্রিয় করুন"

#: src/handlers/llm/gemini_handler.py:107
msgid "Inject system prompt"
msgstr "সিস্টেম প্রম্পট ইনজেক্ট করুন"

#: src/handlers/llm/gemini_handler.py:107
msgid ""
"Even if the model doesn't support system prompts, put the prompts on top of "
"the user message"
msgstr ""
"এমনকি যদি মডেল সিস্টেম প্রম্পট সমর্থন না করে, ব্যবহারকারীর বার্তার উপরে প্রম্পটগুলি "
"রাখুন"

#: src/handlers/llm/gemini_handler.py:109
#, fuzzy
msgid "Thinking Settings"
msgstr "সেটিংস"

#: src/handlers/llm/gemini_handler.py:109
msgid "Settings about thinking models"
msgstr ""

#: src/handlers/llm/gemini_handler.py:110
msgid "Enable Thinking"
msgstr ""

#: src/handlers/llm/gemini_handler.py:110
msgid "Show thinking, disable it if your model does not support it"
msgstr ""

#: src/handlers/llm/gemini_handler.py:111
msgid "Enable Thinking Budget"
msgstr ""

<<<<<<< HEAD
#: src/main.py:205
msgid "Terminal threads are still running in the background"
msgstr "টার্মিনাল থ্রেডগুলি এখনও ব্যাকগ্রাউন্ডে চলছে"
=======
#: src/handlers/llm/gemini_handler.py:111
msgid "If to enable thinking budget"
msgstr ""

#: src/handlers/llm/gemini_handler.py:112
msgid "Thinking Budget"
msgstr ""
>>>>>>> a687b823

#: src/handlers/llm/gemini_handler.py:112
msgid "How much time to spend thinking"
msgstr ""

#: src/handlers/llm/gemini_handler.py:116
msgid "Image Output"
msgstr "চিত্র আউটপুট"

#: src/handlers/llm/gemini_handler.py:116
msgid "Enable image output, only supported by gemini-2.0-flash-exp"
msgstr "চিত্র আউটপুট সক্ষম করুন, শুধুমাত্র gemini-2.0-flash-exp দ্বারা সমর্থিত"

#: src/handlers/llm/gemini_handler.py:125
msgid "Enable safety settings"
msgstr "নিরাপত্তা সেটিংস সক্ষম করুন"

#: src/handlers/llm/gemini_handler.py:126
msgid "Enable google safety settings to avoid generating harmful content"
msgstr "ক্ষতিকারক সামগ্রী তৈরি এড়াতে Google নিরাপত্তা সেটিংস সক্ষম করুন"

<<<<<<< HEAD
#: src/controller.py:135 src/window.py:1848
msgid "Chat "
msgstr "চ্যাট "

#: src/window.py:120
msgid "Keyboard shorcuts"
msgstr "কিবোর্ড শর্টকাট"
=======
#: src/handlers/llm/gemini_handler.py:135
msgid "Enable advanced parameters"
msgstr "উন্নত প্যারামিটার সক্ষম করুন"
>>>>>>> a687b823

#: src/handlers/avatar/live2d_handler.py:59
#, fuzzy
msgid "Live2D Model"
msgstr " মডেল"

#: src/handlers/avatar/live2d_handler.py:60
#, fuzzy
msgid "Live2D Model to use"
msgstr "ব্যবহার করার জন্য মডেল"

#: src/handlers/avatar/live2d_handler.py:70
#: src/handlers/avatar/livepng_handler.py:34
msgid "Lipsync Framerate"
msgstr ""

#: src/handlers/avatar/live2d_handler.py:71
#: src/handlers/avatar/livepng_handler.py:35
msgid "Maximum amount of frames to generate for lipsync"
msgstr ""

#: src/handlers/avatar/live2d_handler.py:80
msgid "Background Color"
msgstr ""

#: src/handlers/avatar/live2d_handler.py:81
msgid "Background color of the avatar"
msgstr ""

#: src/handlers/avatar/live2d_handler.py:87
#, fuzzy
msgid "Zoom Model"
msgstr " মডেল"

#: src/handlers/avatar/live2d_handler.py:88
#, fuzzy
msgid "Zoom the Live2D model"
msgstr "Whisper মডেলের নাম"

#: src/handlers/llm/gpt4all_handler.py:67
msgid "RAM Required: "
msgstr "RAM প্রয়োজন: "

#: src/handlers/llm/gpt4all_handler.py:68
msgid "Parameters: "
msgstr "প্যারামিটার: "

#: src/handlers/llm/gpt4all_handler.py:69
msgid "Size: "
msgstr "আকার: "

#: src/handlers/llm/gpt4all_handler.py:154
msgid "Model to use"
msgstr "ব্যবহার করার জন্য মডেল"

#: src/handlers/llm/gpt4all_handler.py:154
#: src/handlers/tts/elevenlabs_handler.py:25
msgid "Name of the model to use"
msgstr "ব্যবহার করার জন্য মডেলের নাম"

<<<<<<< HEAD
#: src/window.py:589
msgid "Ask about a website"
msgstr "একটি ওয়েবসাইট সম্পর্কে জিজ্ঞাসা করুন"

#: src/window.py:589
msgid "Write #https://website.com in chat to ask information about a website"
msgstr "একটি ওয়েবসাইট সম্পর্কে তথ্য জানতে চ্যাটে #https://website.com লিখুন"

#: src/window.py:590
#, fuzzy
msgid "Check out our Extensions!"
msgstr "আমাদের এক্সটেনশনগুলি দেখুন!"

#: src/window.py:590
msgid "We have a lot of extensions for different things. Check it out!"
msgstr "আমাদের কাছে বিভিন্ন কাজের জন্য অনেক এক্সটেনশন আছে। দেখে নিন!"

#: src/window.py:591
#, fuzzy
msgid "Chat with documents!"
msgstr "আপনার ডকুমেন্টগুলির সাথে চ্যাট করুন"

#: src/window.py:591
=======
#: src/handlers/llm/claude_handler.py:84
#: src/handlers/tts/custom_openai_tts.py:18
#: src/handlers/tts/openai_tts_handler.py:18
#: src/handlers/tts/groq_tts_handler.py:32
msgid "The API key to use"
msgstr "ব্যবহার করার জন্য API কী"

#: src/handlers/llm/claude_handler.py:89 src/handlers/llm/claude_handler.py:93
#: src/handlers/tts/custom_openai_tts.py:20
#: src/handlers/tts/openai_tts_handler.py:20
#: src/handlers/tts/groq_tts_handler.py:34
msgid "The model to use"
msgstr "ব্যবহার করার জন্য মডেল"

#: src/handlers/llm/claude_handler.py:96
msgid "Max Tokens"
msgstr "সর্বোচ্চ টোকেন"

#: src/handlers/llm/claude_handler.py:96
msgid "The maximum number of tokens to generate"
msgstr "তৈরি করার জন্য টোকেনের সর্বোচ্চ সংখ্যা"

#: src/handlers/llm/custom_handler.py:21
msgid "Command to execute to get bot output"
msgstr "বট আউটপুট পেতে চালানোর জন্য কমান্ড"

#: src/handlers/llm/custom_handler.py:21
#, python-brace-format
>>>>>>> a687b823
msgid ""
"Command to execute to get bot response, {0} will be replaced with a JSON "
"file containing the chat, {1} with the system prompt"
msgstr ""
"বট প্রতিক্রিয়া পেতে চালানোর জন্য কমান্ড, {0} চ্যাট ধারণকারী একটি JSON ফাইল দ্বারা "
"প্রতিস্থাপিত হবে, {1} সিস্টেম প্রম্পট দ্বারা প্রতিস্থাপিত হবে"

<<<<<<< HEAD
#: src/window.py:592
msgid "Surf the web!"
msgstr "ওয়েব সার্ফ করুন!"

#: src/window.py:592
=======
#: src/handlers/llm/custom_handler.py:22
msgid "Command to execute to get bot's suggestions"
msgstr "বটের পরামর্শ পেতে চালানোর জন্য কমান্ড"

#: src/handlers/llm/custom_handler.py:22
#, python-brace-format
>>>>>>> a687b823
msgid ""
"Command to execute to get chat suggestions, {0} will be replaced with a JSON "
"file containing the chat, {1} with the extra prompts, {2} with the numer of "
"suggestions to generate. Must return a JSON array containing the suggestions "
"as strings"
msgstr ""
<<<<<<< HEAD
"এলএলএম-কে ওয়েব সার্ফ করতে এবং হালনাগাদ উত্তর প্রদান করতে সক্ষম করতে ওয়েব অনুসন্ধান "
"চালু করুন।"

#: src/window.py:593
msgid "Mini Window"
msgstr "মিনি উইন্ডো"

#: src/window.py:593
msgid "Ask questions on the fly using the mini window mode"
msgstr "মিনি উইন্ডো মোড ব্যবহার করে দ্রুত প্রশ্ন জিজ্ঞাসা করুন"

#: src/window.py:594
#, fuzzy
msgid "Text to Speech"
msgstr "টেক্সট টু স্পিচ প্রোগ্রাম"

#: src/window.py:594
msgid "Newelle supports text-to-speech! Enable it in the settings"
msgstr "নিউয়েল টেক্সট-টু-স্পিচ সমর্থন করে! সেটিংসে এটি সক্রিয় করুন"

#: src/window.py:595
#, fuzzy
msgid "Keyboard Shortcuts"
msgstr "কিবোর্ড শর্টকাট"

#: src/window.py:595
=======
"চ্যাট পরামর্শ পেতে চালানোর জন্য কমান্ড, {0} চ্যাট ধারণকারী একটি JSON ফাইল দ্বারা "
"প্রতিস্থাপিত হবে, {1} অতিরিক্ত প্রম্পট দ্বারা, {2} তৈরি করার জন্য পরামর্শের সংখ্যা "
"দ্বারা। অবশ্যই স্ট্রিং হিসাবে পরামর্শ ধারণকারী একটি JSON অ্যারে ফেরত দিতে হবে"

#: src/handlers/avatar/livepng_handler.py:23
>>>>>>> a687b823
#, fuzzy
msgid "LivePNG Model"
msgstr " মডেল"

<<<<<<< HEAD
#: src/window.py:596
=======
#: src/handlers/avatar/livepng_handler.py:24
>>>>>>> a687b823
#, fuzzy
msgid "LivePNG Model to use"
msgstr "ব্যবহার করার জন্য মডেল"

<<<<<<< HEAD
#: src/window.py:596
msgid "Newelle gives you 100% prompt control. Tune your prompts for your use."
msgstr ""
"নিউয়েল আপনাকে 100% প্রম্পট নিয়ন্ত্রণ দেয়। আপনার ব্যবহারের জন্য আপনার প্রম্পটগুলি টিউন "
"করুন।"

#: src/window.py:597
#, fuzzy
msgid "Thread Editing"
msgstr "থ্রেড সম্পাদনা"

#: src/window.py:597
msgid "Check the programs and processes you run from Newelle"
msgstr "নিউয়েল থেকে আপনি যে প্রোগ্রাম এবং প্রক্রিয়াগুলি চালান তা পরীক্ষা করুন"

#: src/window.py:598
msgid "Programmable Prompts"
msgstr ""

#: src/window.py:598
=======
#: src/handlers/avatar/livepng_handler.py:44
msgid "LivePNG model style"
msgstr ""

#: src/handlers/avatar/livepng_handler.py:45
msgid "Choose the style of the model for the specified one"
msgstr ""

#: src/handlers/rag/rag_handler.py:104
msgid "Index your documents"
msgstr "আপনার ডকুমেন্টগুলি ইন্ডেক্স করুন"

#: src/handlers/rag/rag_handler.py:105
>>>>>>> a687b823
msgid ""
"Index all the documents in your document folder. You have to run this "
"operation every time you edit/create a document, change document analyzer or "
"change embedding model"
msgstr ""
"আপনার ডকুমেন্ট ফোল্ডারের সমস্ত ডকুমেন্ট ইন্ডেক্স করুন। আপনাকে প্রতিবার ডকুমেন্ট সম্পাদনা/"
"তৈরি করার সময়, ডকুমেন্ট অ্যানালাইজার পরিবর্তন করার সময় বা এম্বেডিং মডেল পরিবর্তন "
"করার সময় এই অপারেশনটি চালাতে হবে"

<<<<<<< HEAD
#: src/window.py:605
#, fuzzy
msgid "New Chat"
msgstr "নতুন ট্যাব"

#: src/window.py:623
msgid "Provider Errror"
msgstr "প্রদানকারী ত্রুটি"

#: src/window.py:646
#, fuzzy
msgid "Local Documents"
msgstr "স্থানীয় মডেল"

#: src/window.py:650
#, fuzzy
msgid "Web search"
msgstr "নিরাপত্তা সেটিংস সক্ষম করুন"

#: src/window.py:892
msgid "This provider does not have a model list"
msgstr "এই প্রদানকারীর কোনও মডেল তালিকা নেই"

#: src/window.py:897
msgid " Models"
msgstr " মডেল"

#: src/window.py:900
msgid "Search Models..."
msgstr "মডেল অনুসন্ধান করুন..."

#: src/window.py:1128
msgid "Create new profile"
msgstr "নতুন প্রোফাইল তৈরি করুন"

#: src/window.py:1262
msgid "Could not recognize your voice"
msgstr "আপনার ভয়েস চিনতে পারিনি"

#: src/window.py:1299
msgid "Images"
msgstr "ছবি"

#: src/window.py:1303
msgid "LLM Supported Files"
msgstr "এলএলএম সমর্থিত ফাইল"

#: src/window.py:1311
msgid "RAG Supported files"
msgstr "RAG সমর্থিত ফাইল"

#: src/window.py:1329
msgid "Supported Files"
msgstr "সমর্থিত ফাইল"

#: src/window.py:1333
msgid "All Files"
msgstr "সকল ফাইল"

#: src/window.py:1339
msgid "Attach file"
msgstr "ফাইল সংযুক্ত করুন"

#: src/window.py:1594
msgid "The file cannot be sent until the program is finished"
msgstr "প্রোগ্রাম শেষ না হওয়া পর্যন্ত ফাইলটি পাঠানো যাবে না"

#: src/window.py:1616
msgid "The file is not recognized"
msgstr "ফাইলটি স্বীকৃত নয়"

#: src/window.py:1635
msgid "You can no longer continue the message."
msgstr "আপনি আর বার্তাটি চালিয়ে যেতে পারবেন না।"

#: src/window.py:1660
msgid "You can no longer regenerate the message."
msgstr "আপনি আর বার্তাটি পুনরায় তৈরি করতে পারবেন না।"

#: src/window.py:1892
msgid "Chat is cleared"
msgstr "চ্যাট পরিষ্কার করা হয়েছে"

#: src/window.py:1917
msgid "The message was canceled and deleted from history"
msgstr "বার্তাটি বাতিল করা হয়েছে এবং ইতিহাস থেকে মুছে ফেলা হয়েছে"

#: src/window.py:1961
msgid "The message cannot be sent until the program is finished"
msgstr "প্রোগ্রাম শেষ না হওয়া পর্যন্ত বার্তাটি পাঠানো যাবে না"

#: src/window.py:2939
msgid "You can't edit a message while the program is running."
msgstr "প্রোগ্রাম চলার সময় আপনি একটি বার্তা সম্পাদনা করতে পারবেন না।"

#: src/window.py:3064
msgid "Prompt content"
msgstr "প্রম্পট বিষয়বস্তু"

#: src/window.py:3323
=======
#: src/handlers/embeddings/openai_handler.py:38
msgid "API base url, change this to use different APIs"
msgstr "API বেস URL, ভিন্ন API ব্যবহার করতে এটি পরিবর্তন করুন"

#: src/handlers/embeddings/openai_handler.py:44
msgid "Name of the Embedding Model to use"
msgstr "ব্যবহার করার জন্য Embedding মডেলের নাম"

#: src/handlers/stt/openaisr_handler.py:11
msgid "Endpoint for OpenAI requests"
msgstr "OpenAI অনুরোধের জন্য এন্ডপয়েন্ট"

#: src/handlers/stt/openaisr_handler.py:18
msgid "API Key for OpenAI"
msgstr "OpenAI-এর জন্য API কী"

#: src/handlers/stt/openaisr_handler.py:25
msgid "Whisper Model"
msgstr "Whisper মডেল"

#: src/handlers/stt/openaisr_handler.py:26
msgid "Name of the OpenAI model"
msgstr "OpenAI মডেলের নাম"

#: src/handlers/stt/openaisr_handler.py:32
#: src/handlers/stt/googlesr_handler.py:21
#: src/handlers/stt/groqsr_handler.py:29
msgid "Language"
msgstr "ভাষা"

#: src/handlers/stt/openaisr_handler.py:33
msgid ""
"Optional: Specify the language for transcription. Use ISO 639-1 language "
"codes (e.g. \"en\" for English, \"fr\" for French, etc.). "
msgstr ""
"ঐচ্ছিক: ট্রান্সক্রিপশনের জন্য ভাষা নির্দিষ্ট করুন। ISO 639-1 ভাষার কোড ব্যবহার করুন "
"(যেমন ইংরেজির জন্য \"en\", ফরাসি জন্য \"fr\" ইত্যাদি)। "

#: src/handlers/tts/custom_openai_tts.py:17
msgid "Endpoint"
msgstr "এন্ডপয়েন্ট"

#: src/handlers/tts/custom_openai_tts.py:17
msgid "Custom endpoint of the service to use"
msgstr "ব্যবহার করার জন্য সার্ভিসের কাস্টম এন্ডপয়েন্ট"

#: src/handlers/tts/custom_openai_tts.py:19
#: src/handlers/tts/openai_tts_handler.py:19
#: src/handlers/tts/groq_tts_handler.py:33
msgid "The voice to use"
msgstr "ব্যবহার করার জন্য ভয়েস"

#: src/handlers/tts/custom_openai_tts.py:21
#: src/handlers/tts/openai_tts_handler.py:21
msgid "Instructions"
msgstr "নির্দেশাবলী"

#: src/handlers/tts/custom_openai_tts.py:21
#: src/handlers/tts/openai_tts_handler.py:21
msgid ""
"Instructions for the voice generation. Leave it blank to avoid this field"
msgstr "ভয়েস জেনারেশনের জন্য নির্দেশাবলী। এই ক্ষেত্রটি এড়াতে এটি ফাঁকা রাখুন"

#: src/handlers/stt/googlesr_handler.py:14
msgid "API Key for Google SR, write 'default' to use the default one"
msgstr "Google SR-এর জন্য API কী, ডিফল্টটি ব্যবহার করতে 'default' লিখুন"

#: src/handlers/stt/googlesr_handler.py:22
msgid "The language of the text to recgnize in IETF"
msgstr "IETF-এ চেনার জন্য টেক্সটের ভাষা"

#: src/handlers/stt/vosk_handler.py:17
msgid "Model Path"
msgstr "মডেল পাথ"

#: src/handlers/stt/vosk_handler.py:18
msgid "Absolute path to the VOSK model (unzipped)"
msgstr "VOSK মডেলের অ্যাবসোলিউট পাথ (আনজিপ করা)"

#: src/handlers/tts/tts.py:38
msgid "Choose the preferred voice"
msgstr "পছন্দের ভয়েস নির্বাচন করুন"

#: src/handlers/stt/sphinx_handler.py:19
msgid "Could not understand the audio"
msgstr "অডিও বোঝা যায়নি"

#: src/handlers/stt/custom_handler.py:14 src/handlers/tts/custom_handler.py:23
#, python-brace-format
msgid "{0} will be replaced with the model fullpath"
msgstr "{0} মডেলের সম্পূর্ণ পাথ দ্বারা প্রতিস্থাপিত হবে"

#: src/handlers/stt/whisper_handler.py:16
#: src/handlers/stt/whispercpp_handler.py:40
msgid "Name of the Whisper model"
msgstr "Whisper মডেলের নাম"

#: src/handlers/stt/groqsr_handler.py:14
msgid "API Key for Groq SR, write 'default' to use the default one"
msgstr "Groq SR-এর জন্য API কী, ডিফল্টটি ব্যবহার করতে 'default' লিখুন"

#: src/handlers/stt/groqsr_handler.py:21
msgid "Groq Model"
msgstr "Groq মডেল"

#: src/handlers/stt/groqsr_handler.py:22
msgid "Name of the Groq Model"
msgstr "Groq মডেলের নাম"

#: src/handlers/stt/groqsr_handler.py:30
>>>>>>> a687b823
msgid ""
"Specify the language for transcription. Use ISO 639-1 language codes (e.g. "
"\"en\" for English, \"fr\" for French, etc.). "
msgstr ""
"ট্রান্সক্রিপশনের জন্য ভাষা নির্দিষ্ট করুন। ISO 639-1 ভাষার কোড ব্যবহার করুন (যেমন "
"ইংরেজির জন্য \"en\", ফরাসি জন্য \"fr\" ইত্যাদি)। "

<<<<<<< HEAD
#: src/window.py:3352
msgid ""
"The neural network has access to any data in this chat, be careful, we are "
"not responsible for the neural network. Do not share any sensitive "
"information."
msgstr ""
"নিউরাল নেটওয়ার্কের এই চ্যাটের যেকোনো ডেটাতে অ্যাক্সেস রয়েছে, সতর্ক থাকুন, আমরা "
"নিউরাল নেটওয়ার্কের জন্য দায়ী নই। কোনো সংবেদনশীল তথ্য শেয়ার করবেন না।"

#: src/window.py:3401
msgid "Wrong folder path"
msgstr "ভুল ফোল্ডার পাথ"

#: src/window.py:3434
msgid "Thread has not been completed, thread number: "
msgstr "থ্রেড সম্পন্ন হয়নি, থ্রেড নম্বর: "

#: src/window.py:3446
msgid "Failed to open the folder"
msgstr "ফোল্ডার খুলতে ব্যর্থ"

#: src/window.py:3625
msgid "Chat is empty"
msgstr "চ্যাট খালি"
=======
#: src/handlers/stt/witai_handler.py:13
msgid "Server Access Token for wit.ai"
msgstr "wit.ai-এর জন্য সার্ভার অ্যাক্সেস টোকেন"

#: src/handlers/tts/elevenlabs_handler.py:10
msgid "API Key for ElevenLabs"
msgstr "ElevenLabs-এর জন্য API কী"

#: src/handlers/tts/elevenlabs_handler.py:18
msgid "Voice ID to use"
msgstr "ব্যবহার করার জন্য ভয়েস আইডি"

#: src/handlers/tts/elevenlabs_handler.py:32
msgid "Stability"
msgstr "স্থিতিশীলতা"

#: src/handlers/tts/elevenlabs_handler.py:33
msgid "stability of the voice"
msgstr "ভয়েসের স্থিতিশীলতা"

#: src/handlers/tts/elevenlabs_handler.py:42
msgid "Similarity boost"
msgstr "সাদৃশ্য বুস্ট"

#: src/handlers/tts/elevenlabs_handler.py:43
msgid "Boosts overall voice clarity and speaker similarity"
msgstr "সামগ্রিক ভয়েস স্বচ্ছতা এবং স্পিকারের সাদৃশ্য বৃদ্ধি করে"

#: src/handlers/tts/elevenlabs_handler.py:52
msgid "Style exaggeration"
msgstr "স্টাইল অতিরঞ্জন"

#: src/handlers/tts/elevenlabs_handler.py:53
msgid ""
"High values are reccomended if the style of the speech must be exaggerated"
msgstr "যদি বক্তৃতার স্টাইল অতিরঞ্জিত করতে হয় তবে উচ্চ মান সুপারিশ করা হয়"

#: data/moe.nyarchlinux.assistant.appdata.xml.in:7
#: data/moe.nyarchlinux.assistant.desktop.in:2
msgid "Nyarch Assistant"
msgstr ""
>>>>>>> a687b823

#: data/moe.nyarchlinux.assistant.appdata.xml.in:9
msgid ""
"Your personal waifu always at your service to help you with your system!"
msgstr ""

#: data/moe.nyarchlinux.assistant.appdata.xml.in:11
msgid "Your AI-Powered System Assistant"
msgstr ""

#: data/moe.nyarchlinux.assistant.appdata.xml.in:15
#, fuzzy
msgid "Chat page 1"
msgstr "চ্যাট "

#: data/moe.nyarchlinux.assistant.appdata.xml.in:19
#, fuzzy
msgid "Chat page 2"
msgstr "চ্যাট "

#: data/moe.nyarchlinux.assistant.appdata.xml.in:23
#, fuzzy
msgid "Chat page 3"
msgstr "চ্যাট "

#: data/moe.nyarchlinux.assistant.appdata.xml.in:27
#, fuzzy
msgid "Chat page 4"
msgstr "চ্যাট "

#: data/moe.nyarchlinux.assistant.appdata.xml.in:41
msgid "Improve local documents reading and loading performances"
msgstr ""

#: data/moe.nyarchlinux.assistant.appdata.xml.in:42
msgid "Add option to send with CTRL+Enter"
msgstr ""

#: data/moe.nyarchlinux.assistant.appdata.xml.in:43
msgid "Improve codeblocks"
msgstr ""

#: data/moe.nyarchlinux.assistant.appdata.xml.in:44
#, fuzzy
msgid "Fix Kokoro TTS"
msgstr "Kokoro TTS"

#: data/moe.nyarchlinux.assistant.appdata.xml.in:45
msgid "Remove emoji from TTS"
msgstr ""

#: data/moe.nyarchlinux.assistant.appdata.xml.in:46
msgid "Set API keys as password fields"
msgstr ""

#: data/moe.nyarchlinux.assistant.appdata.xml.in:47
msgid "Add thinking support for Gemini"
msgstr ""

#: data/moe.nyarchlinux.assistant.appdata.xml.in:48
#, fuzzy
msgid "Updated translations"
msgstr "একটি কাস্টম মডেল ব্যবহার করুন"

#: data/moe.nyarchlinux.assistant.appdata.xml.in:55
msgid "Added new features"
msgstr ""

#: data/moe.nyarchlinux.assistant.appdata.xml.in:56
#: data/moe.nyarchlinux.assistant.appdata.xml.in:117
#: data/moe.nyarchlinux.assistant.appdata.xml.in:122
#: data/moe.nyarchlinux.assistant.appdata.xml.in:127
#: data/moe.nyarchlinux.assistant.appdata.xml.in:132
#: data/moe.nyarchlinux.assistant.appdata.xml.in:137
msgid "Bug fixes"
msgstr ""

#: data/moe.nyarchlinux.assistant.appdata.xml.in:63
msgid "Website reading and web search with SearXNG, DuckDuckGo, and Tavily"
msgstr ""

#: data/moe.nyarchlinux.assistant.appdata.xml.in:64
msgid "Improved LaTeX rendering and document management"
msgstr ""

#: data/moe.nyarchlinux.assistant.appdata.xml.in:65
msgid "New Thinking Widget and OpenRouter handler"
msgstr ""

#: data/moe.nyarchlinux.assistant.appdata.xml.in:66
msgid "Vision support for Llama4 on Groq"
msgstr ""

#: data/moe.nyarchlinux.assistant.appdata.xml.in:67
msgid "New translations (Traditional Chinese, Bengali, Hindi)"
msgstr ""

#: data/moe.nyarchlinux.assistant.appdata.xml.in:73
msgid "Fixed many bugs, added some features!"
msgstr ""

#: data/moe.nyarchlinux.assistant.appdata.xml.in:78
msgid "Support for new features and bug fixes"
msgstr ""

#: data/moe.nyarchlinux.assistant.appdata.xml.in:83
#: data/moe.nyarchlinux.assistant.appdata.xml.in:88
#: data/moe.nyarchlinux.assistant.appdata.xml.in:93
msgid "Added many new features and bug fixes"
msgstr ""

#: data/moe.nyarchlinux.assistant.appdata.xml.in:98
#: data/moe.nyarchlinux.assistant.appdata.xml.in:103
msgid "Added new features and bug fixes"
msgstr ""

#: data/moe.nyarchlinux.assistant.appdata.xml.in:107
msgid ""
"Updated the g4f library with versioning, added user guides, improved "
"extension browsing, and enhanced model handling."
msgstr ""

#: data/moe.nyarchlinux.assistant.appdata.xml.in:112
msgid ""
"Bug fixes and new features have been implemented. We've modified the "
"extension architecture, added new models, and introduced vision support, "
"along with more capabilities."
msgstr ""

#: data/moe.nyarchlinux.assistant.appdata.xml.in:142
msgid "Stable version"
msgstr ""

#: data/moe.nyarchlinux.assistant.appdata.xml.in:147
#, fuzzy
msgid "Added extension"
msgstr "এক্সটেনশন ডাউনলোড করুন"

#: data/moe.nyarchlinux.assistant.appdata.xml.in:152
#, fuzzy
msgid "Blacklist of commands"
msgstr "কাস্টম কমান্ড"

#: data/moe.nyarchlinux.assistant.appdata.xml.in:157
msgid "Localization"
msgstr ""

#: data/moe.nyarchlinux.assistant.appdata.xml.in:162
msgid "Redesign"
msgstr ""

#: data/moe.nyarchlinux.assistant.appdata.xml.in:167
msgid "NyarchLinux"
msgstr ""

#: data/moe.nyarchlinux.assistant.desktop.in:3
msgid "Advanced AI waifu to help you"
msgstr ""

#: data/moe.nyarchlinux.assistant.desktop.in:10
msgid "chat;ai;gpt;chatgpt;assistant;"
msgstr ""

#~ msgid "Welcome to Newelle"
#~ msgstr "নিউয়েলে স্বাগতম"

<<<<<<< HEAD
#~ msgid "max Tokens"
#~ msgstr "সর্বোচ্চ টোকেন"

#~ msgid "Max tokens of the generated text"
#~ msgstr "তৈরি করা টেক্সটের সর্বোচ্চ টোকেন"

#~ msgid "Any free Provider"
#~ msgstr "যেকোনো বিনামূল্যের প্রদানকারী"
=======
#~ msgid ""
#~ "Newelle can be used to run commands on your system, but pay attention at "
#~ "what you run! <b>The LLM is not under our control, so it might generate "
#~ "malicious code!</b>\n"
#~ "By default, your commands will be <b>virtualized in the Flatpak "
#~ "environment</b>, but pay attention!"
#~ msgstr ""
#~ "নিউয়েল আপনার সিস্টেমে কমান্ড চালানোর জন্য ব্যবহার করা যেতে পারে, তবে আপনি কী "
#~ "চালাচ্ছেন সেদিকে মনোযোগ দিন! <b>LLM আমাদের নিয়ন্ত্রণে নেই, তাই এটি ক্ষতিকারক "
#~ "কোড তৈরি করতে পারে!</b>\n"
#~ "ডিফল্টরূপে, আপনার কমান্ডগুলি <b>ফ্ল্যাটপ্যাক পরিবেশে ভার্চুয়ালাইজড</b> হবে, তবে "
#~ "মনোযোগ দিন!"
>>>>>>> a687b823

#~ msgid "Newelle"
#~ msgstr "নিউয়েল"

#, fuzzy
#~ msgid "Message Editing"
#~ msgstr "বার্তা স্ট্রিমিং"

#~ msgid "Choose an extension"
#~ msgstr "একটি এক্সটেনশন নির্বাচন করুন"<|MERGE_RESOLUTION|>--- conflicted
+++ resolved
@@ -8,60 +8,15 @@
 msgstr ""
 "Project-Id-Version: PACKAGE VERSION\n"
 "Report-Msgid-Bugs-To: \n"
-<<<<<<< HEAD
-"POT-Creation-Date: 2025-07-08 18:07+0800\n"
-"PO-Revision-Date: 2025-07-03 09:00+0200\n"
-"Last-Translator: aritra saha<EMAIL@ADDRESS>\n"
-=======
 "POT-Creation-Date: 2025-05-30 20:22+0800\n"
 "PO-Revision-Date: YEAR-MO-DA HO:MI+ZONE\n"
 "Last-Translator: FULL NAME <EMAIL@ADDRESS>\n"
->>>>>>> a687b823
 "Language-Team: Bengali\n"
 "Language: bn\n"
 "MIME-Version: 1.0\n"
 "Content-Type: text/plain; charset=UTF-8\n"
 "Content-Transfer-Encoding: 8bit\n"
 
-<<<<<<< HEAD
-#: src/handlers/embeddings/ollama_handler.py:32
-#: src/handlers/embeddings/openai_handler.py:38
-#: src/handlers/llm/ollama_handler.py:150 src/handlers/llm/openai_handler.py:75
-#: src/handlers/stt/openaisr_handler.py:10
-msgid "API Endpoint"
-msgstr "API এন্ডপয়েন্ট"
-
-#: src/handlers/embeddings/ollama_handler.py:32
-#: src/handlers/llm/ollama_handler.py:150 src/handlers/llm/openai_handler.py:75
-msgid "API base url, change this to use interference APIs"
-msgstr "API বেস URL, ইন্টারফারেন্স API ব্যবহার করতে এটি পরিবর্তন করুন"
-
-#: src/handlers/embeddings/ollama_handler.py:33
-#: src/handlers/llm/ollama_handler.py:151
-msgid "Automatically Serve"
-msgstr "স্বয়ংক্রিয়ভাবে পরিবেশন করুন"
-
-#: src/handlers/embeddings/ollama_handler.py:33
-#: src/handlers/llm/ollama_handler.py:151
-msgid ""
-"Automatically run ollama serve in background when needed if it's not "
-"running. You can kill it with killall ollama"
-msgstr ""
-"প্রয়োজনে ব্যাকগ্রাউন্ডে স্বয়ংক্রিয়ভাবে ollama serve চালান যদি এটি চালু না থাকে। "
-"আপনি killall ollama দিয়ে এটি বন্ধ করতে পারেন"
-
-#: src/handlers/embeddings/ollama_handler.py:34
-#: src/handlers/llm/ollama_handler.py:153
-msgid "Custom Model"
-msgstr "কাস্টম মডেল"
-
-#: src/handlers/embeddings/ollama_handler.py:34
-#: src/handlers/embeddings/openai_handler.py:41
-#: src/handlers/llm/claude_handler.py:85 src/handlers/llm/ollama_handler.py:153
-#: src/handlers/llm/openai_handler.py:78
-msgid "Use a custom model"
-msgstr "একটি কাস্টম মডেল ব্যবহার করুন"
-=======
 #: src/window.py:103 src/ui/thread_editing.py:6
 msgid "Thread editing"
 msgstr "থ্রেড সম্পাদনা"
@@ -70,7 +25,6 @@
 #: src/constants.py:647
 msgid "Extensions"
 msgstr "এক্সটেনশন"
->>>>>>> a687b823
 
 #: src/window.py:105 src/ui/profile.py:33
 msgid "Settings"
@@ -96,23 +50,9 @@
 msgid "Create a chat"
 msgstr "একটি চ্যাট তৈরি করুন"
 
-<<<<<<< HEAD
-#: src/handlers/embeddings/openai_handler.py:44
-#: src/handlers/llm/claude_handler.py:89 src/handlers/llm/claude_handler.py:93
-#: src/handlers/llm/g4f_handler.py:44 src/handlers/llm/gemini_handler.py:97
-#: src/handlers/llm/openai_handler.py:84 src/handlers/stt/whisper_handler.py:15
-#: src/handlers/stt/whispercpp_handler.py:40
-#: src/handlers/tts/custom_openai_tts.py:20
-#: src/handlers/tts/elevenlabs_handler.py:24
-#: src/handlers/tts/groq_tts_handler.py:34
-#: src/handlers/tts/openai_tts_handler.py:20
-msgid "Model"
-msgstr "মডেল"
-=======
 #: src/window.py:259
 msgid " Stop"
 msgstr " থামুন"
->>>>>>> a687b823
 
 #: src/window.py:346
 msgid " Clear"
@@ -138,21 +78,6 @@
 msgid "Write #https://website.com in chat to ask information about a website"
 msgstr ""
 
-<<<<<<< HEAD
-#: src/handlers/llm/custom_handler.py:20
-#: src/handlers/llm/gpt4all_handler.py:153
-#: src/handlers/llm/newelle_handler.py:27
-#: src/handlers/llm/gemini_handler.py:119 src/utility/util.py:136
-msgid "Message Streaming"
-msgstr "বার্তা স্ট্রিমিং"
-
-#: src/handlers/llm/custom_handler.py:20
-#: src/handlers/llm/gpt4all_handler.py:153
-#: src/handlers/llm/newelle_handler.py:28
-#: src/handlers/llm/gemini_handler.py:120 src/utility/util.py:137
-msgid "Gradually stream message output"
-msgstr "ধীরে ধীরে বার্তা আউটপুট স্ট্রিম করুন"
-=======
 #: src/window.py:506
 #, fuzzy
 msgid "Check out our Extensions!"
@@ -161,7 +86,6 @@
 #: src/window.py:506
 msgid "We have a lot of extensions for different things. Check it out!"
 msgstr ""
->>>>>>> a687b823
 
 #: src/window.py:507
 #, fuzzy
@@ -183,130 +107,6 @@
 "Enable web search to allow the LLM to surf the web and provide up to date "
 "answers"
 msgstr ""
-<<<<<<< HEAD
-"চ্যাট পরামর্শ পেতে চালানোর জন্য কমান্ড, {0} চ্যাট ধারণকারী একটি JSON ফাইল দ্বারা "
-"প্রতিস্থাপিত হবে, {1} অতিরিক্ত প্রম্পট দ্বারা, {2} তৈরি করার জন্য পরামর্শের সংখ্যা "
-"দ্বারা। অবশ্যই স্ট্রিং হিসাবে পরামর্শ ধারণকারী একটি JSON অ্যারে ফেরত দিতে হবে"
-
-#: src/handlers/llm/gpt4all_handler.py:67
-msgid "RAM Required: "
-msgstr "RAM প্রয়োজন: "
-
-#: src/handlers/llm/gpt4all_handler.py:68
-msgid "Parameters: "
-msgstr "প্যারামিটার: "
-
-#: src/handlers/llm/gpt4all_handler.py:69
-msgid "Size: "
-msgstr "আকার: "
-
-#: src/handlers/llm/gpt4all_handler.py:154 src/handlers/llm/g4f_handler.py:44
-msgid "Model to use"
-msgstr "ব্যবহার করার জন্য মডেল"
-
-#: src/handlers/llm/gpt4all_handler.py:154
-#: src/handlers/tts/elevenlabs_handler.py:25
-msgid "Name of the model to use"
-msgstr "ব্যবহার করার জন্য মডেলের নাম"
-
-#: src/handlers/llm/gpt4all_handler.py:155
-#: src/handlers/llm/ollama_handler.py:172
-msgid "Model Manager"
-msgstr "মডেল ম্যানেজার"
-
-#: src/handlers/llm/gpt4all_handler.py:155
-#: src/handlers/llm/ollama_handler.py:172
-msgid "List of models available"
-msgstr "উপলব্ধ মডেলগুলির তালিকা"
-
-#: src/handlers/llm/g4f_handler.py:45
-msgid "Update G4F"
-msgstr ""
-
-#: src/handlers/llm/newelle_handler.py:18
-#: src/handlers/llm/gemini_handler.py:131
-#: src/handlers/llm/openai_handler.py:111
-msgid "Privacy Policy"
-msgstr "গোপনীয়তা নীতি"
-
-#: src/handlers/llm/newelle_handler.py:19
-#: src/handlers/llm/gemini_handler.py:132
-#: src/handlers/llm/openai_handler.py:111
-msgid "Open privacy policy website"
-msgstr "গোপনীয়তা নীতি ওয়েবসাইট খুলুন"
-
-#: src/handlers/llm/ollama_handler.py:152
-#: src/handlers/llm/gemini_handler.py:110
-msgid "Enable Thinking"
-msgstr "ভাবনা সক্রিয় করুন"
-
-#: src/handlers/llm/ollama_handler.py:152
-msgid "Allow thinking in the model, only some models are supported"
-msgstr ""
-
-#: src/handlers/llm/ollama_handler.py:176
-msgid "Add custom model"
-msgstr "কাস্টম মডেল যোগ করুন"
-
-#: src/handlers/llm/ollama_handler.py:177
-msgid ""
-"Add any model to this list by putting name:size\n"
-"Or any gguf from hf with hf.co/username/model"
-msgstr ""
-"নাম:আকার বসিয়ে এই তালিকায় যেকোনো মডেল যোগ করুন\n"
-"অথবা hf.co/ব্যবহারকারীর নাম/মডেল সহ hf থেকে যেকোনো gguf"
-
-#: src/handlers/llm/ollama_handler.py:187
-msgid "Update Ollama"
-msgstr ""
-
-#: src/handlers/llm/openrouter_handler.py:14
-#, fuzzy
-msgid "Provider Sorting"
-msgstr "প্রদানকারী ত্রুটি"
-
-#: src/handlers/llm/openrouter_handler.py:14
-msgid "Choose providers based on pricing/throughput or latency"
-msgstr "মূল্য/থ্রুপুট বা লেটেন্সির উপর ভিত্তি করে প্রদানকারী নির্বাচন করুন"
-
-#: src/handlers/llm/openrouter_handler.py:14
-msgid "Price"
-msgstr "মূল্য"
-
-#: src/handlers/llm/openrouter_handler.py:14
-msgid "Throughput"
-msgstr "থ্রুপুট"
-
-#: src/handlers/llm/openrouter_handler.py:14
-msgid "Latency"
-msgstr "লেটেন্সি"
-
-#: src/handlers/llm/openrouter_handler.py:15
-#, fuzzy
-msgid "Providers Order"
-msgstr "প্রদানকারী ত্রুটি"
-
-#: src/handlers/llm/openrouter_handler.py:15
-msgid ""
-"Add order of providers to use, names separated by a comma.\n"
-"Empty to not specify"
-msgstr ""
-"ব্যবহার করার জন্য প্রদানকারীদের ক্রম যোগ করুন, নামগুলি কমা দ্বারা পৃথক করা।\n"
-"নির্দিষ্ট না করতে খালি রাখুন।"
-
-#: src/handlers/llm/openrouter_handler.py:16
-msgid "Allow Fallbacks"
-msgstr "ফলব্যাক অনুমোদন করুন"
-
-#: src/handlers/llm/openrouter_handler.py:16
-msgid "Allow fallbacks to other providers"
-msgstr "অন্যান্য প্রদানকারীদের ফলব্যাক অনুমোদন করুন"
-
-#: src/handlers/llm/gemini_handler.py:94
-msgid "API Key (required)"
-msgstr "API কী (প্রয়োজনীয়)"
-=======
->>>>>>> a687b823
 
 #: src/window.py:509
 msgid "Mini Window"
@@ -355,11 +155,6 @@
 msgid "Check the programs and processes you run from Nyarch Assistant"
 msgstr ""
 
-<<<<<<< HEAD
-#: src/handlers/llm/gemini_handler.py:110
-msgid "Show thinking, disable it if your model does not support it"
-msgstr "ভাবনা দেখান, আপনার মডেল যদি এটি সমর্থন না করে তবে এটি নিষ্ক্রিয় করুন"
-=======
 #: src/window.py:514
 #, fuzzy
 msgid "Use any avatar model"
@@ -368,7 +163,6 @@
 #: src/window.py:514
 msgid "Use any Live2D or LivePNG model"
 msgstr ""
->>>>>>> a687b823
 
 #: src/window.py:521
 #, fuzzy
@@ -405,11 +199,6 @@
 msgid "This provider does not have a model list"
 msgstr "এই প্রদানকারীর কোনও মডেল তালিকা নেই"
 
-<<<<<<< HEAD
-#: src/handlers/llm/gemini_handler.py:135 src/handlers/llm/openai_handler.py:81
-msgid "Advanced Parameters"
-msgstr "উন্নত প্যারামিটার"
-=======
 #: src/window.py:832
 msgid " Models"
 msgstr " মডেল"
@@ -421,18 +210,11 @@
 #: src/window.py:1096
 msgid "Create new profile"
 msgstr "নতুন প্রোফাইল তৈরি করুন"
->>>>>>> a687b823
 
 #: src/window.py:1229
 msgid "Could not recognize your voice"
 msgstr "আপনার ভয়েস চিনতে পারিনি"
 
-<<<<<<< HEAD
-#: src/handlers/llm/openai_handler.py:81
-#, fuzzy
-msgid "Include parameters like Top-P, Temperature, etc."
-msgstr "সর্বোচ্চ টোকেন, টপ-পি, তাপমাত্রা ইত্যাদি প্যারামিটার অন্তর্ভুক্ত করুন।"
-=======
 #: src/window.py:1266
 msgid "Images"
 msgstr ""
@@ -464,51 +246,11 @@
 #: src/window.py:1573
 msgid "The file cannot be sent until the program is finished"
 msgstr "প্রোগ্রাম শেষ না হওয়া পর্যন্ত ফাইলটি পাঠানো যাবে না"
->>>>>>> a687b823
 
 #: src/window.py:1595
 msgid "The file is not recognized"
 msgstr "ফাইলটি স্বীকৃত নয়"
 
-<<<<<<< HEAD
-#: src/handlers/llm/openai_handler.py:103
-msgid "Top-P"
-msgstr "টপ-পি"
-
-#: src/handlers/llm/openai_handler.py:103
-msgid "An alternative to sampling with temperature, called nucleus sampling"
-msgstr "তাপমাত্রার সাথে স্যাম্পলিংয়ের একটি বিকল্প, যাকে নিউক্লিয়াস স্যাম্পলিং বলা হয়"
-
-#: src/handlers/llm/openai_handler.py:104
-#: src/handlers/stt/whispercpp_handler.py:50
-msgid "Temperature"
-msgstr "তাপমাত্রা"
-
-#: src/handlers/llm/openai_handler.py:104
-msgid ""
-"What sampling temperature to use. Higher values will make the output more "
-"random"
-msgstr ""
-"কোন স্যাম্পলিং তাপমাত্রা ব্যবহার করতে হবে। উচ্চতর মান আউটপুটকে আরও এলোমেলো করে তুলবে"
-
-#: src/handlers/llm/openai_handler.py:105
-msgid "Frequency Penalty"
-msgstr "ফ্রিকোয়েন্সি পেনাল্টি"
-
-#: src/handlers/llm/openai_handler.py:105
-msgid ""
-"Number between -2.0 and 2.0. Positive values decrease the model's likelihood "
-"to repeat the same line verbatim"
-msgstr ""
-"সংখ্যা -2.0 এবং 2.0 এর মধ্যে। পজিটিভ মান মডেলের একই লাইন হুবহু পুনরাবৃত্তি করার "
-"সম্ভাবনা হ্রাস করে"
-
-#: src/handlers/llm/openai_handler.py:106
-msgid "Presence Penalty"
-msgstr "প্রেজেন্স পেনাল্টি"
-
-#: src/handlers/llm/openai_handler.py:106
-=======
 #: src/window.py:1662
 msgid "Folder is Empty"
 msgstr "ফোল্ডারটি খালি"
@@ -550,7 +292,6 @@
 msgstr "প্রম্পট বিষয়বস্তু"
 
 #: src/window.py:3379
->>>>>>> a687b823
 msgid ""
 "The neural network has access to your computer and any data in this chat and "
 "can run commands, be careful, we are not responsible for the neural network. "
@@ -560,11 +301,6 @@
 "এবং এটি কমান্ড চালাতে পারে, সতর্ক থাকুন, আমরা নিউরাল নেটওয়ার্কের জন্য দায়ী নই। "
 "কোনো সংবেদনশীল তথ্য শেয়ার করবেন না।"
 
-<<<<<<< HEAD
-#: src/handlers/rag/rag_handler.py:104
-msgid "Index your documents"
-msgstr "আপনার ডকুমেন্টগুলি ইন্ডেক্স করুন"
-=======
 #: src/window.py:3408
 msgid ""
 "The neural network has access to any data in this chat, be careful, we are "
@@ -625,7 +361,6 @@
 #: src/ui/widgets/profilerow.py:26
 msgid "Select profile"
 msgstr "প্রোফাইল নির্বাচন করুন"
->>>>>>> a687b823
 
 #: src/ui/widgets/profilerow.py:43 src/ui/profile.py:79
 #, fuzzy
@@ -722,15 +457,10 @@
 
 #: src/ui/presentation.py:132
 #, fuzzy
-<<<<<<< HEAD
-msgid "Language of the recognition. For example en, it..."
-msgstr "IETF-এ চেনার জন্য টেক্সটের ভাষা"
-=======
 msgid ""
 "You can extend Nyarch Assistant's functionalities using extensions! They are "
 "easy to make and to install!"
 msgstr "আপনি এক্সটেনশন ব্যবহার করে নিউয়েলের কার্যকারিতা প্রসারিত করতে পারেন!"
->>>>>>> a687b823
 
 #: src/ui/presentation.py:136
 msgid "Download extensions"
@@ -1045,27 +775,6 @@
 msgid "Username"
 msgstr "ব্যবহারকারীর নাম"
 
-<<<<<<< HEAD
-#: src/ui/widgets/thinking.py:26
-msgid "Thoughts"
-msgstr "চিন্তা"
-
-#: src/ui/widgets/thinking.py:27 src/ui/widgets/thinking.py:134
-msgid "Expand to see details"
-msgstr "বিস্তারিত দেখতে প্রসারিত করুন"
-
-#: src/ui/widgets/thinking.py:122
-msgid "Thinking..."
-msgstr "ভাবছে..."
-
-#: src/ui/widgets/thinking.py:123
-msgid "The LLM is thinking... Expand to see thought process"
-msgstr "এলএলএম ভাবছে... চিন্তার প্রক্রিয়া দেখতে প্রসারিত করুন"
-
-#: src/ui/widgets/thinking.py:136
-msgid "No thought process recorded"
-msgstr "কোনো চিন্তার প্রক্রিয়া রেকর্ড করা হয়নি"
-=======
 #: src/ui/settings.py:265
 #, python-brace-format
 msgid ""
@@ -1092,21 +801,14 @@
 #: src/ui/settings.py:288
 msgid "Choose the external terminal where to run the console commands"
 msgstr "কনসোল কমান্ড চালানোর জন্য বাহ্যিক টার্মিনাল নির্বাচন করুন"
->>>>>>> a687b823
 
 #: src/ui/settings.py:297
 msgid "Program memory"
 msgstr "প্রোগ্রাম মেমরি"
 
-<<<<<<< HEAD
-#: src/ui/explorer.py:340 src/window.py:1576
-msgid "File not found"
-msgstr ""
-=======
 #: src/ui/settings.py:297
 msgid "How long the program remembers the chat "
 msgstr "প্রোগ্রামটি কতক্ষণ চ্যাট মনে রাখে "
->>>>>>> a687b823
 
 #: src/ui/settings.py:318
 msgid "Auto-run commands"
@@ -1313,37 +1015,9 @@
 msgid "The settings of the current profile will be copied into the new one"
 msgstr "বর্তমান প্রোফাইলের সেটিংস নতুনটিতে কপি করা হবে"
 
-<<<<<<< HEAD
-#: src/ui/extension.py:17 src/ui/presentation.py:131 src/constants.py:513
-#: src/window.py:118
-msgid "Extensions"
-msgstr "এক্সটেনশন"
-
-#: src/ui/extension.py:50
-#, fuzzy
-msgid "Installed Extensions"
-msgstr "ইনস্টল করা এক্সটেনশন"
-
-#: src/ui/extension.py:85
-msgid "User guide to Extensions"
-msgstr "এক্সটেনশনগুলির জন্য ব্যবহারকারী নির্দেশিকা"
-
-#: src/ui/extension.py:88
-msgid "Download new Extensions"
-msgstr "নতুন এক্সটেনশন ডাউনলোড করুন"
-
-#: src/ui/extension.py:91
-msgid "Install extension from file..."
-msgstr "ফাইল থেকে এক্সটেনশন ইনস্টল করুন..."
-
-#: src/ui/mini_window.py:9 data/io.github.qwersyk.Newelle.appdata.xml.in:7
-#: data/io.github.qwersyk.Newelle.desktop.in:2
-msgid "Newelle"
-=======
 #: src/ui/profile.py:122 src/ui/profile.py:128
 #, fuzzy
 msgid "Newelle Profiles"
->>>>>>> a687b823
 msgstr "নিউয়েল"
 
 #: src/ui/profile.py:123
@@ -1387,29 +1061,6 @@
 msgid "Easily run multiple LLM models on your own hardware"
 msgstr "আপনার নিজের হার্ডওয়্যারে সহজেই একাধিক LLM মডেল চালান"
 
-<<<<<<< HEAD
-#: src/ui/presentation.py:124 src/ui/settings.py:236 src/window.py:649
-msgid "Command virtualization"
-msgstr "কমান্ড ভার্চুয়ালাইজেশন"
-
-#: src/ui/presentation.py:125
-msgid ""
-"Newelle can be used to run commands on your system, but pay attention at "
-"what you run! <b>The LLM is not under our control, so it might generate "
-"malicious code!</b>\n"
-"By default, your commands will be <b>virtualized in the Flatpak environment</"
-"b>, but pay attention!"
-msgstr ""
-"নিউয়েল আপনার সিস্টেমে কমান্ড চালানোর জন্য ব্যবহার করা যেতে পারে, তবে আপনি কী "
-"চালাচ্ছেন সেদিকে মনোযোগ দিন! <b>LLM আমাদের নিয়ন্ত্রণে নেই, তাই এটি ক্ষতিকারক কোড "
-"তৈরি করতে পারে!</b>\n"
-"ডিফল্টরূপে, আপনার কমান্ডগুলি <b>ফ্ল্যাটপ্যাক পরিবেশে ভার্চুয়ালাইজড</b> হবে, তবে "
-"মনোযোগ দিন!"
-
-#: src/ui/presentation.py:132
-msgid "You can extend Newelle's functionalities using extensions!"
-msgstr "আপনি এক্সটেনশন ব্যবহার করে নিউয়েলের কার্যকারিতা প্রসারিত করতে পারেন!"
-=======
 #: src/constants.py:53
 msgid "Groq"
 msgstr "Groq"
@@ -1421,7 +1072,6 @@
 #: src/constants.py:66 src/constants.py:252 src/constants.py:253
 msgid "OpenAI API"
 msgstr "OpenAI API"
->>>>>>> a687b823
 
 #: src/constants.py:67
 msgid "OpenAI API. Custom endpoints supported. Use this for custom providers"
@@ -1444,11 +1094,6 @@
 msgid "Mistral"
 msgstr "Mistral"
 
-<<<<<<< HEAD
-#: src/ui/settings.py:46 src/constants.py:523
-msgid "General"
-msgstr "সাধারণ"
-=======
 #: src/constants.py:80
 msgid "Mistral API"
 msgstr "Mistral API"
@@ -1468,7 +1113,6 @@
 #: src/constants.py:96
 msgid "Deepseek API, strongest open source models"
 msgstr "Deepseek API, সবচেয়ে শক্তিশালী ওপেন সোর্স মডেল"
->>>>>>> a687b823
 
 #: src/constants.py:102 src/constants.py:231
 msgid "Custom Command"
@@ -1514,15 +1158,9 @@
 msgid "wit.ai speech recognition free API (language chosen on the website)"
 msgstr "wit.ai স্পিচ রিকগনিশন ফ্রি API (ভাষা ওয়েবসাইটে নির্বাচিত)"
 
-<<<<<<< HEAD
-#: src/ui/settings.py:104 src/window.py:647
-msgid "Long Term Memory"
-msgstr "দীর্ঘমেয়াদী মেমরি"
-=======
 #: src/constants.py:145
 msgid "Vosk API"
 msgstr "Vosk API"
->>>>>>> a687b823
 
 #: src/constants.py:146
 msgid "Works Offline"
@@ -1952,14 +1590,8 @@
 msgid "Token"
 msgstr "সর্বোচ্চ টোকেন"
 
-<<<<<<< HEAD
-#: src/ui/stdout_monitor.py:109 src/ui/stdout_monitor.py:182
-#: src/ui/stdout_monitor.py:191 src/window.py:3686
-msgid "Monitoring: Active"
-=======
 #: src/handlers/websearch/tavily.py:20
 msgid "Tavily API key"
->>>>>>> a687b823
 msgstr ""
 
 #: src/handlers/websearch/tavily.py:21
@@ -2273,18 +1905,12 @@
 msgid "Ollama Model"
 msgstr "Ollama মডেল"
 
-<<<<<<< HEAD
-#: src/constants.py:483 src/window.py:648
-msgid "TTS"
-msgstr "টিটিএস"
-=======
 #: src/handlers/llm/ollama_handler.py:158
 #: src/handlers/llm/ollama_handler.py:166
 #: src/handlers/embeddings/ollama_handler.py:41
 #: src/handlers/embeddings/ollama_handler.py:49
 msgid "Name of the Ollama Model"
 msgstr "Ollama মডেলের নাম"
->>>>>>> a687b823
 
 #: src/handlers/llm/ollama_handler.py:170
 #: src/handlers/llm/gpt4all_handler.py:155
@@ -2365,11 +1991,6 @@
 msgid "Enable Thinking Budget"
 msgstr ""
 
-<<<<<<< HEAD
-#: src/main.py:205
-msgid "Terminal threads are still running in the background"
-msgstr "টার্মিনাল থ্রেডগুলি এখনও ব্যাকগ্রাউন্ডে চলছে"
-=======
 #: src/handlers/llm/gemini_handler.py:111
 msgid "If to enable thinking budget"
 msgstr ""
@@ -2377,7 +1998,6 @@
 #: src/handlers/llm/gemini_handler.py:112
 msgid "Thinking Budget"
 msgstr ""
->>>>>>> a687b823
 
 #: src/handlers/llm/gemini_handler.py:112
 msgid "How much time to spend thinking"
@@ -2399,19 +2019,9 @@
 msgid "Enable google safety settings to avoid generating harmful content"
 msgstr "ক্ষতিকারক সামগ্রী তৈরি এড়াতে Google নিরাপত্তা সেটিংস সক্ষম করুন"
 
-<<<<<<< HEAD
-#: src/controller.py:135 src/window.py:1848
-msgid "Chat "
-msgstr "চ্যাট "
-
-#: src/window.py:120
-msgid "Keyboard shorcuts"
-msgstr "কিবোর্ড শর্টকাট"
-=======
 #: src/handlers/llm/gemini_handler.py:135
 msgid "Enable advanced parameters"
 msgstr "উন্নত প্যারামিটার সক্ষম করুন"
->>>>>>> a687b823
 
 #: src/handlers/avatar/live2d_handler.py:59
 #, fuzzy
@@ -2472,31 +2082,6 @@
 msgid "Name of the model to use"
 msgstr "ব্যবহার করার জন্য মডেলের নাম"
 
-<<<<<<< HEAD
-#: src/window.py:589
-msgid "Ask about a website"
-msgstr "একটি ওয়েবসাইট সম্পর্কে জিজ্ঞাসা করুন"
-
-#: src/window.py:589
-msgid "Write #https://website.com in chat to ask information about a website"
-msgstr "একটি ওয়েবসাইট সম্পর্কে তথ্য জানতে চ্যাটে #https://website.com লিখুন"
-
-#: src/window.py:590
-#, fuzzy
-msgid "Check out our Extensions!"
-msgstr "আমাদের এক্সটেনশনগুলি দেখুন!"
-
-#: src/window.py:590
-msgid "We have a lot of extensions for different things. Check it out!"
-msgstr "আমাদের কাছে বিভিন্ন কাজের জন্য অনেক এক্সটেনশন আছে। দেখে নিন!"
-
-#: src/window.py:591
-#, fuzzy
-msgid "Chat with documents!"
-msgstr "আপনার ডকুমেন্টগুলির সাথে চ্যাট করুন"
-
-#: src/window.py:591
-=======
 #: src/handlers/llm/claude_handler.py:84
 #: src/handlers/tts/custom_openai_tts.py:18
 #: src/handlers/tts/openai_tts_handler.py:18
@@ -2525,7 +2110,6 @@
 
 #: src/handlers/llm/custom_handler.py:21
 #, python-brace-format
->>>>>>> a687b823
 msgid ""
 "Command to execute to get bot response, {0} will be replaced with a JSON "
 "file containing the chat, {1} with the system prompt"
@@ -2533,95 +2117,32 @@
 "বট প্রতিক্রিয়া পেতে চালানোর জন্য কমান্ড, {0} চ্যাট ধারণকারী একটি JSON ফাইল দ্বারা "
 "প্রতিস্থাপিত হবে, {1} সিস্টেম প্রম্পট দ্বারা প্রতিস্থাপিত হবে"
 
-<<<<<<< HEAD
-#: src/window.py:592
-msgid "Surf the web!"
-msgstr "ওয়েব সার্ফ করুন!"
-
-#: src/window.py:592
-=======
 #: src/handlers/llm/custom_handler.py:22
 msgid "Command to execute to get bot's suggestions"
 msgstr "বটের পরামর্শ পেতে চালানোর জন্য কমান্ড"
 
 #: src/handlers/llm/custom_handler.py:22
 #, python-brace-format
->>>>>>> a687b823
 msgid ""
 "Command to execute to get chat suggestions, {0} will be replaced with a JSON "
 "file containing the chat, {1} with the extra prompts, {2} with the numer of "
 "suggestions to generate. Must return a JSON array containing the suggestions "
 "as strings"
 msgstr ""
-<<<<<<< HEAD
-"এলএলএম-কে ওয়েব সার্ফ করতে এবং হালনাগাদ উত্তর প্রদান করতে সক্ষম করতে ওয়েব অনুসন্ধান "
-"চালু করুন।"
-
-#: src/window.py:593
-msgid "Mini Window"
-msgstr "মিনি উইন্ডো"
-
-#: src/window.py:593
-msgid "Ask questions on the fly using the mini window mode"
-msgstr "মিনি উইন্ডো মোড ব্যবহার করে দ্রুত প্রশ্ন জিজ্ঞাসা করুন"
-
-#: src/window.py:594
-#, fuzzy
-msgid "Text to Speech"
-msgstr "টেক্সট টু স্পিচ প্রোগ্রাম"
-
-#: src/window.py:594
-msgid "Newelle supports text-to-speech! Enable it in the settings"
-msgstr "নিউয়েল টেক্সট-টু-স্পিচ সমর্থন করে! সেটিংসে এটি সক্রিয় করুন"
-
-#: src/window.py:595
-#, fuzzy
-msgid "Keyboard Shortcuts"
-msgstr "কিবোর্ড শর্টকাট"
-
-#: src/window.py:595
-=======
 "চ্যাট পরামর্শ পেতে চালানোর জন্য কমান্ড, {0} চ্যাট ধারণকারী একটি JSON ফাইল দ্বারা "
 "প্রতিস্থাপিত হবে, {1} অতিরিক্ত প্রম্পট দ্বারা, {2} তৈরি করার জন্য পরামর্শের সংখ্যা "
 "দ্বারা। অবশ্যই স্ট্রিং হিসাবে পরামর্শ ধারণকারী একটি JSON অ্যারে ফেরত দিতে হবে"
 
 #: src/handlers/avatar/livepng_handler.py:23
->>>>>>> a687b823
 #, fuzzy
 msgid "LivePNG Model"
 msgstr " মডেল"
 
-<<<<<<< HEAD
-#: src/window.py:596
-=======
 #: src/handlers/avatar/livepng_handler.py:24
->>>>>>> a687b823
 #, fuzzy
 msgid "LivePNG Model to use"
 msgstr "ব্যবহার করার জন্য মডেল"
 
-<<<<<<< HEAD
-#: src/window.py:596
-msgid "Newelle gives you 100% prompt control. Tune your prompts for your use."
-msgstr ""
-"নিউয়েল আপনাকে 100% প্রম্পট নিয়ন্ত্রণ দেয়। আপনার ব্যবহারের জন্য আপনার প্রম্পটগুলি টিউন "
-"করুন।"
-
-#: src/window.py:597
-#, fuzzy
-msgid "Thread Editing"
-msgstr "থ্রেড সম্পাদনা"
-
-#: src/window.py:597
-msgid "Check the programs and processes you run from Newelle"
-msgstr "নিউয়েল থেকে আপনি যে প্রোগ্রাম এবং প্রক্রিয়াগুলি চালান তা পরীক্ষা করুন"
-
-#: src/window.py:598
-msgid "Programmable Prompts"
-msgstr ""
-
-#: src/window.py:598
-=======
 #: src/handlers/avatar/livepng_handler.py:44
 msgid "LivePNG model style"
 msgstr ""
@@ -2635,7 +2156,6 @@
 msgstr "আপনার ডকুমেন্টগুলি ইন্ডেক্স করুন"
 
 #: src/handlers/rag/rag_handler.py:105
->>>>>>> a687b823
 msgid ""
 "Index all the documents in your document folder. You have to run this "
 "operation every time you edit/create a document, change document analyzer or "
@@ -2645,108 +2165,6 @@
 "তৈরি করার সময়, ডকুমেন্ট অ্যানালাইজার পরিবর্তন করার সময় বা এম্বেডিং মডেল পরিবর্তন "
 "করার সময় এই অপারেশনটি চালাতে হবে"
 
-<<<<<<< HEAD
-#: src/window.py:605
-#, fuzzy
-msgid "New Chat"
-msgstr "নতুন ট্যাব"
-
-#: src/window.py:623
-msgid "Provider Errror"
-msgstr "প্রদানকারী ত্রুটি"
-
-#: src/window.py:646
-#, fuzzy
-msgid "Local Documents"
-msgstr "স্থানীয় মডেল"
-
-#: src/window.py:650
-#, fuzzy
-msgid "Web search"
-msgstr "নিরাপত্তা সেটিংস সক্ষম করুন"
-
-#: src/window.py:892
-msgid "This provider does not have a model list"
-msgstr "এই প্রদানকারীর কোনও মডেল তালিকা নেই"
-
-#: src/window.py:897
-msgid " Models"
-msgstr " মডেল"
-
-#: src/window.py:900
-msgid "Search Models..."
-msgstr "মডেল অনুসন্ধান করুন..."
-
-#: src/window.py:1128
-msgid "Create new profile"
-msgstr "নতুন প্রোফাইল তৈরি করুন"
-
-#: src/window.py:1262
-msgid "Could not recognize your voice"
-msgstr "আপনার ভয়েস চিনতে পারিনি"
-
-#: src/window.py:1299
-msgid "Images"
-msgstr "ছবি"
-
-#: src/window.py:1303
-msgid "LLM Supported Files"
-msgstr "এলএলএম সমর্থিত ফাইল"
-
-#: src/window.py:1311
-msgid "RAG Supported files"
-msgstr "RAG সমর্থিত ফাইল"
-
-#: src/window.py:1329
-msgid "Supported Files"
-msgstr "সমর্থিত ফাইল"
-
-#: src/window.py:1333
-msgid "All Files"
-msgstr "সকল ফাইল"
-
-#: src/window.py:1339
-msgid "Attach file"
-msgstr "ফাইল সংযুক্ত করুন"
-
-#: src/window.py:1594
-msgid "The file cannot be sent until the program is finished"
-msgstr "প্রোগ্রাম শেষ না হওয়া পর্যন্ত ফাইলটি পাঠানো যাবে না"
-
-#: src/window.py:1616
-msgid "The file is not recognized"
-msgstr "ফাইলটি স্বীকৃত নয়"
-
-#: src/window.py:1635
-msgid "You can no longer continue the message."
-msgstr "আপনি আর বার্তাটি চালিয়ে যেতে পারবেন না।"
-
-#: src/window.py:1660
-msgid "You can no longer regenerate the message."
-msgstr "আপনি আর বার্তাটি পুনরায় তৈরি করতে পারবেন না।"
-
-#: src/window.py:1892
-msgid "Chat is cleared"
-msgstr "চ্যাট পরিষ্কার করা হয়েছে"
-
-#: src/window.py:1917
-msgid "The message was canceled and deleted from history"
-msgstr "বার্তাটি বাতিল করা হয়েছে এবং ইতিহাস থেকে মুছে ফেলা হয়েছে"
-
-#: src/window.py:1961
-msgid "The message cannot be sent until the program is finished"
-msgstr "প্রোগ্রাম শেষ না হওয়া পর্যন্ত বার্তাটি পাঠানো যাবে না"
-
-#: src/window.py:2939
-msgid "You can't edit a message while the program is running."
-msgstr "প্রোগ্রাম চলার সময় আপনি একটি বার্তা সম্পাদনা করতে পারবেন না।"
-
-#: src/window.py:3064
-msgid "Prompt content"
-msgstr "প্রম্পট বিষয়বস্তু"
-
-#: src/window.py:3323
-=======
 #: src/handlers/embeddings/openai_handler.py:38
 msgid "API base url, change this to use different APIs"
 msgstr "API বেস URL, ভিন্ন API ব্যবহার করতে এটি পরিবর্তন করুন"
@@ -2857,7 +2275,6 @@
 msgstr "Groq মডেলের নাম"
 
 #: src/handlers/stt/groqsr_handler.py:30
->>>>>>> a687b823
 msgid ""
 "Specify the language for transcription. Use ISO 639-1 language codes (e.g. "
 "\"en\" for English, \"fr\" for French, etc.). "
@@ -2865,32 +2282,6 @@
 "ট্রান্সক্রিপশনের জন্য ভাষা নির্দিষ্ট করুন। ISO 639-1 ভাষার কোড ব্যবহার করুন (যেমন "
 "ইংরেজির জন্য \"en\", ফরাসি জন্য \"fr\" ইত্যাদি)। "
 
-<<<<<<< HEAD
-#: src/window.py:3352
-msgid ""
-"The neural network has access to any data in this chat, be careful, we are "
-"not responsible for the neural network. Do not share any sensitive "
-"information."
-msgstr ""
-"নিউরাল নেটওয়ার্কের এই চ্যাটের যেকোনো ডেটাতে অ্যাক্সেস রয়েছে, সতর্ক থাকুন, আমরা "
-"নিউরাল নেটওয়ার্কের জন্য দায়ী নই। কোনো সংবেদনশীল তথ্য শেয়ার করবেন না।"
-
-#: src/window.py:3401
-msgid "Wrong folder path"
-msgstr "ভুল ফোল্ডার পাথ"
-
-#: src/window.py:3434
-msgid "Thread has not been completed, thread number: "
-msgstr "থ্রেড সম্পন্ন হয়নি, থ্রেড নম্বর: "
-
-#: src/window.py:3446
-msgid "Failed to open the folder"
-msgstr "ফোল্ডার খুলতে ব্যর্থ"
-
-#: src/window.py:3625
-msgid "Chat is empty"
-msgstr "চ্যাট খালি"
-=======
 #: src/handlers/stt/witai_handler.py:13
 msgid "Server Access Token for wit.ai"
 msgstr "wit.ai-এর জন্য সার্ভার অ্যাক্সেস টোকেন"
@@ -2932,7 +2323,6 @@
 #: data/moe.nyarchlinux.assistant.desktop.in:2
 msgid "Nyarch Assistant"
 msgstr ""
->>>>>>> a687b823
 
 #: data/moe.nyarchlinux.assistant.appdata.xml.in:9
 msgid ""
@@ -3099,16 +2489,6 @@
 #~ msgid "Welcome to Newelle"
 #~ msgstr "নিউয়েলে স্বাগতম"
 
-<<<<<<< HEAD
-#~ msgid "max Tokens"
-#~ msgstr "সর্বোচ্চ টোকেন"
-
-#~ msgid "Max tokens of the generated text"
-#~ msgstr "তৈরি করা টেক্সটের সর্বোচ্চ টোকেন"
-
-#~ msgid "Any free Provider"
-#~ msgstr "যেকোনো বিনামূল্যের প্রদানকারী"
-=======
 #~ msgid ""
 #~ "Newelle can be used to run commands on your system, but pay attention at "
 #~ "what you run! <b>The LLM is not under our control, so it might generate "
@@ -3121,7 +2501,6 @@
 #~ "কোড তৈরি করতে পারে!</b>\n"
 #~ "ডিফল্টরূপে, আপনার কমান্ডগুলি <b>ফ্ল্যাটপ্যাক পরিবেশে ভার্চুয়ালাইজড</b> হবে, তবে "
 #~ "মনোযোগ দিন!"
->>>>>>> a687b823
 
 #~ msgid "Newelle"
 #~ msgstr "নিউয়েল"
