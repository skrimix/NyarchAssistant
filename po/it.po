--- conflicted
+++ resolved
@@ -7,13 +7,8 @@
 msgstr ""
 "Project-Id-Version: PACKAGE VERSION\n"
 "Report-Msgid-Bugs-To: \n"
-<<<<<<< HEAD
-"POT-Creation-Date: 2025-07-08 18:07+0800\n"
-"PO-Revision-Date: 2025-07-03 09:00+0200\n"
-=======
 "POT-Creation-Date: 2025-05-30 20:22+0800\n"
 "PO-Revision-Date: 2023-07-21 15:13+0100\n"
->>>>>>> a687b823
 "Last-Translator: Albano Battistella <albanobattistella@gmail.com>\n"
 "Language-Team: Italian <LL@li.org>\n"
 "Language: it\n"
@@ -21,55 +16,18 @@
 "Content-Type: text/plain; charset=UTF-8\n"
 "Content-Transfer-Encoding: 8bit\n"
 
-<<<<<<< HEAD
-#: src/handlers/embeddings/ollama_handler.py:32
-#: src/handlers/embeddings/openai_handler.py:38
-#: src/handlers/llm/ollama_handler.py:150 src/handlers/llm/openai_handler.py:75
-#: src/handlers/stt/openaisr_handler.py:10
-msgid "API Endpoint"
-msgstr "Endpoint API"
-
-#: src/handlers/embeddings/ollama_handler.py:32
-#: src/handlers/llm/ollama_handler.py:150 src/handlers/llm/openai_handler.py:75
-msgid "API base url, change this to use interference APIs"
-msgstr "URL di base dell'API, cambialo per usare le API di inferenza"
-
-#: src/handlers/embeddings/ollama_handler.py:33
-#: src/handlers/llm/ollama_handler.py:151
-msgid "Automatically Serve"
-msgstr "Servi automaticamente"
-
-#: src/handlers/embeddings/ollama_handler.py:33
-#: src/handlers/llm/ollama_handler.py:151
-msgid ""
-"Automatically run ollama serve in background when needed if it's not "
-"running. You can kill it with killall ollama"
-msgstr ""
-"Esegui automaticamente ollama serve in background quando necessario se non è "
-"in esecuzione. Puoi terminarlo con killall ollama"
-=======
 #: src/window.py:103 src/ui/thread_editing.py:6
 msgid "Thread editing"
 msgstr "Modifica del thread"
->>>>>>> a687b823
 
 #: src/window.py:104 src/ui/presentation.py:131 src/ui/extension.py:18
 #: src/constants.py:647
 msgid "Extensions"
 msgstr "Estensioni"
 
-<<<<<<< HEAD
-#: src/handlers/embeddings/ollama_handler.py:34
-#: src/handlers/embeddings/openai_handler.py:41
-#: src/handlers/llm/claude_handler.py:85 src/handlers/llm/ollama_handler.py:153
-#: src/handlers/llm/openai_handler.py:78
-msgid "Use a custom model"
-msgstr "Usa un modello personalizzato"
-=======
 #: src/window.py:105 src/ui/profile.py:33
 msgid "Settings"
 msgstr "Impostazioni"
->>>>>>> a687b823
 
 #: src/window.py:106
 msgid "Keyboard shorcuts"
@@ -93,80 +51,18 @@
 
 #: src/window.py:259
 #, fuzzy
-<<<<<<< HEAD
-msgid "Use Custom Model"
-msgstr "Usa modello personalizzato"
-
-#: src/handlers/embeddings/openai_handler.py:44
-#: src/handlers/llm/claude_handler.py:89 src/handlers/llm/claude_handler.py:93
-#: src/handlers/llm/g4f_handler.py:44 src/handlers/llm/gemini_handler.py:97
-#: src/handlers/llm/openai_handler.py:84 src/handlers/stt/whisper_handler.py:15
-#: src/handlers/stt/whispercpp_handler.py:40
-#: src/handlers/tts/custom_openai_tts.py:20
-#: src/handlers/tts/elevenlabs_handler.py:24
-#: src/handlers/tts/groq_tts_handler.py:34
-#: src/handlers/tts/openai_tts_handler.py:20
-msgid "Model"
-msgstr "Modello"
-
-#: src/handlers/embeddings/openai_handler.py:44
-msgid "Name of the Embedding Model to use"
-msgstr "Nome del modello di embedding da usare"
-
-#: src/handlers/embeddings/openai_handler.py:51
-#: src/handlers/llm/openai_handler.py:91
-msgid " Model"
-msgstr " Modello"
-
-#: src/handlers/llm/claude_handler.py:84
-#: src/handlers/tts/custom_openai_tts.py:18
-#: src/handlers/tts/groq_tts_handler.py:32
-#: src/handlers/tts/openai_tts_handler.py:18
-msgid "The API key to use"
-msgstr "La chiave API da usare"
-
-#: src/handlers/llm/claude_handler.py:89 src/handlers/llm/claude_handler.py:93
-#: src/handlers/tts/custom_openai_tts.py:20
-#: src/handlers/tts/groq_tts_handler.py:34
-#: src/handlers/tts/openai_tts_handler.py:20
-msgid "The model to use"
-msgstr "Il modello da usare"
-
-#: src/handlers/llm/claude_handler.py:96
-msgid "Max Tokens"
-msgstr "Max Token"
-
-#: src/handlers/llm/claude_handler.py:96
-msgid "The maximum number of tokens to generate"
-msgstr "Il numero massimo di token da generare"
-
-#: src/handlers/llm/custom_handler.py:20
-#: src/handlers/llm/gpt4all_handler.py:153
-#: src/handlers/llm/newelle_handler.py:27
-#: src/handlers/llm/gemini_handler.py:119 src/utility/util.py:136
-=======
 msgid " Stop"
 msgstr "Ferma"
 
 #: src/window.py:346
->>>>>>> a687b823
 #, fuzzy
 msgid " Clear"
 msgstr "Pulisci"
 
-<<<<<<< HEAD
-#: src/handlers/llm/custom_handler.py:20
-#: src/handlers/llm/gpt4all_handler.py:153
-#: src/handlers/llm/newelle_handler.py:28
-#: src/handlers/llm/gemini_handler.py:120 src/utility/util.py:137
-msgid "Gradually stream message output"
-msgstr "Streaming graduale dell'output del messaggio"
-=======
 #: src/window.py:361
 #, fuzzy
 msgid " Continue"
 msgstr "Continua"
->>>>>>> a687b823
 
 #: src/window.py:374
 #, fuzzy
@@ -181,128 +77,9 @@
 msgid "Ask about a website"
 msgstr ""
 
-<<<<<<< HEAD
-#: src/handlers/llm/gpt4all_handler.py:67
-msgid "RAM Required: "
-msgstr "RAM richiesta: "
-
-#: src/handlers/llm/gpt4all_handler.py:68
-msgid "Parameters: "
-msgstr "Parametri: "
-
-#: src/handlers/llm/gpt4all_handler.py:69
-msgid "Size: "
-msgstr "Dimensione: "
-
-#: src/handlers/llm/gpt4all_handler.py:154 src/handlers/llm/g4f_handler.py:44
-msgid "Model to use"
-msgstr "Modello da usare"
-
-#: src/handlers/llm/gpt4all_handler.py:154
-#: src/handlers/tts/elevenlabs_handler.py:25
-msgid "Name of the model to use"
-msgstr "Nome del modello da usare"
-
-#: src/handlers/llm/gpt4all_handler.py:155
-#: src/handlers/llm/ollama_handler.py:172
-msgid "Model Manager"
-msgstr "Gestore modelli"
-
-#: src/handlers/llm/gpt4all_handler.py:155
-#: src/handlers/llm/ollama_handler.py:172
-msgid "List of models available"
-msgstr "Elenco dei modelli disponibili"
-
-#: src/handlers/llm/g4f_handler.py:45
-msgid "Update G4F"
-msgstr "Aggiorna G4F"
-
-#: src/handlers/llm/newelle_handler.py:18
-#: src/handlers/llm/gemini_handler.py:131
-#: src/handlers/llm/openai_handler.py:111
-msgid "Privacy Policy"
-msgstr "Informativa sulla privacy"
-
-#: src/handlers/llm/newelle_handler.py:19
-#: src/handlers/llm/gemini_handler.py:132
-#: src/handlers/llm/openai_handler.py:111
-msgid "Open privacy policy website"
-msgstr "Apri il sito web dell'informativa sulla privacy"
-
-#: src/handlers/llm/ollama_handler.py:152
-#: src/handlers/llm/gemini_handler.py:110
-msgid "Enable Thinking"
-msgstr "Abilita il ragionamento"
-
-#: src/handlers/llm/ollama_handler.py:152
-msgid "Allow thinking in the model, only some models are supported"
-msgstr ""
-"Consenti il ragionamento nel modello, solo alcuni modelli sono supportati"
-
-#: src/handlers/llm/ollama_handler.py:176
-msgid "Add custom model"
-msgstr "Aggiungi modello personalizzato"
-
-#: src/handlers/llm/ollama_handler.py:177
-msgid ""
-"Add any model to this list by putting name:size\n"
-"Or any gguf from hf with hf.co/username/model"
-msgstr ""
-"Aggiungi qualsiasi modello a questo elenco inserendo nome:dimensione\n"
-"O qualsiasi gguf da hf con hf.co/username/model"
-
-#: src/handlers/llm/ollama_handler.py:187
-msgid "Update Ollama"
-msgstr "Aggiorna Ollama"
-
-#: src/handlers/llm/openrouter_handler.py:14
-msgid "Provider Sorting"
-msgstr "Ordinamento provider"
-
-#: src/handlers/llm/openrouter_handler.py:14
-msgid "Choose providers based on pricing/throughput or latency"
-msgstr "Scegli i provider in base al prezzo/throughput o alla latenza"
-
-#: src/handlers/llm/openrouter_handler.py:14
-msgid "Price"
-msgstr "Prezzo"
-
-#: src/handlers/llm/openrouter_handler.py:14
-msgid "Throughput"
-msgstr "Throughput"
-
-#: src/handlers/llm/openrouter_handler.py:14
-msgid "Latency"
-msgstr "Latenza"
-
-#: src/handlers/llm/openrouter_handler.py:15
-msgid "Providers Order"
-msgstr "Ordine dei provider"
-
-#: src/handlers/llm/openrouter_handler.py:15
-msgid ""
-"Add order of providers to use, names separated by a comma.\n"
-"Empty to not specify"
-msgstr ""
-"Aggiungi l'ordine dei provider da usare, nomi separati da una virgola.\n"
-"Lascia vuoto per non specificare"
-
-#: src/handlers/llm/openrouter_handler.py:16
-msgid "Allow Fallbacks"
-msgstr "Consenti fallback"
-
-#: src/handlers/llm/openrouter_handler.py:16
-msgid "Allow fallbacks to other providers"
-msgstr "Consenti fallback ad altri provider"
-
-#: src/handlers/llm/gemini_handler.py:94
-msgid "API Key (required)"
-msgstr "Chiave API (richiesta)"
-=======
 #: src/window.py:505
 msgid "Write #https://website.com in chat to ask information about a website"
 msgstr ""
->>>>>>> a687b823
 
 #: src/window.py:506
 msgid "Check out our Extensions!"
@@ -336,11 +113,6 @@
 msgid "Mini Window"
 msgstr ""
 
-<<<<<<< HEAD
-#: src/handlers/llm/gemini_handler.py:110
-msgid "Show thinking, disable it if your model does not support it"
-msgstr "Mostra il ragionamento, disabilitalo se il tuo modello non lo supporta"
-=======
 #: src/window.py:509
 msgid "Ask questions on the fly using the mini window mode"
 msgstr ""
@@ -348,7 +120,6 @@
 #: src/window.py:510
 msgid "Text to Speech"
 msgstr ""
->>>>>>> a687b823
 
 #: src/window.py:510
 msgid "Nyarch Assistant supports text-to-speech! Enable it in the settings"
@@ -375,17 +146,10 @@
 "use."
 msgstr ""
 
-<<<<<<< HEAD
-#: src/handlers/llm/gemini_handler.py:116
-msgid "Enable image output, only supported by gemini-2.0-flash-exp"
-msgstr ""
-"Abilita l'output delle immagini, supportato solo da gemini-2.0-flash-exp"
-=======
 #: src/window.py:513
 #, fuzzy
 msgid "Thread Editing"
 msgstr "Modifica del thread"
->>>>>>> a687b823
 
 #: src/window.py:513
 msgid "Check the programs and processes you run from Nyarch Assistant"
@@ -395,11 +159,6 @@
 msgid "Use any avatar model"
 msgstr ""
 
-<<<<<<< HEAD
-#: src/handlers/llm/gemini_handler.py:135 src/handlers/llm/openai_handler.py:81
-msgid "Advanced Parameters"
-msgstr "Parametri avanzati"
-=======
 #: src/window.py:514
 msgid "Use any Live2D or LivePNG model"
 msgstr ""
@@ -412,18 +171,11 @@
 #: src/window.py:539
 msgid "Provider Errror"
 msgstr ""
->>>>>>> a687b823
 
 #: src/window.py:595
 msgid "Local Documents"
 msgstr ""
 
-<<<<<<< HEAD
-#: src/handlers/llm/openai_handler.py:81
-#, fuzzy
-msgid "Include parameters like Top-P, Temperature, etc."
-msgstr "Includi parametri come Max Token, Top-P, Temperatura, ecc."
-=======
 #: src/window.py:596 src/ui/settings.py:117
 #, fuzzy
 msgid "Long Term Memory"
@@ -456,44 +208,11 @@
 #: src/window.py:1096
 msgid "Create new profile"
 msgstr ""
->>>>>>> a687b823
 
 #: src/window.py:1229
 msgid "Could not recognize your voice"
 msgstr ""
 
-<<<<<<< HEAD
-#: src/handlers/llm/openai_handler.py:103
-msgid "Top-P"
-msgstr "Top-P"
-
-#: src/handlers/llm/openai_handler.py:103
-msgid "An alternative to sampling with temperature, called nucleus sampling"
-msgstr ""
-"Un'alternativa al campionamento con temperatura, chiamato nucleus sampling"
-
-#: src/handlers/llm/openai_handler.py:104
-#: src/handlers/stt/whispercpp_handler.py:50
-msgid "Temperature"
-msgstr "Temperatura"
-
-#: src/handlers/llm/openai_handler.py:104
-msgid ""
-"What sampling temperature to use. Higher values will make the output more "
-"random"
-msgstr ""
-"Quale temperatura di campionamento usare. Valori più alti renderanno "
-"l'output più casuale"
-
-#: src/handlers/llm/openai_handler.py:105
-msgid "Frequency Penalty"
-msgstr "Penalità di frequenza"
-
-#: src/handlers/llm/openai_handler.py:105
-msgid ""
-"Number between -2.0 and 2.0. Positive values decrease the model's likelihood "
-"to repeat the same line verbatim"
-=======
 #: src/window.py:1266
 msgid "Images"
 msgstr ""
@@ -524,27 +243,9 @@
 
 #: src/window.py:1573
 msgid "The file cannot be sent until the program is finished"
->>>>>>> a687b823
 msgstr ""
 "Il file non può essere inviato fino a quando il programma non è terminato"
 
-<<<<<<< HEAD
-#: src/handlers/llm/openai_handler.py:106
-msgid "Presence Penalty"
-msgstr "Penalità di presenza"
-
-#: src/handlers/llm/openai_handler.py:106
-msgid ""
-"Number between -2.0 and 2.0. Positive values decrease the model's likelihood "
-"to talk about new topics"
-msgstr ""
-"Numero tra -2.0 e 2.0. Valori positivi diminuiscono la probabilità che il "
-"modello parli di nuovi argomenti"
-
-#: src/handlers/rag/rag_handler.py:104
-msgid "Index your documents"
-msgstr "Indice i tuoi documenti"
-=======
 #: src/window.py:1595
 msgid "The file is not recognized"
 msgstr "Il file non è riconosciuto"
@@ -630,7 +331,6 @@
 #, fuzzy
 msgid "Message Streaming"
 msgstr "Modifica del thread"
->>>>>>> a687b823
 
 #: src/utility/util.py:137 src/handlers/llm/gemini_handler.py:120
 #: src/handlers/llm/gpt4all_handler.py:153
@@ -710,16 +410,9 @@
 msgid "Your ultimate AI Waifu assistant."
 msgstr ""
 
-<<<<<<< HEAD
-#: src/handlers/stt/whispercpp_handler.py:47
-#, fuzzy
-msgid "Language of the recognition. For example en, it..."
-msgstr "Lingua del riconoscimento."
-=======
 #: src/ui/presentation.py:98
 msgid "Github Page"
 msgstr ""
->>>>>>> a687b823
 
 #: src/ui/presentation.py:105
 msgid "Choose your favourite AI Language Model"
@@ -815,19 +508,6 @@
 msgid "Shortcuts"
 msgstr "Scorciatoie"
 
-<<<<<<< HEAD
-#: src/handlers/tts/elevenlabs_handler.py:53
-msgid ""
-"High values are reccomended if the style of the speech must be exaggerated"
-msgstr ""
-"Valori alti sono raccomandati se lo stile del discorso deve essere esagerato"
-
-#: src/handlers/tts/custom_handler.py:17
-#, python-brace-format
-msgid "{0} will be replaced with the file fullpath, {1} with the text"
-msgstr ""
-"{0} sarà sostituito con il percorso completo del file, {1} con il testo"
-=======
 #: src/ui/shortcuts.py:13
 msgid "Reload chat"
 msgstr "Ricarica chat"
@@ -835,7 +515,6 @@
 #: src/ui/shortcuts.py:14
 msgid "Reload folder"
 msgstr "Ricarica cartella"
->>>>>>> a687b823
 
 #: src/ui/shortcuts.py:15
 msgid "New tab"
@@ -875,14 +554,6 @@
 #, python-brace-format
 msgid "{0} will be replaced with the text to translate"
 msgstr ""
-<<<<<<< HEAD
-"La categoria della ricerca. Le notizie sono utili per recuperare "
-"aggiornamenti in tempo reale, in particolare su politica, sport e grandi "
-"eventi attuali coperti da fonti mediatiche tradizionali. Generale è per "
-"ricerche più ampie, più generiche che possono includere una vasta gamma di "
-"fonti."
-=======
->>>>>>> a687b823
 
 #: src/ui/settings.py:56 src/constants.py:657
 msgid "General"
@@ -891,12 +562,6 @@
 #: src/ui/settings.py:57 src/constants.py:607
 msgid "LLM"
 msgstr ""
-<<<<<<< HEAD
-"Il numero di blocchi di contenuto da recuperare da ogni fonte. La lunghezza "
-"di ogni blocco è massimo 500 caratteri. Disponibile solo quando la "
-"profondità di ricerca è avanzata."
-=======
->>>>>>> a687b823
 
 #: src/ui/settings.py:58 src/constants.py:662
 msgid "Prompts"
@@ -913,12 +578,6 @@
 #: src/ui/settings.py:64
 msgid "Language Model"
 msgstr ""
-<<<<<<< HEAD
-"Includi una risposta generata dall'LLM alla query fornita. La ricerca di "
-"base restituisce una risposta rapida. La ricerca avanzata restituisce una "
-"risposta più dettagliata."
-=======
->>>>>>> a687b823
 
 #: src/ui/settings.py:74 src/ui/settings.py:95
 msgid "Other LLMs"
@@ -933,15 +592,9 @@
 msgid "Advanced LLM Settings"
 msgstr "Impostazioni"
 
-<<<<<<< HEAD
-#: src/handlers/websearch/tavily.py:28
-msgid "Perform an image search and include the results in the response."
-msgstr "Esegui una ricerca di immagini e includi i risultati nella risposta."
-=======
 #: src/ui/settings.py:89
 msgid "Secondary Language Model"
 msgstr ""
->>>>>>> a687b823
 
 #: src/ui/settings.py:89
 msgid ""
@@ -1043,15 +696,9 @@
 msgid "Interface Size"
 msgstr "Interfaccia"
 
-<<<<<<< HEAD
-#: src/ui/profile.py:116
-msgid "The settings of the current profile will be copied into the new one"
-msgstr "Le impostazioni del profilo attuale verranno copiate nel nuovo"
-=======
 #: src/ui/settings.py:213
 msgid "Adjust the size of the interface"
 msgstr ""
->>>>>>> a687b823
 
 #: src/ui/settings.py:222
 msgid "Hidden files"
@@ -1098,27 +745,6 @@
 msgid "Show most recent chats on top in chat list (change chat to apply)"
 msgstr ""
 
-<<<<<<< HEAD
-#: src/ui/widgets/thinking.py:26
-msgid "Thoughts"
-msgstr "Ragionamento"
-
-#: src/ui/widgets/thinking.py:27 src/ui/widgets/thinking.py:134
-msgid "Expand to see details"
-msgstr "Espandi per vedere i dettagli"
-
-#: src/ui/widgets/thinking.py:122
-msgid "Thinking..."
-msgstr "Pensando..."
-
-#: src/ui/widgets/thinking.py:123
-msgid "The LLM is thinking... Expand to see thought process"
-msgstr "L'LLM sta pensando... Espandi per vedere il processo di pensiero"
-
-#: src/ui/widgets/thinking.py:136
-msgid "No thought process recorded"
-msgstr "Nessun processo di pensiero registrato"
-=======
 #: src/ui/settings.py:252
 msgid "Automatically Generate Chat Names"
 msgstr ""
@@ -1138,7 +764,6 @@
 #: src/ui/settings.py:265
 msgid "Username"
 msgstr ""
->>>>>>> a687b823
 
 #: src/ui/settings.py:265
 #, python-brace-format
@@ -1148,15 +773,9 @@
 "You can add it to a prompt using the {USER} variable"
 msgstr ""
 
-<<<<<<< HEAD
-#: src/ui/explorer.py:340 src/window.py:1576
-msgid "File not found"
-msgstr "File non trovato"
-=======
 #: src/ui/settings.py:272
 msgid "Neural Network Control"
 msgstr "Controllo della rete neurale"
->>>>>>> a687b823
 
 #: src/ui/settings.py:275
 msgid "Run commands in a virtual machine"
@@ -1356,39 +975,9 @@
 msgid "Export Propic"
 msgstr ""
 
-<<<<<<< HEAD
-#: src/ui/extension.py:17 src/ui/presentation.py:131 src/constants.py:513
-#: src/window.py:118
-msgid "Extensions"
-msgstr "Estensioni"
-
-#: src/ui/extension.py:50
-#, fuzzy
-msgid "Installed Extensions"
-msgstr "Estensioni installate"
-
-#: src/ui/extension.py:85
-msgid "User guide to Extensions"
-msgstr "Guida utente alle estensioni"
-
-#: src/ui/extension.py:88
-#, fuzzy
-msgid "Download new Extensions"
-msgstr "Scarica nuove estensioni"
-
-#: src/ui/extension.py:91
-msgid "Install extension from file..."
-msgstr "Installa estensione da file..."
-
-#: src/ui/mini_window.py:9 data/io.github.qwersyk.Newelle.appdata.xml.in:7
-#: data/io.github.qwersyk.Newelle.desktop.in:2
-msgid "Newelle"
-msgstr "Newelle"
-=======
 #: src/ui/profile.py:89
 msgid "Also export the profile picture"
 msgstr ""
->>>>>>> a687b823
 
 #: src/ui/profile.py:109
 #, fuzzy
@@ -1426,53 +1015,16 @@
 #: src/constants.py:33
 msgid "Any free Provider"
 msgstr ""
-<<<<<<< HEAD
-"Newelle può recuperare informazioni rilevanti dai documenti che invii in "
-"chat o dai tuoi file! Le informazioni rilevanti per la tua query verranno "
-"inviate all'LLM."
-
-#: src/ui/presentation.py:124 src/ui/settings.py:236 src/window.py:649
-msgid "Command virtualization"
-msgstr "Virtualizzazione dei comandi"
-=======
 
 #: src/constants.py:40
 msgid "Local Model"
 msgstr ""
->>>>>>> a687b823
 
 #: src/constants.py:41
 msgid ""
-<<<<<<< HEAD
-"Newelle can be used to run commands on your system, but pay attention at "
-"what you run! <b>The LLM is not under our control, so it might generate "
-"malicious code!</b>\n"
-"By default, your commands will be <b>virtualized in the Flatpak environment</"
-"b>, but pay attention!"
-msgstr ""
-"Newelle può essere utilizzato per eseguire comandi sul tuo sistema, ma fai "
-"attenzione a ciò che esegui! <b>L'LLM non è sotto il nostro controllo, "
-"quindi potrebbe generare codice malevolo!</b>\n"
-"Per impostazione predefinita, i tuoi comandi saranno <b>virtualizzati "
-"nell'ambiente Flatpak</b>, ma fai attenzione!"
-
-#: src/ui/presentation.py:132
-msgid "You can extend Newelle's functionalities using extensions!"
-msgstr "Puoi estendere le funzionalità di Newelle usando le estensioni!"
-
-#: src/ui/presentation.py:136
-#, fuzzy
-msgid "Download extensions"
-msgstr "Scarica estensioni"
-
-#: src/ui/presentation.py:146
-msgid "Permission Error"
-msgstr "Errore di permesso"
-=======
 "NO GPU SUPPORT, USE OLLAMA INSTEAD. Run a LLM model locally, more privacy "
 "but slower"
 msgstr ""
->>>>>>> a687b823
 
 #: src/constants.py:46
 msgid "Ollama Instance"
@@ -1486,11 +1038,6 @@
 msgid "Groq"
 msgstr ""
 
-<<<<<<< HEAD
-#: src/ui/settings.py:46 src/constants.py:523
-msgid "General"
-msgstr "Generale"
-=======
 #: src/constants.py:60 src/constants.py:258
 msgid "Google Gemini API"
 msgstr ""
@@ -1512,7 +1059,6 @@
 "Official APIs for Anthropic Claude's models, with image and file support, "
 "requires an API key"
 msgstr ""
->>>>>>> a687b823
 
 #: src/constants.py:79
 msgid "Mistral"
@@ -1554,21 +1100,10 @@
 #: src/constants.py:113
 msgid "Works offline. Only English supported"
 msgstr ""
-<<<<<<< HEAD
-"L'embedding viene utilizzato per trasformare il testo in vettori. Usato "
-"dalla Memoria a lungo termine e RAG. Cambiarlo potrebbe richiedere la "
-"reindicizzazione dei documenti o il ripristino della memoria."
-
-#: src/ui/settings.py:104 src/window.py:647
-#, fuzzy
-msgid "Long Term Memory"
-msgstr "Memoria a lungo termine"
-=======
 
 #: src/constants.py:119
 msgid "Whisper C++"
 msgstr ""
->>>>>>> a687b823
 
 #: src/constants.py:120
 msgid "Works offline. Optimized Whisper impelementation written in C++"
@@ -1669,11 +1204,6 @@
 #: src/constants.py:205 src/constants.py:206
 msgid "Custom OpenAI TTS"
 msgstr ""
-<<<<<<< HEAD
-"Mostra le chat più recenti in cima all'elenco chat (cambia chat per "
-"applicare)"
-=======
->>>>>>> a687b823
 
 #: src/constants.py:211
 msgid "Voicevox API"
@@ -1803,23 +1333,8 @@
 
 #: src/constants.py:329
 #, fuzzy
-<<<<<<< HEAD
-msgid "Search string"
-msgstr "Stringa di ricerca"
-
-#: src/ui/settings.py:359
-#, python-format
-msgid "The search string used in the browser, %s is replaced with the query"
-msgstr ""
-"La stringa di ricerca utilizzata nel browser, %s è sostituito dalla query"
-
-#: src/ui/settings.py:380
-msgid "Document Sources (RAG)"
-msgstr "Fonti documento (RAG)"
-=======
 msgid "Custom Translator"
 msgstr "Comandi di esecuzione automatica"
->>>>>>> a687b823
 
 #: src/constants.py:330
 msgid "Use a custom translator"
@@ -1860,12 +1375,6 @@
 #: src/constants.py:360
 msgid "DuckDuckGo search"
 msgstr ""
-<<<<<<< HEAD
-"Inserisci i documenti che desideri interrogare nella tua cartella documenti. "
-"L'analizzatore di documenti troverà informazioni rilevanti al loro interno "
-"se questa opzione è abilitata"
-=======
->>>>>>> a687b823
 
 #: src/constants.py:365
 msgid "Tavily"
@@ -1883,17 +1392,9 @@
 msgid "General purpose prompt to enhance the LLM answers and give more context"
 msgstr ""
 
-<<<<<<< HEAD
-#: src/ui/settings.py:465
-msgid "Silence time in seconds before recording stops automatically"
-msgstr ""
-"Tempo di silenzio in secondi prima che la registrazione si interrompa "
-"automaticamente"
-=======
 #: src/constants.py:524
 msgid "Console access"
 msgstr "Accesso consolle"
->>>>>>> a687b823
 
 #: src/constants.py:525
 msgid "Can the program run terminal commands on the computer"
@@ -1919,16 +1420,9 @@
 msgid "Showing tables and code (*can work without it)"
 msgstr "Visualizzazione di tabelle e codice (*può funzionare senza di esso)"
 
-<<<<<<< HEAD
-#: src/ui/stdout_monitor.py:109 src/ui/stdout_monitor.py:182
-#: src/ui/stdout_monitor.py:191 src/window.py:3686
-msgid "Monitoring: Active"
-msgstr "Monitoraggio: Attivo"
-=======
 #: src/constants.py:559
 msgid "Graphs access"
 msgstr "Accesso ai grafici"
->>>>>>> a687b823
 
 #: src/constants.py:560
 msgid "Can the program display graphs"
@@ -1968,11 +1462,6 @@
 #: src/constants.py:596
 msgid "Add your own custom prompt"
 msgstr ""
-<<<<<<< HEAD
-"NESSUN SUPPORTO GPU, USA OLLAMA. Esegui un modello LLM localmente, più "
-"privacy ma più lento"
-=======
->>>>>>> a687b823
 
 #: src/constants.py:609
 #, fuzzy
@@ -1996,17 +1485,9 @@
 msgid "Avatar settings"
 msgstr "Impostazioni"
 
-<<<<<<< HEAD
-#: src/constants.py:61
-msgid "OpenAI API. Custom endpoints supported. Use this for custom providers"
-msgstr ""
-"API OpenAI. Endpoint personalizzati supportati. Usalo per provider "
-"personalizzati"
-=======
 #: src/constants.py:627
 msgid "Embedding"
 msgstr ""
->>>>>>> a687b823
 
 #: src/constants.py:629
 #, fuzzy
@@ -2392,15 +1873,9 @@
 msgid "List of models available"
 msgstr ""
 
-<<<<<<< HEAD
-#: src/constants.py:483 src/window.py:648
-msgid "TTS"
-msgstr "TTS"
-=======
 #: src/handlers/llm/ollama_handler.py:174
 msgid "Add custom model"
 msgstr ""
->>>>>>> a687b823
 
 #: src/handlers/llm/ollama_handler.py:175
 msgid ""
@@ -2465,12 +1940,6 @@
 msgid "If to enable thinking budget"
 msgstr ""
 
-<<<<<<< HEAD
-#: src/constants.py:530
-msgid "Prompts settings, custom extra prompt, custom prompts..."
-msgstr ""
-"Impostazioni prompt, prompt extra personalizzati, prompt personalizzati..."
-=======
 #: src/handlers/llm/gemini_handler.py:112
 msgid "Thinking Budget"
 msgstr ""
@@ -2478,7 +1947,6 @@
 #: src/handlers/llm/gemini_handler.py:112
 msgid "How much time to spend thinking"
 msgstr ""
->>>>>>> a687b823
 
 #: src/handlers/llm/gemini_handler.py:116
 msgid "Image Output"
@@ -2504,19 +1972,9 @@
 msgid "Live2D Model"
 msgstr ""
 
-<<<<<<< HEAD
-#: src/controller.py:135 src/window.py:1848
-msgid "Chat "
-msgstr "Chat "
-
-#: src/window.py:120
-msgid "Keyboard shorcuts"
-msgstr "Scorciatoie da tastiera"
-=======
 #: src/handlers/avatar/live2d_handler.py:60
 msgid "Live2D Model to use"
 msgstr ""
->>>>>>> a687b823
 
 #: src/handlers/avatar/live2d_handler.py:70
 #: src/handlers/avatar/livepng_handler.py:34
@@ -2580,30 +2038,6 @@
 msgid "The model to use"
 msgstr ""
 
-<<<<<<< HEAD
-#: src/window.py:589
-msgid "Ask about a website"
-msgstr "Chiedi informazioni su un sito web"
-
-#: src/window.py:589
-msgid "Write #https://website.com in chat to ask information about a website"
-msgstr ""
-"Scrivi #https://sito.com in chat per chiedere informazioni su un sito web"
-
-#: src/window.py:590
-msgid "Check out our Extensions!"
-msgstr "Dai un'occhiata alle nostre estensioni!"
-
-#: src/window.py:590
-msgid "We have a lot of extensions for different things. Check it out!"
-msgstr "Abbiamo molte estensioni per diverse cose. Dai un'occhiata!"
-
-#: src/window.py:591
-msgid "Chat with documents!"
-msgstr "Chatta con i documenti!"
-
-#: src/window.py:591
-=======
 #: src/handlers/llm/claude_handler.py:96
 msgid "Max Tokens"
 msgstr ""
@@ -2629,7 +2063,6 @@
 
 #: src/handlers/llm/custom_handler.py:22
 #, python-brace-format
->>>>>>> a687b823
 msgid ""
 "Command to execute to get chat suggestions, {0} will be replaced with a JSON "
 "file containing the chat, {1} with the extra prompts, {2} with the numer of "
@@ -2637,171 +2070,14 @@
 "as strings"
 msgstr ""
 
-<<<<<<< HEAD
-#: src/window.py:592
-msgid "Surf the web!"
-msgstr "Naviga sul web!"
-
-#: src/window.py:592
-msgid ""
-"Enable web search to allow the LLM to surf the web and provide up to date "
-"answers"
-=======
 #: src/handlers/avatar/livepng_handler.py:23
 msgid "LivePNG Model"
 msgstr ""
 
 #: src/handlers/avatar/livepng_handler.py:24
 msgid "LivePNG Model to use"
->>>>>>> a687b823
-msgstr ""
-
-<<<<<<< HEAD
-#: src/window.py:593
-msgid "Mini Window"
-msgstr "Mini finestra"
-
-#: src/window.py:593
-msgid "Ask questions on the fly using the mini window mode"
-msgstr "Fai domande al volo usando la modalità mini finestra"
-
-#: src/window.py:594
-msgid "Text to Speech"
-msgstr "Sintesi vocale"
-
-#: src/window.py:594
-msgid "Newelle supports text-to-speech! Enable it in the settings"
-msgstr "Newelle supporta la sintesi vocale! Abilitatela nelle impostazioni"
-
-#: src/window.py:595
-#, fuzzy
-msgid "Keyboard Shortcuts"
-msgstr "Scorciatoie da tastiera"
-
-#: src/window.py:595
-#, fuzzy
-msgid "Control Newelle using Keyboard Shortcuts"
-msgstr "Controlla Newelle usando le scorciatoie da tastiera"
-
-#: src/window.py:596
-#, fuzzy
-msgid "Prompt Control"
-msgstr "Controllo prompt"
-
-#: src/window.py:596
-msgid "Newelle gives you 100% prompt control. Tune your prompts for your use."
-msgstr ""
-"Newelle ti offre il 100% di controllo sui prompt. Personalizza i tuoi prompt "
-"per il tuo utilizzo."
-
-#: src/window.py:597
-#, fuzzy
-msgid "Thread Editing"
-msgstr "Modifica thread"
-
-#: src/window.py:597
-msgid "Check the programs and processes you run from Newelle"
-msgstr "Controlla i programmi e i processi che esegui da Newelle"
-
-#: src/window.py:598
-msgid "Programmable Prompts"
-msgstr "Prompt programmabili"
-
-#: src/window.py:598
-msgid ""
-"You can add dynamic prompts to Newelle, with conditions and probabilities"
-msgstr ""
-"Puoi aggiungere prompt dinamici a Newelle, con condizioni e probabilità"
-
-#: src/window.py:605
-#, fuzzy
-msgid "New Chat"
-msgstr "Nuova chat"
-
-#: src/window.py:623
-msgid "Provider Errror"
-msgstr "Errore provider"
-
-#: src/window.py:646
-msgid "Local Documents"
-msgstr "Documenti locali"
-
-#: src/window.py:650
-msgid "Web search"
-msgstr "Ricerca web"
-
-#: src/window.py:892
-msgid "This provider does not have a model list"
-msgstr "Questo provider non ha un elenco di modelli"
-
-#: src/window.py:897
-msgid " Models"
-msgstr " Modelli"
-
-#: src/window.py:900
-msgid "Search Models..."
-msgstr "Cerca modelli..."
-
-#: src/window.py:1128
-msgid "Create new profile"
-msgstr "Crea nuovo profilo"
-
-#: src/window.py:1262
-msgid "Could not recognize your voice"
-msgstr "Impossibile riconoscere la tua voce"
-
-#: src/window.py:1299
-msgid "Images"
-msgstr "Immagini"
-
-#: src/window.py:1303
-msgid "LLM Supported Files"
-msgstr "File supportati da LLM"
-
-#: src/window.py:1311
-msgid "RAG Supported files"
-msgstr "File supportati da RAG"
-
-#: src/window.py:1329
-msgid "Supported Files"
-msgstr "File supportati"
-
-#: src/window.py:1333
-msgid "All Files"
-msgstr "Tutti i file"
-
-#: src/window.py:1339
-msgid "Attach file"
-msgstr "Allega file"
-
-#: src/window.py:1594
-msgid "The file cannot be sent until the program is finished"
-msgstr ""
-"Il file non può essere inviato fino a quando il programma non è terminato"
-
-#: src/window.py:1616
-msgid "The file is not recognized"
-msgstr "Il file non è riconosciuto"
-
-#: src/window.py:1635
-msgid "You can no longer continue the message."
-msgstr "Non puoi più continuare il messaggio."
-
-#: src/window.py:1660
-msgid "You can no longer regenerate the message."
-msgstr "Non è più possibile rigenerare il messaggio."
-
-#: src/window.py:1892
-msgid "Chat is cleared"
-msgstr "La chat è stata cancellata"
-
-#: src/window.py:1917
-msgid "The message was canceled and deleted from history"
-msgstr "Il messaggio è stato annullato ed eliminato dalla cronologia"
-
-#: src/window.py:1961
-msgid "The message cannot be sent until the program is finished"
-=======
+msgstr ""
+
 #: src/handlers/avatar/livepng_handler.py:44
 msgid "LivePNG model style"
 msgstr ""
@@ -2952,26 +2228,8 @@
 
 #: src/handlers/tts/elevenlabs_handler.py:33
 msgid "stability of the voice"
->>>>>>> a687b823
-msgstr ""
-
-<<<<<<< HEAD
-#: src/window.py:2939
-msgid "You can't edit a message while the program is running."
-msgstr "Non puoi modificare un messaggio mentre il programma è in esecuzione."
-
-#: src/window.py:3064
-#, fuzzy
-msgid "Prompt content"
-msgstr "Contenuto prompt"
-
-#: src/window.py:3323
-#, fuzzy
-msgid ""
-"The neural network has access to your computer and any data in this chat and "
-"can run commands, be careful, we are not responsible for the neural network. "
-"Do not share any sensitive information."
-=======
+msgstr ""
+
 #: src/handlers/tts/elevenlabs_handler.py:42
 msgid "Similarity boost"
 msgstr ""
@@ -2982,45 +2240,17 @@
 
 #: src/handlers/tts/elevenlabs_handler.py:52
 msgid "Style exaggeration"
->>>>>>> a687b823
-msgstr ""
-
-<<<<<<< HEAD
-#: src/window.py:3352
-#, fuzzy
-=======
+msgstr ""
+
 #: src/handlers/tts/elevenlabs_handler.py:53
->>>>>>> a687b823
 msgid ""
 "High values are reccomended if the style of the speech must be exaggerated"
 msgstr ""
-<<<<<<< HEAD
-"Attenzione la rete neurale ha accesso a qualsiasi dato in questa chat, fai "
-"attenzione, non siamo responsabili per la rete neurale. Non condividere "
-"informazioni sensibili."
-
-#: src/window.py:3401
-msgid "Wrong folder path"
-msgstr "Percorso cartella sbagliato"
-
-#: src/window.py:3434
-msgid "Thread has not been completed, thread number: "
-msgstr "Il thread non è stato completato, numero thread: "
-
-#: src/window.py:3446
-msgid "Failed to open the folder"
-msgstr "Impossibile aprire la cartella"
-
-#: src/window.py:3625
-msgid "Chat is empty"
-msgstr "La chat è vuota"
-=======
 
 #: data/moe.nyarchlinux.assistant.appdata.xml.in:7
 #: data/moe.nyarchlinux.assistant.desktop.in:2
 msgid "Nyarch Assistant"
 msgstr ""
->>>>>>> a687b823
 
 #: data/moe.nyarchlinux.assistant.appdata.xml.in:9
 msgid ""
@@ -3054,10 +2284,6 @@
 #: data/moe.nyarchlinux.assistant.appdata.xml.in:41
 msgid "Improve local documents reading and loading performances"
 msgstr ""
-<<<<<<< HEAD
-"Migliorate le prestazioni di lettura e caricamento dei documenti locali"
-=======
->>>>>>> a687b823
 
 #: data/moe.nyarchlinux.assistant.appdata.xml.in:42
 msgid "Add option to send with CTRL+Enter"
@@ -3102,11 +2328,7 @@
 
 #: data/moe.nyarchlinux.assistant.appdata.xml.in:63
 msgid "Website reading and web search with SearXNG, DuckDuckGo, and Tavily"
-<<<<<<< HEAD
-msgstr "Lettura siti web e ricerca web con SearXNG, DuckDuckGo e Tavily"
-=======
-msgstr ""
->>>>>>> a687b823
+msgstr ""
 
 #: data/moe.nyarchlinux.assistant.appdata.xml.in:64
 msgid "Improved LaTeX rendering and document management"
@@ -3190,12 +2412,6 @@
 msgid "chat;ai;gpt;chatgpt;assistant;"
 msgstr ""
 
-#~ msgid "max Tokens"
-#~ msgstr "Max Token"
-
-#~ msgid "Max tokens of the generated text"
-#~ msgstr "Numero massimo di token del testo generato"
-
 #, fuzzy
 #~ msgid "Message Editing"
 #~ msgstr "Modifica del thread"
